import path, { resolve } from "path"
import fs from "fs"
import { execSync } from "child_process"

import { defineConfig, type PluginOption, type Plugin } from "vite"
import react from "@vitejs/plugin-react"
import tailwindcss from "@tailwindcss/vite"

import { sourcemapPlugin } from "./src/vite-plugins/sourcemapPlugin"
import { cssPerEntryPlugin } from "./src/kilocode/vite-plugins/cssPerEntryPlugin" // kilocode_change

function getGitSha() {
	let gitSha: string | undefined = undefined

	try {
		gitSha = execSync("git rev-parse HEAD").toString().trim()
	} catch (_error) {
		// Do nothing.
	}

	return gitSha
}

const wasmPlugin = (): Plugin => ({
	name: "wasm",
	async load(id) {
		if (id.endsWith(".wasm")) {
			const wasmBinary = await import(id)

			return `
           			const wasmModule = new WebAssembly.Module(${wasmBinary.default});
           			export default wasmModule;
         		`
		}
	},
})

const persistPortPlugin = (): Plugin => ({
	name: "write-port-to-file",
	configureServer(viteDevServer) {
		viteDevServer?.httpServer?.once("listening", () => {
			const address = viteDevServer?.httpServer?.address()
			const port = address && typeof address === "object" ? address.port : null

			if (port) {
				fs.writeFileSync(resolve(__dirname, "..", ".vite-port"), port.toString())
				console.log(`[Vite Plugin] Server started on port ${port}`)
			} else {
				console.warn("[Vite Plugin] Could not determine server port")
			}
		})
	},
})

// https://vitejs.dev/config/
export default defineConfig(({ mode }) => {
	let outDir = "../src/webview-ui/build"

	// kilocode_change start - read package.json fresh every time to avoid caching issues
	const getPkg = () => {
		try {
			return JSON.parse(fs.readFileSync(path.join(__dirname, "..", "src", "package.json"), "utf8"))
		} catch (error) {
			throw new Error(`Could not read package.json: ${error}`)
		}
	}

	const pkg = getPkg()
	// kilocode_change end
	const gitSha = getGitSha()

	const define: Record<string, any> = {
		"process.platform": JSON.stringify(process.platform),
		"process.env.VSCODE_TEXTMATE_DEBUG": JSON.stringify(process.env.VSCODE_TEXTMATE_DEBUG),
		"process.env.PKG_NAME": JSON.stringify(pkg.name),
		"process.env.PKG_VERSION": JSON.stringify(pkg.version),
		"process.env.PKG_OUTPUT_CHANNEL": JSON.stringify("Kilo-Code"),
		...(gitSha ? { "process.env.PKG_SHA": JSON.stringify(gitSha) } : {}),
	}

	// TODO: We can use `@roo-code/build` to generate `define` once the
	// monorepo is deployed.
	if (mode === "nightly") {
		outDir = "../apps/vscode-nightly/build/webview-ui/build"

		const nightlyPkg = JSON.parse(
			fs.readFileSync(path.join(__dirname, "..", "apps", "vscode-nightly", "package.nightly.json"), "utf8"),
		)

		define["process.env.PKG_NAME"] = JSON.stringify(nightlyPkg.name)
		define["process.env.PKG_VERSION"] = JSON.stringify(nightlyPkg.version)
		define["process.env.PKG_OUTPUT_CHANNEL"] = JSON.stringify("Kilo-Code-Nightly")
	}

	const plugins: PluginOption[] = [
		react(),
		tailwindcss(),
		persistPortPlugin(),
		wasmPlugin(),
		sourcemapPlugin(),
		cssPerEntryPlugin(), // kilocode_change: enable per-entry CSS files
	]

	return {
		plugins,
		resolve: {
			alias: {
				"@": resolve(__dirname, "./src"),
				"@src": resolve(__dirname, "./src"),
				"@roo": resolve(__dirname, "../src/shared"),
			},
		},
		build: {
			outDir,
			emptyOutDir: true,
			reportCompressedSize: false,
			// Generate complete source maps with original TypeScript sources
			sourcemap: true,
			// Ensure source maps are properly included in the build
			minify: mode === "production" ? "esbuild" : false,
<<<<<<< HEAD
			// Use a single combined CSS bundle so both webviews share styles
			cssCodeSplit: false,
			rollupOptions: {
				input: {
					main: resolve(__dirname, "index.html"), // kilocode_change
=======
			cssCodeSplit: true, // kilocode_change: enable CSS code splitting so CSS files are generated
			rollupOptions: {
				input: {
					index: resolve(__dirname, "index.html"),
>>>>>>> 63780cd3
					"agent-manager": resolve(__dirname, "agent-manager.html"), // kilocode_change
					"browser-panel": resolve(__dirname, "browser-panel.html"),
				},
				external: ["vscode"], // kilocode_change: we inadvertently import vscode into the webview: @roo/modes => src/shared/modes => ../core/prompts/sections/custom-instructions
				output: {
					entryFileNames: `assets/[name].js`,
					chunkFileNames: (chunkInfo) => {
						if (chunkInfo.name === "mermaid-bundle") {
							return `assets/mermaid-bundle.js`
						}
						// Default naming for other chunks, ensuring uniqueness from entry
						return `assets/chunk-[hash].js`
					},
					assetFileNames: (assetInfo) => {
						const name = assetInfo.name || ""

						// Force all CSS into a single predictable file used by both webviews
						if (name.endsWith(".css")) {
							return "assets/index.css"
						}

						if (name.endsWith(".woff2") || name.endsWith(".woff") || name.endsWith(".ttf")) {
							return "assets/fonts/[name][extname]"
						}
						// Ensure source maps are included in the build
						if (name.endsWith(".map")) {
							return "assets/[name]"
						}
						return "assets/[name][extname]"
					},
					manualChunks: (id, { getModuleInfo }) => {
						// Consolidate all mermaid code and its direct large dependencies (like dagre)
						// into a single chunk. The 'channel.js' error often points to dagre.
						if (
							id.includes("node_modules/mermaid") ||
							id.includes("node_modules/dagre") || // dagre is a common dep for graph layout
							id.includes("node_modules/cytoscape") // another potential graph lib
							// Add other known large mermaid dependencies if identified
						) {
							return "mermaid-bundle"
						}

						// Check if the module is part of any explicitly defined mermaid-related dynamic import
						// This is a more advanced check if simple path matching isn't enough.
						const moduleInfo = getModuleInfo(id)
						if (moduleInfo?.importers.some((importer) => importer.includes("node_modules/mermaid"))) {
							return "mermaid-bundle"
						}
						if (
							moduleInfo?.dynamicImporters.some((importer) => importer.includes("node_modules/mermaid"))
						) {
							return "mermaid-bundle"
						}
					},
				},
			},
		},
		server: {
			host: "0.0.0.0", // kilocode_change
			hmr: {
				// host: "localhost", kilocode_change
				protocol: "ws",
			},
			cors: {
				origin: "*",
				methods: "*",
				allowedHeaders: "*",
			},
		},
		define,
		optimizeDeps: {
			include: [
				"mermaid",
				"dagre", // Explicitly include dagre for pre-bundling
				// Add other known large mermaid dependencies if identified
			],
			exclude: ["@vscode/codicons", "vscode-oniguruma", "shiki", "vscode" /*kilocode_change*/],
		},
		assetsInclude: ["**/*.wasm", "**/*.wav"],
	}
})<|MERGE_RESOLUTION|>--- conflicted
+++ resolved
@@ -118,18 +118,11 @@
 			sourcemap: true,
 			// Ensure source maps are properly included in the build
 			minify: mode === "production" ? "esbuild" : false,
-<<<<<<< HEAD
 			// Use a single combined CSS bundle so both webviews share styles
 			cssCodeSplit: false,
 			rollupOptions: {
 				input: {
-					main: resolve(__dirname, "index.html"), // kilocode_change
-=======
-			cssCodeSplit: true, // kilocode_change: enable CSS code splitting so CSS files are generated
-			rollupOptions: {
-				input: {
-					index: resolve(__dirname, "index.html"),
->>>>>>> 63780cd3
+					main: resolve(__dirname, "index.html"),
 					"agent-manager": resolve(__dirname, "agent-manager.html"), // kilocode_change
 					"browser-panel": resolve(__dirname, "browser-panel.html"),
 				},
