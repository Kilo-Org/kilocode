--- conflicted
+++ resolved
@@ -50,8 +50,7 @@
 
 			{/* Action Buttons */}
 			{!isSelectionMode && (
-<<<<<<< HEAD
-				<div className="flex flex-row gap-0 items-center opacity-50 hover:opacity-100">
+				<div className="flex flex-row gap-0 items-center opacity-20 group-hover:opacity-50 hover:opacity-100">
 					{/* kilocode_change start */}
 					{/* Favorite Star Button */}
 					<Button
@@ -68,9 +67,6 @@
 					</Button>
 					{/* kilocode_change end */}
 
-=======
-				<div className="flex flex-row gap-0 items-center opacity-20 group-hover:opacity-50 hover:opacity-100">
->>>>>>> 04a66f92
 					{isCompact ? (
 						<CopyButton itemTask={item.task} />
 					) : (
