--- conflicted
+++ resolved
@@ -1797,36 +1797,6 @@
 
 						<RooHero /> */}
 						{telemetrySetting === "unset" && <TelemetryBanner />}
-<<<<<<< HEAD
-						{/* kilocode_change start: Add Notifications */}
-						{telemetrySetting !== "unset" && <KilocodeNotifications />}
-						<div className="flex flex-col gap-4 flex-grow justify-center">
-							{/* kilocode_change end */}
-							<p className="text-vscode-editor-foreground leading-tight font-vscode-font-family text-center text-balance max-w-[380px] mx-auto my-0">
-								<Trans
-									i18nKey="chat:about"
-									components={{
-										DocsLink: (
-											<a
-												href={buildDocLink("", "welcome")}
-												target="_blank"
-												rel="noopener noreferrer">
-												the docs
-											</a>
-										),
-									}}
-								/>
-							</p>
-							{taskHistory.length === 0 && <IdeaSuggestionsBox />} {/* kilocode_change */}
-							{/*<div className="mb-2.5">
-									<RooTips cycle={false} />
-								</div> kilocode_change: do not show */}
-							{/* Show the task history preview if expanded and tasks exist */}
-							{taskHistory.length > 0 && isExpanded && <HistoryPreview />}
-							{/* kilocode_change start: Add Notifications */}
-						</div>
-						{/* kilocode_change end */}
-=======
 						<p className="text-vscode-editor-foreground leading-tight font-vscode-font-family text-center text-balance max-w-[380px] mx-auto my-0">
 							<Trans
 								i18nKey="chat:about"
@@ -1845,7 +1815,6 @@
 						</div> kilocode_change: do not show */}
 						{/* Show the task history preview if expanded and tasks exist */}
 						{taskHistory.length > 0 && isExpanded && <HistoryPreview />}
->>>>>>> abf9898f
 					</div>
 				</div>
 			)}
