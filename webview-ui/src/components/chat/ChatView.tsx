--- conflicted
+++ resolved
@@ -62,17 +62,11 @@
 import { IdeaSuggestionsBox } from "../kilocode/chat/IdeaSuggestionsBox" // kilocode_change
 import { KilocodeNotifications } from "../kilocode/KilocodeNotifications" // kilocode_change
 import { QueuedMessages } from "./QueuedMessages"
-<<<<<<< HEAD
 import { buildDocLink } from "@/utils/docLinks"
 // import DismissibleUpsell from "../common/DismissibleUpsell" // kilocode_change: unused
 // import { useCloudUpsell } from "@src/hooks/useCloudUpsell" // kilocode_change: unused
 // import { Cloud } from "lucide-react" // kilocode_change: unused
-=======
-import DismissibleUpsell from "../common/DismissibleUpsell"
-import { useCloudUpsell } from "@src/hooks/useCloudUpsell"
-import { Cloud } from "lucide-react"
 import { safeJsonParse } from "../../../../src/shared/safeJsonParse"
->>>>>>> 00518662
 
 export interface ChatViewProps {
 	isHidden: boolean
