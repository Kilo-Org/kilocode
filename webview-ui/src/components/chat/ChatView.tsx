--- conflicted
+++ resolved
@@ -31,12 +31,8 @@
 import { useSelectedModel } from "@src/components/ui/hooks/useSelectedModel"
 import { StandardTooltip } from "@src/components/ui"
 
-<<<<<<< HEAD
 import TelemetryBanner from "../common/TelemetryBanner"
-// import VersionIndicator from "../common/VersionIndicator" // kilocode_change
-=======
 // import VersionIndicator from "../common/VersionIndicator" // kilocode_change: unused
->>>>>>> c5018927
 import { useTaskSearch } from "../history/useTaskSearch"
 import HistoryPreview from "../history/HistoryPreview"
 import Announcement from "./Announcement"
@@ -1582,10 +1578,7 @@
 					)}
 					<div
 						className={` w-full flex flex-col gap-4 m-auto ${isExpanded && tasks.length > 0 ? "mt-0" : ""} px-3.5 min-[370px]:px-10 pt-5 transition-all duration-300`}>
-<<<<<<< HEAD
-						{/* <RooHero /> kilocode_change: do not show */}
 						{telemetrySetting === "unset" && <TelemetryBanner />}
-=======
 						{/* Version indicator in top-right corner - only on welcome screen */}
 						{/* kilocode_change: do not show */}
 						{/* <VersionIndicator
@@ -1595,7 +1588,6 @@
 
 						<RooHero /> */}
 
->>>>>>> c5018927
 						{/* Show the task history preview if expanded and tasks exist */}
 						{taskHistory.length > 0 && isExpanded && <HistoryPreview />}
 						<p className="text-vscode-editor-foreground leading-tight font-vscode-font-family text-center text-balance max-w-[380px] mx-auto">
