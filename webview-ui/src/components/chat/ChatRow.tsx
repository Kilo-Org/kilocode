--- conflicted
+++ resolved
@@ -131,13 +131,7 @@
 }: ChatRowContentProps) => {
 	const { t } = useTranslation()
 
-<<<<<<< HEAD
 	const { mcpServers, alwaysAllowMcp, currentCheckpoint } = useExtensionState()
-	const [reasoningCollapsed, setReasoningCollapsed] = useState(true)
-=======
-	const { mcpServers, alwaysAllowMcp, currentCheckpoint, mode, apiConfiguration } = useExtensionState()
-	const { info: model } = useSelectedModel(apiConfiguration)
->>>>>>> 68352562
 	const [isDiffErrorExpanded, setIsDiffErrorExpanded] = useState(false)
 	const [showCopySuccess, setShowCopySuccess] = useState(false)
 	const { copyWithFeedback } = useCopyToClipboard()
@@ -1164,79 +1158,11 @@
 				case "user_feedback":
 					// kilocode_change start
 					return (
-<<<<<<< HEAD
 						<KiloChatRowUserFeedback
 							message={message}
 							isStreaming={isStreaming}
 							onChatReset={onChatReset}
 						/>
-=======
-						<div
-							className={`bg-vscode-editor-background border rounded-xs overflow-hidden whitespace-pre-wrap ${isEditing ? "p-0" : "p-1"}`}>
-							{isEditing ? (
-								<div className="flex flex-col gap-2">
-									<ChatTextArea
-										inputValue={editedContent}
-										setInputValue={setEditedContent}
-										sendingDisabled={false}
-										selectApiConfigDisabled={true}
-										placeholderText={t("chat:editMessage.placeholder")}
-										selectedImages={editImages}
-										setSelectedImages={setEditImages}
-										onSend={handleSaveEdit}
-										onSelectImages={handleSelectImages}
-										shouldDisableImages={!model?.supportsImages}
-										mode={editMode}
-										setMode={setEditMode}
-										modeShortcutText=""
-										isEditMode={true}
-										onCancel={handleCancelEdit}
-									/>
-								</div>
-							) : (
-								<div className="flex justify-between">
-									<div
-										className="flex-grow px-2 py-1 wrap-anywhere cursor-pointer hover:bg-vscode-list-hoverBackground rounded transition-colors"
-										onClick={(e) => {
-											e.stopPropagation()
-											if (!isStreaming) {
-												handleEditClick()
-											}
-										}}
-										title={t("chat:queuedMessages.clickToEdit")}>
-										<Mention text={message.text} withShadow />
-									</div>
-									<div className="flex">
-										<Button
-											variant="ghost"
-											size="icon"
-											className="shrink-0"
-											disabled={isStreaming}
-											onClick={(e) => {
-												e.stopPropagation()
-												handleEditClick()
-											}}>
-											<span className="codicon codicon-edit" />
-										</Button>
-										<Button
-											variant="ghost"
-											size="icon"
-											className="shrink-0"
-											disabled={isStreaming}
-											onClick={(e) => {
-												e.stopPropagation()
-												vscode.postMessage({ type: "deleteMessage", value: message.ts })
-											}}>
-											<span className="codicon codicon-trash" />
-										</Button>
-									</div>
-								</div>
-							)}
-							{!isEditing && message.images && message.images.length > 0 && (
-								<Thumbnails images={message.images} style={{ marginTop: "8px" }} />
-							)}
-						</div>
->>>>>>> 68352562
 					)
 				// kilocode_change end
 				case "user_feedback_diff":
