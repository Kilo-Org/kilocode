import { memo, useRef, useState } from "react"
import { useWindowSize } from "react-use"
import { useTranslation } from "react-i18next"
import { VSCodeBadge } from "@vscode/webview-ui-toolkit/react"
import { CloudUpload, CloudDownload } from "lucide-react"
import { validateSlashCommand } from "@/utils/slash-commands"

import type { ClineMessage } from "@roo-code/types"

import { getModelMaxOutputTokens } from "@roo/api"

import { formatLargeNumber } from "@src/utils/format"
import { cn } from "@src/lib/utils"
import { Button } from "@src/components/ui"
import { useExtensionState } from "@src/context/ExtensionStateContext"
import { useSelectedModel } from "@/components/ui/hooks/useSelectedModel"

import Thumbnails from "../common/Thumbnails"

import { TaskActions } from "./TaskActions"
import { ContextWindowProgress } from "./ContextWindowProgress"
import { mentionRegexGlobal } from "@roo/shared/context-mentions"

import { vscode } from "@/utils/vscode" // kilocode_change: pull slash commands from Cline

export interface TaskHeaderProps {
	task: ClineMessage
	tokensIn: number
	tokensOut: number
	doesModelSupportPromptCache: boolean
	cacheWrites?: number
	cacheReads?: number
	totalCost: number
	contextTokens: number
	buttonsDisabled: boolean
	handleCondenseContext: (taskId: string) => void
	onClose: () => void
}

const TaskHeader = ({
	task,
	tokensIn,
	tokensOut,
	doesModelSupportPromptCache,
	cacheWrites,
	cacheReads,
	totalCost,
	contextTokens,
	buttonsDisabled,
	handleCondenseContext,
	onClose,
}: TaskHeaderProps) => {
	const { t } = useTranslation()
<<<<<<< HEAD
	const { apiConfiguration, currentTaskItem, customModes } = useExtensionState()
	const { info: model } = useSelectedModel(apiConfiguration)
=======
	const { apiConfiguration, currentTaskItem } = useExtensionState()
	const { id: modelId, info: model } = useSelectedModel(apiConfiguration)
>>>>>>> 582a117a
	const [isTaskExpanded, setIsTaskExpanded] = useState(false)

	const textContainerRef = useRef<HTMLDivElement>(null)
	const textRef = useRef<HTMLDivElement>(null)
	const contextWindow = model?.contextWindow || 1

	const { width: windowWidth } = useWindowSize()

	return (
		<div className="py-2 px-3">
			<div
				className={cn(
					"rounded-xs p-2.5 flex flex-col gap-1.5 relative z-1 border",
					isTaskExpanded
						? "border-vscode-panel-border text-vscode-foreground"
						: "border-vscode-panel-border/80 text-vscode-foreground/80",
				)}>
				<div className="flex justify-between items-center gap-2">
					<div
						className="flex items-center cursor-pointer -ml-0.5 select-none grow min-w-0"
						onClick={() => setIsTaskExpanded(!isTaskExpanded)}>
						<div className="flex items-center shrink-0">
							<span className={`codicon codicon-chevron-${isTaskExpanded ? "down" : "right"}`}></span>
						</div>
						<div className="ml-1.5 whitespace-nowrap overflow-hidden text-ellipsis grow min-w-0">
							<span className="font-bold">
								{t("chat:task.title")}
								{!isTaskExpanded && ":"}
							</span>
							{/* kilocode_change: pull slash commands from Cline */}
							{!isTaskExpanded && (
								<span style={{ marginLeft: 4 }}>{highlightText(task.text, false, customModes)}</span>
							)}
						</div>
					</div>
					<Button
						variant="ghost"
						size="icon"
						onClick={onClose}
						title={t("chat:task.closeAndStart")}
						className="shrink-0 w-5 h-5">
						<span className="codicon codicon-close" />
					</Button>
				</div>
				{/* Collapsed state: Track context and cost if we have any */}
				{!isTaskExpanded && contextWindow > 0 && (
					<div className={`w-full flex flex-row gap-1 h-auto`}>
						<ContextWindowProgress
							contextWindow={contextWindow}
							contextTokens={contextTokens || 0}
							maxTokens={
								model
									? getModelMaxOutputTokens({ modelId, model, settings: apiConfiguration })
									: undefined
							}
						/>
						{!!totalCost && <VSCodeBadge>${totalCost.toFixed(2)}</VSCodeBadge>}
					</div>
				)}
				{/* Expanded state: Show task text and images */}
				{isTaskExpanded && (
					<>
						<div
							ref={textContainerRef}
							className="-mt-0.5 text-vscode-font-size overflow-y-auto break-words break-anywhere relative">
							<div
								ref={textRef}
								className="overflow-auto max-h-80 whitespace-pre-wrap break-words break-anywhere"
								style={{
									display: "-webkit-box",
									WebkitLineClamp: "unset",
									WebkitBoxOrient: "vertical",
								}}>
								{/* kilocode_change: pull slash commands from Cline */}
								{highlightText(task.text, false, customModes)}
							</div>
						</div>
						{task.images && task.images.length > 0 && <Thumbnails images={task.images} />}

						<div className="flex flex-col gap-1">
							{isTaskExpanded && contextWindow > 0 && (
								<div
									className={`w-full flex ${windowWidth < 400 ? "flex-col" : "flex-row"} gap-1 h-auto`}>
									<div className="flex items-center gap-1 flex-shrink-0">
										<span className="font-bold" data-testid="context-window-label">
											{t("chat:task.contextWindow")}
										</span>
									</div>
									<ContextWindowProgress
										contextWindow={contextWindow}
										contextTokens={contextTokens || 0}
										maxTokens={
											model
												? getModelMaxOutputTokens({
														modelId,
														model,
														settings: apiConfiguration,
													})
												: undefined
										}
									/>
								</div>
							)}
							<div className="flex justify-between items-center h-[20px]">
								<div className="flex items-center gap-1 flex-wrap">
									<span className="font-bold">{t("chat:task.tokens")}</span>
									{typeof tokensIn === "number" && tokensIn > 0 && (
										<span className="flex items-center gap-0.5">
											<i className="codicon codicon-arrow-up text-xs font-bold" />
											{formatLargeNumber(tokensIn)}
										</span>
									)}
									{typeof tokensOut === "number" && tokensOut > 0 && (
										<span className="flex items-center gap-0.5">
											<i className="codicon codicon-arrow-down text-xs font-bold" />
											{formatLargeNumber(tokensOut)}
										</span>
									)}
								</div>
								{!totalCost && (
									<TaskActions
										item={currentTaskItem}
										buttonsDisabled={buttonsDisabled}
										handleCondenseContext={handleCondenseContext}
									/>
								)}
							</div>

							{doesModelSupportPromptCache &&
								((typeof cacheReads === "number" && cacheReads > 0) ||
									(typeof cacheWrites === "number" && cacheWrites > 0)) && (
									<div className="flex items-center gap-1 flex-wrap h-[20px]">
										<span className="font-bold">{t("chat:task.cache")}</span>
										{typeof cacheWrites === "number" && cacheWrites > 0 && (
											<span className="flex items-center gap-0.5">
												<CloudUpload size={16} />
												{formatLargeNumber(cacheWrites)}
											</span>
										)}
										{typeof cacheReads === "number" && cacheReads > 0 && (
											<span className="flex items-center gap-0.5">
												<CloudDownload size={16} />
												{formatLargeNumber(cacheReads)}
											</span>
										)}
									</div>
								)}

							{!!totalCost && (
								<div className="flex justify-between items-center h-[20px]">
									<div className="flex items-center gap-1">
										<span className="font-bold">{t("chat:task.apiCost")}</span>
										<span>${totalCost?.toFixed(2)}</span>
									</div>
									<TaskActions
										item={currentTaskItem}
										buttonsDisabled={buttonsDisabled}
										handleCondenseContext={handleCondenseContext}
									/>
								</div>
							)}
						</div>
					</>
				)}
			</div>
		</div>
	)
}

// kilocode_change start: pull slash commands from Cline

/**
 * Highlights slash-command in this text if it exists
 */
const highlightSlashCommands = (text: string, withShadow = true, customModes?: any[]) => {
	const match = text.match(/^\s*\/([a-zA-Z0-9_-]+)(\s*|$)/)
	if (!match) {
		return text
	}

	const commandName = match[1]
	const validationResult = validateSlashCommand(commandName, customModes)

	if (!validationResult || validationResult !== "full") {
		return text
	}

	const commandEndIndex = match[0].length
	const beforeCommand = text.substring(0, text.indexOf("/"))
	const afterCommand = match[2] + text.substring(commandEndIndex)

	return [
		beforeCommand,
		<span
			key="slashCommand"
			className={withShadow ? "mention-context-highlight-with-shadow" : "mention-context-highlight"}>
			/{commandName}
		</span>,
		afterCommand,
	]
}

/**
 * Highlights & formats all mentions inside this text
 */
export const highlightMentions = (text: string, withShadow = true) => {
	const parts = text.split(mentionRegexGlobal)

	return parts.map((part, index) => {
		if (index % 2 === 0) {
			// This is regular text
			return part
		} else {
			// This is a mention
			return (
				<span
					key={index}
					className={withShadow ? "mention-context-highlight-with-shadow" : "mention-context-highlight"}
					style={{ cursor: "pointer" }}
					onClick={() => vscode.postMessage({ type: "openMention", text: part })}>
					@{part}
				</span>
			)
		}
	})
}

/**
 * Handles parsing both mentions and slash-commands
 */
export const highlightText = (text?: string, withShadow = true, customModes?: any[]) => {
	if (!text) {
		return text
	}

	const resultWithSlashHighlighting = highlightSlashCommands(text, withShadow, customModes)

	if (resultWithSlashHighlighting === text) {
		// no highlighting done
		return highlightMentions(resultWithSlashHighlighting, withShadow)
	}

	if (Array.isArray(resultWithSlashHighlighting) && resultWithSlashHighlighting.length === 3) {
		const [beforeCommand, commandElement, afterCommand] = resultWithSlashHighlighting as [
			string,
			JSX.Element,
			string,
		]

		return [beforeCommand, commandElement, ...highlightMentions(afterCommand, withShadow)]
	}

	return [text]
}

// kilocode_change start: pull slash commands from Cline

export default memo(TaskHeader)<|MERGE_RESOLUTION|>--- conflicted
+++ resolved
@@ -51,13 +51,8 @@
 	onClose,
 }: TaskHeaderProps) => {
 	const { t } = useTranslation()
-<<<<<<< HEAD
 	const { apiConfiguration, currentTaskItem, customModes } = useExtensionState()
-	const { info: model } = useSelectedModel(apiConfiguration)
-=======
-	const { apiConfiguration, currentTaskItem } = useExtensionState()
 	const { id: modelId, info: model } = useSelectedModel(apiConfiguration)
->>>>>>> 582a117a
 	const [isTaskExpanded, setIsTaskExpanded] = useState(false)
 
 	const textContainerRef = useRef<HTMLDivElement>(null)
