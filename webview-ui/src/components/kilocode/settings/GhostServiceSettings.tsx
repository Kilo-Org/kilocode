--- conflicted
+++ resolved
@@ -1,9 +1,5 @@
 //kilocode_change - new file
-<<<<<<< HEAD
-import { HTMLAttributes, PropsWithChildren } from "react"
-=======
 import { HTMLAttributes, useState } from "react"
->>>>>>> 33fb0e18
 import { useAppTranslation } from "@/i18n/TranslationContext"
 import { Trans } from "react-i18next"
 import { Bot, Webhook, Zap } from "lucide-react"
@@ -26,7 +22,6 @@
 } from "@src/components/ui"
 import { vscode } from "@/utils/vscode"
 import { ControlledCheckbox } from "../common/ControlledCheckbox"
-import { useKeybindings } from "../../../hooks/useKeybindings"
 
 type GhostServiceSettingsViewProps = HTMLAttributes<HTMLDivElement> & {
 	ghostServiceSettings: GhostServiceSettings
@@ -50,7 +45,6 @@
 		enableCustomProvider,
 	} = ghostServiceSettings || {}
 	const { listApiConfigMeta } = useExtensionState()
-	const keybindings = useKeybindings(["kilo-code.ghost.promptCodeSuggestion", "kilo-code.ghost.generateSuggestions"])
 
 	const onEnableAutoTriggerChange = (newValue: boolean) => {
 		setCachedStateField("ghostServiceSettings", {
@@ -93,6 +87,10 @@
 			...ghostServiceSettings,
 			apiConfigId: value === "-" ? "" : value,
 		})
+	}
+
+	const openGlobalKeybindings = (filter?: string) => {
+		vscode.postMessage({ type: "openGlobalKeybindings", text: filter })
 	}
 
 	return (
@@ -146,26 +144,6 @@
 							</div>
 						</div>
 					)}
-<<<<<<< HEAD
-				</div>
-
-				{/* Keyboard Settings */}
-				<div className="flex flex-col gap-3">
-					<div className="flex flex-col gap-1">
-						<div className="flex items-center gap-2 font-bold">
-							<Keyboard className="w-4" />
-							<div>{t("kilocode:ghost.settings.triggers")}</div>
-						</div>
-					</div>
-
-					<div className="text-vscode-descriptionForeground text-sm mb-3">
-						<Trans
-							i18nKey="kilocode:ghost.settings.keybindingDescription"
-							components={{ DocsLink: <KeybindingDocsLink /> }}
-						/>
-					</div>
-=======
->>>>>>> 33fb0e18
 
 					<div className="flex flex-col gap-1">
 						<ControlledCheckbox
@@ -178,9 +156,15 @@
 						<div className="text-vscode-descriptionForeground text-sm mt-1">
 							<Trans
 								i18nKey="kilocode:ghost.settings.enableQuickInlineTaskKeybinding.description"
-								values={{ keybinding: keybindings["kilo-code.ghost.promptCodeSuggestion"] || "" }}
 								components={{
-									DocsLink: <KeybindingDocsLink commandId="kilo-code.ghost.promptCodeSuggestion" />,
+									DocsLink: (
+										<a
+											href="#"
+											onClick={() =>
+												openGlobalKeybindings("kilo-code.ghost.promptCodeSuggestion")
+											}
+											className="text-vscode-textLink hover:text-vscode-textLinkActive cursor-pointer"></a>
+									),
 								}}
 							/>
 						</div>
@@ -196,9 +180,13 @@
 						<div className="text-vscode-descriptionForeground text-sm mt-1">
 							<Trans
 								i18nKey="kilocode:ghost.settings.enableSmartInlineTaskKeybinding.description"
-								values={{ keybinding: keybindings["kilo-code.ghost.generateSuggestions"] || "" }}
 								components={{
-									DocsLink: <KeybindingDocsLink commandId="kilo-code.ghost.generateSuggestions" />,
+									DocsLink: (
+										<a
+											href="#"
+											onClick={() => openGlobalKeybindings("kilo-code.ghost.generateSuggestions")}
+											className="text-vscode-textLink hover:text-vscode-textLinkActive cursor-pointer"></a>
+									),
 								}}
 							/>
 						</div>
@@ -278,18 +266,4 @@
 			</Section>
 		</div>
 	)
-}
-
-const KeybindingDocsLink = ({ children, commandId }: PropsWithChildren<{ commandId?: string }>) => {
-	const openGlobalKeybindings = (filter?: string) => {
-		vscode.postMessage({ type: "openGlobalKeybindings", text: filter })
-	}
-	return (
-		<a
-			href="#"
-			onClick={() => openGlobalKeybindings(commandId)}
-			className="text-[var(--vscode-list-highlightForeground)] hover:underline cursor-pointer">
-			{children}
-		</a>
-	)
 }