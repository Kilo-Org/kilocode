import {
	type ProviderName,
	type ProviderSettings,
	anthropicDefaultModelId,
	anthropicModels,
	bedrockDefaultModelId,
	bedrockModels,
	deepSeekDefaultModelId,
	deepSeekModels,
	geminiDefaultModelId,
	geminiModels,
	mistralDefaultModelId,
	mistralModels,
	openAiNativeDefaultModelId,
	openAiNativeModels,
	vertexDefaultModelId,
	vertexModels,
	xaiDefaultModelId,
	xaiModels,
	groqModels,
	groqDefaultModelId,
	// chutesModels, // kilocode_change
	chutesDefaultModelId,
	vscodeLlmModels,
	vscodeLlmDefaultModelId,
	openRouterDefaultModelId,
	requestyDefaultModelId,
	glamaDefaultModelId,
	unboundDefaultModelId,
	litellmDefaultModelId,
	qwenCodeModels,
	qwenCodeDefaultModelId,
	geminiCliModels,
	claudeCodeModels,
	claudeCodeDefaultModelId,
	doubaoModels,
	doubaoDefaultModelId,
	fireworksModels,
	fireworksDefaultModelId,
	syntheticModels, // kilocode_change
	syntheticDefaultModelId, // kilocode_change
	ioIntelligenceDefaultModelId,
	moonshotModels,
	moonshotDefaultModelId,
	sambaNovaModels,
	sambaNovaDefaultModelId,
	featherlessModels,
	featherlessDefaultModelId,
	deepInfraDefaultModelId,
	cerebrasModels,
	cerebrasDefaultModelId,
	nanoGptDefaultModelId, //kilocode_change
	ovhCloudAiEndpointsDefaultModelId, // kilocode_change
} from "@roo-code/types"
import type { ModelRecord, RouterModels } from "@roo/api"
import { useRouterModels } from "../../ui/hooks/useRouterModels"
import { useExtensionState } from "@/context/ExtensionStateContext"

const FALLBACK_MODELS = {
	models: anthropicModels,
	defaultModel: anthropicDefaultModelId,
}

export const getModelsByProvider = ({
	provider,
	routerModels,
	kilocodeDefaultModel,
}: {
	provider: ProviderName
	routerModels: RouterModels
	kilocodeDefaultModel: string
}): { models: ModelRecord; defaultModel: string } => {
	switch (provider) {
		case "openrouter": {
			return {
				models: routerModels.openrouter,
				defaultModel: openRouterDefaultModelId,
			}
		}
		case "requesty": {
			return {
				models: routerModels.requesty,
				defaultModel: requestyDefaultModelId,
			}
		}
		case "glama": {
			return {
				models: routerModels.glama,
				defaultModel: glamaDefaultModelId,
			}
		}
		case "unbound": {
			return {
				models: routerModels.unbound,
				defaultModel: unboundDefaultModelId,
			}
		}
		case "litellm": {
			return {
				models: routerModels.litellm,
				defaultModel: litellmDefaultModelId,
			}
		}
		case "xai": {
			return {
				models: xaiModels,
				defaultModel: xaiDefaultModelId,
			}
		}
		case "groq": {
			return {
				models: groqModels,
				defaultModel: groqDefaultModelId,
			}
		}
		case "chutes": {
			return {
				models: routerModels.chutes, // kilocode_change
				defaultModel: chutesDefaultModelId,
			}
		}
		case "cerebras": {
			return {
				models: cerebrasModels,
				defaultModel: cerebrasDefaultModelId,
			}
		}
		case "bedrock": {
			return {
				models: bedrockModels,
				defaultModel: bedrockDefaultModelId,
			}
		}
		case "vertex": {
			return {
				models: vertexModels,
				defaultModel: vertexDefaultModelId,
			}
		}
		case "gemini": {
			return {
				// kilocode_change start
				models:
					routerModels.gemini && Object.keys(routerModels.gemini).length > 0
						? routerModels.gemini
						: geminiModels,
				// kilocode_change end
				defaultModel: geminiDefaultModelId,
			}
		}
		case "deepseek": {
			return {
				models: deepSeekModels,
				defaultModel: deepSeekDefaultModelId,
			}
		}
		case "openai-native": {
			return {
				models: openAiNativeModels,
				defaultModel: openAiNativeDefaultModelId,
			}
		}
		case "mistral": {
			return {
				models: mistralModels,
				defaultModel: mistralDefaultModelId,
			}
		}
		case "openai": {
			// TODO(catrielmuller): Support the fetch here
			return {
				models: {},
				defaultModel: "",
			}
		}
		case "ollama": {
			return {
				models: routerModels.ollama,
				defaultModel: "",
			}
		}
		case "lmstudio": {
			return {
				models: routerModels.lmstudio,
				defaultModel: "",
			}
		}
		case "vscode-lm": {
			return {
				models: vscodeLlmModels,
				defaultModel: vscodeLlmDefaultModelId,
			}
		}
		case "kilocode": {
			return {
				models: routerModels["kilocode-openrouter"],
				defaultModel: kilocodeDefaultModel,
			}
		}
		// Temporary weird fix
		case "kilocode-openrouter": {
			return {
				models: routerModels["kilocode-openrouter"],
				defaultModel: kilocodeDefaultModel,
			}
		}
		case "claude-code": {
			return {
				models: claudeCodeModels,
				defaultModel: claudeCodeDefaultModelId,
			}
		}
		case "qwen-code": {
			return {
				models: qwenCodeModels,
				defaultModel: qwenCodeDefaultModelId,
			}
		}
		case "gemini-cli": {
			return {
				models: geminiCliModels,
				defaultModel: geminiDefaultModelId,
			}
		}
		case "anthropic": {
			return {
				models: anthropicModels,
				defaultModel: anthropicDefaultModelId,
			}
		}
		case "doubao": {
			return {
				models: doubaoModels,
				defaultModel: doubaoDefaultModelId,
			}
		}
		case "fireworks": {
			return {
				models: fireworksModels,
				defaultModel: fireworksDefaultModelId,
			}
		}
		// kilocode_change start
		case "synthetic": {
			return {
				models: syntheticModels,
				defaultModel: syntheticDefaultModelId,
			}
		}
		// kilocode_change end
		case "io-intelligence": {
			return {
				models: routerModels["io-intelligence"],
				defaultModel: ioIntelligenceDefaultModelId,
			}
		}
		case "moonshot": {
			return {
				models: moonshotModels,
				defaultModel: moonshotDefaultModelId,
			}
		}
		case "sambanova": {
			return {
				models: sambaNovaModels,
				defaultModel: sambaNovaDefaultModelId,
			}
		}
		case "featherless": {
			return {
				models: featherlessModels,
				defaultModel: featherlessDefaultModelId,
			}
		}
		case "deepinfra": {
			return {
				models: routerModels.deepinfra,
				defaultModel: deepInfraDefaultModelId,
			}
		}
		//kilocode_change start
		case "nano-gpt": {
			return {
				models: routerModels["nano-gpt"],
				defaultModel: nanoGptDefaultModelId,
			}
		}
		//kilocode_change end
		// kilocode_change start
		case "ovhcloud": {
			return {
				models: routerModels.ovhcloud,
				defaultModel: ovhCloudAiEndpointsDefaultModelId,
			}
		}
		// kilocode_change end
		default:
			return {
				models: {},
				defaultModel: "",
			}
	}
}

export const useProviderModels = (apiConfiguration?: ProviderSettings) => {
	const provider = apiConfiguration?.apiProvider || "anthropic"

	const { kilocodeDefaultModel } = useExtensionState()

	const routerModels = useRouterModels({
		openRouterBaseUrl: apiConfiguration?.openRouterBaseUrl,
		openRouterApiKey: apiConfiguration?.apiKey,
		kilocodeOrganizationId: apiConfiguration?.kilocodeOrganizationId ?? "personal",
<<<<<<< HEAD
		chutesApiKey: apiConfiguration?.chutesApiKey, // kilocode_change
		//kilocode_change start
		nanoGptApiKey: apiConfiguration?.nanoGptApiKey,
		nanoGptModelList: apiConfiguration?.nanoGptModelList,
		//kilocode_change end
=======
		// kilocode_change start
		chutesApiKey: apiConfiguration?.chutesApiKey,
		geminiApiKey: apiConfiguration?.geminiApiKey,
		googleGeminiBaseUrl: apiConfiguration?.googleGeminiBaseUrl,
		// kilocode_change end
>>>>>>> 021c91c9
	})

	const { models, defaultModel } =
		apiConfiguration && typeof routerModels.data !== "undefined"
			? getModelsByProvider({
					provider,
					routerModels: routerModels.data,
					kilocodeDefaultModel,
				})
			: FALLBACK_MODELS

	return {
		provider,
		providerModels: models as ModelRecord,
		providerDefaultModel: defaultModel,
		isLoading: routerModels.isLoading,
		isError: routerModels.isError,
	}
}<|MERGE_RESOLUTION|>--- conflicted
+++ resolved
@@ -311,19 +311,15 @@
 		openRouterBaseUrl: apiConfiguration?.openRouterBaseUrl,
 		openRouterApiKey: apiConfiguration?.apiKey,
 		kilocodeOrganizationId: apiConfiguration?.kilocodeOrganizationId ?? "personal",
-<<<<<<< HEAD
-		chutesApiKey: apiConfiguration?.chutesApiKey, // kilocode_change
+		// kilocode_change start
+		chutesApiKey: apiConfiguration?.chutesApiKey,
+		geminiApiKey: apiConfiguration?.geminiApiKey,
+		googleGeminiBaseUrl: apiConfiguration?.googleGeminiBaseUrl,
 		//kilocode_change start
 		nanoGptApiKey: apiConfiguration?.nanoGptApiKey,
 		nanoGptModelList: apiConfiguration?.nanoGptModelList,
 		//kilocode_change end
-=======
-		// kilocode_change start
-		chutesApiKey: apiConfiguration?.chutesApiKey,
-		geminiApiKey: apiConfiguration?.geminiApiKey,
-		googleGeminiBaseUrl: apiConfiguration?.googleGeminiBaseUrl,
 		// kilocode_change end
->>>>>>> 021c91c9
 	})
 
 	const { models, defaultModel } =
