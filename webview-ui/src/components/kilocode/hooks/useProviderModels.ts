import {
	type ProviderName,
	type ProviderSettings,
	anthropicDefaultModelId,
	anthropicModels,
	basetenModels,
	basetenDefaultModelId,
	bedrockDefaultModelId,
	bedrockModels,
	deepSeekDefaultModelId,
	deepSeekModels,
	geminiDefaultModelId,
	geminiModels,
	mistralDefaultModelId,
	mistralModels,
	openAiNativeDefaultModelId,
	openAiNativeModels,
	vertexDefaultModelId,
	vertexModels,
	xaiDefaultModelId,
	xaiModels,
	groqModels,
	groqDefaultModelId,
	chutesDefaultModelId,
	vscodeLlmModels,
	vscodeLlmDefaultModelId,
	openRouterDefaultModelId,
	requestyDefaultModelId,
	glamaDefaultModelId,
	unboundDefaultModelId,
	litellmDefaultModelId,
	qwenCodeModels,
	qwenCodeDefaultModelId,
	geminiCliModels,
	claudeCodeModels,
	claudeCodeDefaultModelId,
	doubaoModels,
	doubaoDefaultModelId,
	fireworksModels,
	fireworksDefaultModelId,
	syntheticDefaultModelId,
	ioIntelligenceDefaultModelId,
	moonshotModels,
	moonshotDefaultModelId,
	sambaNovaModels,
	sambaNovaDefaultModelId,
	featherlessModels,
	featherlessDefaultModelId,
	deepInfraDefaultModelId,
	cerebrasModels,
	cerebrasDefaultModelId,
	nanoGptDefaultModelId, //kilocode_change
	ovhCloudAiEndpointsDefaultModelId,
	inceptionDefaultModelId,
	minimaxModels,
	minimaxDefaultModelId,
<<<<<<< HEAD
	claudecodenativeModels,
	claudecodenativeDefaultModelId,
=======
	internationalZAiModels,
	internationalZAiDefaultModelId,
	mainlandZAiModels,
	mainlandZAiDefaultModelId,
>>>>>>> fa42cfaa
} from "@roo-code/types"
import type { ModelRecord, RouterModels } from "@roo/api"
import { useRouterModels } from "../../ui/hooks/useRouterModels"
import { useExtensionState } from "@/context/ExtensionStateContext"

const FALLBACK_MODELS = {
	models: anthropicModels,
	defaultModel: anthropicDefaultModelId,
}

export const getModelsByProvider = ({
	provider,
	routerModels,
	kilocodeDefaultModel,
	options = { isChina: false },
}: {
	provider: ProviderName
	routerModels: RouterModels
	kilocodeDefaultModel: string
	options: { isChina?: boolean }
}): { models: ModelRecord; defaultModel: string } => {
	switch (provider) {
		case "openrouter": {
			return {
				models: routerModels.openrouter,
				defaultModel: openRouterDefaultModelId,
			}
		}
		case "requesty": {
			return {
				models: routerModels.requesty,
				defaultModel: requestyDefaultModelId,
			}
		}
		case "glama": {
			return {
				models: routerModels.glama,
				defaultModel: glamaDefaultModelId,
			}
		}
		case "unbound": {
			return {
				models: routerModels.unbound,
				defaultModel: unboundDefaultModelId,
			}
		}
		case "litellm": {
			return {
				models: routerModels.litellm,
				defaultModel: litellmDefaultModelId,
			}
		}
		case "xai": {
			return {
				models: xaiModels,
				defaultModel: xaiDefaultModelId,
			}
		}
		case "groq": {
			return {
				models: groqModels,
				defaultModel: groqDefaultModelId,
			}
		}
		case "chutes": {
			return {
				models: routerModels.chutes, // kilocode_change
				defaultModel: chutesDefaultModelId,
			}
		}
		case "cerebras": {
			return {
				models: cerebrasModels,
				defaultModel: cerebrasDefaultModelId,
			}
		}
		case "bedrock": {
			return {
				models: bedrockModels,
				defaultModel: bedrockDefaultModelId,
			}
		}
		case "vertex": {
			return {
				models: vertexModels,
				defaultModel: vertexDefaultModelId,
			}
		}
		case "gemini": {
			return {
				models:
					routerModels.gemini && Object.keys(routerModels.gemini).length > 0
						? routerModels.gemini
						: geminiModels,
				defaultModel: geminiDefaultModelId,
			}
		}
		case "deepseek": {
			return {
				models: deepSeekModels,
				defaultModel: deepSeekDefaultModelId,
			}
		}
		case "openai-native": {
			return {
				models: openAiNativeModels,
				defaultModel: openAiNativeDefaultModelId,
			}
		}
		case "mistral": {
			return {
				models: mistralModels,
				defaultModel: mistralDefaultModelId,
			}
		}
		case "openai": {
			// TODO(catrielmuller): Support the fetch here
			return {
				models: {},
				defaultModel: "",
			}
		}
		case "ollama": {
			return {
				models: routerModels.ollama,
				defaultModel: "",
			}
		}
		case "lmstudio": {
			return {
				models: routerModels.lmstudio,
				defaultModel: "",
			}
		}
		case "vscode-lm": {
			return {
				models: vscodeLlmModels,
				defaultModel: vscodeLlmDefaultModelId,
			}
		}
		case "kilocode": {
			return {
				models: routerModels.kilocode,
				defaultModel: kilocodeDefaultModel,
			}
		}
		case "claude-code": {
			return {
				models: claudeCodeModels,
				defaultModel: claudeCodeDefaultModelId,
			}
		}
		case "qwen-code": {
			return {
				models: qwenCodeModels,
				defaultModel: qwenCodeDefaultModelId,
			}
		}
		case "gemini-cli": {
			return {
				models: geminiCliModels,
				defaultModel: geminiDefaultModelId,
			}
		}
		case "anthropic": {
			return {
				models: anthropicModels,
				defaultModel: anthropicDefaultModelId,
			}
		}
		case "doubao": {
			return {
				models: doubaoModels,
				defaultModel: doubaoDefaultModelId,
			}
		}
		case "fireworks": {
			return {
				models: fireworksModels,
				defaultModel: fireworksDefaultModelId,
			}
		}
		// kilocode_change start
		case "synthetic": {
			return {
				models: routerModels.synthetic,
				defaultModel: syntheticDefaultModelId,
			}
		}
		case "ovhcloud": {
			return {
				models: routerModels.ovhcloud,
				defaultModel: ovhCloudAiEndpointsDefaultModelId,
			}
		}
		case "inception": {
			return {
				models: routerModels.inception,
				defaultModel: inceptionDefaultModelId,
			}
		}
		case "sap-ai-core": {
			return {
				models: routerModels["sap-ai-core"],
				defaultModel: "",
			}
		}
		// kilocode_change end
		case "io-intelligence": {
			return {
				models: routerModels["io-intelligence"],
				defaultModel: ioIntelligenceDefaultModelId,
			}
		}
		case "moonshot": {
			return {
				models: moonshotModels,
				defaultModel: moonshotDefaultModelId,
			}
		}
		case "sambanova": {
			return {
				models: sambaNovaModels,
				defaultModel: sambaNovaDefaultModelId,
			}
		}
		case "featherless": {
			return {
				models: featherlessModels,
				defaultModel: featherlessDefaultModelId,
			}
		}
		case "deepinfra": {
			return {
				models: routerModels.deepinfra,
				defaultModel: deepInfraDefaultModelId,
			}
		}
		//kilocode_change start
		case "nano-gpt": {
			return {
				models: routerModels["nano-gpt"],
				defaultModel: nanoGptDefaultModelId,
			}
		}
		//kilocode_change end
		case "minimax": {
			return {
				models: minimaxModels,
				defaultModel: minimaxDefaultModelId,
			}
		}
		case "baseten": {
			return {
				models: basetenModels,
				defaultModel: basetenDefaultModelId,
			}
		}
<<<<<<< HEAD
		case "claudecodenative": {
			return {
				models: claudecodenativeModels,
				defaultModel: claudecodenativeDefaultModelId,
=======
		case "zai": {
			if (options.isChina) {
				return {
					models: mainlandZAiModels,
					defaultModel: mainlandZAiDefaultModelId,
				}
			} else {
				return {
					models: internationalZAiModels,
					defaultModel: internationalZAiDefaultModelId,
				}
>>>>>>> fa42cfaa
			}
		}
		default:
			return {
				models: {},
				defaultModel: "",
			}
	}
}

export const getOptionsForProvider = (provider: ProviderName, apiConfiguration?: ProviderSettings) => {
	switch (provider) {
		case "zai":
			// Determine which Z.AI model set to use based on the API line configuration
			return { isChina: apiConfiguration?.zaiApiLine === "china_coding" }
		default:
			return {}
	}
}

export const useProviderModels = (apiConfiguration?: ProviderSettings) => {
	const provider = apiConfiguration?.apiProvider || "anthropic"

	const { kilocodeDefaultModel } = useExtensionState()

	const routerModels = useRouterModels({
		openRouterBaseUrl: apiConfiguration?.openRouterBaseUrl,
		openRouterApiKey: apiConfiguration?.apiKey,
		kilocodeOrganizationId: apiConfiguration?.kilocodeOrganizationId ?? "personal",
		chutesApiKey: apiConfiguration?.chutesApiKey,
		geminiApiKey: apiConfiguration?.geminiApiKey,
		googleGeminiBaseUrl: apiConfiguration?.googleGeminiBaseUrl,
		//kilocode_change start
		nanoGptApiKey: apiConfiguration?.nanoGptApiKey,
		nanoGptModelList: apiConfiguration?.nanoGptModelList,
		//kilocode_change end
		syntheticApiKey: apiConfiguration?.syntheticApiKey, // kilocode_change
	})

	const options = getOptionsForProvider(provider, apiConfiguration)

	const { models, defaultModel } =
		apiConfiguration && typeof routerModels.data !== "undefined"
			? getModelsByProvider({
					provider,
					routerModels: routerModels.data,
					kilocodeDefaultModel,
					options,
				})
			: FALLBACK_MODELS

	return {
		provider,
		providerModels: models as ModelRecord,
		providerDefaultModel: defaultModel,
		isLoading: routerModels.isLoading,
		isError: routerModels.isError,
	}
}<|MERGE_RESOLUTION|>--- conflicted
+++ resolved
@@ -54,15 +54,12 @@
 	inceptionDefaultModelId,
 	minimaxModels,
 	minimaxDefaultModelId,
-<<<<<<< HEAD
 	claudecodenativeModels,
 	claudecodenativeDefaultModelId,
-=======
 	internationalZAiModels,
 	internationalZAiDefaultModelId,
 	mainlandZAiModels,
 	mainlandZAiDefaultModelId,
->>>>>>> fa42cfaa
 } from "@roo-code/types"
 import type { ModelRecord, RouterModels } from "@roo/api"
 import { useRouterModels } from "../../ui/hooks/useRouterModels"
@@ -321,12 +318,10 @@
 				defaultModel: basetenDefaultModelId,
 			}
 		}
-<<<<<<< HEAD
 		case "claudecodenative": {
 			return {
 				models: claudecodenativeModels,
 				defaultModel: claudecodenativeDefaultModelId,
-=======
 		case "zai": {
 			if (options.isChina) {
 				return {
@@ -338,7 +333,6 @@
 					models: internationalZAiModels,
 					defaultModel: internationalZAiDefaultModelId,
 				}
->>>>>>> fa42cfaa
 			}
 		}
 		default:
