--- conflicted
+++ resolved
@@ -38,11 +38,9 @@
 	qwenCodeModels,
 	BEDROCK_1M_CONTEXT_MODEL_IDS,
 	isDynamicProvider,
-<<<<<<< HEAD
-	gptChatByDefaultModelId, gptChatByModels
-=======
 	getProviderDefaultModelId,
->>>>>>> aed72033
+	gptChatByDefaultModelId,
+	gptChatByModels,
 } from "@roo-code/types"
 
 import type { ModelRecord, RouterModels } from "@roo/api"
