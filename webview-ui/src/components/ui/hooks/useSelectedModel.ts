import {
	type ProviderName,
	type ProviderSettings,
	type ModelInfo,
	anthropicDefaultModelId,
	anthropicModels,
	bedrockDefaultModelId,
	bedrockModels,
	cerebrasDefaultModelId,
	cerebrasModels,
	deepSeekDefaultModelId,
	deepSeekModels,
	moonshotDefaultModelId,
	moonshotModels,
	minimaxDefaultModelId,
	minimaxModels,
	geminiDefaultModelId,
	geminiModels,
	// kilocode_change start
	geminiCliDefaultModelId,
	geminiCliModels,
	syntheticDefaultModelId,
	ovhCloudAiEndpointsDefaultModelId,
	inceptionDefaultModelId,
	// kilocode_change end
	mistralDefaultModelId,
	mistralModels,
	openAiModelInfoSaneDefaults,
	openAiNativeDefaultModelId,
	openAiNativeModels,
	vertexDefaultModelId,
	vertexModels,
	xaiDefaultModelId,
	xaiModels,
	groqModels,
	groqDefaultModelId,
	chutesDefaultModelId,
	vscodeLlmModels,
	vscodeLlmDefaultModelId,
	openRouterDefaultModelId,
	requestyDefaultModelId,
	glamaDefaultModelId,
	unboundDefaultModelId,
	litellmDefaultModelId,
	claudeCodeDefaultModelId,
	claudeCodeModels,
	sambaNovaModels,
	sambaNovaDefaultModelId,
	doubaoModels,
	doubaoDefaultModelId,
	internationalZAiDefaultModelId,
	mainlandZAiDefaultModelId,
	internationalZAiModels,
	mainlandZAiModels,
	fireworksModels,
	fireworksDefaultModelId,
	featherlessModels,
	featherlessDefaultModelId,
	ioIntelligenceDefaultModelId,
	ioIntelligenceModels,
	rooDefaultModelId,
	qwenCodeDefaultModelId,
	qwenCodeModels,
	vercelAiGatewayDefaultModelId,
	BEDROCK_1M_CONTEXT_MODEL_IDS,
	deepInfraDefaultModelId,
	isDynamicProvider,
} from "@roo-code/types"

import type { ModelRecord, RouterModels } from "@roo/api"

import { useRouterModels } from "./useRouterModels"
import { useOpenRouterModelProviders } from "./useOpenRouterModelProviders"
import { useLmStudioModels } from "./useLmStudioModels"
import { useExtensionState } from "@/context/ExtensionStateContext" // kilocode_change

// kilocode_change start
export const useModelProviders = (kilocodeDefaultModel: string, apiConfiguration?: ProviderSettings) => {
	const provider = apiConfiguration?.apiProvider
	return useOpenRouterModelProviders(
		provider === "kilocode"
			? (apiConfiguration?.kilocodeModel ?? kilocodeDefaultModel)
			: provider === "openrouter"
				? (apiConfiguration?.openRouterModelId ?? openRouterDefaultModelId)
				: undefined,
		provider === "openrouter" ? apiConfiguration?.openRouterBaseUrl : undefined,
		apiConfiguration?.apiKey,
		apiConfiguration?.kilocodeOrganizationId ?? "personal",
	)
}
// kilocode_change end
import { useOllamaModels } from "./useOllamaModels"

export const useSelectedModel = (apiConfiguration?: ProviderSettings) => {
	const provider = apiConfiguration?.apiProvider || "anthropic"
	// kilocode_change start
	const { kilocodeDefaultModel, virtualQuotaActiveModel } = useExtensionState()
	const lmStudioModelId = provider === "lmstudio" ? apiConfiguration?.lmStudioModelId : undefined
	const ollamaModelId = provider === "ollama" ? apiConfiguration?.ollamaModelId : undefined
	// kilocode_change end

	// Only fetch router models for dynamic providers
	const shouldFetchRouterModels = isDynamicProvider(provider)
	const routerModels = useRouterModels(
		//kilocode_change start
		{
			openRouterBaseUrl: apiConfiguration?.openRouterBaseUrl,
			openRouterApiKey: apiConfiguration?.apiKey,
			kilocodeOrganizationId: apiConfiguration?.kilocodeOrganizationId,
			geminiApiKey: apiConfiguration?.geminiApiKey,
			googleGeminiBaseUrl: apiConfiguration?.googleGeminiBaseUrl,
			syntheticApiKey: apiConfiguration?.syntheticApiKey,
		},
		// kilocode_change end
		{
			provider: shouldFetchRouterModels ? provider : undefined,
			enabled: shouldFetchRouterModels,
		},
	)

	const openRouterModelProviders = useModelProviders(kilocodeDefaultModel, apiConfiguration) // kilocode_change
	const lmStudioModels = useLmStudioModels(lmStudioModelId)
	const ollamaModels = useOllamaModels(ollamaModelId)

	// Compute readiness only for the data actually needed for the selected provider
	const needRouterModels = shouldFetchRouterModels
	const needOpenRouterProviders = provider === "openrouter"
	const needLmStudio = typeof lmStudioModelId !== "undefined"
	const needOllama = typeof ollamaModelId !== "undefined"

	const isReady =
		(!needLmStudio || typeof lmStudioModels.data !== "undefined") &&
		(!needOllama || typeof ollamaModels.data !== "undefined") &&
		(!needRouterModels || typeof routerModels.data !== "undefined") &&
		(!needOpenRouterProviders || typeof openRouterModelProviders.data !== "undefined")

	const { id, info } =
		apiConfiguration && isReady
			? getSelectedModel({
					provider,
					apiConfiguration,
					routerModels: (routerModels.data || {}) as RouterModels,
					openRouterModelProviders: (openRouterModelProviders.data || {}) as Record<string, ModelInfo>,
					lmStudioModels: (lmStudioModels.data || undefined) as ModelRecord | undefined,
					kilocodeDefaultModel,
					ollamaModels: (ollamaModels.data || undefined) as ModelRecord | undefined,
					virtualQuotaActiveModel, // kilocode_change: Pass virtual quota active model
				})
			: { id: anthropicDefaultModelId, info: undefined }

	return {
		provider,
		id,
		info,
		isLoading:
			(needRouterModels && routerModels.isLoading) ||
			(needOpenRouterProviders && openRouterModelProviders.isLoading) ||
			(needLmStudio && lmStudioModels!.isLoading) ||
			(needOllama && ollamaModels!.isLoading),
		isError:
			(needRouterModels && routerModels.isError) ||
			(needOpenRouterProviders && openRouterModelProviders.isError) ||
			(needLmStudio && lmStudioModels!.isError) ||
			(needOllama && ollamaModels!.isError),
	}
}

function getSelectedModel({
	provider,
	apiConfiguration,
	routerModels,
	openRouterModelProviders,
	lmStudioModels,
	kilocodeDefaultModel,
	ollamaModels,
	virtualQuotaActiveModel, //kilocode_change
}: {
	provider: ProviderName
	apiConfiguration: ProviderSettings
	routerModels: RouterModels
	openRouterModelProviders: Record<string, ModelInfo>
	lmStudioModels: ModelRecord | undefined
	kilocodeDefaultModel: string
	ollamaModels: ModelRecord | undefined
	virtualQuotaActiveModel?: { id: string; info: ModelInfo } //kilocode_change
}): { id: string; info: ModelInfo | undefined } {
	// the `undefined` case are used to show the invalid selection to prevent
	// users from seeing the default model if their selection is invalid
	// this gives a better UX than showing the default model
	switch (provider) {
		case "openrouter": {
			const id = apiConfiguration.openRouterModelId ?? openRouterDefaultModelId
			let info = routerModels.openrouter[id]
			const specificProvider = apiConfiguration.openRouterSpecificProvider

			if (specificProvider && openRouterModelProviders[specificProvider]) {
				// Overwrite the info with the specific provider info. Some
				// fields are missing the model info for `openRouterModelProviders`
				// so we need to merge the two.
				info = info
					? { ...info, ...openRouterModelProviders[specificProvider] }
					: openRouterModelProviders[specificProvider]
			}

			return { id, info }
		}
		case "requesty": {
			const id = apiConfiguration.requestyModelId ?? requestyDefaultModelId
			const info = routerModels.requesty[id]
			return { id, info }
		}
		case "glama": {
			const id = apiConfiguration.glamaModelId ?? glamaDefaultModelId
			const info = routerModels.glama[id]
			return { id, info }
		}
		case "unbound": {
			const id = apiConfiguration.unboundModelId ?? unboundDefaultModelId
			const info = routerModels.unbound[id]
			return { id, info }
		}
		case "litellm": {
			const id = apiConfiguration.litellmModelId ?? litellmDefaultModelId
			const info = routerModels.litellm?.[id]
			return { id, info }
		}
		case "deepinfra": {
			const id = apiConfiguration.deepInfraModelId ?? deepInfraDefaultModelId
			const info = routerModels.deepinfra[id]
			return { id, info }
		}
		case "xai": {
			const id = apiConfiguration.apiModelId ?? xaiDefaultModelId
			const info = xaiModels[id as keyof typeof xaiModels]
			return info ? { id, info } : { id, info: undefined }
		}
		case "groq": {
			const id = apiConfiguration.apiModelId ?? groqDefaultModelId
			const info = groqModels[id as keyof typeof groqModels]
			return { id, info }
		}
		case "huggingface": {
			const id = apiConfiguration.huggingFaceModelId ?? "meta-llama/Llama-3.3-70B-Instruct"
			const info = {
				maxTokens: 8192,
				contextWindow: 131072,
				supportsImages: false,
				supportsPromptCache: false,
			}
			return { id, info }
		}
		case "chutes": {
			const id = apiConfiguration.apiModelId ?? chutesDefaultModelId
			const info = routerModels.chutes[id]
			return { id, info }
		}
		case "bedrock": {
			const id = apiConfiguration.apiModelId ?? bedrockDefaultModelId
			const baseInfo = bedrockModels[id as keyof typeof bedrockModels]

			// Special case for custom ARN.
			if (id === "custom-arn") {
				return {
					id,
					info: { maxTokens: 5000, contextWindow: 128_000, supportsPromptCache: false, supportsImages: true },
				}
			}

			// Apply 1M context for Claude Sonnet 4 / 4.5 when enabled
			if (BEDROCK_1M_CONTEXT_MODEL_IDS.includes(id as any) && apiConfiguration.awsBedrock1MContext && baseInfo) {
				// Create a new ModelInfo object with updated context window
				const info: ModelInfo = {
					...baseInfo,
					contextWindow: 1_000_000,
				}
				return { id, info }
			}

			return { id, info: baseInfo }
		}
		case "vertex": {
			const id = apiConfiguration.apiModelId ?? vertexDefaultModelId
			const info = vertexModels[id as keyof typeof vertexModels]
			return { id, info }
		}
		// kilocode_change start
		case "gemini": {
			const id = apiConfiguration.apiModelId ?? geminiDefaultModelId
			const remoteInfo = routerModels.gemini?.[id]
			const staticInfo = geminiModels[id as keyof typeof geminiModels]
			return { id, info: remoteInfo ?? staticInfo }
		}
		// kilocode_change end
		case "deepseek": {
			const id = apiConfiguration.apiModelId ?? deepSeekDefaultModelId
			const info = deepSeekModels[id as keyof typeof deepSeekModels]
			return { id, info }
		}
		case "doubao": {
			const id = apiConfiguration.apiModelId ?? doubaoDefaultModelId
			const info = doubaoModels[id as keyof typeof doubaoModels]
			return { id, info }
		}
		case "moonshot": {
			const id = apiConfiguration.apiModelId ?? moonshotDefaultModelId
			const info = moonshotModels[id as keyof typeof moonshotModels]
			return { id, info }
		}
		case "minimax": {
			const id = apiConfiguration.apiModelId ?? minimaxDefaultModelId
			const info = minimaxModels[id as keyof typeof minimaxModels]
			return { id, info }
		}
		case "zai": {
			const isChina = apiConfiguration.zaiApiLine === "china_coding"
			const models = isChina ? mainlandZAiModels : internationalZAiModels
			const defaultModelId = isChina ? mainlandZAiDefaultModelId : internationalZAiDefaultModelId
			const id = apiConfiguration.apiModelId ?? defaultModelId
			const info = models[id as keyof typeof models]
			return { id, info }
		}
		case "openai-native": {
			const id = apiConfiguration.apiModelId ?? openAiNativeDefaultModelId
			const info = openAiNativeModels[id as keyof typeof openAiNativeModels]
			return { id, info }
		}
		case "mistral": {
			const id = apiConfiguration.apiModelId ?? mistralDefaultModelId
			const info = mistralModels[id as keyof typeof mistralModels]
			return { id, info }
		}
		case "openai": {
			const id = apiConfiguration.openAiModelId ?? ""
			const info = apiConfiguration?.openAiCustomModelInfo ?? openAiModelInfoSaneDefaults
			return { id, info }
		}
		case "ollama": {
			const id = apiConfiguration.ollamaModelId ?? ""
			const info = ollamaModels && ollamaModels[apiConfiguration.ollamaModelId!]

			const adjustedInfo =
				info?.contextWindow &&
				apiConfiguration?.ollamaNumCtx &&
				apiConfiguration.ollamaNumCtx < info.contextWindow
					? { ...info, contextWindow: apiConfiguration.ollamaNumCtx }
					: info

			return {
				id,
				info: adjustedInfo || undefined,
			}
		}
		case "lmstudio": {
			const id = apiConfiguration.lmStudioModelId ?? ""
			const info = lmStudioModels && lmStudioModels[apiConfiguration.lmStudioModelId!]
			return {
				id,
				info: info || undefined,
			}
		}
		case "vscode-lm": {
			const id = apiConfiguration?.vsCodeLmModelSelector
				? `${apiConfiguration.vsCodeLmModelSelector.vendor}/${apiConfiguration.vsCodeLmModelSelector.family}`
				: vscodeLlmDefaultModelId
			const modelFamily = apiConfiguration?.vsCodeLmModelSelector?.family ?? vscodeLlmDefaultModelId
			const info = vscodeLlmModels[modelFamily as keyof typeof vscodeLlmModels]
			return { id, info: { ...openAiModelInfoSaneDefaults, ...info, supportsImages: false } } // VSCode LM API currently doesn't support images.
		}
		// kilocode_change begin
		case "kilocode": {
			// Use the fetched models from routerModels
			if (routerModels["kilocode"] && apiConfiguration.kilocodeModel) {
				// Find the model in the fetched models
				const modelEntries = Object.entries(routerModels["kilocode"])

				const selectedModelId = apiConfiguration.kilocodeModel.toLowerCase()

				// Prefer exact match
				const selectedModel =
					modelEntries.find((model) => model[0].toLowerCase() === selectedModelId) ??
					modelEntries.find((model) => model[0].toLowerCase().includes(selectedModelId))

				if (selectedModel) {
					const id = selectedModel[0]
					let info = selectedModel[1]

					const specificProvider = apiConfiguration.openRouterSpecificProvider
					if (specificProvider && openRouterModelProviders[specificProvider]) {
						info = info
							? { ...info, ...openRouterModelProviders[specificProvider] }
							: openRouterModelProviders[specificProvider]
					}
					return { id, info }
				}
			}

			const invalidOrDefaultModel = apiConfiguration.kilocodeModel ?? kilocodeDefaultModel
			return {
				id: invalidOrDefaultModel,
				info: routerModels["kilocode"][invalidOrDefaultModel],
			}
		}
		case "gemini-cli": {
			const id = apiConfiguration.apiModelId ?? geminiCliDefaultModelId
			const info = geminiCliModels[id as keyof typeof geminiCliModels]
			return { id, info }
		}
		case "virtual-quota-fallback": {
			if (virtualQuotaActiveModel) {
				return virtualQuotaActiveModel
			}
			// Fallback if no profiles or settings found
			return {
				id: "",
				info: {
					maxTokens: 1,
					contextWindow: 1,
					supportsPromptCache: false,
				},
			}
		}
		// kilocode_change end

		case "claude-code": {
			// Claude Code models extend anthropic models but with images and prompt caching disabled
			const id = apiConfiguration.apiModelId ?? claudeCodeDefaultModelId
			const info = claudeCodeModels[id as keyof typeof claudeCodeModels]
			return { id, info: { ...openAiModelInfoSaneDefaults, ...info } }
		}
		case "cerebras": {
			const id = apiConfiguration.apiModelId ?? cerebrasDefaultModelId
			const info = cerebrasModels[id as keyof typeof cerebrasModels]
			return { id, info }
		}
		case "sambanova": {
			const id = apiConfiguration.apiModelId ?? sambaNovaDefaultModelId
			const info = sambaNovaModels[id as keyof typeof sambaNovaModels]
			return { id, info }
		}
		case "fireworks": {
			const id = apiConfiguration.apiModelId ?? fireworksDefaultModelId
			const info = fireworksModels[id as keyof typeof fireworksModels]
			return { id, info }
		}
		// kilocode_change start
		case "synthetic": {
			const id = apiConfiguration.apiModelId ?? syntheticDefaultModelId
			const info = routerModels.synthetic[id]
			return { id, info }
		}
		// kilocode_change end
		case "featherless": {
			const id = apiConfiguration.apiModelId ?? featherlessDefaultModelId
			const info = featherlessModels[id as keyof typeof featherlessModels]
			return { id, info }
		}
		case "io-intelligence": {
			const id = apiConfiguration.ioIntelligenceModelId ?? ioIntelligenceDefaultModelId
			const info =
				routerModels["io-intelligence"]?.[id] ?? ioIntelligenceModels[id as keyof typeof ioIntelligenceModels]
			return { id, info }
		}
		case "roo": {
			// Roo is a dynamic provider - models are loaded from API
			const id = apiConfiguration.apiModelId ?? rooDefaultModelId
			const info = routerModels.roo[id]
			return { id, info }
		}
		case "qwen-code": {
			const id = apiConfiguration.apiModelId ?? qwenCodeDefaultModelId
			const info = qwenCodeModels[id as keyof typeof qwenCodeModels]
			return { id, info }
		}
		case "vercel-ai-gateway": {
			const id = apiConfiguration.vercelAiGatewayModelId ?? vercelAiGatewayDefaultModelId
			const info = routerModels["vercel-ai-gateway"]?.[id]
			return { id, info }
		}
		// kilocode_change start
		case "ovhcloud": {
			const id = apiConfiguration.ovhCloudAiEndpointsModelId ?? ovhCloudAiEndpointsDefaultModelId
			const info = routerModels.ovhcloud[id]
			return { id, info }
		}
		case "inception": {
			const id = apiConfiguration.inceptionLabsModelId ?? inceptionDefaultModelId
			const info = routerModels.inception[id]
			return { id, info }
		}
		// kilocode_change end
		// case "anthropic":
		// case "human-relay":
		// case "fake-ai":
		case "oca": {
			const id = apiConfiguration.apiModelId ?? ""
			const info = id && routerModels?.oca ? routerModels.oca[id] : undefined
			return { id, info }
		}
		default: {
<<<<<<< HEAD
			provider satisfies
				| "anthropic"
				| "gemini-cli"
				| "qwen-code"
				| "human-relay"
				| "fake-ai"
				| "kilocode-openrouter"
				| "oca"
=======
			provider satisfies "anthropic" | "gemini-cli" | "qwen-code" | "human-relay" | "fake-ai" | "kilocode"
>>>>>>> a00b9029
			const id = apiConfiguration.apiModelId ?? anthropicDefaultModelId
			const baseInfo = anthropicModels[id as keyof typeof anthropicModels]

			// Apply 1M context beta tier pricing for Claude Sonnet 4
			if (
				provider === "anthropic" &&
				(id === "claude-sonnet-4-20250514" || id === "claude-sonnet-4-5") &&
				apiConfiguration.anthropicBeta1MContext &&
				baseInfo
			) {
				// Type assertion since we know claude-sonnet-4-20250514 and claude-sonnet-4-5 have tiers
				const modelWithTiers = baseInfo as typeof baseInfo & {
					tiers?: Array<{
						contextWindow: number
						inputPrice?: number
						outputPrice?: number
						cacheWritesPrice?: number
						cacheReadsPrice?: number
					}>
				}
				const tier = modelWithTiers.tiers?.[0]
				if (tier) {
					// Create a new ModelInfo object with updated values
					const info: ModelInfo = {
						...baseInfo,
						contextWindow: tier.contextWindow,
						inputPrice: tier.inputPrice ?? baseInfo.inputPrice,
						outputPrice: tier.outputPrice ?? baseInfo.outputPrice,
						cacheWritesPrice: tier.cacheWritesPrice ?? baseInfo.cacheWritesPrice,
						cacheReadsPrice: tier.cacheReadsPrice ?? baseInfo.cacheReadsPrice,
					}
					return { id, info }
				}
			}

			return { id, info: baseInfo }
		}
	}
}<|MERGE_RESOLUTION|>--- conflicted
+++ resolved
@@ -497,7 +497,6 @@
 			return { id, info }
 		}
 		default: {
-<<<<<<< HEAD
 			provider satisfies
 				| "anthropic"
 				| "gemini-cli"
@@ -506,9 +505,7 @@
 				| "fake-ai"
 				| "kilocode-openrouter"
 				| "oca"
-=======
 			provider satisfies "anthropic" | "gemini-cli" | "qwen-code" | "human-relay" | "fake-ai" | "kilocode"
->>>>>>> a00b9029
 			const id = apiConfiguration.apiModelId ?? anthropicDefaultModelId
 			const baseInfo = anthropicModels[id as keyof typeof anthropicModels]
 
