--- conflicted
+++ resolved
@@ -65,16 +65,6 @@
 import { useLmStudioModels } from "./useLmStudioModels"
 import { useExtensionState } from "@/context/ExtensionStateContext" // kilocode_change
 
-<<<<<<< HEAD
-export const useSelectedModel = (apiConfiguration?: ProviderSettings) => {
-	const provider = apiConfiguration?.apiProvider || "anthropic"
-	// kilocode_change start
-	let openRouterModelId = provider === "openrouter" ? apiConfiguration?.openRouterModelId : undefined
-	if (provider === "kilocode") {
-		openRouterModelId = apiConfiguration?.kilocodeModel || undefined
-	}
-
-=======
 // kilocode_change start
 export const useModelProviders = (kilocodeDefaultModel: string, apiConfiguration?: ProviderSettings) => {
 	const provider = apiConfiguration?.apiProvider
@@ -92,21 +82,21 @@
 export const useSelectedModel = (apiConfiguration?: ProviderSettings) => {
 	const provider = apiConfiguration?.apiProvider || "anthropic"
 	// kilocode_change start
+	let openRouterModelId = provider === "openrouter" ? apiConfiguration?.openRouterModelId : undefined
+	if (provider === "kilocode") {
+		openRouterModelId = apiConfiguration?.kilocodeModel || undefined
+	}
+
 	const { kilocodeDefaultModel } = useExtensionState()
->>>>>>> fdfd6d4c
 	const routerModels = useRouterModels({
 		openRouterBaseUrl: apiConfiguration?.openRouterBaseUrl,
 		openRouterApiKey: apiConfiguration?.apiKey,
 	})
-<<<<<<< HEAD
 	const openRouterModelProviders = useOpenRouterModelProviders(
 		openRouterModelId,
 		apiConfiguration?.openRouterBaseUrl,
 		apiConfiguration?.apiKey,
 	)
-=======
-	const openRouterModelProviders = useModelProviders(kilocodeDefaultModel, apiConfiguration)
->>>>>>> fdfd6d4c
 	// kilocode_change end
 	const lmStudioModelId = provider === "lmstudio" ? apiConfiguration?.lmStudioModelId : undefined
 	const lmStudioModels = useLmStudioModels(lmStudioModelId)
