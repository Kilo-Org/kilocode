--- conflicted
+++ resolved
@@ -7,11 +7,7 @@
 import { cn } from "@/lib/utils"
 import { useRooPortal } from "./hooks/useRooPortal"
 import { Popover, PopoverContent, PopoverTrigger } from "@/components/ui"
-<<<<<<< HEAD
-import { IconProps } from "@radix-ui/react-icons/dist/types" // kilocode_change
-=======
 import { StandardTooltip } from "@/components/ui"
->>>>>>> 084910d9
 
 export enum DropdownOptionType {
 	ITEM = "item",
@@ -43,11 +39,8 @@
 	placeholder?: string
 	shortcutText?: string
 	renderItem?: (option: DropdownOption) => React.ReactNode
-<<<<<<< HEAD
 	triggerIcon?: React.ForwardRefExoticComponent<IconProps & React.RefAttributes<SVGSVGElement>> | boolean | undefined
-=======
 	disableSearch?: boolean
->>>>>>> 084910d9
 }
 
 export const SelectDropdown = React.memo(
@@ -67,11 +60,8 @@
 				placeholder = "",
 				shortcutText = "",
 				renderItem,
-<<<<<<< HEAD
-				triggerIcon = CaretUpIcon,
-=======
 				disableSearch = false,
->>>>>>> 084910d9
+        triggerIcon = CaretUpIcon, // kilocode_change
 			},
 			ref,
 		) => {
@@ -234,39 +224,7 @@
 
 			return (
 				<Popover open={open} onOpenChange={onOpenChange} data-testid="dropdown-root">
-<<<<<<< HEAD
-					<PopoverTrigger
-						ref={ref}
-						disabled={disabled}
-						title={title}
-						data-testid="dropdown-trigger"
-						// kilocode_change start: fix padding
-						className={cn(
-							"w-full min-w-0 max-w-full inline-flex items-center gap-1.5 relative whitespace-nowrap pl-1.5 pr-3 py-1  text-xs",
-							"bg-transparent border border-[rgba(255,255,255,0.08)] rounded-md text-vscode-foreground w-auto",
-							"transition-all duration-150 focus:outline-none focus-visible:ring-1 focus-visible:ring-vscode-focusBorder focus-visible:ring-inset",
-							disabled
-								? "opacity-50 cursor-not-allowed"
-								: "opacity-90 hover:opacity-100 hover:bg-[rgba(255,255,255,0.03)] hover:border-[rgba(255,255,255,0.15)] cursor-pointer",
-							triggerClassName,
-						)}>
-						{TriggerIcon && <TriggerIcon className="pointer-events-none opacity-80 flex-shrink-0 size-3" />}
-						{/* kilocode_change end */}
-
-						{/* kilocode_change start */}
-						{selectedOption?.codicon && (
-							<span
-								slot="start"
-								style={{ fontSize: "12px" }}
-								className={cn("codicon opacity-80 mr", selectedOption?.codicon)}
-							/>
-						)}
-						{/* kilocode_change end */}
-						<span className="truncate">{displayText}</span>
-					</PopoverTrigger>
-=======
 					{title ? <StandardTooltip content={title}>{triggerContent}</StandardTooltip> : triggerContent}
->>>>>>> 084910d9
 					<PopoverContent
 						align={align}
 						sideOffset={sideOffset}
