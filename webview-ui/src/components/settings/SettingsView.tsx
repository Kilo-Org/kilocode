import React, {
	forwardRef,
	memo,
	useCallback,
	useEffect,
	useImperativeHandle,
	useLayoutEffect,
	useMemo,
	useRef,
	useState,
} from "react"
import {
	CheckCheck,
	SquareMousePointer,
	Webhook,
	GitBranch,
	Bell,
	Database,
	SquareTerminal,
	AlertTriangle,
	Globe,
	Info,
	Server, // kilocode_change
	Bot, // kilocode_change
	MessageSquare,
	Monitor,
	LucideIcon,
	// SquareSlash, // kilocode_change
	// Glasses, // kilocode_change
} from "lucide-react"

// kilocode_change
import { ensureBodyPointerEventsRestored } from "@/utils/fixPointerEvents"

import type { ProviderSettings, ExperimentId, TelemetrySetting } from "@roo-code/types"

import { vscode } from "@src/utils/vscode"
import { cn } from "@src/lib/utils"
import { useAppTranslation } from "@src/i18n/TranslationContext"
import { ExtensionStateContextType, useExtensionState } from "@src/context/ExtensionStateContext"
import {
	AlertDialog,
	AlertDialogContent,
	AlertDialogTitle,
	AlertDialogDescription,
	AlertDialogCancel,
	AlertDialogAction,
	AlertDialogHeader,
	AlertDialogFooter,
	Button,
	Tooltip,
	TooltipContent,
	TooltipProvider,
	TooltipTrigger,
	StandardTooltip,
} from "@src/components/ui"

import { Tab, TabContent, TabHeader, TabList, TabTrigger } from "../common/Tab"
import { SetCachedStateField, SetExperimentEnabled } from "./types"
import { SectionHeader } from "./SectionHeader"
import ApiConfigManager from "./ApiConfigManager"
import ApiOptions from "./ApiOptions"
import { AutoApproveSettings } from "./AutoApproveSettings"
import { BrowserSettings } from "./BrowserSettings"
import { CheckpointSettings } from "./CheckpointSettings"
import { DisplaySettings } from "./DisplaySettings" // kilocode_change
import { NotificationSettings } from "./NotificationSettings"
import { ContextManagementSettings } from "./ContextManagementSettings"
import { TerminalSettings } from "./TerminalSettings"
import { LanguageSettings } from "./LanguageSettings"
import { About } from "./About"
import { Section } from "./Section"
import PromptsSettings from "./PromptsSettings"
import McpView from "../kilocodeMcp/McpView" // kilocode_change
import deepEqual from "fast-deep-equal" // kilocode_change
import { GhostServiceSettingsView } from "../kilocode/settings/GhostServiceSettings" // kilocode_change
import { SlashCommandsSettings } from "./SlashCommandsSettings"
import { UISettings } from "./UISettings"

export const settingsTabsContainer = "flex flex-1 overflow-hidden [&.narrow_.tab-label]:hidden"
export const settingsTabList =
	"w-48 data-[compact=true]:w-12 flex-shrink-0 flex flex-col overflow-y-auto overflow-x-hidden border-r border-vscode-sideBar-background"
export const settingsTabTrigger =
	"whitespace-nowrap overflow-hidden min-w-0 h-12 px-4 py-3 box-border flex items-center border-l-2 border-transparent text-vscode-foreground opacity-70 hover:bg-vscode-list-hoverBackground data-[compact=true]:w-12 data-[compact=true]:p-4 cursor-pointer" // kilocode_change add cursor-pointer
export const settingsTabTriggerActive =
	"opacity-100 border-vscode-focusBorder bg-vscode-list-activeSelectionBackground hover:bg-vscode-list-activeSelectionBackground cursor-default" // kilocode_change add hover:bg-* and cursor-default

export interface SettingsViewRef {
	checkUnsaveChanges: (then: () => void) => void
}
const sectionNames = [
	"providers",
	"autoApprove",
	"slashCommands",
	"browser",
	"checkpoints",
	"ghost", // kilocode_change
	"display", // kilocode_change
	"notifications",
	"contextManagement",
	"terminal",
	"prompts",
	"ui",
	"language",
	"mcp",
	"about",
] as const

type SectionName = (typeof sectionNames)[number] // kilocode_change

type SettingsViewProps = {
	onDone: () => void
	targetSection?: string
}

const SettingsView = forwardRef<SettingsViewRef, SettingsViewProps>(({ onDone, targetSection }, ref) => {
	const { t } = useAppTranslation()

	const extensionState = useExtensionState()
	const {
		currentApiConfigName,
		listApiConfigMeta,
		uriScheme,
		kiloCodeWrapperProperties, // kilocode_change
		settingsImportedAt,
	} = extensionState

	const [isDiscardDialogShow, setDiscardDialogShow] = useState(false)
	const [isChangeDetected, setChangeDetected] = useState(false)
	const [errorMessage, setErrorMessage] = useState<string | undefined>(undefined)
	const [activeTab, setActiveTab] = useState<SectionName>(
		targetSection && sectionNames.includes(targetSection as SectionName)
			? (targetSection as SectionName)
			: "providers",
	)

	const scrollPositions = useRef<Record<SectionName, number>>(
		Object.fromEntries(sectionNames.map((s) => [s, 0])) as Record<SectionName, number>,
	)
	const contentRef = useRef<HTMLDivElement | null>(null)

	const prevApiConfigName = useRef(currentApiConfigName)
	const confirmDialogHandler = useRef<() => void>()

	const [cachedState, setCachedState] = useState(() => extensionState)

	// kilocode_change begin
	useEffect(() => {
		ensureBodyPointerEventsRestored()
	}, [isDiscardDialogShow])

	useEffect(() => {
		setChangeDetected(JSON.stringify(cachedState) !== JSON.stringify(extensionState))
	}, [cachedState, extensionState])
	// kilocode_change end

	const {
		alwaysAllowReadOnly,
		alwaysAllowReadOnlyOutsideWorkspace,
		allowedCommands,
		deniedCommands,
		allowedMaxRequests,
		allowedMaxCost,
		language,
		alwaysAllowBrowser,
		alwaysAllowExecute,
		alwaysAllowMcp,
		alwaysAllowModeSwitch,
		alwaysAllowSubtasks,
		alwaysAllowWrite,
		alwaysAllowWriteOutsideWorkspace,
		alwaysAllowWriteProtected,
		alwaysApproveResubmit,
		autoCondenseContext,
		autoCondenseContextPercent,
		browserToolEnabled,
		browserViewportSize,
		enableCheckpoints,
		diffEnabled,
		experiments,
		morphApiKey, // kilocode_change
		fastApplyModel, // kilocode_change: Fast Apply model selection
		fuzzyMatchThreshold,
		maxOpenTabsContext,
		maxWorkspaceFiles,
		mcpEnabled,
		requestDelaySeconds,
		remoteBrowserHost,
		screenshotQuality,
		soundEnabled,
		ttsEnabled,
		ttsSpeed,
		soundVolume,
		telemetrySetting,
		terminalOutputLineLimit,
		terminalOutputCharacterLimit,
		terminalShellIntegrationTimeout,
		terminalShellIntegrationDisabled, // Added from upstream
		terminalCommandDelay,
		terminalPowershellCounter,
		terminalZshClearEolMark,
		terminalZshOhMy,
		terminalZshP10k,
		terminalZdotdir,
		writeDelayMs,
		showRooIgnoredFiles,
		remoteBrowserEnabled,
		maxReadFileLine,
		showAutoApproveMenu, // kilocode_change
		yoloMode, // kilocode_change
		showTaskTimeline, // kilocode_change
		sendMessageOnEnter, // kilocode_change
		showTimestamps, // kilocode_change
		hideCostBelowThreshold, // kilocode_change
		maxImageFileSize,
		maxTotalImageSize,
		terminalCompressProgressBar,
		maxConcurrentFileReads,
		allowVeryLargeReads, // kilocode_change
		terminalCommandApiConfigId, // kilocode_change
		condensingApiConfigId,
		customCondensingPrompt,
		customSupportPrompts,
		profileThresholds,
		systemNotificationsEnabled, // kilocode_change
		alwaysAllowFollowupQuestions,
		alwaysAllowUpdateTodoList,
		followupAutoApproveTimeoutMs,
		ghostServiceSettings, // kilocode_change
		includeDiagnosticMessages,
		maxDiagnosticMessages,
		includeTaskHistoryInEnhance,
		openRouterImageApiKey,
		kiloCodeImageApiKey,
		openRouterImageGenerationSelectedModel,
		reasoningBlockCollapsed,
	} = cachedState

	const apiConfiguration = useMemo(() => cachedState.apiConfiguration ?? {}, [cachedState.apiConfiguration])

	useEffect(() => {
		// Update only when currentApiConfigName is changed.
		// Expected to be triggered by loadApiConfiguration/upsertApiConfiguration.
		if (prevApiConfigName.current === currentApiConfigName) {
			return
		}

		setCachedState((prevCachedState) => ({ ...prevCachedState, ...extensionState }))
		prevApiConfigName.current = currentApiConfigName
		setChangeDetected(false)
	}, [currentApiConfigName, extensionState])

	// kilocode_change start
	// Temporary way of making sure that the Settings view updates its local state properly when receiving
	// api keys from providers that support url callbacks. This whole Settings View needs proper with this local state thing later
	const { kilocodeToken, openRouterApiKey, glamaApiKey, requestyApiKey } = extensionState.apiConfiguration ?? {}
	useEffect(() => {
		setCachedState((prevCachedState) => ({
			...prevCachedState,
			apiConfiguration: {
				...prevCachedState.apiConfiguration,
				// Only set specific tokens/keys instead of spreading the entire
				// `prevCachedState.apiConfiguration` since it may contain unsaved changes
				kilocodeToken,
				openRouterApiKey,
				glamaApiKey,
				requestyApiKey,
			},
		}))
	}, [kilocodeToken, openRouterApiKey, glamaApiKey, requestyApiKey])

	useEffect(() => {
		// Only update if we're not already detecting changes
		// This prevents overwriting user changes that haven't been saved yet
		if (!isChangeDetected) {
			setCachedState(extensionState)
		}
	}, [extensionState, isChangeDetected])
	// kilocode_change end

	// Bust the cache when settings are imported.
	useEffect(() => {
		if (settingsImportedAt) {
			setCachedState((prevCachedState) => ({ ...prevCachedState, ...extensionState }))
			setChangeDetected(false)
		}
	}, [settingsImportedAt, extensionState])

	const setCachedStateField: SetCachedStateField<keyof ExtensionStateContextType> = useCallback((field, value) => {
		setCachedState((prevState) => {
			// kilocode_change start
			if (deepEqual(prevState[field], value)) {
				return prevState
			}
			// kilocode_change end

			setChangeDetected(true)
			return { ...prevState, [field]: value }
		})
	}, [])

	useEffect(() => {
		const handleMessage = (event: MessageEvent) => {
			const message = event.data
			if (message.type === "mobileBridgeStatus") {
				setCachedStateField("mobileBridgeStatus", message.text)
			}
		}
		window.addEventListener("message", handleMessage)
		return () => {
			window.removeEventListener("message", handleMessage)
		}
	}, [setCachedStateField])

	const setApiConfigurationField = useCallback(
		<K extends keyof ProviderSettings>(field: K, value: ProviderSettings[K], isUserAction: boolean = true) => {
			setCachedState((prevState) => {
				if (prevState.apiConfiguration?.[field] === value) {
					return prevState
				}

				const previousValue = prevState.apiConfiguration?.[field]

				// Only skip change detection for automatic initialization (not user actions)
				// This prevents the dirty state when the component initializes and auto-syncs values
				// Treat undefined, null, and empty string as uninitialized states
				const isInitialSync =
					!isUserAction &&
					(previousValue === undefined || previousValue === "" || previousValue === null) &&
					value !== undefined &&
					value !== "" &&
					value !== null

				if (!isInitialSync) {
					setChangeDetected(true)
				}
				return { ...prevState, apiConfiguration: { ...prevState.apiConfiguration, [field]: value } }
			})
		},
		[],
	)

	const setExperimentEnabled: SetExperimentEnabled = useCallback((id: ExperimentId, enabled: boolean) => {
		setCachedState((prevState) => {
			if (prevState.experiments?.[id] === enabled) {
				return prevState
			}

			setChangeDetected(true)
			return { ...prevState, experiments: { ...prevState.experiments, [id]: enabled } }
		})
	}, [])

	const setTelemetrySetting = useCallback((setting: TelemetrySetting) => {
		setCachedState((prevState) => {
			if (prevState.telemetrySetting === setting) {
				return prevState
			}

			setChangeDetected(true)
			return { ...prevState, telemetrySetting: setting }
		})
	}, [])

<<<<<<< HEAD
=======
	const setOpenRouterImageApiKey = useCallback((apiKey: string) => {
		setCachedState((prevState) => {
			// Only set change detected if value actually changed
			if (prevState.openRouterImageApiKey !== apiKey) {
				setChangeDetected(true)
			}
			return { ...prevState, openRouterImageApiKey: apiKey }
		})
	}, [])

	const setKiloCodeImageApiKey = useCallback((apiKey: string) => {
		setCachedState((prevState) => {
			setChangeDetected(true)
			return { ...prevState, kiloCodeImageApiKey: apiKey }
		})
	}, [])

	const setImageGenerationSelectedModel = useCallback((model: string) => {
		setCachedState((prevState) => {
			// Only set change detected if value actually changed
			if (prevState.openRouterImageGenerationSelectedModel !== model) {
				setChangeDetected(true)
			}
			return { ...prevState, openRouterImageGenerationSelectedModel: model }
		})
	}, [])

>>>>>>> 25883763
	const setCustomSupportPromptsField = useCallback((prompts: Record<string, string | undefined>) => {
		setCachedState((prevState) => {
			const previousStr = JSON.stringify(prevState.customSupportPrompts)
			const newStr = JSON.stringify(prompts)

			if (previousStr === newStr) {
				return prevState
			}

			setChangeDetected(true)
			return { ...prevState, customSupportPrompts: prompts }
		})
	}, [])

	const isSettingValid = !errorMessage

	const handleSubmit = () => {
		if (isSettingValid) {
			vscode.postMessage({ type: "language", text: language })
			vscode.postMessage({ type: "alwaysAllowReadOnly", bool: alwaysAllowReadOnly })
			vscode.postMessage({
				type: "alwaysAllowReadOnlyOutsideWorkspace",
				bool: alwaysAllowReadOnlyOutsideWorkspace,
			})
			vscode.postMessage({ type: "alwaysAllowWrite", bool: alwaysAllowWrite })
			vscode.postMessage({ type: "alwaysAllowWriteOutsideWorkspace", bool: alwaysAllowWriteOutsideWorkspace })
			vscode.postMessage({ type: "alwaysAllowWriteProtected", bool: alwaysAllowWriteProtected })
			vscode.postMessage({ type: "alwaysAllowExecute", bool: alwaysAllowExecute })
			vscode.postMessage({ type: "alwaysAllowBrowser", bool: alwaysAllowBrowser })
			vscode.postMessage({ type: "alwaysAllowMcp", bool: alwaysAllowMcp })
			vscode.postMessage({ type: "allowedCommands", commands: allowedCommands ?? [] })
			vscode.postMessage({ type: "deniedCommands", commands: deniedCommands ?? [] })
			vscode.postMessage({ type: "allowedMaxRequests", value: allowedMaxRequests ?? undefined })
			vscode.postMessage({ type: "allowedMaxCost", value: allowedMaxCost ?? undefined })
			vscode.postMessage({ type: "autoCondenseContext", bool: autoCondenseContext })
			vscode.postMessage({ type: "autoCondenseContextPercent", value: autoCondenseContextPercent })
			vscode.postMessage({ type: "browserToolEnabled", bool: browserToolEnabled })
			vscode.postMessage({ type: "soundEnabled", bool: soundEnabled })
			vscode.postMessage({ type: "ttsEnabled", bool: ttsEnabled })
			vscode.postMessage({ type: "ttsSpeed", value: ttsSpeed })
			vscode.postMessage({ type: "soundVolume", value: soundVolume })
			vscode.postMessage({ type: "diffEnabled", bool: diffEnabled })
			vscode.postMessage({ type: "enableCheckpoints", bool: enableCheckpoints })
			vscode.postMessage({ type: "browserViewportSize", text: browserViewportSize })
			vscode.postMessage({ type: "remoteBrowserHost", text: remoteBrowserHost })
			vscode.postMessage({ type: "remoteBrowserEnabled", bool: remoteBrowserEnabled })
			vscode.postMessage({ type: "fuzzyMatchThreshold", value: fuzzyMatchThreshold ?? 1.0 })
			vscode.postMessage({ type: "writeDelayMs", value: writeDelayMs })
			vscode.postMessage({ type: "screenshotQuality", value: screenshotQuality ?? 75 })
			vscode.postMessage({ type: "terminalOutputLineLimit", value: terminalOutputLineLimit ?? 500 })
			vscode.postMessage({ type: "terminalOutputCharacterLimit", value: terminalOutputCharacterLimit ?? 50000 })
			vscode.postMessage({ type: "terminalShellIntegrationTimeout", value: terminalShellIntegrationTimeout })
			vscode.postMessage({ type: "terminalShellIntegrationDisabled", bool: terminalShellIntegrationDisabled })
			vscode.postMessage({ type: "terminalCommandDelay", value: terminalCommandDelay })
			vscode.postMessage({ type: "terminalPowershellCounter", bool: terminalPowershellCounter })
			vscode.postMessage({ type: "terminalZshClearEolMark", bool: terminalZshClearEolMark })
			vscode.postMessage({ type: "terminalZshOhMy", bool: terminalZshOhMy })
			vscode.postMessage({ type: "terminalZshP10k", bool: terminalZshP10k })
			vscode.postMessage({ type: "terminalZdotdir", bool: terminalZdotdir })
			vscode.postMessage({ type: "terminalCompressProgressBar", bool: terminalCompressProgressBar })
			vscode.postMessage({ type: "terminalCommandApiConfigId", text: terminalCommandApiConfigId || "" }) // kilocode_change
			vscode.postMessage({ type: "mcpEnabled", bool: mcpEnabled })
			vscode.postMessage({ type: "alwaysApproveResubmit", bool: alwaysApproveResubmit })
			vscode.postMessage({ type: "requestDelaySeconds", value: requestDelaySeconds })
			vscode.postMessage({ type: "maxOpenTabsContext", value: maxOpenTabsContext })
			vscode.postMessage({ type: "maxWorkspaceFiles", value: maxWorkspaceFiles ?? 200 })
			vscode.postMessage({ type: "showRooIgnoredFiles", bool: showRooIgnoredFiles })
			vscode.postMessage({ type: "showAutoApproveMenu", bool: showAutoApproveMenu }) // kilocode_change
			vscode.postMessage({ type: "yoloMode", bool: yoloMode }) // kilocode_change
			vscode.postMessage({ type: "maxReadFileLine", value: maxReadFileLine ?? -1 })
			vscode.postMessage({ type: "maxImageFileSize", value: maxImageFileSize ?? 5 })
			vscode.postMessage({ type: "maxTotalImageSize", value: maxTotalImageSize ?? 20 })
			vscode.postMessage({ type: "maxConcurrentFileReads", value: cachedState.maxConcurrentFileReads ?? 5 })
			vscode.postMessage({ type: "allowVeryLargeReads", bool: allowVeryLargeReads }) // kilocode_change
			vscode.postMessage({ type: "includeDiagnosticMessages", bool: includeDiagnosticMessages })
			vscode.postMessage({ type: "maxDiagnosticMessages", value: maxDiagnosticMessages ?? 50 })
			vscode.postMessage({ type: "currentApiConfigName", text: currentApiConfigName })
			vscode.postMessage({ type: "updateExperimental", values: experiments })
			vscode.postMessage({ type: "alwaysAllowModeSwitch", bool: alwaysAllowModeSwitch })
			vscode.postMessage({ type: "alwaysAllowSubtasks", bool: alwaysAllowSubtasks })
			vscode.postMessage({ type: "showTaskTimeline", bool: showTaskTimeline }) // kilocode_change
			vscode.postMessage({ type: "sendMessageOnEnter", bool: sendMessageOnEnter }) // kilocode_change
			vscode.postMessage({ type: "showTimestamps", bool: showTimestamps }) // kilocode_change
			vscode.postMessage({ type: "hideCostBelowThreshold", value: hideCostBelowThreshold }) // kilocode_change
			vscode.postMessage({ type: "alwaysAllowFollowupQuestions", bool: alwaysAllowFollowupQuestions })
			vscode.postMessage({ type: "alwaysAllowUpdateTodoList", bool: alwaysAllowUpdateTodoList })
			vscode.postMessage({ type: "followupAutoApproveTimeoutMs", value: followupAutoApproveTimeoutMs })
			vscode.postMessage({ type: "condensingApiConfigId", text: condensingApiConfigId || "" })
			vscode.postMessage({ type: "updateCondensingPrompt", text: customCondensingPrompt || "" })
			vscode.postMessage({ type: "updateSupportPrompt", values: customSupportPrompts || {} })
			vscode.postMessage({ type: "includeTaskHistoryInEnhance", bool: includeTaskHistoryInEnhance ?? true })
			vscode.postMessage({ type: "setReasoningBlockCollapsed", bool: reasoningBlockCollapsed ?? true })
			vscode.postMessage({ type: "upsertApiConfiguration", text: currentApiConfigName, apiConfiguration })
			vscode.postMessage({ type: "telemetrySetting", text: telemetrySetting })
			vscode.postMessage({ type: "profileThresholds", values: profileThresholds })
			vscode.postMessage({ type: "systemNotificationsEnabled", bool: systemNotificationsEnabled }) // kilocode_change
			vscode.postMessage({ type: "ghostServiceSettings", values: ghostServiceSettings }) // kilocode_change
			vscode.postMessage({ type: "morphApiKey", text: morphApiKey }) // kilocode_change
			vscode.postMessage({ type: "fastApplyModel", text: fastApplyModel }) // kilocode_change: Fast Apply model selection
			vscode.postMessage({ type: "openRouterImageApiKey", text: openRouterImageApiKey })
			vscode.postMessage({ type: "kiloCodeImageApiKey", text: kiloCodeImageApiKey })
			vscode.postMessage({
				type: "openRouterImageGenerationSelectedModel",
				text: openRouterImageGenerationSelectedModel,
			})
			// Update cachedState to match the current state to prevent isChangeDetected from being set back to true
			setCachedState((prevState) => ({ ...prevState, ...extensionState }))
			setChangeDetected(false)
		}
	}

	const checkUnsaveChanges = useCallback(
		(then: () => void) => {
			if (isChangeDetected) {
				confirmDialogHandler.current = then
				setDiscardDialogShow(true)
			} else {
				then()
			}
		},
		[isChangeDetected],
	)

	useImperativeHandle(ref, () => ({ checkUnsaveChanges }), [checkUnsaveChanges])

	// kilocode_change start
	const onConfirmDialogResult = useCallback(
		(confirm: boolean) => {
			if (confirm) {
				// Discard changes: Reset state and flag
				setCachedState(extensionState) // Revert to original state
				setChangeDetected(false) // Reset change flag
				confirmDialogHandler.current?.() // Execute the pending action (e.g., tab switch)
			}
			// If confirm is false (Cancel), do nothing, dialog closes automatically
		},
		[setCachedState, setChangeDetected, extensionState], // Depend on extensionState to get the latest original state
	)

	// From time to time there's a bug that triggers unsaved changes upon rendering the SettingsView
	// This is a (nasty) workaround to detect when this happens, and to force overwrite the unsaved changes
	const renderStart = useRef<null | number>()
	useEffect(() => {
		renderStart.current = performance.now()
	}, [])
	useEffect(() => {
		if (renderStart.current && process.env.NODE_ENV !== "test") {
			const renderEnd = performance.now()
			const renderTime = renderEnd - renderStart.current

			if (renderTime < 100 && isChangeDetected) {
				console.info("Overwriting unsaved changes in less than 100ms")
				onConfirmDialogResult(true)
			}
		}
	}, [isChangeDetected, onConfirmDialogResult])
	// kilocode_change end

	// Handle tab changes with unsaved changes check
	const handleTabChange = useCallback(
		(newTab: SectionName) => {
			if (contentRef.current) {
				scrollPositions.current[activeTab] = contentRef.current.scrollTop
			}
			setActiveTab(newTab)
		},
		[activeTab],
	)

	useLayoutEffect(() => {
		if (contentRef.current) {
			contentRef.current.scrollTop = scrollPositions.current[activeTab] ?? 0
		}
	}, [activeTab])

	// Store direct DOM element refs for each tab
	const tabRefs = useRef<Record<SectionName, HTMLButtonElement | null>>(
		Object.fromEntries(sectionNames.map((name) => [name, null])) as Record<SectionName, HTMLButtonElement | null>,
	)

	// Track whether we're in compact mode
	const [isCompactMode, setIsCompactMode] = useState(false)
	const containerRef = useRef<HTMLDivElement>(null)

	// Setup resize observer to detect when we should switch to compact mode
	useEffect(() => {
		if (!containerRef.current) return

		const observer = new ResizeObserver((entries) => {
			for (const entry of entries) {
				// If container width is less than 500px, switch to compact mode
				setIsCompactMode(entry.contentRect.width < 500)
			}
		})

		observer.observe(containerRef.current)

		return () => {
			observer?.disconnect()
		}
	}, [])

	const sections: { id: SectionName; icon: LucideIcon }[] = useMemo(
		() => [
			{ id: "providers", icon: Webhook },
			{ id: "autoApprove", icon: CheckCheck },
			// { id: "slashCommands", icon: SquareSlash }, // kilocode_change: needs work to be re-introduced
			{ id: "browser", icon: SquareMousePointer },
			{ id: "checkpoints", icon: GitBranch },
			{ id: "display", icon: Monitor }, // kilocode_change
			...(kiloCodeWrapperProperties?.kiloCodeWrapped ? [] : [{ id: "ghost" as const, icon: Bot }]), // kilocode_change
			{ id: "notifications", icon: Bell },
			{ id: "contextManagement", icon: Database },
			{ id: "terminal", icon: SquareTerminal },
			{ id: "prompts", icon: MessageSquare },
			// { id: "ui", icon: Glasses }, // kilocode_change: we have our own display section
			{ id: "language", icon: Globe },
			{ id: "mcp", icon: Server },
			{ id: "about", icon: Info },
		],
		[kiloCodeWrapperProperties?.kiloCodeWrapped], // kilocode_change
	)
	// Update target section logic to set active tab
	useEffect(() => {
		if (targetSection && sectionNames.includes(targetSection as SectionName)) {
			setActiveTab(targetSection as SectionName)
		}
	}, [targetSection]) // kilocode_change

	// Function to scroll the active tab into view for vertical layout
	const scrollToActiveTab = useCallback(() => {
		const activeTabElement = tabRefs.current[activeTab]

		if (activeTabElement) {
			activeTabElement.scrollIntoView({
				behavior: "auto",
				block: "nearest",
			})
		}
	}, [activeTab])

	// Effect to scroll when the active tab changes
	useEffect(() => {
		scrollToActiveTab()
	}, [activeTab, scrollToActiveTab])

	// Effect to scroll when the webview becomes visible
	useLayoutEffect(() => {
		const handleMessage = (event: MessageEvent) => {
			const message = event.data
			if (message.type === "action" && message.action === "didBecomeVisible") {
				scrollToActiveTab()
			}
		}

		window.addEventListener("message", handleMessage)

		return () => {
			window.removeEventListener("message", handleMessage)
		}
	}, [scrollToActiveTab])

	return (
		<Tab>
			<TabHeader className="flex justify-between items-center gap-2">
				<div className="flex items-center gap-1">
					<h3 className="text-vscode-foreground m-0">{t("settings:header.title")}</h3>
				</div>
				<div className="flex gap-2">
					<StandardTooltip
						content={
							!isSettingValid
								? errorMessage
								: isChangeDetected
									? t("settings:header.saveButtonTooltip")
									: t("settings:header.nothingChangedTooltip")
						}>
						<Button
							variant={isSettingValid ? "default" : "secondary"}
							className={!isSettingValid ? "!border-vscode-errorForeground" : ""}
							onClick={handleSubmit}
							disabled={!isChangeDetected || !isSettingValid}
							data-testid="save-button">
							{t("settings:common.save")}
						</Button>
					</StandardTooltip>
					<StandardTooltip content={t("settings:header.doneButtonTooltip")}>
						<Button variant="secondary" onClick={() => checkUnsaveChanges(onDone)}>
							{t("settings:common.done")}
						</Button>
					</StandardTooltip>
				</div>
			</TabHeader>

			{/* Vertical tabs layout */}
			<div ref={containerRef} className={cn(settingsTabsContainer, isCompactMode && "narrow")}>
				{/* Tab sidebar */}
				<TabList
					value={activeTab}
					onValueChange={(value) => handleTabChange(value as SectionName)}
					className={cn(settingsTabList)}
					data-compact={isCompactMode}
					data-testid="settings-tab-list">
					{sections.map(({ id, icon: Icon }) => {
						const isSelected = id === activeTab
						const onSelect = () => handleTabChange(id)

						// Base TabTrigger component definition
						// We pass isSelected manually for styling, but onSelect is handled conditionally
						const triggerComponent = (
							<TabTrigger
								ref={(element) => (tabRefs.current[id] = element)}
								value={id}
								isSelected={isSelected} // Pass manually for styling state
								className={cn(
									isSelected // Use manual isSelected for styling
										? `${settingsTabTrigger} ${settingsTabTriggerActive}`
										: settingsTabTrigger,
									"focus:ring-0", // Remove the focus ring styling
								)}
								data-testid={`tab-${id}`}
								data-compact={isCompactMode}>
								<div className={cn("flex items-center gap-2", isCompactMode && "justify-center")}>
									<Icon className="w-4 h-4" />
									<span className="tab-label">
										{id === "mcp"
											? t(`kilocode:settings.sections.mcp`)
											: id === "ghost"
												? t(`kilocode:ghost.title`)
												: t(`settings:sections.${id}`)}
									</span>
								</div>
							</TabTrigger>
						)

						if (isCompactMode) {
							// Wrap in Tooltip and manually add onClick to the trigger
							return (
								<TooltipProvider key={id} delayDuration={300}>
									<Tooltip>
										<TooltipTrigger asChild onClick={onSelect}>
											{/* Clone to avoid ref issues if triggerComponent itself had a key */}
											{React.cloneElement(triggerComponent)}
										</TooltipTrigger>
										<TooltipContent side="right" className="text-base">
											<p className="m-0">
												{id === "mcp"
													? t(`kilocode:settings.sections.mcp`)
													: id === "ghost"
														? t(`kilocode:ghost.title`)
														: t(`settings:sections.${id}`)}
											</p>
										</TooltipContent>
									</Tooltip>
								</TooltipProvider>
							)
						} else {
							// Render trigger directly; TabList will inject onSelect via cloning
							// Ensure the element passed to TabList has the key
							return React.cloneElement(triggerComponent, { key: id })
						}
					})}
				</TabList>

				{/* Content area */}
				<TabContent ref={contentRef} className="p-0 flex-1 overflow-auto">
					{/* Providers Section */}
					{activeTab === "providers" && (
						<div>
							<SectionHeader>
								<div className="flex items-center gap-2">
									<Webhook className="w-4" />
									<div>{t("settings:sections.providers")}</div>
								</div>
							</SectionHeader>

							<Section>
								<ApiConfigManager
									currentApiConfigName={currentApiConfigName}
									listApiConfigMeta={listApiConfigMeta}
									onSelectConfig={(configName: string) =>
										checkUnsaveChanges(() =>
											vscode.postMessage({ type: "loadApiConfiguration", text: configName }),
										)
									}
									onDeleteConfig={(configName: string) =>
										vscode.postMessage({ type: "deleteApiConfiguration", text: configName })
									}
									onRenameConfig={(oldName: string, newName: string) => {
										vscode.postMessage({
											type: "renameApiConfiguration",
											values: { oldName, newName },
											apiConfiguration,
										})
										prevApiConfigName.current = newName
									}}
									onUpsertConfig={(configName: string) =>
										vscode.postMessage({
											type: "upsertApiConfiguration",
											text: configName,
											apiConfiguration,
										})
									}
								/>
								<ApiOptions
									uriScheme={uriScheme}
									apiConfiguration={apiConfiguration}
									setApiConfigurationField={setApiConfigurationField}
									errorMessage={errorMessage}
									setErrorMessage={setErrorMessage}
									currentApiConfigName={currentApiConfigName}
								/>
							</Section>
						</div>
					)}

					{/* Auto-Approve Section */}
					{activeTab === "autoApprove" && (
						<AutoApproveSettings
							showAutoApproveMenu={showAutoApproveMenu} // kilocode_change
							yoloMode={yoloMode} // kilocode_change
							alwaysAllowReadOnly={alwaysAllowReadOnly}
							alwaysAllowReadOnlyOutsideWorkspace={alwaysAllowReadOnlyOutsideWorkspace}
							alwaysAllowWrite={alwaysAllowWrite}
							alwaysAllowWriteOutsideWorkspace={alwaysAllowWriteOutsideWorkspace}
							alwaysAllowWriteProtected={alwaysAllowWriteProtected}
							alwaysAllowBrowser={alwaysAllowBrowser}
							alwaysApproveResubmit={alwaysApproveResubmit}
							requestDelaySeconds={requestDelaySeconds}
							alwaysAllowMcp={alwaysAllowMcp}
							alwaysAllowModeSwitch={alwaysAllowModeSwitch}
							alwaysAllowSubtasks={alwaysAllowSubtasks}
							alwaysAllowExecute={alwaysAllowExecute}
							alwaysAllowFollowupQuestions={alwaysAllowFollowupQuestions}
							alwaysAllowUpdateTodoList={alwaysAllowUpdateTodoList}
							followupAutoApproveTimeoutMs={followupAutoApproveTimeoutMs}
							allowedCommands={allowedCommands}
							allowedMaxRequests={allowedMaxRequests ?? undefined}
							allowedMaxCost={allowedMaxCost ?? undefined}
							deniedCommands={deniedCommands}
							setCachedStateField={setCachedStateField}
						/>
					)}

					{/* Slash Commands Section */}
					{activeTab === "slashCommands" && <SlashCommandsSettings />}

					{/* Browser Section */}
					{activeTab === "browser" && (
						<BrowserSettings
							browserToolEnabled={browserToolEnabled}
							browserViewportSize={browserViewportSize}
							screenshotQuality={screenshotQuality}
							remoteBrowserHost={remoteBrowserHost}
							remoteBrowserEnabled={remoteBrowserEnabled}
							setCachedStateField={setCachedStateField}
						/>
					)}

					{/* Checkpoints Section */}
					{activeTab === "checkpoints" && (
						<CheckpointSettings
							enableCheckpoints={enableCheckpoints}
							setCachedStateField={setCachedStateField}
						/>
					)}

					{/* kilocode_change start display section */}
					{activeTab === "display" && (
						<DisplaySettings
							reasoningBlockCollapsed={reasoningBlockCollapsed ?? true}
							showTaskTimeline={showTaskTimeline}
							sendMessageOnEnter={sendMessageOnEnter}
							showTimestamps={cachedState.showTimestamps} // kilocode_change
							ghostServiceSettings={ghostServiceSettings}
							hideCostBelowThreshold={hideCostBelowThreshold}
							setCachedStateField={setCachedStateField}
						/>
					)}
					{activeTab === "ghost" && (
						<GhostServiceSettingsView
							ghostServiceSettings={ghostServiceSettings}
							setCachedStateField={setCachedStateField}
						/>
					)}
					{/* kilocode_change end display section */}

					{/* Notifications Section */}
					{activeTab === "notifications" && (
						<NotificationSettings
							ttsEnabled={ttsEnabled}
							ttsSpeed={ttsSpeed}
							soundEnabled={soundEnabled}
							soundVolume={soundVolume}
							systemNotificationsEnabled={systemNotificationsEnabled}
							areSettingsCommitted={!isChangeDetected}
							setCachedStateField={setCachedStateField}
						/>
					)}

					{/* Context Management Section */}
					{activeTab === "contextManagement" && (
						<ContextManagementSettings
							autoCondenseContext={autoCondenseContext}
							autoCondenseContextPercent={autoCondenseContextPercent}
							listApiConfigMeta={listApiConfigMeta ?? []}
							maxOpenTabsContext={maxOpenTabsContext}
							maxWorkspaceFiles={maxWorkspaceFiles ?? 200}
							showRooIgnoredFiles={showRooIgnoredFiles}
							maxReadFileLine={maxReadFileLine}
							maxImageFileSize={maxImageFileSize}
							maxTotalImageSize={maxTotalImageSize}
							maxConcurrentFileReads={maxConcurrentFileReads}
							allowVeryLargeReads={allowVeryLargeReads /* kilocode_change */}
							profileThresholds={profileThresholds}
							includeDiagnosticMessages={includeDiagnosticMessages}
							maxDiagnosticMessages={maxDiagnosticMessages}
							writeDelayMs={writeDelayMs}
							setCachedStateField={setCachedStateField}
						/>
					)}

					{/* Terminal Section */}
					{activeTab === "terminal" && (
						<TerminalSettings
							terminalOutputLineLimit={terminalOutputLineLimit}
							terminalOutputCharacterLimit={terminalOutputCharacterLimit}
							terminalShellIntegrationTimeout={terminalShellIntegrationTimeout}
							terminalShellIntegrationDisabled={terminalShellIntegrationDisabled}
							terminalCommandDelay={terminalCommandDelay}
							terminalPowershellCounter={terminalPowershellCounter}
							terminalZshClearEolMark={terminalZshClearEolMark}
							terminalZshOhMy={terminalZshOhMy}
							terminalZshP10k={terminalZshP10k}
							terminalZdotdir={terminalZdotdir}
							terminalCompressProgressBar={terminalCompressProgressBar}
							terminalCommandApiConfigId={terminalCommandApiConfigId} // kilocode_change
							setCachedStateField={setCachedStateField}
						/>
					)}

					{/* Prompts Section */}
					{activeTab === "prompts" && (
						<PromptsSettings
							customSupportPrompts={customSupportPrompts || {}}
							setCustomSupportPrompts={setCustomSupportPromptsField}
							includeTaskHistoryInEnhance={includeTaskHistoryInEnhance}
							setIncludeTaskHistoryInEnhance={(value) =>
								setCachedStateField("includeTaskHistoryInEnhance", value)
							}
						/>
					)}

					{/* UI Section */}
					{activeTab === "ui" && (
						<UISettings
							reasoningBlockCollapsed={reasoningBlockCollapsed ?? true}
							setCachedStateField={setCachedStateField}
						/>
					)}

					{/* Language Section */}
					{activeTab === "language" && (
						<LanguageSettings language={language || "en"} setCachedStateField={setCachedStateField} />
					)}

					{/* kilocode_change */}
					{/* MCP Section */}
					{activeTab === "mcp" && <McpView />}

					{/* About Section */}
					{activeTab === "about" && (
						<About telemetrySetting={telemetrySetting} setTelemetrySetting={setTelemetrySetting} />
					)}
				</TabContent>
			</div>

			<AlertDialog open={isDiscardDialogShow} onOpenChange={setDiscardDialogShow}>
				<AlertDialogContent>
					<AlertDialogHeader>
						<AlertDialogTitle>
							<AlertTriangle className="w-5 h-5 text-yellow-500" />
							{t("settings:unsavedChangesDialog.title")}
						</AlertDialogTitle>
						<AlertDialogDescription>
							{t("settings:unsavedChangesDialog.description")}
						</AlertDialogDescription>
					</AlertDialogHeader>
					<AlertDialogFooter>
						<AlertDialogCancel onClick={() => onConfirmDialogResult(false)}>
							{t("settings:unsavedChangesDialog.cancelButton")}
						</AlertDialogCancel>
						<AlertDialogAction onClick={() => onConfirmDialogResult(true)}>
							{t("settings:unsavedChangesDialog.discardButton")}
						</AlertDialogAction>
					</AlertDialogFooter>
				</AlertDialogContent>
			</AlertDialog>
		</Tab>
	)
})

export default memo(SettingsView)<|MERGE_RESOLUTION|>--- conflicted
+++ resolved
@@ -32,7 +32,7 @@
 // kilocode_change
 import { ensureBodyPointerEventsRestored } from "@/utils/fixPointerEvents"
 
-import type { ProviderSettings, ExperimentId, TelemetrySetting } from "@roo-code/types"
+import type { ProviderSettings, TelemetrySetting } from "@roo-code/types"
 
 import { vscode } from "@src/utils/vscode"
 import { cn } from "@src/lib/utils"
@@ -56,7 +56,7 @@
 } from "@src/components/ui"
 
 import { Tab, TabContent, TabHeader, TabList, TabTrigger } from "../common/Tab"
-import { SetCachedStateField, SetExperimentEnabled } from "./types"
+import { SetCachedStateField } from "./types"
 import { SectionHeader } from "./SectionHeader"
 import ApiConfigManager from "./ApiConfigManager"
 import ApiOptions from "./ApiOptions"
@@ -340,16 +340,16 @@
 		[],
 	)
 
-	const setExperimentEnabled: SetExperimentEnabled = useCallback((id: ExperimentId, enabled: boolean) => {
-		setCachedState((prevState) => {
-			if (prevState.experiments?.[id] === enabled) {
-				return prevState
-			}
-
-			setChangeDetected(true)
-			return { ...prevState, experiments: { ...prevState.experiments, [id]: enabled } }
-		})
-	}, [])
+	// const setExperimentEnabled: SetExperimentEnabled = useCallback((id: ExperimentId, enabled: boolean) => {
+	// 	setCachedState((prevState) => {
+	// 		if (prevState.experiments?.[id] === enabled) {
+	// 			return prevState
+	// 		}
+	//
+	// 		setChangeDetected(true)
+	// 		return { ...prevState, experiments: { ...prevState.experiments, [id]: enabled } }
+	// 	})
+	// }, [])
 
 	const setTelemetrySetting = useCallback((setting: TelemetrySetting) => {
 		setCachedState((prevState) => {
@@ -362,36 +362,33 @@
 		})
 	}, [])
 
-<<<<<<< HEAD
-=======
-	const setOpenRouterImageApiKey = useCallback((apiKey: string) => {
-		setCachedState((prevState) => {
-			// Only set change detected if value actually changed
-			if (prevState.openRouterImageApiKey !== apiKey) {
-				setChangeDetected(true)
-			}
-			return { ...prevState, openRouterImageApiKey: apiKey }
-		})
-	}, [])
-
-	const setKiloCodeImageApiKey = useCallback((apiKey: string) => {
-		setCachedState((prevState) => {
-			setChangeDetected(true)
-			return { ...prevState, kiloCodeImageApiKey: apiKey }
-		})
-	}, [])
-
-	const setImageGenerationSelectedModel = useCallback((model: string) => {
-		setCachedState((prevState) => {
-			// Only set change detected if value actually changed
-			if (prevState.openRouterImageGenerationSelectedModel !== model) {
-				setChangeDetected(true)
-			}
-			return { ...prevState, openRouterImageGenerationSelectedModel: model }
-		})
-	}, [])
-
->>>>>>> 25883763
+	// const setOpenRouterImageApiKey = useCallback((apiKey: string) => {
+	// 	setCachedState((prevState) => {
+	// 		// Only set change detected if value actually changed
+	// 		if (prevState.openRouterImageApiKey !== apiKey) {
+	// 			setChangeDetected(true)
+	// 		}
+	// 		return { ...prevState, openRouterImageApiKey: apiKey }
+	// 	})
+	// }, [])
+
+	// const setKiloCodeImageApiKey = useCallback((apiKey: string) => {
+	// 	setCachedState((prevState) => {
+	// 		setChangeDetected(true)
+	// 		return { ...prevState, kiloCodeImageApiKey: apiKey }
+	// 	})
+	// }, [])
+
+	// const setImageGenerationSelectedModel = useCallback((model: string) => {
+	// 	setCachedState((prevState) => {
+	// 		// Only set change detected if value actually changed
+	// 		if (prevState.openRouterImageGenerationSelectedModel !== model) {
+	// 			setChangeDetected(true)
+	// 		}
+	// 		return { ...prevState, openRouterImageGenerationSelectedModel: model }
+	// 	})
+	// }, [])
+
 	const setCustomSupportPromptsField = useCallback((prompts: Record<string, string | undefined>) => {
 		setCachedState((prevState) => {
 			const previousStr = JSON.stringify(prevState.customSupportPrompts)
