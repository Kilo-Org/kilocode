import React, { memo, useCallback, useEffect, useMemo, useState } from "react"
import { convertHeadersToObject } from "./utils/headers"
import { useDebounce } from "react-use"
import { VSCodeLink } from "@vscode/webview-ui-toolkit/react"
// import { ExternalLinkIcon } from "@radix-ui/react-icons" // kilocode_change

import {
	type ProviderName,
	type ProviderSettings,
	DEFAULT_CONSECUTIVE_MISTAKE_LIMIT,
	openRouterDefaultModelId,
	requestyDefaultModelId,
	glamaDefaultModelId,
	unboundDefaultModelId,
	litellmDefaultModelId,
	openAiNativeDefaultModelId,
	anthropicDefaultModelId,
	doubaoDefaultModelId,
	claudeCodeDefaultModelId,
	qwenCodeDefaultModelId,
	geminiDefaultModelId,
	geminiCliDefaultModelId,
	deepSeekDefaultModelId,
	moonshotDefaultModelId,
	// kilocode_change start
	syntheticDefaultModelId,
	ovhCloudAiEndpointsDefaultModelId,
	inceptionDefaultModelId,
	MODEL_SELECTION_ENABLED,
	// kilocode_change end
	mistralDefaultModelId,
	xaiDefaultModelId,
	groqDefaultModelId,
	cerebrasDefaultModelId,
	chutesDefaultModelId,
	basetenDefaultModelId,
	bedrockDefaultModelId,
	vertexDefaultModelId,
	sambaNovaDefaultModelId,
	internationalZAiDefaultModelId,
	mainlandZAiDefaultModelId,
	fireworksDefaultModelId,
	featherlessDefaultModelId,
	ioIntelligenceDefaultModelId,
	rooDefaultModelId,
	vercelAiGatewayDefaultModelId,
	deepInfraDefaultModelId,
	minimaxDefaultModelId,
	nanoGptDefaultModelId, //kilocode_change
	type ToolProtocol,
	TOOL_PROTOCOL,
} from "@roo-code/types"

import { vscode } from "@src/utils/vscode"
import { validateApiConfigurationExcludingModelErrors, getModelValidationError } from "@src/utils/validate"
import { useAppTranslation } from "@src/i18n/TranslationContext"
import { useRouterModels } from "@src/components/ui/hooks/useRouterModels"
import { useSelectedModel } from "@src/components/ui/hooks/useSelectedModel"
import { useExtensionState } from "@src/context/ExtensionStateContext"
// kilocode_change start
//import {
//	useOpenRouterModelProviders,
//	OPENROUTER_DEFAULT_PROVIDER_NAME,
//} from "@src/components/ui/hooks/useOpenRouterModelProviders"
// kilocode_change start
import { filterModels } from "./utils/organizationFilters"
import {
	Select,
	SelectTrigger,
	SelectValue,
	SelectContent,
	SelectItem,
	SearchableSelect,
	Collapsible,
	CollapsibleTrigger,
	CollapsibleContent,
} from "@src/components/ui"

import {
	Anthropic,
	Baseten,
	Bedrock,
	Cerebras,
	Chutes,
	ClaudeCode,
	DeepSeek,
	Doubao,
	Gemini,
	Glama,
	Groq,
	HuggingFace,
	IOIntelligence,
	LMStudio,
	LiteLLM,
	Mistral,
	Moonshot,
	NanoGpt, // kilocode_change
	Ollama,
	OpenAI,
	OpenAICompatible,
	OpenRouter,
	QwenCode,
	Requesty,
	Roo,
	SambaNova,
	Unbound,
	Vertex,
	VSCodeLM,
	XAI,
	// kilocode_change start
	GeminiCli,
	VirtualQuotaFallbackProvider,
	Synthetic,
	OvhCloudAiEndpoints,
	Inception,
	SapAiCore,
	// kilocode_change end
	ZAi,
	Fireworks,
	Featherless,
	VercelAiGateway,
	DeepInfra,
	MiniMax,
} from "./providers"

import { MODELS_BY_PROVIDER, PROVIDERS } from "./constants"
import { inputEventTransform, noTransform } from "./transforms"
// import { ModelPicker } from "./ModelPicker" // kilocode_change
import { ModelInfoView } from "./ModelInfoView"
import { ApiErrorMessage } from "./ApiErrorMessage"
import { ThinkingBudget } from "./ThinkingBudget"
import { SimpleThinkingBudget } from "./SimpleThinkingBudget"
import { Verbosity } from "./Verbosity"
import { DiffSettingsControl } from "./DiffSettingsControl"
import { TodoListSettingsControl } from "./TodoListSettingsControl"
import { TemperatureControl } from "./TemperatureControl"
import { RateLimitSecondsControl } from "./RateLimitSecondsControl"
import { ConsecutiveMistakeLimitControl } from "./ConsecutiveMistakeLimitControl"
import { BedrockCustomArn } from "./providers/BedrockCustomArn"
import { KiloCode } from "../kilocode/settings/providers/KiloCode" // kilocode_change
import { RooBalanceDisplay } from "./providers/RooBalanceDisplay"
import { buildDocLink } from "@src/utils/docLinks"
<<<<<<< HEAD
import { KiloProviderRouting, KiloProviderRoutingManagedByOrganization } from "./providers/KiloProviderRouting"
import { RateLimitAfterControl } from "./RateLimitAfterSettings" // kilocode_change
=======
import { BookOpenText } from "lucide-react"
>>>>>>> dcb04bb2

export interface ApiOptionsProps {
	uriScheme: string | undefined
	apiConfiguration: ProviderSettings
	setApiConfigurationField: <K extends keyof ProviderSettings>(
		field: K,
		value: ProviderSettings[K],
		isUserAction?: boolean,
	) => void
	fromWelcomeView?: boolean
	errorMessage: string | undefined
	setErrorMessage: React.Dispatch<React.SetStateAction<string | undefined>>
	hideKiloCodeButton?: boolean // kilocode_change
	currentApiConfigName?: string // kilocode_change
}

const ApiOptions = ({
	uriScheme,
	apiConfiguration,
	setApiConfigurationField,
	fromWelcomeView,
	errorMessage,
	setErrorMessage,
	hideKiloCodeButton = false,
	currentApiConfigName, // kilocode_change
}: ApiOptionsProps) => {
	const { t } = useAppTranslation()
	const {
		organizationAllowList,
		uiKind, // kilocode_change
		kiloCodeWrapperProperties, // kilocode_change
		kilocodeDefaultModel,
		cloudIsAuthenticated,
	} = useExtensionState()

	const [customHeaders, setCustomHeaders] = useState<[string, string][]>(() => {
		const headers = apiConfiguration?.openAiHeaders || {}
		return Object.entries(headers)
	})

	useEffect(() => {
		const propHeaders = apiConfiguration?.openAiHeaders || {}

		if (JSON.stringify(customHeaders) !== JSON.stringify(Object.entries(propHeaders))) {
			setCustomHeaders(Object.entries(propHeaders))
		}
	}, [apiConfiguration?.openAiHeaders, customHeaders])

	// Helper to convert array of tuples to object (filtering out empty keys).

	// Debounced effect to update the main configuration when local
	// customHeaders state stabilizes.
	useDebounce(
		() => {
			const currentConfigHeaders = apiConfiguration?.openAiHeaders || {}
			const newHeadersObject = convertHeadersToObject(customHeaders)

			// Only update if the processed object is different from the current config.
			if (JSON.stringify(currentConfigHeaders) !== JSON.stringify(newHeadersObject)) {
				setApiConfigurationField("openAiHeaders", newHeadersObject)
			}
		},
		300,
		[customHeaders, apiConfiguration?.openAiHeaders, setApiConfigurationField],
	)

	const [isDescriptionExpanded, setIsDescriptionExpanded] = useState(false)
	const [isAdvancedSettingsOpen, setIsAdvancedSettingsOpen] = useState(false)

	const handleInputChange = useCallback(
		<K extends keyof ProviderSettings, E>(
			field: K,
			transform: (event: E) => ProviderSettings[K] = inputEventTransform,
		) =>
			(event: E | Event) => {
				setApiConfigurationField(field, transform(event as E))
			},
		[setApiConfigurationField],
	)

	const {
		provider: selectedProvider,
		id: selectedModelId,
		info: selectedModelInfo,
	} = useSelectedModel(apiConfiguration)

	// kilocode_change start: queryKey, chutesApiKey, gemini
	const { data: routerModels, refetch: refetchRouterModels } = useRouterModels({
		openRouterBaseUrl: apiConfiguration?.openRouterBaseUrl,
		openRouterApiKey: apiConfiguration?.openRouterApiKey,
		kilocodeOrganizationId: apiConfiguration?.kilocodeOrganizationId ?? "personal",
		deepInfraApiKey: apiConfiguration?.deepInfraApiKey,
		geminiApiKey: apiConfiguration?.geminiApiKey,
		googleGeminiBaseUrl: apiConfiguration?.googleGeminiBaseUrl,
		chutesApiKey: apiConfiguration?.chutesApiKey,
		syntheticApiKey: apiConfiguration?.syntheticApiKey,
	})

	//const { data: openRouterModelProviders } = useOpenRouterModelProviders(
	//	apiConfiguration?.openRouterModelId,
	//	apiConfiguration?.openRouterBaseUrl,
	//	apiConfiguration?.openRouterApiKey,
	//	{
	//		enabled:
	//			!!apiConfiguration?.openRouterModelId &&
	//			routerModels?.openrouter &&
	//			Object.keys(routerModels.openrouter).length > 1 &&
	//			apiConfiguration.openRouterModelId in routerModels.openrouter,
	//	},
	//)
	// kilocode_change end

	// Update `apiModelId` whenever `selectedModelId` changes.
	useEffect(() => {
		if (selectedModelId && apiConfiguration.apiModelId !== selectedModelId) {
			// Pass false as third parameter to indicate this is not a user action
			// This is an internal sync, not a user-initiated change
			setApiConfigurationField("apiModelId", selectedModelId, false)
		}
	}, [selectedModelId, setApiConfigurationField, apiConfiguration.apiModelId])

	// Debounced refresh model updates, only executed 250ms after the user
	// stops typing.
	useDebounce(
		() => {
			if (selectedProvider === "openai") {
				// Use our custom headers state to build the headers object.
				const headerObject = convertHeadersToObject(customHeaders)

				vscode.postMessage({
					type: "requestOpenAiModels",
					values: {
						baseUrl: apiConfiguration?.openAiBaseUrl,
						apiKey: apiConfiguration?.openAiApiKey,
						customHeaders: {}, // Reserved for any additional headers.
						openAiHeaders: headerObject,
					},
				})
			} else if (selectedProvider === "ollama") {
				vscode.postMessage({ type: "requestOllamaModels" })
			} else if (selectedProvider === "lmstudio") {
				vscode.postMessage({ type: "requestLmStudioModels" })
			} else if (selectedProvider === "vscode-lm") {
				vscode.postMessage({ type: "requestVsCodeLmModels" })
			} else if (
				selectedProvider === "litellm" ||
				selectedProvider === "deepinfra" ||
				selectedProvider === "chutes" || // kilocode_change
				selectedProvider === "synthetic" || // kilocode_change
				selectedProvider === "roo"
			) {
				vscode.postMessage({ type: "requestRouterModels" })
			}
		},
		250,
		[
			selectedProvider,
			apiConfiguration?.requestyApiKey,
			apiConfiguration?.openAiBaseUrl,
			apiConfiguration?.openAiApiKey,
			apiConfiguration?.ollamaBaseUrl,
			apiConfiguration?.lmStudioBaseUrl,
			apiConfiguration?.litellmBaseUrl,
			apiConfiguration?.litellmApiKey,
			apiConfiguration?.deepInfraApiKey,
			apiConfiguration?.deepInfraBaseUrl,
			apiConfiguration?.chutesApiKey, // kilocode_change
			apiConfiguration?.ovhCloudAiEndpointsBaseUrl, // kilocode_change
			customHeaders,
		],
	)

	useEffect(() => {
		const apiValidationResult = validateApiConfigurationExcludingModelErrors(
			apiConfiguration,
			routerModels,
			organizationAllowList,
		)
		setErrorMessage(apiValidationResult)
	}, [apiConfiguration, routerModels, organizationAllowList, setErrorMessage])

	const selectedProviderModels = useMemo(() => {
		const models = MODELS_BY_PROVIDER[selectedProvider]

		if (!models) return []

		const filteredModels = filterModels(models, selectedProvider, organizationAllowList)

		// Include the currently selected model even if deprecated (so users can see what they have selected)
		// But filter out other deprecated models from being newly selectable
		const availableModels = filteredModels
			? Object.entries(filteredModels)
					.filter(([modelId, modelInfo]) => {
						// Always include the currently selected model
						if (modelId === selectedModelId) return true
						// Filter out deprecated models that aren't currently selected
						return !modelInfo.deprecated
					})
					.map(([modelId]) => ({
						value: modelId,
						label: modelId,
					}))
			: []

		return availableModels
	}, [selectedProvider, organizationAllowList, selectedModelId])

	const onProviderChange = useCallback(
		(value: ProviderName) => {
			setApiConfigurationField("apiProvider", value)

			// It would be much easier to have a single attribute that stores
			// the modelId, but we have a separate attribute for each of
			// OpenRouter, Glama, Unbound, and Requesty.
			// If you switch to one of these providers and the corresponding
			// modelId is not set then you immediately end up in an error state.
			// To address that we set the modelId to the default value for th
			// provider if it's not already set.
			const validateAndResetModel = (
				modelId: string | undefined,
				field: keyof ProviderSettings,
				defaultValue?: string,
			) => {
				// in case we haven't set a default value for a provider
				if (!defaultValue) return

				// only set default if no model is set, but don't reset invalid models
				// let users see and decide what to do with invalid model selections
				const shouldSetDefault = !modelId

				if (shouldSetDefault) {
					setApiConfigurationField(field, defaultValue, false)
				}
			}

			// Define a mapping object that associates each provider with its model configuration
			const PROVIDER_MODEL_CONFIG: Partial<
				Record<
					ProviderName,
					{
						field: keyof ProviderSettings
						default?: string
					}
				>
			> = {
				deepinfra: { field: "deepInfraModelId", default: deepInfraDefaultModelId },
				openrouter: { field: "openRouterModelId", default: openRouterDefaultModelId },
				glama: { field: "glamaModelId", default: glamaDefaultModelId },
				unbound: { field: "unboundModelId", default: unboundDefaultModelId },
				requesty: { field: "requestyModelId", default: requestyDefaultModelId },
				litellm: { field: "litellmModelId", default: litellmDefaultModelId },
				"nano-gpt": { field: "nanoGptModelId", default: nanoGptDefaultModelId }, // kilocode_change
				anthropic: { field: "apiModelId", default: anthropicDefaultModelId },
				cerebras: { field: "apiModelId", default: cerebrasDefaultModelId },
				"claude-code": { field: "apiModelId", default: claudeCodeDefaultModelId },
				"qwen-code": { field: "apiModelId", default: qwenCodeDefaultModelId },
				"openai-native": { field: "apiModelId", default: openAiNativeDefaultModelId },
				gemini: { field: "apiModelId", default: geminiDefaultModelId },
				deepseek: { field: "apiModelId", default: deepSeekDefaultModelId },
				doubao: { field: "apiModelId", default: doubaoDefaultModelId },
				moonshot: { field: "apiModelId", default: moonshotDefaultModelId },
				minimax: { field: "apiModelId", default: minimaxDefaultModelId },
				mistral: { field: "apiModelId", default: mistralDefaultModelId },
				xai: { field: "apiModelId", default: xaiDefaultModelId },
				groq: { field: "apiModelId", default: groqDefaultModelId },
				chutes: { field: "apiModelId", default: chutesDefaultModelId },
				baseten: { field: "apiModelId", default: basetenDefaultModelId },
				bedrock: { field: "apiModelId", default: bedrockDefaultModelId },
				vertex: { field: "apiModelId", default: vertexDefaultModelId },
				sambanova: { field: "apiModelId", default: sambaNovaDefaultModelId },
				zai: {
					field: "apiModelId",
					default:
						apiConfiguration.zaiApiLine === "china_coding"
							? mainlandZAiDefaultModelId
							: internationalZAiDefaultModelId,
				},
				fireworks: { field: "apiModelId", default: fireworksDefaultModelId },
				featherless: { field: "apiModelId", default: featherlessDefaultModelId },
				"io-intelligence": { field: "ioIntelligenceModelId", default: ioIntelligenceDefaultModelId },
				roo: { field: "apiModelId", default: rooDefaultModelId },
				"vercel-ai-gateway": { field: "vercelAiGatewayModelId", default: vercelAiGatewayDefaultModelId },
				openai: { field: "openAiModelId" },
				ollama: { field: "ollamaModelId" },
				lmstudio: { field: "lmStudioModelId" },
				// kilocode_change start
				kilocode: { field: "kilocodeModel", default: kilocodeDefaultModel },
				"gemini-cli": { field: "apiModelId", default: geminiCliDefaultModelId },
				synthetic: { field: "apiModelId", default: syntheticDefaultModelId },
				ovhcloud: { field: "ovhCloudAiEndpointsModelId", default: ovhCloudAiEndpointsDefaultModelId },
				inception: { field: "inceptionLabsModelId", default: inceptionDefaultModelId },
				// kilocode_change end
			}

			const config = PROVIDER_MODEL_CONFIG[value]
			if (config) {
				validateAndResetModel(
					apiConfiguration[config.field] as string | undefined,
					config.field,
					config.default,
				)
			}
		},
		[setApiConfigurationField, apiConfiguration, kilocodeDefaultModel],
	)

	const modelValidationError = useMemo(() => {
		return getModelValidationError(apiConfiguration, routerModels, organizationAllowList)
	}, [apiConfiguration, routerModels, organizationAllowList])

	const docs = useMemo(() => {
		const provider = PROVIDERS.find(({ value }) => value === selectedProvider)
		const name = provider?.label

		if (!name) {
			return undefined
		}

		// kilocode_change start
		// Providers that don't have documentation pages yet
		const excludedProviders = [
			"gemini-cli",
			"moonshot",
			"chutes",
			"cerebras",
			"litellm",
			"zai",
			"qwen-code",
			"minimax",
		]

		// Skip documentation link when the provider is excluded because documentation is not available
		if (excludedProviders.includes(selectedProvider)) {
			return undefined
		}
		// kilocode_change end

		// Get the URL slug - use custom mapping if available, otherwise use the provider key.
		const slugs: Record<string, string> = {
			"openai-native": "openai",
			openai: "openai-compatible",
		}

		const slug = slugs[selectedProvider] || selectedProvider
		return {
			url: buildDocLink(`providers/${slug}`, "provider_docs"),
			name,
		}
	}, [selectedProvider])

	// Calculate the default protocol that would be used if toolProtocol is not set
	// Mirrors the simplified logic in resolveToolProtocol.ts:
	// 1. User preference (toolProtocol) - handled by the select value binding
	// 2. Model default - use if available
	// 3. XML fallback
	const defaultProtocol = selectedModelInfo?.defaultToolProtocol || TOOL_PROTOCOL.XML

	// Show the tool protocol selector when model supports native tools
	const showToolProtocolSelector = selectedModelInfo?.supportsNativeTools === true

	// Convert providers to SearchableSelect options
<<<<<<< HEAD
	// kilocode_change start: no organizationAllowList
	const providerOptions = useMemo(
		() =>
			PROVIDERS.map(({ value, label }) => {
				return { value, label }
			}),
		[],
	)
	// kilocode_change end
=======
	const providerOptions = useMemo(() => {
		// First filter by organization allow list
		const allowedProviders = filterProviders(PROVIDERS, organizationAllowList)

		// Then filter out static providers that have no models (unless currently selected)
		const providersWithModels = allowedProviders.filter(({ value }) => {
			// Always show the currently selected provider to avoid breaking existing configurations
			// Use apiConfiguration.apiProvider directly since that's what's actually selected
			if (value === apiConfiguration.apiProvider) {
				return true
			}

			// Check if this is a static provider (has models in MODELS_BY_PROVIDER)
			const staticModels = MODELS_BY_PROVIDER[value as ProviderName]

			// If it's a static provider, check if it has any models after filtering
			if (staticModels) {
				const filteredModels = filterModels(staticModels, value as ProviderName, organizationAllowList)
				// Hide the provider if it has no models after filtering
				return filteredModels && Object.keys(filteredModels).length > 0
			}

			// If it's a dynamic provider (not in MODELS_BY_PROVIDER), always show it
			// to avoid race conditions with async model fetching
			return true
		})

		const options = providersWithModels.map(({ value, label }) => ({
			value,
			label,
		}))

		// Pin "roo" to the top if not on welcome screen
		if (!fromWelcomeView) {
			const rooIndex = options.findIndex((opt) => opt.value === "roo")
			if (rooIndex > 0) {
				const [rooOption] = options.splice(rooIndex, 1)
				options.unshift(rooOption)
			}
		} else {
			const openRouterIndex = options.findIndex((opt) => opt.value === "openrouter")
			if (openRouterIndex > 0) {
				const [openRouterOption] = options.splice(openRouterIndex, 1)
				options.unshift(openRouterOption)
			}
		}

		return options
	}, [organizationAllowList, apiConfiguration.apiProvider, fromWelcomeView])
>>>>>>> dcb04bb2

	return (
		<div className="flex flex-col gap-3">
			{/* kilocode_change start - autocomplete profile type system */}
			{/* Profile Type Display (read-only for existing profiles) */}
			{MODEL_SELECTION_ENABLED && (
				<div className="flex flex-col gap-1">
					<label className="block font-medium mb-1">{t("settings:providers.profileType")}</label>
					<div className="px-3 py-2 bg-vscode-input-background border border-vscode-input-border rounded text-vscode-input-foreground">
						{apiConfiguration.profileType === "autocomplete"
							? t("settings:providers.profileTypeAutocomplete")
							: t("settings:providers.profileTypeChat")}
						{apiConfiguration.profileType === "autocomplete" && (
							<span className="ml-2 text-vscode-descriptionForeground">
								{t("settings:providers.autocompleteLabel")}
							</span>
						)}
					</div>
					<div className="text-vscode-descriptionForeground text-sm mt-1">
						{t("settings:providers.profileTypeDescription")}
					</div>
				</div>
			)}
			{/* kilocode_change end */}

			<div className="flex flex-col gap-1 relative">
				<div className="flex justify-between items-center">
					<label className="block font-medium">{t("settings:providers.apiProvider")}</label>
					{selectedProvider === "roo" && cloudIsAuthenticated ? (
						<RooBalanceDisplay />
					) : (
						docs && (
							<VSCodeLink href={docs.url} target="_blank" className="flex gap-2">
								{docs.name}
								<BookOpenText className="size-4 inline ml-2" />
							</VSCodeLink>
						)
					)}
				</div>
				<SearchableSelect
					value={selectedProvider}
					onValueChange={(value) => onProviderChange(value as ProviderName)}
					options={providerOptions}
					placeholder={t("settings:common.select")}
					searchPlaceholder={t("settings:providers.searchProviderPlaceholder")}
					emptyMessage={t("settings:providers.noProviderMatchFound")}
					className="w-full"
					data-testid="provider-select"
				/>
			</div>

			{errorMessage && <ApiErrorMessage errorMessage={errorMessage} />}

			{/* kilocode_change start */}
			{selectedProvider === "kilocode" && (
				<KiloCode
					apiConfiguration={apiConfiguration}
					setApiConfigurationField={setApiConfigurationField}
					hideKiloCodeButton={hideKiloCodeButton}
					currentApiConfigName={currentApiConfigName}
					routerModels={routerModels}
					organizationAllowList={organizationAllowList}
					uriScheme={uriScheme}
					uiKind={uiKind}
					kiloCodeWrapperProperties={kiloCodeWrapperProperties}
					kilocodeDefaultModel={kilocodeDefaultModel}
				/>
			)}
			{/* kilocode_change end */}

			{selectedProvider === "openrouter" && (
				<OpenRouter
					apiConfiguration={apiConfiguration}
					setApiConfigurationField={setApiConfigurationField}
					routerModels={routerModels}
					selectedModelId={selectedModelId}
					uriScheme={uriScheme}
					simplifySettings={fromWelcomeView}
					organizationAllowList={organizationAllowList}
					modelValidationError={modelValidationError}
				/>
			)}

			{selectedProvider === "requesty" && (
				<Requesty
					uriScheme={uriScheme}
					apiConfiguration={apiConfiguration}
					setApiConfigurationField={setApiConfigurationField}
					routerModels={routerModels}
					refetchRouterModels={refetchRouterModels}
					organizationAllowList={organizationAllowList}
					modelValidationError={modelValidationError}
					simplifySettings={fromWelcomeView}
				/>
			)}

			{selectedProvider === "glama" && (
				<Glama
					apiConfiguration={apiConfiguration}
					setApiConfigurationField={setApiConfigurationField}
					routerModels={routerModels}
					uriScheme={uriScheme}
					organizationAllowList={organizationAllowList}
					modelValidationError={modelValidationError}
					simplifySettings={fromWelcomeView}
				/>
			)}

			{selectedProvider === "unbound" && (
				<Unbound
					apiConfiguration={apiConfiguration}
					setApiConfigurationField={setApiConfigurationField}
					routerModels={routerModels}
					organizationAllowList={organizationAllowList}
					modelValidationError={modelValidationError}
					simplifySettings={fromWelcomeView}
				/>
			)}

			{selectedProvider === "deepinfra" && (
				<DeepInfra
					apiConfiguration={apiConfiguration}
					setApiConfigurationField={setApiConfigurationField}
					routerModels={routerModels}
					refetchRouterModels={refetchRouterModels}
					organizationAllowList={organizationAllowList}
					modelValidationError={modelValidationError}
					simplifySettings={fromWelcomeView}
				/>
			)}

			{/* kilocode_change start */}
			{selectedProvider === "inception" && (
				<Inception
					apiConfiguration={apiConfiguration}
					setApiConfigurationField={setApiConfigurationField}
					routerModels={routerModels}
					refetchRouterModels={refetchRouterModels}
					organizationAllowList={organizationAllowList}
					modelValidationError={modelValidationError}
				/>
			)}
			{/* kilocode_change end */}

			{selectedProvider === "anthropic" && (
				<Anthropic
					apiConfiguration={apiConfiguration}
					setApiConfigurationField={setApiConfigurationField}
					simplifySettings={fromWelcomeView}
				/>
			)}

			{selectedProvider === "claude-code" && (
				<ClaudeCode
					apiConfiguration={apiConfiguration}
					setApiConfigurationField={setApiConfigurationField}
					simplifySettings={fromWelcomeView}
				/>
			)}

			{selectedProvider === "openai-native" && (
				<OpenAI
					apiConfiguration={apiConfiguration}
					setApiConfigurationField={setApiConfigurationField}
					selectedModelInfo={selectedModelInfo}
					simplifySettings={fromWelcomeView}
				/>
			)}

			{/* kilocode_change start */}
			{selectedProvider === "ovhcloud" && (
				<OvhCloudAiEndpoints
					apiConfiguration={apiConfiguration}
					setApiConfigurationField={setApiConfigurationField}
					routerModels={routerModels}
					organizationAllowList={organizationAllowList}
					modelValidationError={modelValidationError}
				/>
			)}
			{/* kilocode_change end */}

			{selectedProvider === "mistral" && (
				<Mistral
					apiConfiguration={apiConfiguration}
					setApiConfigurationField={setApiConfigurationField}
					simplifySettings={fromWelcomeView}
				/>
			)}

			{selectedProvider === "baseten" && (
				<Baseten
					apiConfiguration={apiConfiguration}
					setApiConfigurationField={setApiConfigurationField}
					simplifySettings={fromWelcomeView}
				/>
			)}

			{selectedProvider === "bedrock" && (
				<Bedrock
					apiConfiguration={apiConfiguration}
					setApiConfigurationField={setApiConfigurationField}
					selectedModelInfo={selectedModelInfo}
					simplifySettings={fromWelcomeView}
				/>
			)}

			{selectedProvider === "vertex" && (
				<Vertex
					apiConfiguration={apiConfiguration}
					setApiConfigurationField={setApiConfigurationField}
					simplifySettings={fromWelcomeView}
				/>
			)}

			{selectedProvider === "gemini" && (
				// kilocode_change: added props
				<Gemini
					apiConfiguration={apiConfiguration}
					setApiConfigurationField={setApiConfigurationField}
<<<<<<< HEAD
					fromWelcomeView={fromWelcomeView}
					routerModels={routerModels}
					organizationAllowList={organizationAllowList}
					modelValidationError={modelValidationError}
=======
					simplifySettings={fromWelcomeView}
>>>>>>> dcb04bb2
				/>
			)}

			{selectedProvider === "openai" && (
				<OpenAICompatible
					apiConfiguration={apiConfiguration}
					setApiConfigurationField={setApiConfigurationField}
					organizationAllowList={organizationAllowList}
					modelValidationError={modelValidationError}
					simplifySettings={fromWelcomeView}
				/>
			)}

			{selectedProvider === "lmstudio" && (
				<LMStudio
					apiConfiguration={apiConfiguration}
					setApiConfigurationField={setApiConfigurationField}
					simplifySettings={fromWelcomeView}
				/>
			)}

			{selectedProvider === "deepseek" && (
				<DeepSeek
					apiConfiguration={apiConfiguration}
					setApiConfigurationField={setApiConfigurationField}
					simplifySettings={fromWelcomeView}
				/>
			)}

			{selectedProvider === "doubao" && (
				<Doubao
					apiConfiguration={apiConfiguration}
					setApiConfigurationField={setApiConfigurationField}
					simplifySettings={fromWelcomeView}
				/>
			)}

			{selectedProvider === "qwen-code" && (
				<QwenCode
					apiConfiguration={apiConfiguration}
					setApiConfigurationField={setApiConfigurationField}
					simplifySettings={fromWelcomeView}
				/>
			)}

			{selectedProvider === "moonshot" && (
				<Moonshot
					apiConfiguration={apiConfiguration}
					setApiConfigurationField={setApiConfigurationField}
					simplifySettings={fromWelcomeView}
				/>
			)}

			{selectedProvider === "minimax" && (
				<MiniMax apiConfiguration={apiConfiguration} setApiConfigurationField={setApiConfigurationField} />
			)}

			{/* kilocode_change start */}
			{selectedProvider === "nano-gpt" && (
				<NanoGpt
					apiConfiguration={apiConfiguration}
					setApiConfigurationField={setApiConfigurationField}
					routerModels={routerModels}
					organizationAllowList={organizationAllowList}
					modelValidationError={modelValidationError}
				/>
			)}
			{/* kilocode_change end */}

			{selectedProvider === "vscode-lm" && (
				<VSCodeLM apiConfiguration={apiConfiguration} setApiConfigurationField={setApiConfigurationField} />
			)}

			{selectedProvider === "ollama" && (
				<Ollama apiConfiguration={apiConfiguration} setApiConfigurationField={setApiConfigurationField} />
			)}

			{selectedProvider === "xai" && (
				<XAI apiConfiguration={apiConfiguration} setApiConfigurationField={setApiConfigurationField} />
			)}

			{selectedProvider === "groq" && (
				<Groq apiConfiguration={apiConfiguration} setApiConfigurationField={setApiConfigurationField} />
			)}

			{selectedProvider === "huggingface" && (
				<HuggingFace apiConfiguration={apiConfiguration} setApiConfigurationField={setApiConfigurationField} />
			)}

			{selectedProvider === "cerebras" && (
				<Cerebras apiConfiguration={apiConfiguration} setApiConfigurationField={setApiConfigurationField} />
			)}

			{selectedProvider === "chutes" && (
				<Chutes
					apiConfiguration={apiConfiguration}
					setApiConfigurationField={setApiConfigurationField}
					routerModels={routerModels}
					organizationAllowList={organizationAllowList}
					modelValidationError={modelValidationError}
					simplifySettings={fromWelcomeView}
				/>
			)}

			{/* kilocode_change start */}
			{selectedProvider === "gemini-cli" && (
				<GeminiCli apiConfiguration={apiConfiguration} setApiConfigurationField={setApiConfigurationField} />
			)}

			{selectedProvider === "virtual-quota-fallback" && (
				<VirtualQuotaFallbackProvider
					apiConfiguration={apiConfiguration}
					setApiConfigurationField={setApiConfigurationField}
				/>
			)}
			{/* kilocode_change end */}

			{selectedProvider === "litellm" && (
				<LiteLLM
					apiConfiguration={apiConfiguration}
					setApiConfigurationField={setApiConfigurationField}
					organizationAllowList={organizationAllowList}
					modelValidationError={modelValidationError}
					simplifySettings={fromWelcomeView}
				/>
			)}

			{selectedProvider === "sambanova" && (
				<SambaNova apiConfiguration={apiConfiguration} setApiConfigurationField={setApiConfigurationField} />
			)}

			{selectedProvider === "zai" && (
				<ZAi apiConfiguration={apiConfiguration} setApiConfigurationField={setApiConfigurationField} />
			)}

			{selectedProvider === "io-intelligence" && (
				<IOIntelligence
					apiConfiguration={apiConfiguration}
					setApiConfigurationField={setApiConfigurationField}
					organizationAllowList={organizationAllowList}
					modelValidationError={modelValidationError}
					simplifySettings={fromWelcomeView}
				/>
			)}

			{selectedProvider === "vercel-ai-gateway" && (
				<VercelAiGateway
					apiConfiguration={apiConfiguration}
					setApiConfigurationField={setApiConfigurationField}
					routerModels={routerModels}
					organizationAllowList={organizationAllowList}
					modelValidationError={modelValidationError}
					simplifySettings={fromWelcomeView}
				/>
			)}

			{selectedProvider === "human-relay" && (
				<>
					<div className="text-sm text-vscode-descriptionForeground">
						{t("settings:providers.humanRelay.description")}
					</div>
					<div className="text-sm text-vscode-descriptionForeground">
						{t("settings:providers.humanRelay.instructions")}
					</div>
				</>
			)}

			{selectedProvider === "fireworks" && (
				<Fireworks apiConfiguration={apiConfiguration} setApiConfigurationField={setApiConfigurationField} />
			)}

			{
				selectedProvider === "synthetic" && (
					<Synthetic
						apiConfiguration={apiConfiguration}
						setApiConfigurationField={setApiConfigurationField}
						routerModels={routerModels}
						organizationAllowList={organizationAllowList}
						modelValidationError={modelValidationError}
					/>
				)
				// kilocode_change end
			}

			{selectedProvider === "roo" && (
				<Roo
					apiConfiguration={apiConfiguration}
					setApiConfigurationField={setApiConfigurationField}
					routerModels={routerModels}
					cloudIsAuthenticated={cloudIsAuthenticated}
					organizationAllowList={organizationAllowList}
					modelValidationError={modelValidationError}
					simplifySettings={fromWelcomeView}
				/>
			)}

			{selectedProvider === "featherless" && (
				<Featherless apiConfiguration={apiConfiguration} setApiConfigurationField={setApiConfigurationField} />
			)}

			{/* kilocode_change start */}
			{selectedProvider === "sap-ai-core" && (
				<SapAiCore apiConfiguration={apiConfiguration} setApiConfigurationField={setApiConfigurationField} />
			)}
			{/* kilocode_change end */}

			{selectedProviderModels.length > 0 && (
				<>
					<div>
						<label className="block font-medium mb-1">{t("settings:providers.model")}</label>
						<Select
							value={selectedModelId === "custom-arn" ? "custom-arn" : selectedModelId}
							onValueChange={(value) => {
								setApiConfigurationField("apiModelId", value)

								// Clear custom ARN if not using custom ARN option.
								if (value !== "custom-arn" && selectedProvider === "bedrock") {
									setApiConfigurationField("awsCustomArn", "")
								}

								// Clear reasoning effort when switching models to allow the new model's default to take effect
								// This is especially important for GPT-5 models which default to "medium"
								if (selectedProvider === "openai-native") {
									setApiConfigurationField("reasoningEffort", undefined)
								}
							}}>
							<SelectTrigger className="w-full">
								<SelectValue placeholder={t("settings:common.select")} />
							</SelectTrigger>
							<SelectContent>
								{selectedProviderModels.map((option) => (
									<SelectItem key={option.value} value={option.value}>
										{option.label}
									</SelectItem>
								))}
								{selectedProvider === "bedrock" && (
									<SelectItem value="custom-arn">{t("settings:labels.useCustomArn")}</SelectItem>
								)}
							</SelectContent>
						</Select>
					</div>

					{/* Show error if a deprecated model is selected */}
					{selectedModelInfo?.deprecated && (
						<ApiErrorMessage errorMessage={t("settings:validation.modelDeprecated")} />
					)}

					{selectedProvider === "bedrock" && selectedModelId === "custom-arn" && (
						<BedrockCustomArn
							apiConfiguration={apiConfiguration}
							setApiConfigurationField={setApiConfigurationField}
						/>
					)}

					{/* Only show model info if not deprecated */}
					{!selectedModelInfo?.deprecated && (
						<ModelInfoView
							apiProvider={selectedProvider}
							selectedModelId={selectedModelId}
							modelInfo={selectedModelInfo}
							isDescriptionExpanded={isDescriptionExpanded}
							setIsDescriptionExpanded={setIsDescriptionExpanded}
						/>
					)}
				</>
			)}

			{!fromWelcomeView &&
				(selectedProvider === "roo" ? (
					<SimpleThinkingBudget
						key={`${selectedProvider}-${selectedModelId}`}
						apiConfiguration={apiConfiguration}
						setApiConfigurationField={setApiConfigurationField}
						modelInfo={selectedModelInfo}
					/>
				) : (
					<ThinkingBudget
						key={`${selectedProvider}-${selectedModelId}`}
						apiConfiguration={apiConfiguration}
						setApiConfigurationField={setApiConfigurationField}
						modelInfo={selectedModelInfo}
					/>
				))}

			{/* Gate Verbosity UI by capability flag */}
			{!fromWelcomeView && selectedModelInfo?.supportsVerbosity && (
				<Verbosity
					apiConfiguration={apiConfiguration}
					setApiConfigurationField={setApiConfigurationField}
					modelInfo={selectedModelInfo}
				/>
			)}

			{
				// kilocode_change start
				(selectedProvider === "kilocode" || selectedProvider === "openrouter") &&
					(apiConfiguration.kilocodeOrganizationId ? (
						<KiloProviderRoutingManagedByOrganization
							organizationId={apiConfiguration.kilocodeOrganizationId}
						/>
					) : (
						<KiloProviderRouting
							apiConfiguration={apiConfiguration}
							setApiConfigurationField={setApiConfigurationField}
							kilocodeDefaultModel={kilocodeDefaultModel}
						/>
					))
				// kilocode_change end
			}

			{!fromWelcomeView && selectedProvider !== "virtual-quota-fallback" /*kilocode_change*/ && (
				<Collapsible open={isAdvancedSettingsOpen} onOpenChange={setIsAdvancedSettingsOpen}>
					<CollapsibleTrigger className="flex items-center gap-1 w-full cursor-pointer hover:opacity-80 mb-2">
						<span className={`codicon codicon-chevron-${isAdvancedSettingsOpen ? "down" : "right"}`}></span>
						<span className="font-medium">{t("settings:advancedSettings.title")}</span>
					</CollapsibleTrigger>
					<CollapsibleContent className="space-y-3">
						<TodoListSettingsControl
							todoListEnabled={apiConfiguration.todoListEnabled}
							onChange={(field, value) => setApiConfigurationField(field, value)}
						/>
						<DiffSettingsControl
							diffEnabled={apiConfiguration.diffEnabled}
							fuzzyMatchThreshold={apiConfiguration.fuzzyMatchThreshold}
							onChange={(field, value) => setApiConfigurationField(field, value)}
						/>
						{selectedModelInfo?.supportsTemperature !== false && (
							<TemperatureControl
								value={apiConfiguration.modelTemperature}
								onChange={handleInputChange("modelTemperature", noTransform)}
								maxValue={2}
								defaultValue={selectedModelInfo?.defaultTemperature}
							/>
						)}
						{
							// kilocode_change start
							<RateLimitAfterControl
								rateLimitAfterEnabled={apiConfiguration.rateLimitAfter}
								onChange={(field, value) => setApiConfigurationField(field, value)}
							/>
							// kilocode_change end
						}
						<RateLimitSecondsControl
							value={apiConfiguration.rateLimitSeconds || 0}
							onChange={(value) => setApiConfigurationField("rateLimitSeconds", value)}
						/>
						<ConsecutiveMistakeLimitControl
							value={
								apiConfiguration.consecutiveMistakeLimit !== undefined
									? apiConfiguration.consecutiveMistakeLimit
									: DEFAULT_CONSECUTIVE_MISTAKE_LIMIT
							}
							onChange={(value) => setApiConfigurationField("consecutiveMistakeLimit", value)}
						/>
						{/* kilocode_change start
						selectedProvider === "openrouter" &&
							openRouterModelProviders &&
							Object.keys(openRouterModelProviders).length > 0 && (
								<div>
									<div className="flex items-center gap-1">
										<label className="block font-medium mb-1">
											{t("settings:providers.openRouter.providerRouting.title")}
										</label>
										<a href={`https://openrouter.ai/${selectedModelId}/providers`}>
											<ExternalLinkIcon className="w-4 h-4" />
										</a>
									</div>
									<Select
										value={
											apiConfiguration?.openRouterSpecificProvider ||
											OPENROUTER_DEFAULT_PROVIDER_NAME
										}
										onValueChange={(value) =>
											setApiConfigurationField("openRouterSpecificProvider", value)
										}>
										<SelectTrigger className="w-full">
											<SelectValue placeholder={t("settings:common.select")} />
										</SelectTrigger>
										<SelectContent>
											<SelectItem value={OPENROUTER_DEFAULT_PROVIDER_NAME}>
												{OPENROUTER_DEFAULT_PROVIDER_NAME}
											</SelectItem>
											{Object.entries(openRouterModelProviders).map(([value, { label }]) => (
												<SelectItem key={value} value={value}>
													{label}
												</SelectItem>
											))}
										</SelectContent>
									</Select>
									<div className="text-sm text-vscode-descriptionForeground mt-1">
										{t("settings:providers.openRouter.providerRouting.description")}{" "}
										<a href="https://openrouter.ai/docs/features/provider-routing">
											{t("settings:providers.openRouter.providerRouting.learnMore")}.
										</a>
									</div>
								</div>
							)
							kilocode_change end */}
						{showToolProtocolSelector && (
							<div>
								<label className="block font-medium mb-1">{t("settings:toolProtocol.label")}</label>
								<Select
									value={apiConfiguration.toolProtocol || "default"}
									onValueChange={(value) => {
										const newValue = value === "default" ? undefined : (value as ToolProtocol)
										setApiConfigurationField("toolProtocol", newValue)
									}}>
									<SelectTrigger className="w-full">
										<SelectValue placeholder={t("settings:common.select")} />
									</SelectTrigger>
									<SelectContent>
										<SelectItem value="default">
											{t("settings:toolProtocol.default")} (
											{defaultProtocol === TOOL_PROTOCOL.NATIVE
												? t("settings:toolProtocol.native")
												: t("settings:toolProtocol.xml")}
											)
										</SelectItem>
										<SelectItem value={TOOL_PROTOCOL.XML}>
											{t("settings:toolProtocol.xml")}
										</SelectItem>
										<SelectItem value={TOOL_PROTOCOL.NATIVE}>
											{t("settings:toolProtocol.native")}
										</SelectItem>
									</SelectContent>
								</Select>
								<div className="text-sm text-vscode-descriptionForeground mt-1">
									{t("settings:toolProtocol.description")}
								</div>
							</div>
						)}
					</CollapsibleContent>
				</Collapsible>
			)}
		</div>
	)
}

export default memo(ApiOptions)<|MERGE_RESOLUTION|>--- conflicted
+++ resolved
@@ -140,12 +140,9 @@
 import { KiloCode } from "../kilocode/settings/providers/KiloCode" // kilocode_change
 import { RooBalanceDisplay } from "./providers/RooBalanceDisplay"
 import { buildDocLink } from "@src/utils/docLinks"
-<<<<<<< HEAD
 import { KiloProviderRouting, KiloProviderRoutingManagedByOrganization } from "./providers/KiloProviderRouting"
 import { RateLimitAfterControl } from "./RateLimitAfterSettings" // kilocode_change
-=======
 import { BookOpenText } from "lucide-react"
->>>>>>> dcb04bb2
 
 export interface ApiOptionsProps {
 	uriScheme: string | undefined
@@ -507,7 +504,6 @@
 	const showToolProtocolSelector = selectedModelInfo?.supportsNativeTools === true
 
 	// Convert providers to SearchableSelect options
-<<<<<<< HEAD
 	// kilocode_change start: no organizationAllowList
 	const providerOptions = useMemo(
 		() =>
@@ -517,57 +513,6 @@
 		[],
 	)
 	// kilocode_change end
-=======
-	const providerOptions = useMemo(() => {
-		// First filter by organization allow list
-		const allowedProviders = filterProviders(PROVIDERS, organizationAllowList)
-
-		// Then filter out static providers that have no models (unless currently selected)
-		const providersWithModels = allowedProviders.filter(({ value }) => {
-			// Always show the currently selected provider to avoid breaking existing configurations
-			// Use apiConfiguration.apiProvider directly since that's what's actually selected
-			if (value === apiConfiguration.apiProvider) {
-				return true
-			}
-
-			// Check if this is a static provider (has models in MODELS_BY_PROVIDER)
-			const staticModels = MODELS_BY_PROVIDER[value as ProviderName]
-
-			// If it's a static provider, check if it has any models after filtering
-			if (staticModels) {
-				const filteredModels = filterModels(staticModels, value as ProviderName, organizationAllowList)
-				// Hide the provider if it has no models after filtering
-				return filteredModels && Object.keys(filteredModels).length > 0
-			}
-
-			// If it's a dynamic provider (not in MODELS_BY_PROVIDER), always show it
-			// to avoid race conditions with async model fetching
-			return true
-		})
-
-		const options = providersWithModels.map(({ value, label }) => ({
-			value,
-			label,
-		}))
-
-		// Pin "roo" to the top if not on welcome screen
-		if (!fromWelcomeView) {
-			const rooIndex = options.findIndex((opt) => opt.value === "roo")
-			if (rooIndex > 0) {
-				const [rooOption] = options.splice(rooIndex, 1)
-				options.unshift(rooOption)
-			}
-		} else {
-			const openRouterIndex = options.findIndex((opt) => opt.value === "openrouter")
-			if (openRouterIndex > 0) {
-				const [openRouterOption] = options.splice(openRouterIndex, 1)
-				options.unshift(openRouterOption)
-			}
-		}
-
-		return options
-	}, [organizationAllowList, apiConfiguration.apiProvider, fromWelcomeView])
->>>>>>> dcb04bb2
 
 	return (
 		<div className="flex flex-col gap-3">
@@ -787,14 +732,10 @@
 				<Gemini
 					apiConfiguration={apiConfiguration}
 					setApiConfigurationField={setApiConfigurationField}
-<<<<<<< HEAD
 					fromWelcomeView={fromWelcomeView}
 					routerModels={routerModels}
 					organizationAllowList={organizationAllowList}
 					modelValidationError={modelValidationError}
-=======
-					simplifySettings={fromWelcomeView}
->>>>>>> dcb04bb2
 				/>
 			)}
 
