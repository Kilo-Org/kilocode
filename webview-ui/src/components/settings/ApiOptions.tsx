import React, { memo, useCallback, useEffect, useMemo, useState } from "react"
import { useDebounce, useEvent } from "react-use"
import { Trans } from "react-i18next"
import { LanguageModelChatSelector } from "vscode"
import { Checkbox } from "vscrui"
import {
	VSCodeButton,
	VSCodeLink,
	VSCodeRadio,
	VSCodeRadioGroup,
	VSCodeTextField,
} from "@vscode/webview-ui-toolkit/react"
import { ExternalLinkIcon } from "@radix-ui/react-icons"
import { getKiloCodeBackendAuthUrl } from "../kilocode/helpers" // kilocode_change

import { ProviderSettings, ReasoningEffort as ReasoningEffortType } from "@roo/schemas"
import {
	ApiConfiguration,
	ModelInfo,
	azureOpenAiDefaultApiVersion,
	glamaDefaultModelId,
	mistralDefaultModelId,
	openAiModelInfoSaneDefaults,
	openRouterDefaultModelId,
	unboundDefaultModelId,
	requestyDefaultModelId,
	ApiProvider,
} from "../../../../src/shared/api"
import { ExtensionMessage } from "@roo/shared/ExtensionMessage"

import { vscode } from "@src/utils/vscode"
import { validateApiConfiguration, validateModelId, validateBedrockArn } from "@src/utils/validate"
import { useAppTranslation } from "@src/i18n/TranslationContext"
import { useRouterModels } from "@src/components/ui/hooks/useRouterModels"
import { useSelectedModel } from "@src/components/ui/hooks/useSelectedModel"
import {
	useOpenRouterModelProviders,
	OPENROUTER_DEFAULT_PROVIDER_NAME,
} from "@src/components/ui/hooks/useOpenRouterModelProviders"
import {
	Select,
	SelectContent,
	SelectItem,
	SelectTrigger,
	SelectValue,
	Button,
	SelectSeparator, // kilocode_change
} from "@src/components/ui"
import { getRequestyAuthUrl, getOpenRouterAuthUrl, getGlamaAuthUrl } from "@src/oauth/urls"

import { VSCodeButtonLink } from "../common/VSCodeButtonLink"

import { MODELS_BY_PROVIDER, PROVIDERS, VERTEX_REGIONS, REASONING_MODELS, AWS_REGIONS } from "./constants"
import { ModelInfoView } from "./ModelInfoView"
import { ModelPicker } from "./ModelPicker"
import { ApiErrorMessage } from "./ApiErrorMessage"
import { ThinkingBudget } from "./ThinkingBudget"
import { R1FormatSetting } from "./R1FormatSetting"
import { OpenRouterBalanceDisplay } from "./OpenRouterBalanceDisplay"
import { RequestyBalanceDisplay } from "./RequestyBalanceDisplay"
import { ReasoningEffort } from "./ReasoningEffort"
import { PromptCachingControl } from "./PromptCachingControl"
import { DiffSettingsControl } from "./DiffSettingsControl"
import { TemperatureControl } from "./TemperatureControl"
import { RateLimitSecondsControl } from "./RateLimitSecondsControl"

export interface ApiOptionsProps {
	uriScheme: string | undefined
	apiConfiguration: ApiConfiguration
	setApiConfigurationField: <K extends keyof ApiConfiguration>(field: K, value: ApiConfiguration[K]) => void
	fromWelcomeView?: boolean
	errorMessage: string | undefined
	setErrorMessage: React.Dispatch<React.SetStateAction<string | undefined>>
	hideKiloCodeButton?: boolean // kilocode_change
}

const ApiOptions = ({
	uriScheme,
	apiConfiguration,
	setApiConfigurationField,
	fromWelcomeView,
	errorMessage,
	setErrorMessage,
	hideKiloCodeButton = false,
}: ApiOptionsProps) => {
	const { t } = useAppTranslation()

	const [ollamaModels, setOllamaModels] = useState<string[]>([])
	const [lmStudioModels, setLmStudioModels] = useState<string[]>([])
	const [vsCodeLmModels, setVsCodeLmModels] = useState<LanguageModelChatSelector[]>([])

	const [openAiModels, setOpenAiModels] = useState<Record<string, ModelInfo> | null>(null)

	const [customHeaders, setCustomHeaders] = useState<[string, string][]>(() => {
		const headers = apiConfiguration?.openAiHeaders || {}
		return Object.entries(headers)
	})

	// Effect to synchronize internal customHeaders state with prop changes
	useEffect(() => {
		const propHeaders = apiConfiguration?.openAiHeaders || {}
		if (JSON.stringify(customHeaders) !== JSON.stringify(Object.entries(propHeaders)))
			setCustomHeaders(Object.entries(propHeaders))
	}, [apiConfiguration?.openAiHeaders, customHeaders])

	const [anthropicBaseUrlSelected, setAnthropicBaseUrlSelected] = useState(!!apiConfiguration?.anthropicBaseUrl)
	const [openAiNativeBaseUrlSelected, setOpenAiNativeBaseUrlSelected] = useState(
		!!apiConfiguration?.openAiNativeBaseUrl,
	)
	const [azureApiVersionSelected, setAzureApiVersionSelected] = useState(!!apiConfiguration?.azureApiVersion)
	const [openRouterBaseUrlSelected, setOpenRouterBaseUrlSelected] = useState(!!apiConfiguration?.openRouterBaseUrl)
	const [openAiLegacyFormatSelected, setOpenAiLegacyFormatSelected] = useState(!!apiConfiguration?.openAiLegacyFormat)
	const [googleGeminiBaseUrlSelected, setGoogleGeminiBaseUrlSelected] = useState(
		!!apiConfiguration?.googleGeminiBaseUrl,
	)

	const handleAddCustomHeader = useCallback(() => {
		// Only update the local state to show the new row in the UI
		setCustomHeaders((prev) => [...prev, ["", ""]])
		// Do not update the main configuration yet, wait for user input
	}, [])

	const handleUpdateHeaderKey = useCallback((index: number, newKey: string) => {
		setCustomHeaders((prev) => {
			const updated = [...prev]
			if (updated[index]) {
				updated[index] = [newKey, updated[index][1]]
			}
			return updated
		})
	}, [])

	const handleUpdateHeaderValue = useCallback((index: number, newValue: string) => {
		setCustomHeaders((prev) => {
			const updated = [...prev]
			if (updated[index]) {
				updated[index] = [updated[index][0], newValue]
			}
			return updated
		})
	}, [])

	const handleRemoveCustomHeader = useCallback((index: number) => {
		setCustomHeaders((prev) => prev.filter((_, i) => i !== index))
	}, [])

	// Helper to convert array of tuples to object (filtering out empty keys)
	const convertHeadersToObject = (headers: [string, string][]): Record<string, string> => {
		const result: Record<string, string> = {}

		// Process each header tuple
		for (const [key, value] of headers) {
			const trimmedKey = key.trim()

			// Skip empty keys
			if (!trimmedKey) continue

			// For duplicates, the last one in the array wins
			// This matches how HTTP headers work in general
			result[trimmedKey] = value.trim()
		}

		return result
	}

	// Debounced effect to update the main configuration when local customHeaders state stabilizes
	useDebounce(
		() => {
			const currentConfigHeaders = apiConfiguration?.openAiHeaders || {}
			const newHeadersObject = convertHeadersToObject(customHeaders)

			// Only update if the processed object is different from the current config
			if (JSON.stringify(currentConfigHeaders) !== JSON.stringify(newHeadersObject)) {
				setApiConfigurationField("openAiHeaders", newHeadersObject)
			}
		},
		300,
		[customHeaders, apiConfiguration?.openAiHeaders, setApiConfigurationField],
	)

	const [isDescriptionExpanded, setIsDescriptionExpanded] = useState(false)
	const noTransform = <T,>(value: T) => value

	const inputEventTransform = <E,>(event: E) => (event as { target: HTMLInputElement })?.target?.value as any

	const handleInputChange = useCallback(
		<K extends keyof ApiConfiguration, E>(
			field: K,
			transform: (event: E) => ApiConfiguration[K] = inputEventTransform,
		) =>
			(event: E | Event) => {
				setApiConfigurationField(field, transform(event as E))
			},
		[setApiConfigurationField],
	)

	const {
		provider: selectedProvider,
		id: selectedModelId,
		info: selectedModelInfo,
	} = useSelectedModel(apiConfiguration)

	const { data: routerModels } = useRouterModels()

	// Update apiConfiguration.aiModelId whenever selectedModelId changes.
	useEffect(() => {
		if (selectedModelId) {
			setApiConfigurationField("apiModelId", selectedModelId)
		}
	}, [selectedModelId, setApiConfigurationField])

	// Debounced refresh model updates, only executed 250ms after the user
	// stops typing.
	useDebounce(
		() => {
			if (selectedProvider === "openai") {
				// Use our custom headers state to build the headers object
				const headerObject = convertHeadersToObject(customHeaders)
				vscode.postMessage({
					type: "requestOpenAiModels",
					values: {
						baseUrl: apiConfiguration?.openAiBaseUrl,
						apiKey: apiConfiguration?.openAiApiKey,
						customHeaders: {}, // Reserved for any additional headers
						openAiHeaders: headerObject,
					},
				})
			} else if (selectedProvider === "ollama") {
				vscode.postMessage({ type: "requestOllamaModels", text: apiConfiguration?.ollamaBaseUrl })
			} else if (selectedProvider === "lmstudio") {
				vscode.postMessage({ type: "requestLmStudioModels", text: apiConfiguration?.lmStudioBaseUrl })
			} else if (selectedProvider === "vscode-lm") {
				vscode.postMessage({ type: "requestVsCodeLmModels" })
			}
		},
		250,
		[
			selectedProvider,
			apiConfiguration?.requestyApiKey,
			apiConfiguration?.openAiBaseUrl,
			apiConfiguration?.openAiApiKey,
			apiConfiguration?.ollamaBaseUrl,
			apiConfiguration?.lmStudioBaseUrl,
			customHeaders,
		],
	)

	useEffect(() => {
		const apiValidationResult =
			validateApiConfiguration(apiConfiguration) || validateModelId(apiConfiguration, routerModels)
		setErrorMessage(apiValidationResult)
	}, [apiConfiguration, routerModels, setErrorMessage])

	const { data: openRouterModelProviders } = useOpenRouterModelProviders(apiConfiguration?.openRouterModelId, {
		enabled:
			selectedProvider === "openrouter" &&
			!!apiConfiguration?.openRouterModelId &&
			routerModels?.openrouter &&
			Object.keys(routerModels.openrouter).length > 1 &&
			apiConfiguration.openRouterModelId in routerModels.openrouter,
	})

	const onMessage = useCallback((event: MessageEvent) => {
		const message: ExtensionMessage = event.data

		switch (message.type) {
			case "openAiModels": {
				const updatedModels = message.openAiModels ?? []
				setOpenAiModels(Object.fromEntries(updatedModels.map((item) => [item, openAiModelInfoSaneDefaults])))
				break
			}
			case "ollamaModels":
				{
					const newModels = message.ollamaModels ?? []
					setOllamaModels(newModels)
				}
				break
			case "lmStudioModels":
				{
					const newModels = message.lmStudioModels ?? []
					setLmStudioModels(newModels)
				}
				break
			case "vsCodeLmModels":
				{
					const newModels = message.vsCodeLmModels ?? []
					setVsCodeLmModels(newModels)
				}
				break
		}
	}, [])

	useEvent("message", onMessage)

	const selectedProviderModelOptions = useMemo(
		() =>
			MODELS_BY_PROVIDER[selectedProvider]
				? Object.keys(MODELS_BY_PROVIDER[selectedProvider]).map((modelId) => ({
						value: modelId,
						label: modelId,
					}))
				: [],
		[selectedProvider],
	)

	// Base URL for provider documentation
	const DOC_BASE_URL = "https://kilocode.ai/docs/providers"

	// Custom URL path mappings for providers with different slugs
	const providerUrlSlugs: Record<string, string> = {
		"openai-native": "openai",
		openai: "openai-compatible",
	}

	// Helper function to get provider display name from PROVIDERS constant
	const getProviderDisplayName = (providerKey: string): string | undefined => {
		const provider = PROVIDERS.find((p) => p.value === providerKey)
		return provider?.label
	}

	// Helper function to get the documentation URL and name for the currently selected provider
	const getSelectedProviderDocUrl = (): { url: string; name: string } | undefined => {
		const displayName = getProviderDisplayName(selectedProvider)

		if (!displayName) {
			return undefined
		}

		// Get the URL slug - use custom mapping if available, otherwise use the provider key
		const urlSlug = providerUrlSlugs[selectedProvider] || selectedProvider

		return {
			url: `${DOC_BASE_URL}/${urlSlug}`,
			name: displayName,
		}
	}

	// kilocode_change removed unused descriptions as they're now fetched from the API

	const onApiProviderChange = useCallback(
		(value: ApiProvider) => {
			// It would be much easier to have a single attribute that stores
			// the modelId, but we have a separate attribute for each of
			// OpenRouter, Glama, Unbound, and Requesty.
			// If you switch to one of these providers and the corresponding
			// modelId is not set then you immediately end up in an error state.
			// To address that we set the modelId to the default value for th
			// provider if it's not already set.
			switch (value) {
				case "openrouter":
					if (!apiConfiguration.openRouterModelId) {
						setApiConfigurationField("openRouterModelId", openRouterDefaultModelId)
					}
					break
				case "glama":
					if (!apiConfiguration.glamaModelId) {
						setApiConfigurationField("glamaModelId", glamaDefaultModelId)
					}
					break
				case "unbound":
					if (!apiConfiguration.unboundModelId) {
						setApiConfigurationField("unboundModelId", unboundDefaultModelId)
					}
					break
				case "requesty":
					if (!apiConfiguration.requestyModelId) {
						setApiConfigurationField("requestyModelId", requestyDefaultModelId)
					}
					break
			}

			setApiConfigurationField("apiProvider", value)
		},
		[
			setApiConfigurationField,
			apiConfiguration.openRouterModelId,
			apiConfiguration.glamaModelId,
			apiConfiguration.unboundModelId,
			apiConfiguration.requestyModelId,
		],
	)

	return (
		<div className="flex flex-col gap-3">
			<div className="flex flex-col gap-1 relative">
				<div className="flex justify-between items-center">
					<label className="block font-medium mb-1">{t("settings:providers.apiProvider")}</label>
					{getSelectedProviderDocUrl() && (
						// kilocode_change do not display until we have our own docs
						<div className="hidden ext-xs text-vscode-descriptionForeground">
							<VSCodeLink
								href={getSelectedProviderDocUrl()!.url}
								className="hover:text-vscode-foreground"
								target="_blank">
								{t("settings:providers.providerDocumentation", {
									provider: getSelectedProviderDocUrl()!.name,
								})}
							</VSCodeLink>
						</div>
					)}
				</div>
				<Select value={selectedProvider} onValueChange={(value) => onApiProviderChange(value as ApiProvider)}>
					<SelectTrigger className="w-full">
						<SelectValue placeholder={t("settings:common.select")} />
					</SelectTrigger>
					<SelectContent>
						{PROVIDERS.map(({ value, label }, i) => (
							<>
								<SelectItem key={value} value={value}>
									{label}
								</SelectItem>
								{/*  kilocode_change */}
								{i === 0 ? <SelectSeparator /> : null}
							</>
						))}
					</SelectContent>
				</Select>
			</div>

			{errorMessage && <ApiErrorMessage errorMessage={errorMessage} />}

			{selectedProvider === "kilocode" && (
				<>
					<div style={{ marginTop: "0px" }} className="text-sm text-vscode-descriptionForeground -mt-2">
						You get $20 for free. Choose between Claude and Gemini 2.5 models.
					</div>

<<<<<<< HEAD
					<ModelPicker
						apiConfiguration={apiConfiguration}
						setApiConfigurationField={setApiConfigurationField}
						defaultModelId="claude37"
						models={routerModels?.["kilocode-openrouter"] ?? {}}
						modelIdKey="kilocodeModel"
						serviceName="Kilo Code"
						serviceUrl="https://kilocode.ai"
					/>
=======
					<div>
						<label className="block font-medium mb-1">Provider Type</label>
						<Select
							value={apiConfiguration?.kilocodeModel || "claude37"}
							onValueChange={(value) =>
								setApiConfigurationField("kilocodeModel", value as ProviderSettings["kilocodeModel"])
							}>
							<SelectTrigger className="w-full">
								<SelectValue placeholder="Select provider" />
							</SelectTrigger>
							<SelectContent>
								<SelectItem value="claude37">Claude 3.7 Sonnet</SelectItem>
								<SelectItem value="gemini25">Gemini 2.5 Pro</SelectItem>
								<SelectItem value="gemini25flashpreview">Gemini 2.5 Flash Preview</SelectItem>
								<SelectItem value="gpt41">GPT 4.1</SelectItem>
							</SelectContent>
						</Select>
						<div className="text-sm text-vscode-descriptionForeground mt-1">
							{kilocodeDescriptions[apiConfiguration?.kilocodeModel ?? "claude37"]}
						</div>
					</div>
>>>>>>> 435424c3

					{/* kilocode_change start */}
					{!hideKiloCodeButton &&
						(apiConfiguration.kilocodeToken ? (
							<div>
								<Button
									variant="secondary"
									onClick={async () => {
										setApiConfigurationField("kilocodeToken", "")

										vscode.postMessage({
											type: "upsertApiConfiguration",
											apiConfiguration: {
												...apiConfiguration,
												kilocodeToken: "",
											},
										})
									}}>
									Log out from Kilo Code
								</Button>
							</div>
						) : (
							<VSCodeButtonLink variant="secondary" href={getKiloCodeBackendAuthUrl(uriScheme)}>
								Log in at Kilo Code
							</VSCodeButtonLink>
						))}
					{/* kilocode_change end */}
				</>
			)}

			{selectedProvider === "fireworks" && (
				<div>
					<VSCodeTextField
						value={apiConfiguration?.fireworksApiKey || ""}
						style={{ width: "100%" }}
						type="password"
						onInput={handleInputChange("fireworksApiKey")}
						placeholder="Enter API Key...">
						<span style={{ fontWeight: 500 }}>Fireworks API Key</span>
					</VSCodeTextField>
					<p
						style={{
							fontSize: "12px",
							marginTop: 3,
							color: "var(--vscode-descriptionForeground)",
						}}>
						This key is stored locally and only used to make API requests from this extension.
						{!apiConfiguration?.fireworksApiKey && (
							<>
								<br />
								<br />
								Get your API key from{" "}
								<VSCodeLink href="https://fireworks.ai/account/api-keys">Fireworks</VSCodeLink>.
							</>
						)}
					</p>
				</div>
			)}

			{selectedProvider === "openrouter" && (
				<>
					<VSCodeTextField
						value={apiConfiguration?.openRouterApiKey || ""}
						type="password"
						onInput={handleInputChange("openRouterApiKey")}
						placeholder={t("settings:placeholders.apiKey")}
						className="w-full">
						<div className="flex justify-between items-center mb-1">
							<label className="block font-medium">{t("settings:providers.openRouterApiKey")}</label>
							{apiConfiguration?.openRouterApiKey && (
								<OpenRouterBalanceDisplay
									apiKey={apiConfiguration.openRouterApiKey}
									baseUrl={apiConfiguration.openRouterBaseUrl}
								/>
							)}
						</div>
					</VSCodeTextField>
					<div className="text-sm text-vscode-descriptionForeground -mt-2">
						{t("settings:providers.apiKeyStorageNotice")}
					</div>
					{!apiConfiguration?.openRouterApiKey && (
						<VSCodeButtonLink
							href={getOpenRouterAuthUrl(uriScheme)}
							style={{ width: "100%" }}
							appearance="primary">
							{t("settings:providers.getOpenRouterApiKey")}
						</VSCodeButtonLink>
					)}
					{!fromWelcomeView && (
						<>
							<div>
								<Checkbox
									checked={openRouterBaseUrlSelected}
									onChange={(checked: boolean) => {
										setOpenRouterBaseUrlSelected(checked)

										if (!checked) {
											setApiConfigurationField("openRouterBaseUrl", "")
										}
									}}>
									{t("settings:providers.useCustomBaseUrl")}
								</Checkbox>
								{openRouterBaseUrlSelected && (
									<VSCodeTextField
										value={apiConfiguration?.openRouterBaseUrl || ""}
										type="url"
										onInput={handleInputChange("openRouterBaseUrl")}
										placeholder="Default: https://openrouter.ai/api/v1"
										className="w-full mt-1"
									/>
								)}
							</div>
							<Checkbox
								checked={apiConfiguration?.openRouterUseMiddleOutTransform ?? true}
								onChange={handleInputChange("openRouterUseMiddleOutTransform", noTransform)}>
								<Trans
									i18nKey="settings:providers.openRouterTransformsText"
									components={{
										// eslint-disable-next-line jsx-a11y/anchor-has-content
										a: <a href="https://openrouter.ai/docs/transforms" />,
									}}
								/>
							</Checkbox>
						</>
					)}
				</>
			)}

			{selectedProvider === "anthropic" && (
				<>
					<VSCodeTextField
						value={apiConfiguration?.apiKey || ""}
						type="password"
						onInput={handleInputChange("apiKey")}
						placeholder={t("settings:placeholders.apiKey")}
						className="w-full">
						<label className="block font-medium mb-1">{t("settings:providers.anthropicApiKey")}</label>
					</VSCodeTextField>
					<div className="text-sm text-vscode-descriptionForeground -mt-2">
						{t("settings:providers.apiKeyStorageNotice")}
					</div>
					{!apiConfiguration?.apiKey && (
						<VSCodeButtonLink href="https://console.anthropic.com/settings/keys" appearance="secondary">
							{t("settings:providers.getAnthropicApiKey")}
						</VSCodeButtonLink>
					)}
					<div>
						<Checkbox
							checked={anthropicBaseUrlSelected}
							onChange={(checked: boolean) => {
								setAnthropicBaseUrlSelected(checked)

								if (!checked) {
									setApiConfigurationField("anthropicBaseUrl", "")
									setApiConfigurationField("anthropicUseAuthToken", false) // added
								}
							}}>
							{t("settings:providers.useCustomBaseUrl")}
						</Checkbox>
						{anthropicBaseUrlSelected && (
							<>
								<VSCodeTextField
									value={apiConfiguration?.anthropicBaseUrl || ""}
									type="url"
									onInput={handleInputChange("anthropicBaseUrl")}
									placeholder="https://api.anthropic.com"
									className="w-full mt-1"
								/>

								{/* added */}
								<Checkbox
									checked={apiConfiguration?.anthropicUseAuthToken ?? false}
									onChange={handleInputChange("anthropicUseAuthToken", noTransform)}
									className="w-full mt-1">
									{t("settings:providers.anthropicUseAuthToken")}
								</Checkbox>
							</>
						)}
					</div>
				</>
			)}

			{selectedProvider === "glama" && (
				<>
					<VSCodeTextField
						value={apiConfiguration?.glamaApiKey || ""}
						type="password"
						onInput={handleInputChange("glamaApiKey")}
						placeholder={t("settings:placeholders.apiKey")}
						className="w-full">
						<label className="block font-medium mb-1">{t("settings:providers.glamaApiKey")}</label>
					</VSCodeTextField>
					<div className="text-sm text-vscode-descriptionForeground -mt-2">
						{t("settings:providers.apiKeyStorageNotice")}
					</div>
					{!apiConfiguration?.glamaApiKey && (
						<VSCodeButtonLink
							href={getGlamaAuthUrl(uriScheme)}
							style={{ width: "100%" }}
							appearance="primary">
							{t("settings:providers.getGlamaApiKey")}
						</VSCodeButtonLink>
					)}
				</>
			)}

			{selectedProvider === "requesty" && (
				<>
					<VSCodeTextField
						value={apiConfiguration?.requestyApiKey || ""}
						type="password"
						onInput={handleInputChange("requestyApiKey")}
						placeholder={t("settings:providers.getRequestyApiKey")}
						className="w-full">
						<div className="flex justify-between items-center mb-1">
							<label className="block font-medium">{t("settings:providers.requestyApiKey")}</label>
							{apiConfiguration?.requestyApiKey && (
								<RequestyBalanceDisplay apiKey={apiConfiguration.requestyApiKey} />
							)}
						</div>
					</VSCodeTextField>
					<div className="text-sm text-vscode-descriptionForeground -mt-2">
						{t("settings:providers.apiKeyStorageNotice")}
					</div>
					{!apiConfiguration?.requestyApiKey && (
						<VSCodeButtonLink
							href={getRequestyAuthUrl(uriScheme)}
							style={{ width: "100%" }}
							appearance="primary">
							{t("settings:providers.getRequestyApiKey")}
						</VSCodeButtonLink>
					)}
				</>
			)}

			{selectedProvider === "openai-native" && (
				<>
					<Checkbox
						checked={openAiNativeBaseUrlSelected}
						onChange={(checked: boolean) => {
							setOpenAiNativeBaseUrlSelected(checked)

							if (!checked) {
								setApiConfigurationField("openAiNativeBaseUrl", "")
							}
						}}>
						{t("settings:providers.useCustomBaseUrl")}
					</Checkbox>
					{openAiNativeBaseUrlSelected && (
						<>
							<VSCodeTextField
								value={apiConfiguration?.openAiNativeBaseUrl || ""}
								type="url"
								onInput={handleInputChange("openAiNativeBaseUrl")}
								placeholder="https://api.openai.com/v1"
								className="w-full mt-1"
							/>
						</>
					)}
					<VSCodeTextField
						value={apiConfiguration?.openAiNativeApiKey || ""}
						type="password"
						onInput={handleInputChange("openAiNativeApiKey")}
						placeholder={t("settings:placeholders.apiKey")}
						className="w-full">
						<label className="block font-medium mb-1">{t("settings:providers.openAiApiKey")}</label>
					</VSCodeTextField>
					<div className="text-sm text-vscode-descriptionForeground -mt-2">
						{t("settings:providers.apiKeyStorageNotice")}
					</div>
					{!apiConfiguration?.openAiNativeApiKey && (
						<VSCodeButtonLink href="https://platform.openai.com/api-keys" appearance="secondary">
							{t("settings:providers.getOpenAiApiKey")}
						</VSCodeButtonLink>
					)}
				</>
			)}

			{selectedProvider === "mistral" && (
				<>
					<VSCodeTextField
						value={apiConfiguration?.mistralApiKey || ""}
						type="password"
						onInput={handleInputChange("mistralApiKey")}
						placeholder={t("settings:placeholders.apiKey")}
						className="w-full">
						<span className="font-medium">{t("settings:providers.mistralApiKey")}</span>
					</VSCodeTextField>
					<div className="text-sm text-vscode-descriptionForeground -mt-2">
						{t("settings:providers.apiKeyStorageNotice")}
					</div>
					{!apiConfiguration?.mistralApiKey && (
						<VSCodeButtonLink href="https://console.mistral.ai/" appearance="secondary">
							{t("settings:providers.getMistralApiKey")}
						</VSCodeButtonLink>
					)}
					{(apiConfiguration?.apiModelId?.startsWith("codestral-") ||
						(!apiConfiguration?.apiModelId && mistralDefaultModelId.startsWith("codestral-"))) && (
						<>
							<VSCodeTextField
								value={apiConfiguration?.mistralCodestralUrl || ""}
								type="url"
								onInput={handleInputChange("mistralCodestralUrl")}
								placeholder="https://codestral.mistral.ai"
								className="w-full">
								<label className="block font-medium mb-1">
									{t("settings:providers.codestralBaseUrl")}
								</label>
							</VSCodeTextField>
							<div className="text-sm text-vscode-descriptionForeground -mt-2">
								{t("settings:providers.codestralBaseUrlDesc")}
							</div>
						</>
					)}
				</>
			)}

			{selectedProvider === "bedrock" && (
				<>
					<VSCodeRadioGroup
						value={apiConfiguration?.awsUseProfile ? "profile" : "credentials"}
						onChange={handleInputChange(
							"awsUseProfile",
							(e) => (e.target as HTMLInputElement).value === "profile",
						)}>
						<VSCodeRadio value="credentials">{t("settings:providers.awsCredentials")}</VSCodeRadio>
						<VSCodeRadio value="profile">{t("settings:providers.awsProfile")}</VSCodeRadio>
					</VSCodeRadioGroup>
					<div className="text-sm text-vscode-descriptionForeground -mt-3">
						{t("settings:providers.apiKeyStorageNotice")}
					</div>
					{apiConfiguration?.awsUseProfile ? (
						<VSCodeTextField
							value={apiConfiguration?.awsProfile || ""}
							onInput={handleInputChange("awsProfile")}
							placeholder={t("settings:placeholders.profileName")}
							className="w-full">
							<label className="block font-medium mb-1">{t("settings:providers.awsProfileName")}</label>
						</VSCodeTextField>
					) : (
						<>
							<VSCodeTextField
								value={apiConfiguration?.awsAccessKey || ""}
								type="password"
								onInput={handleInputChange("awsAccessKey")}
								placeholder={t("settings:placeholders.accessKey")}
								className="w-full">
								<label className="block font-medium mb-1">{t("settings:providers.awsAccessKey")}</label>
							</VSCodeTextField>
							<VSCodeTextField
								value={apiConfiguration?.awsSecretKey || ""}
								type="password"
								onInput={handleInputChange("awsSecretKey")}
								placeholder={t("settings:placeholders.secretKey")}
								className="w-full">
								<label className="block font-medium mb-1">{t("settings:providers.awsSecretKey")}</label>
							</VSCodeTextField>
							<VSCodeTextField
								value={apiConfiguration?.awsSessionToken || ""}
								type="password"
								onInput={handleInputChange("awsSessionToken")}
								placeholder={t("settings:placeholders.sessionToken")}
								className="w-full">
								<label className="block font-medium mb-1">
									{t("settings:providers.awsSessionToken")}
								</label>
							</VSCodeTextField>
						</>
					)}
					<div>
						<label className="block font-medium mb-1">{t("settings:providers.awsRegion")}</label>
						<Select
							value={apiConfiguration?.awsRegion || ""}
							onValueChange={(value) => setApiConfigurationField("awsRegion", value)}>
							<SelectTrigger className="w-full">
								<SelectValue placeholder={t("settings:common.select")} />
							</SelectTrigger>
							<SelectContent>
								{AWS_REGIONS.map(({ value, label }) => (
									<SelectItem key={value} value={value}>
										{label}
									</SelectItem>
								))}
							</SelectContent>
						</Select>
					</div>
					<Checkbox
						checked={apiConfiguration?.awsUseCrossRegionInference || false}
						onChange={handleInputChange("awsUseCrossRegionInference", noTransform)}>
						{t("settings:providers.awsCrossRegion")}
					</Checkbox>
					{selectedModelInfo?.supportsPromptCache && (
						<Checkbox
							checked={apiConfiguration?.awsUsePromptCache || false}
							onChange={handleInputChange("awsUsePromptCache", noTransform)}>
							<div className="flex items-center gap-1">
								<span>{t("settings:providers.enablePromptCaching")}</span>
								<i
									className="codicon codicon-info text-vscode-descriptionForeground"
									title={t("settings:providers.enablePromptCachingTitle")}
									style={{ fontSize: "12px" }}
								/>
							</div>
						</Checkbox>
					)}
					<div>
						<div className="text-sm text-vscode-descriptionForeground ml-6 mt-1">
							{t("settings:providers.cacheUsageNote")}
						</div>
					</div>
				</>
			)}

			{selectedProvider === "vertex" && (
				<>
					<div className="text-sm text-vscode-descriptionForeground">
						<div>{t("settings:providers.googleCloudSetup.title")}</div>
						<div>
							<VSCodeLink
								href="https://cloud.google.com/vertex-ai/generative-ai/docs/partner-models/use-claude#before_you_begin"
								className="text-sm">
								{t("settings:providers.googleCloudSetup.step1")}
							</VSCodeLink>
						</div>
						<div>
							<VSCodeLink
								href="https://cloud.google.com/docs/authentication/provide-credentials-adc#google-idp"
								className="text-sm">
								{t("settings:providers.googleCloudSetup.step2")}
							</VSCodeLink>
						</div>
						<div>
							<VSCodeLink
								href="https://developers.google.com/workspace/guides/create-credentials?hl=en#service-account"
								className="text-sm">
								{t("settings:providers.googleCloudSetup.step3")}
							</VSCodeLink>
						</div>
					</div>
					<VSCodeTextField
						value={apiConfiguration?.vertexJsonCredentials || ""}
						onInput={handleInputChange("vertexJsonCredentials")}
						placeholder={t("settings:placeholders.credentialsJson")}
						className="w-full">
						<label className="block font-medium mb-1">
							{t("settings:providers.googleCloudCredentials")}
						</label>
					</VSCodeTextField>
					<VSCodeTextField
						value={apiConfiguration?.vertexKeyFile || ""}
						onInput={handleInputChange("vertexKeyFile")}
						placeholder={t("settings:placeholders.keyFilePath")}
						className="w-full">
						<label className="block font-medium mb-1">{t("settings:providers.googleCloudKeyFile")}</label>
					</VSCodeTextField>
					<VSCodeTextField
						value={apiConfiguration?.vertexProjectId || ""}
						onInput={handleInputChange("vertexProjectId")}
						placeholder={t("settings:placeholders.projectId")}
						className="w-full">
						<label className="block font-medium mb-1">{t("settings:providers.googleCloudProjectId")}</label>
					</VSCodeTextField>
					<div>
						<label className="block font-medium mb-1">{t("settings:providers.googleCloudRegion")}</label>
						<Select
							value={apiConfiguration?.vertexRegion || ""}
							onValueChange={(value) => setApiConfigurationField("vertexRegion", value)}>
							<SelectTrigger className="w-full">
								<SelectValue placeholder={t("settings:common.select")} />
							</SelectTrigger>
							<SelectContent>
								{VERTEX_REGIONS.map(({ value, label }) => (
									<SelectItem key={value} value={value}>
										{label}
									</SelectItem>
								))}
							</SelectContent>
						</Select>
					</div>
				</>
			)}

			{selectedProvider === "gemini" && (
				<>
					<VSCodeTextField
						value={apiConfiguration?.geminiApiKey || ""}
						type="password"
						onInput={handleInputChange("geminiApiKey")}
						placeholder={t("settings:placeholders.apiKey")}
						className="w-full">
						<label className="block font-medium mb-1">{t("settings:providers.geminiApiKey")}</label>
					</VSCodeTextField>
					<div className="text-sm text-vscode-descriptionForeground -mt-2">
						{t("settings:providers.apiKeyStorageNotice")}
					</div>
					{!apiConfiguration?.geminiApiKey && (
						<VSCodeButtonLink href="https://ai.google.dev/" appearance="secondary">
							{t("settings:providers.getGeminiApiKey")}
						</VSCodeButtonLink>
					)}
					<div>
						<Checkbox
							checked={googleGeminiBaseUrlSelected}
							onChange={(checked: boolean) => {
								setGoogleGeminiBaseUrlSelected(checked)

								if (!checked) {
									setApiConfigurationField("googleGeminiBaseUrl", "")
								}
							}}>
							{t("settings:providers.useCustomBaseUrl")}
						</Checkbox>
						{googleGeminiBaseUrlSelected && (
							<VSCodeTextField
								value={apiConfiguration?.googleGeminiBaseUrl || ""}
								type="url"
								onInput={handleInputChange("googleGeminiBaseUrl")}
								placeholder={t("settings:defaults.geminiUrl")}
								className="w-full mt-1"
							/>
						)}
					</div>
				</>
			)}

			{selectedProvider === "openai" && (
				<>
					<VSCodeTextField
						value={apiConfiguration?.openAiBaseUrl || ""}
						type="url"
						onInput={handleInputChange("openAiBaseUrl")}
						placeholder={t("settings:placeholders.baseUrl")}
						className="w-full">
						<label className="block font-medium mb-1">{t("settings:providers.openAiBaseUrl")}</label>
					</VSCodeTextField>
					<VSCodeTextField
						value={apiConfiguration?.openAiApiKey || ""}
						type="password"
						onInput={handleInputChange("openAiApiKey")}
						placeholder={t("settings:placeholders.apiKey")}
						className="w-full">
						<label className="block font-medium mb-1">{t("settings:providers.openAiApiKey")}</label>
					</VSCodeTextField>
					<ModelPicker
						apiConfiguration={apiConfiguration}
						setApiConfigurationField={setApiConfigurationField}
						defaultModelId="gpt-4o"
						models={openAiModels}
						modelIdKey="openAiModelId"
						serviceName="OpenAI"
						serviceUrl="https://platform.openai.com"
					/>
					<R1FormatSetting
						onChange={handleInputChange("openAiR1FormatEnabled", noTransform)}
						openAiR1FormatEnabled={apiConfiguration?.openAiR1FormatEnabled ?? false}
					/>
					<div>
						<Checkbox
							checked={openAiLegacyFormatSelected}
							onChange={(checked: boolean) => {
								setOpenAiLegacyFormatSelected(checked)
								setApiConfigurationField("openAiLegacyFormat", checked)
							}}>
							{t("settings:providers.useLegacyFormat")}
						</Checkbox>
					</div>
					<Checkbox
						checked={apiConfiguration?.openAiStreamingEnabled ?? true}
						onChange={handleInputChange("openAiStreamingEnabled", noTransform)}>
						{t("settings:modelInfo.enableStreaming")}
					</Checkbox>
					<Checkbox
						checked={apiConfiguration?.openAiUseAzure ?? false}
						onChange={handleInputChange("openAiUseAzure", noTransform)}>
						{t("settings:modelInfo.useAzure")}
					</Checkbox>
					<div>
						<Checkbox
							checked={azureApiVersionSelected}
							onChange={(checked: boolean) => {
								setAzureApiVersionSelected(checked)

								if (!checked) {
									setApiConfigurationField("azureApiVersion", "")
								}
							}}>
							{t("settings:modelInfo.azureApiVersion")}
						</Checkbox>
						{azureApiVersionSelected && (
							<VSCodeTextField
								value={apiConfiguration?.azureApiVersion || ""}
								onInput={handleInputChange("azureApiVersion")}
								placeholder={`Default: ${azureOpenAiDefaultApiVersion}`}
								className="w-full mt-1"
							/>
						)}
					</div>

					{/* Custom Headers UI */}
					<div className="mb-4">
						<div className="flex justify-between items-center mb-2">
							<label className="block font-medium">{t("settings:providers.customHeaders")}</label>
							<VSCodeButton
								appearance="icon"
								title={t("settings:common.add")}
								onClick={handleAddCustomHeader}>
								<span className="codicon codicon-add"></span>
							</VSCodeButton>
						</div>
						{!customHeaders.length ? (
							<div className="text-sm text-vscode-descriptionForeground">
								{t("settings:providers.noCustomHeaders")}
							</div>
						) : (
							customHeaders.map(([key, value], index) => (
								<div key={index} className="flex items-center mb-2">
									<VSCodeTextField
										value={key}
										className="flex-1 mr-2"
										placeholder={t("settings:providers.headerName")}
										onInput={(e: any) => handleUpdateHeaderKey(index, e.target.value)}
									/>
									<VSCodeTextField
										value={value}
										className="flex-1 mr-2"
										placeholder={t("settings:providers.headerValue")}
										onInput={(e: any) => handleUpdateHeaderValue(index, e.target.value)}
									/>
									<VSCodeButton
										appearance="icon"
										title={t("settings:common.remove")}
										onClick={() => handleRemoveCustomHeader(index)}>
										<span className="codicon codicon-trash"></span>
									</VSCodeButton>
								</div>
							))
						)}
					</div>

					<div className="flex flex-col gap-1">
						<Checkbox
							checked={apiConfiguration.enableReasoningEffort ?? false}
							onChange={(checked: boolean) => {
								setApiConfigurationField("enableReasoningEffort", checked)

								if (!checked) {
									const { reasoningEffort: _, ...openAiCustomModelInfo } =
										apiConfiguration.openAiCustomModelInfo || openAiModelInfoSaneDefaults

									setApiConfigurationField("openAiCustomModelInfo", openAiCustomModelInfo)
								}
							}}>
							{t("settings:providers.setReasoningLevel")}
						</Checkbox>
						{!!apiConfiguration.enableReasoningEffort && (
							<ReasoningEffort
								apiConfiguration={{
									...apiConfiguration,
									reasoningEffort: apiConfiguration.openAiCustomModelInfo?.reasoningEffort,
								}}
								setApiConfigurationField={(field, value) => {
									if (field === "reasoningEffort") {
										const openAiCustomModelInfo =
											apiConfiguration.openAiCustomModelInfo || openAiModelInfoSaneDefaults

										setApiConfigurationField("openAiCustomModelInfo", {
											...openAiCustomModelInfo,
											reasoningEffort: value as ReasoningEffortType,
										})
									}
								}}
							/>
						)}
					</div>
					<div className="flex flex-col gap-3">
						<div className="text-sm text-vscode-descriptionForeground whitespace-pre-line">
							{t("settings:providers.customModel.capabilities")}
						</div>

						<div>
							<VSCodeTextField
								value={
									apiConfiguration?.openAiCustomModelInfo?.maxTokens?.toString() ||
									openAiModelInfoSaneDefaults.maxTokens?.toString() ||
									""
								}
								type="text"
								style={{
									borderColor: (() => {
										const value = apiConfiguration?.openAiCustomModelInfo?.maxTokens

										if (!value) {
											return "var(--vscode-input-border)"
										}

										return value > 0
											? "var(--vscode-charts-green)"
											: "var(--vscode-errorForeground)"
									})(),
								}}
								title={t("settings:providers.customModel.maxTokens.description")}
								onInput={handleInputChange("openAiCustomModelInfo", (e) => {
									const value = parseInt((e.target as HTMLInputElement).value)

									return {
										...(apiConfiguration?.openAiCustomModelInfo || openAiModelInfoSaneDefaults),
										maxTokens: isNaN(value) ? undefined : value,
									}
								})}
								placeholder={t("settings:placeholders.numbers.maxTokens")}
								className="w-full">
								<label className="block font-medium mb-1">
									{t("settings:providers.customModel.maxTokens.label")}
								</label>
							</VSCodeTextField>
							<div className="text-sm text-vscode-descriptionForeground">
								{t("settings:providers.customModel.maxTokens.description")}
							</div>
						</div>

						<div>
							<VSCodeTextField
								value={
									apiConfiguration?.openAiCustomModelInfo?.contextWindow?.toString() ||
									openAiModelInfoSaneDefaults.contextWindow?.toString() ||
									""
								}
								type="text"
								style={{
									borderColor: (() => {
										const value = apiConfiguration?.openAiCustomModelInfo?.contextWindow

										if (!value) {
											return "var(--vscode-input-border)"
										}

										return value > 0
											? "var(--vscode-charts-green)"
											: "var(--vscode-errorForeground)"
									})(),
								}}
								title={t("settings:providers.customModel.contextWindow.description")}
								onInput={handleInputChange("openAiCustomModelInfo", (e) => {
									const value = (e.target as HTMLInputElement).value
									const parsed = parseInt(value)

									return {
										...(apiConfiguration?.openAiCustomModelInfo || openAiModelInfoSaneDefaults),
										contextWindow: isNaN(parsed)
											? openAiModelInfoSaneDefaults.contextWindow
											: parsed,
									}
								})}
								placeholder={t("settings:placeholders.numbers.contextWindow")}
								className="w-full">
								<label className="block font-medium mb-1">
									{t("settings:providers.customModel.contextWindow.label")}
								</label>
							</VSCodeTextField>
							<div className="text-sm text-vscode-descriptionForeground">
								{t("settings:providers.customModel.contextWindow.description")}
							</div>
						</div>

						<div>
							<div className="flex items-center gap-1">
								<Checkbox
									checked={
										apiConfiguration?.openAiCustomModelInfo?.supportsImages ??
										openAiModelInfoSaneDefaults.supportsImages
									}
									onChange={handleInputChange("openAiCustomModelInfo", (checked) => {
										return {
											...(apiConfiguration?.openAiCustomModelInfo || openAiModelInfoSaneDefaults),
											supportsImages: checked,
										}
									})}>
									<span className="font-medium">
										{t("settings:providers.customModel.imageSupport.label")}
									</span>
								</Checkbox>
								<i
									className="codicon codicon-info text-vscode-descriptionForeground"
									title={t("settings:providers.customModel.imageSupport.description")}
									style={{ fontSize: "12px" }}
								/>
							</div>
							<div className="text-sm text-vscode-descriptionForeground pt-1">
								{t("settings:providers.customModel.imageSupport.description")}
							</div>
						</div>

						<div>
							<div className="flex items-center gap-1">
								<Checkbox
									checked={apiConfiguration?.openAiCustomModelInfo?.supportsComputerUse ?? false}
									onChange={handleInputChange("openAiCustomModelInfo", (checked) => {
										return {
											...(apiConfiguration?.openAiCustomModelInfo || openAiModelInfoSaneDefaults),
											supportsComputerUse: checked,
										}
									})}>
									<span className="font-medium">
										{t("settings:providers.customModel.computerUse.label")}
									</span>
								</Checkbox>
								<i
									className="codicon codicon-info text-vscode-descriptionForeground"
									title={t("settings:providers.customModel.computerUse.description")}
									style={{ fontSize: "12px" }}
								/>
							</div>
							<div className="text-sm text-vscode-descriptionForeground pt-1">
								{t("settings:providers.customModel.computerUse.description")}
							</div>
						</div>

						<div>
							<div className="flex items-center gap-1">
								<Checkbox
									checked={apiConfiguration?.openAiCustomModelInfo?.supportsPromptCache ?? false}
									onChange={handleInputChange("openAiCustomModelInfo", (checked) => {
										return {
											...(apiConfiguration?.openAiCustomModelInfo || openAiModelInfoSaneDefaults),
											supportsPromptCache: checked,
										}
									})}>
									<span className="font-medium">
										{t("settings:providers.customModel.promptCache.label")}
									</span>
								</Checkbox>
								<i
									className="codicon codicon-info text-vscode-descriptionForeground"
									title={t("settings:providers.customModel.promptCache.description")}
									style={{ fontSize: "12px" }}
								/>
							</div>
							<div className="text-sm text-vscode-descriptionForeground pt-1">
								{t("settings:providers.customModel.promptCache.description")}
							</div>
						</div>

						<div>
							<VSCodeTextField
								value={
									apiConfiguration?.openAiCustomModelInfo?.inputPrice?.toString() ??
									openAiModelInfoSaneDefaults.inputPrice?.toString() ??
									""
								}
								type="text"
								style={{
									borderColor: (() => {
										const value = apiConfiguration?.openAiCustomModelInfo?.inputPrice

										if (!value && value !== 0) {
											return "var(--vscode-input-border)"
										}

										return value >= 0
											? "var(--vscode-charts-green)"
											: "var(--vscode-errorForeground)"
									})(),
								}}
								onChange={handleInputChange("openAiCustomModelInfo", (e) => {
									const value = (e.target as HTMLInputElement).value
									const parsed = parseFloat(value)

									return {
										...(apiConfiguration?.openAiCustomModelInfo ?? openAiModelInfoSaneDefaults),
										inputPrice: isNaN(parsed) ? openAiModelInfoSaneDefaults.inputPrice : parsed,
									}
								})}
								placeholder={t("settings:placeholders.numbers.inputPrice")}
								className="w-full">
								<div className="flex items-center gap-1">
									<label className="block font-medium mb-1">
										{t("settings:providers.customModel.pricing.input.label")}
									</label>
									<i
										className="codicon codicon-info text-vscode-descriptionForeground"
										title={t("settings:providers.customModel.pricing.input.description")}
										style={{ fontSize: "12px" }}
									/>
								</div>
							</VSCodeTextField>
						</div>

						<div>
							<VSCodeTextField
								value={
									apiConfiguration?.openAiCustomModelInfo?.outputPrice?.toString() ||
									openAiModelInfoSaneDefaults.outputPrice?.toString() ||
									""
								}
								type="text"
								style={{
									borderColor: (() => {
										const value = apiConfiguration?.openAiCustomModelInfo?.outputPrice

										if (!value && value !== 0) {
											return "var(--vscode-input-border)"
										}

										return value >= 0
											? "var(--vscode-charts-green)"
											: "var(--vscode-errorForeground)"
									})(),
								}}
								onChange={handleInputChange("openAiCustomModelInfo", (e) => {
									const value = (e.target as HTMLInputElement).value
									const parsed = parseFloat(value)

									return {
										...(apiConfiguration?.openAiCustomModelInfo || openAiModelInfoSaneDefaults),
										outputPrice: isNaN(parsed) ? openAiModelInfoSaneDefaults.outputPrice : parsed,
									}
								})}
								placeholder={t("settings:placeholders.numbers.outputPrice")}
								className="w-full">
								<div className="flex items-center gap-1">
									<label className="block font-medium mb-1">
										{t("settings:providers.customModel.pricing.output.label")}
									</label>
									<i
										className="codicon codicon-info text-vscode-descriptionForeground"
										title={t("settings:providers.customModel.pricing.output.description")}
										style={{ fontSize: "12px" }}
									/>
								</div>
							</VSCodeTextField>
						</div>

						{apiConfiguration?.openAiCustomModelInfo?.supportsPromptCache && (
							<>
								<div>
									<VSCodeTextField
										value={
											apiConfiguration?.openAiCustomModelInfo?.cacheReadsPrice?.toString() ?? "0"
										}
										type="text"
										style={{
											borderColor: (() => {
												const value = apiConfiguration?.openAiCustomModelInfo?.cacheReadsPrice

												if (!value && value !== 0) {
													return "var(--vscode-input-border)"
												}

												return value >= 0
													? "var(--vscode-charts-green)"
													: "var(--vscode-errorForeground)"
											})(),
										}}
										onChange={handleInputChange("openAiCustomModelInfo", (e) => {
											const value = (e.target as HTMLInputElement).value
											const parsed = parseFloat(value)

											return {
												...(apiConfiguration?.openAiCustomModelInfo ??
													openAiModelInfoSaneDefaults),
												cacheReadsPrice: isNaN(parsed) ? 0 : parsed,
											}
										})}
										placeholder={t("settings:placeholders.numbers.inputPrice")}
										className="w-full">
										<div className="flex items-center gap-1">
											<span className="font-medium">
												{t("settings:providers.customModel.pricing.cacheReads.label")}
											</span>
											<i
												className="codicon codicon-info text-vscode-descriptionForeground"
												title={t(
													"settings:providers.customModel.pricing.cacheReads.description",
												)}
												style={{ fontSize: "12px" }}
											/>
										</div>
									</VSCodeTextField>
								</div>
								<div>
									<VSCodeTextField
										value={
											apiConfiguration?.openAiCustomModelInfo?.cacheWritesPrice?.toString() ?? "0"
										}
										type="text"
										style={{
											borderColor: (() => {
												const value = apiConfiguration?.openAiCustomModelInfo?.cacheWritesPrice

												if (!value && value !== 0) {
													return "var(--vscode-input-border)"
												}

												return value >= 0
													? "var(--vscode-charts-green)"
													: "var(--vscode-errorForeground)"
											})(),
										}}
										onChange={handleInputChange("openAiCustomModelInfo", (e) => {
											const value = (e.target as HTMLInputElement).value
											const parsed = parseFloat(value)

											return {
												...(apiConfiguration?.openAiCustomModelInfo ??
													openAiModelInfoSaneDefaults),
												cacheWritesPrice: isNaN(parsed) ? 0 : parsed,
											}
										})}
										placeholder={t("settings:placeholders.numbers.cacheWritePrice")}
										className="w-full">
										<div className="flex items-center gap-1">
											<label className="block font-medium mb-1">
												{t("settings:providers.customModel.pricing.cacheWrites.label")}
											</label>
											<i
												className="codicon codicon-info text-vscode-descriptionForeground"
												title={t(
													"settings:providers.customModel.pricing.cacheWrites.description",
												)}
												style={{ fontSize: "12px" }}
											/>
										</div>
									</VSCodeTextField>
								</div>
							</>
						)}

						<Button
							variant="secondary"
							onClick={() =>
								setApiConfigurationField("openAiCustomModelInfo", openAiModelInfoSaneDefaults)
							}>
							{t("settings:providers.customModel.resetDefaults")}
						</Button>
					</div>
				</>
			)}

			{selectedProvider === "lmstudio" && (
				<>
					<VSCodeTextField
						value={apiConfiguration?.lmStudioBaseUrl || ""}
						type="url"
						onInput={handleInputChange("lmStudioBaseUrl")}
						placeholder={t("settings:defaults.lmStudioUrl")}
						className="w-full">
						<label className="block font-medium mb-1">{t("settings:providers.lmStudio.baseUrl")}</label>
					</VSCodeTextField>
					<VSCodeTextField
						value={apiConfiguration?.lmStudioModelId || ""}
						onInput={handleInputChange("lmStudioModelId")}
						placeholder={t("settings:placeholders.modelId.lmStudio")}
						className="w-full">
						<label className="block font-medium mb-1">{t("settings:providers.lmStudio.modelId")}</label>
					</VSCodeTextField>
					{lmStudioModels.length > 0 && (
						<VSCodeRadioGroup
							value={
								lmStudioModels.includes(apiConfiguration?.lmStudioModelId || "")
									? apiConfiguration?.lmStudioModelId
									: ""
							}
							onChange={handleInputChange("lmStudioModelId")}>
							{lmStudioModels.map((model) => (
								<VSCodeRadio
									key={model}
									value={model}
									checked={apiConfiguration?.lmStudioModelId === model}>
									{model}
								</VSCodeRadio>
							))}
						</VSCodeRadioGroup>
					)}
					<Checkbox
						checked={apiConfiguration?.lmStudioSpeculativeDecodingEnabled === true}
						onChange={(checked) => {
							setApiConfigurationField("lmStudioSpeculativeDecodingEnabled", checked)
						}}>
						{t("settings:providers.lmStudio.speculativeDecoding")}
					</Checkbox>
					{apiConfiguration?.lmStudioSpeculativeDecodingEnabled && (
						<>
							<div>
								<VSCodeTextField
									value={apiConfiguration?.lmStudioDraftModelId || ""}
									onInput={handleInputChange("lmStudioDraftModelId")}
									placeholder={t("settings:placeholders.modelId.lmStudioDraft")}
									className="w-full">
									<label className="block font-medium mb-1">
										{t("settings:providers.lmStudio.draftModelId")}
									</label>
								</VSCodeTextField>
								<div className="text-sm text-vscode-descriptionForeground">
									{t("settings:providers.lmStudio.draftModelDesc")}
								</div>
							</div>
							{lmStudioModels.length > 0 && (
								<>
									<div className="font-medium">
										{t("settings:providers.lmStudio.selectDraftModel")}
									</div>
									<VSCodeRadioGroup
										value={
											lmStudioModels.includes(apiConfiguration?.lmStudioDraftModelId || "")
												? apiConfiguration?.lmStudioDraftModelId
												: ""
										}
										onChange={handleInputChange("lmStudioDraftModelId")}>
										{lmStudioModels.map((model) => (
											<VSCodeRadio key={`draft-${model}`} value={model}>
												{model}
											</VSCodeRadio>
										))}
									</VSCodeRadioGroup>
									{lmStudioModels.length === 0 && (
										<div
											className="text-sm rounded-xs p-2"
											style={{
												backgroundColor: "var(--vscode-inputValidation-infoBackground)",
												border: "1px solid var(--vscode-inputValidation-infoBorder)",
												color: "var(--vscode-inputValidation-infoForeground)",
											}}>
											{t("settings:providers.lmStudio.noModelsFound")}
										</div>
									)}
								</>
							)}
						</>
					)}
					<div className="text-sm text-vscode-descriptionForeground">
						<Trans
							i18nKey="settings:providers.lmStudio.description"
							components={{
								a: <VSCodeLink href="https://lmstudio.ai/docs" />,
								b: <VSCodeLink href="https://lmstudio.ai/docs/basics/server" />,
								span: (
									<span className="text-vscode-errorForeground ml-1">
										<span className="font-medium">Note:</span>
									</span>
								),
							}}
						/>
					</div>
				</>
			)}

			{selectedProvider === "deepseek" && (
				<>
					<VSCodeTextField
						value={apiConfiguration?.deepSeekApiKey || ""}
						type="password"
						onInput={handleInputChange("deepSeekApiKey")}
						placeholder={t("settings:placeholders.apiKey")}
						className="w-full">
						<label className="block font-medium mb-1">{t("settings:providers.deepSeekApiKey")}</label>
					</VSCodeTextField>
					<div className="text-sm text-vscode-descriptionForeground -mt-2">
						{t("settings:providers.apiKeyStorageNotice")}
					</div>
					{!apiConfiguration?.deepSeekApiKey && (
						<VSCodeButtonLink href="https://platform.deepseek.com/" appearance="secondary">
							{t("settings:providers.getDeepSeekApiKey")}
						</VSCodeButtonLink>
					)}
				</>
			)}

			{selectedProvider === "vscode-lm" && (
				<>
					<div>
						<label className="block font-medium mb-1">{t("settings:providers.vscodeLmModel")}</label>
						{vsCodeLmModels.length > 0 ? (
							<Select
								value={
									apiConfiguration?.vsCodeLmModelSelector
										? `${apiConfiguration.vsCodeLmModelSelector.vendor ?? ""}/${apiConfiguration.vsCodeLmModelSelector.family ?? ""}`
										: ""
								}
								onValueChange={handleInputChange("vsCodeLmModelSelector", (value) => {
									const [vendor, family] = value.split("/")
									return { vendor, family }
								})}>
								<SelectTrigger className="w-full">
									<SelectValue placeholder={t("settings:common.select")} />
								</SelectTrigger>
								<SelectContent>
									{vsCodeLmModels.map((model) => (
										<SelectItem
											key={`${model.vendor}/${model.family}`}
											value={`${model.vendor}/${model.family}`}>
											{`${model.vendor} - ${model.family}`}
										</SelectItem>
									))}
								</SelectContent>
							</Select>
						) : (
							<div className="text-sm text-vscode-descriptionForeground">
								{t("settings:providers.vscodeLmDescription")}
							</div>
						)}
					</div>
					<div className="text-sm text-vscode-errorForeground">{t("settings:providers.vscodeLmWarning")}</div>
				</>
			)}

			{selectedProvider === "ollama" && (
				<>
					<VSCodeTextField
						value={apiConfiguration?.ollamaBaseUrl || ""}
						type="url"
						onInput={handleInputChange("ollamaBaseUrl")}
						placeholder={t("settings:defaults.ollamaUrl")}
						className="w-full">
						<label className="block font-medium mb-1">{t("settings:providers.ollama.baseUrl")}</label>
					</VSCodeTextField>
					<VSCodeTextField
						value={apiConfiguration?.ollamaModelId || ""}
						onInput={handleInputChange("ollamaModelId")}
						placeholder={t("settings:placeholders.modelId.ollama")}
						className="w-full">
						<label className="block font-medium mb-1">{t("settings:providers.ollama.modelId")}</label>
					</VSCodeTextField>
					{ollamaModels.length > 0 && (
						<VSCodeRadioGroup
							value={
								ollamaModels.includes(apiConfiguration?.ollamaModelId || "")
									? apiConfiguration?.ollamaModelId
									: ""
							}
							onChange={handleInputChange("ollamaModelId")}>
							{ollamaModels.map((model) => (
								<VSCodeRadio
									key={model}
									value={model}
									checked={apiConfiguration?.ollamaModelId === model}>
									{model}
								</VSCodeRadio>
							))}
						</VSCodeRadioGroup>
					)}
					<div className="text-sm text-vscode-descriptionForeground">
						{t("settings:providers.ollama.description")}
						<span className="text-vscode-errorForeground ml-1">
							{t("settings:providers.ollama.warning")}
						</span>
					</div>
				</>
			)}

			{selectedProvider === "xai" && (
				<>
					<VSCodeTextField
						value={apiConfiguration?.xaiApiKey || ""}
						type="password"
						onInput={handleInputChange("xaiApiKey")}
						placeholder={t("settings:placeholders.apiKey")}
						className="w-full">
						<label className="block font-medium mb-1">{t("settings:providers.xaiApiKey")}</label>
					</VSCodeTextField>
					<div className="text-sm text-vscode-descriptionForeground -mt-2">
						{t("settings:providers.apiKeyStorageNotice")}
					</div>
					{!apiConfiguration?.xaiApiKey && (
						<VSCodeButtonLink href="https://api.x.ai/docs" appearance="secondary">
							{t("settings:providers.getXaiApiKey")}
						</VSCodeButtonLink>
					)}
				</>
			)}

			{selectedProvider === "unbound" && (
				<>
					<VSCodeTextField
						value={apiConfiguration?.unboundApiKey || ""}
						type="password"
						onInput={handleInputChange("unboundApiKey")}
						placeholder={t("settings:placeholders.apiKey")}
						className="w-full">
						<label className="block font-medium mb-1">{t("settings:providers.unboundApiKey")}</label>
					</VSCodeTextField>
					<div className="text-sm text-vscode-descriptionForeground -mt-2">
						{t("settings:providers.apiKeyStorageNotice")}
					</div>
					{!apiConfiguration?.unboundApiKey && (
						<VSCodeButtonLink href="https://gateway.getunbound.ai" appearance="secondary">
							{t("settings:providers.getUnboundApiKey")}
						</VSCodeButtonLink>
					)}
				</>
			)}

			{selectedProvider === "human-relay" && (
				<>
					<div className="text-sm text-vscode-descriptionForeground">
						{t("settings:providers.humanRelay.description")}
					</div>
					<div className="text-sm text-vscode-descriptionForeground">
						{t("settings:providers.humanRelay.instructions")}
					</div>
				</>
			)}

			{/* Model Pickers */}

			{selectedProvider === "openrouter" && (
				<ModelPicker
					apiConfiguration={apiConfiguration}
					setApiConfigurationField={setApiConfigurationField}
					defaultModelId={openRouterDefaultModelId}
					models={routerModels?.openrouter ?? {}}
					modelIdKey="openRouterModelId"
					serviceName="OpenRouter"
					serviceUrl="https://openrouter.ai/models"
				/>
			)}

			{selectedProvider === "openrouter" &&
				openRouterModelProviders &&
				Object.keys(openRouterModelProviders).length > 0 && (
					<div>
						<div className="flex items-center gap-1">
							<label className="block font-medium mb-1">
								{t("settings:providers.openRouter.providerRouting.title")}
							</label>
							<a href={`https://openrouter.ai/${selectedModelId}/providers`}>
								<ExternalLinkIcon className="w-4 h-4" />
							</a>
						</div>
						<Select
							value={apiConfiguration?.openRouterSpecificProvider || OPENROUTER_DEFAULT_PROVIDER_NAME}
							onValueChange={(value) => setApiConfigurationField("openRouterSpecificProvider", value)}>
							<SelectTrigger className="w-full">
								<SelectValue placeholder={t("settings:common.select")} />
							</SelectTrigger>
							<SelectContent>
								<SelectItem value={OPENROUTER_DEFAULT_PROVIDER_NAME}>
									{OPENROUTER_DEFAULT_PROVIDER_NAME}
								</SelectItem>
								{Object.entries(openRouterModelProviders).map(([value, { label }]) => (
									<SelectItem key={value} value={value}>
										{label}
									</SelectItem>
								))}
							</SelectContent>
						</Select>
						<div className="text-sm text-vscode-descriptionForeground mt-1">
							{t("settings:providers.openRouter.providerRouting.description")}{" "}
							<a href="https://openrouter.ai/docs/features/provider-routing">
								{t("settings:providers.openRouter.providerRouting.learnMore")}.
							</a>
						</div>
					</div>
				)}

			{selectedProvider === "glama" && (
				<ModelPicker
					apiConfiguration={apiConfiguration}
					setApiConfigurationField={setApiConfigurationField}
					defaultModelId={glamaDefaultModelId}
					models={routerModels?.glama ?? {}}
					modelIdKey="glamaModelId"
					serviceName="Glama"
					serviceUrl="https://glama.ai/models"
				/>
			)}

			{selectedProvider === "unbound" && (
				<ModelPicker
					apiConfiguration={apiConfiguration}
					defaultModelId={unboundDefaultModelId}
					models={routerModels?.unbound ?? {}}
					modelIdKey="unboundModelId"
					serviceName="Unbound"
					serviceUrl="https://api.getunbound.ai/models"
					setApiConfigurationField={setApiConfigurationField}
				/>
			)}

			{selectedProvider === "requesty" && (
				<ModelPicker
					apiConfiguration={apiConfiguration}
					setApiConfigurationField={setApiConfigurationField}
					defaultModelId={requestyDefaultModelId}
					models={routerModels?.requesty ?? {}}
					modelIdKey="requestyModelId"
					serviceName="Requesty"
					serviceUrl="https://requesty.ai"
				/>
			)}

			{selectedProviderModelOptions.length > 0 && (
				<>
					<div>
						<label className="block font-medium mb-1">{t("settings:providers.model")}</label>

						<Select
							value={selectedModelId === "custom-arn" ? "custom-arn" : selectedModelId}
							onValueChange={(value) => {
								setApiConfigurationField("apiModelId", value)

								// Clear custom ARN if not using custom ARN option.
								if (value !== "custom-arn" && selectedProvider === "bedrock") {
									setApiConfigurationField("awsCustomArn", "")
								}
							}}>
							<SelectTrigger className="w-full">
								<SelectValue placeholder={t("settings:common.select")} />
							</SelectTrigger>
							<SelectContent>
								{selectedProviderModelOptions.map((option) => (
									<SelectItem key={option.value} value={option.value}>
										{option.label}
									</SelectItem>
								))}
								{selectedProvider === "bedrock" && (
									<SelectItem value="custom-arn">{t("settings:labels.useCustomArn")}</SelectItem>
								)}
							</SelectContent>
						</Select>
					</div>

					{selectedProvider === "bedrock" && selectedModelId === "custom-arn" && (
						<>
							<VSCodeTextField
								value={apiConfiguration?.awsCustomArn || ""}
								onInput={(e) => {
									const value = (e.target as HTMLInputElement).value
									setApiConfigurationField("awsCustomArn", value)
								}}
								placeholder={t("settings:placeholders.customArn")}
								className="w-full">
								<label className="block font-medium mb-1">{t("settings:labels.customArn")}</label>
							</VSCodeTextField>
							<div className="text-sm text-vscode-descriptionForeground -mt-2">
								{t("settings:providers.awsCustomArnUse")}
								<ul className="list-disc pl-5 mt-1">
									<li>
										arn:aws:bedrock:eu-west-1:123456789012:inference-profile/eu.anthropic.claude-3-7-sonnet-20250219-v1:0
									</li>
									<li>
										arn:aws:bedrock:us-west-2:123456789012:provisioned-model/my-provisioned-model
									</li>
									<li>
										arn:aws:bedrock:us-east-1:123456789012:default-prompt-router/anthropic.claude:1
									</li>
								</ul>
								{t("settings:providers.awsCustomArnDesc")}
							</div>
							{apiConfiguration?.awsCustomArn &&
								(() => {
									const validation = validateBedrockArn(
										apiConfiguration.awsCustomArn,
										apiConfiguration.awsRegion,
									)

									if (!validation.isValid) {
										return (
											<div className="text-sm text-vscode-errorForeground mt-2">
												{validation.errorMessage || t("settings:providers.invalidArnFormat")}
											</div>
										)
									}

									if (validation.errorMessage) {
										return (
											<div className="text-sm text-vscode-errorForeground mt-2">
												{validation.errorMessage}
											</div>
										)
									}

									return null
								})()}
						</>
					)}

					<ModelInfoView
						apiProvider={selectedProvider}
						selectedModelId={selectedModelId}
						modelInfo={selectedModelInfo}
						isDescriptionExpanded={isDescriptionExpanded}
						setIsDescriptionExpanded={setIsDescriptionExpanded}
					/>

					<ThinkingBudget
						key={`${selectedProvider}-${selectedModelId}`}
						apiConfiguration={apiConfiguration}
						setApiConfigurationField={setApiConfigurationField}
						modelInfo={selectedModelInfo}
					/>
				</>
			)}

			{REASONING_MODELS.has(selectedModelId) && (
				<ReasoningEffort
					apiConfiguration={apiConfiguration}
					setApiConfigurationField={setApiConfigurationField}
				/>
			)}

			{selectedModelInfo && selectedModelInfo.supportsPromptCache && selectedModelInfo.isPromptCacheOptional && (
				<PromptCachingControl
					apiConfiguration={apiConfiguration}
					setApiConfigurationField={setApiConfigurationField}
				/>
			)}

			{!fromWelcomeView && (
				<>
					<DiffSettingsControl
						diffEnabled={apiConfiguration.diffEnabled}
						fuzzyMatchThreshold={apiConfiguration.fuzzyMatchThreshold}
						onChange={(field, value) => setApiConfigurationField(field, value)}
					/>
					<TemperatureControl
						value={apiConfiguration.modelTemperature}
						onChange={handleInputChange("modelTemperature", noTransform)}
						maxValue={2}
					/>
					<RateLimitSecondsControl
						value={apiConfiguration.rateLimitSeconds || 0}
						onChange={(value) => setApiConfigurationField("rateLimitSeconds", value)}
					/>
				</>
			)}
		</div>
	)
}

export default memo(ApiOptions)<|MERGE_RESOLUTION|>--- conflicted
+++ resolved
@@ -13,7 +13,7 @@
 import { ExternalLinkIcon } from "@radix-ui/react-icons"
 import { getKiloCodeBackendAuthUrl } from "../kilocode/helpers" // kilocode_change
 
-import { ProviderSettings, ReasoningEffort as ReasoningEffortType } from "@roo/schemas"
+import { ReasoningEffort as ReasoningEffortType } from "@roo/schemas"
 import {
 	ApiConfiguration,
 	ModelInfo,
@@ -425,7 +425,6 @@
 						You get $20 for free. Choose between Claude and Gemini 2.5 models.
 					</div>
 
-<<<<<<< HEAD
 					<ModelPicker
 						apiConfiguration={apiConfiguration}
 						setApiConfigurationField={setApiConfigurationField}
@@ -435,29 +434,6 @@
 						serviceName="Kilo Code"
 						serviceUrl="https://kilocode.ai"
 					/>
-=======
-					<div>
-						<label className="block font-medium mb-1">Provider Type</label>
-						<Select
-							value={apiConfiguration?.kilocodeModel || "claude37"}
-							onValueChange={(value) =>
-								setApiConfigurationField("kilocodeModel", value as ProviderSettings["kilocodeModel"])
-							}>
-							<SelectTrigger className="w-full">
-								<SelectValue placeholder="Select provider" />
-							</SelectTrigger>
-							<SelectContent>
-								<SelectItem value="claude37">Claude 3.7 Sonnet</SelectItem>
-								<SelectItem value="gemini25">Gemini 2.5 Pro</SelectItem>
-								<SelectItem value="gemini25flashpreview">Gemini 2.5 Flash Preview</SelectItem>
-								<SelectItem value="gpt41">GPT 4.1</SelectItem>
-							</SelectContent>
-						</Select>
-						<div className="text-sm text-vscode-descriptionForeground mt-1">
-							{kilocodeDescriptions[apiConfiguration?.kilocodeModel ?? "claude37"]}
-						</div>
-					</div>
->>>>>>> 435424c3
 
 					{/* kilocode_change start */}
 					{!hideKiloCodeButton &&
