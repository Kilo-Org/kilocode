--- conflicted
+++ resolved
@@ -328,32 +328,6 @@
 				<>
 					<div style={{ marginTop: "0px" }} className="text-sm text-vscode-descriptionForeground -mt-2">
 						You get $15 for free. Choose between Claude and Gemini 2.5 models.
-<<<<<<< HEAD
-					</div>
-
-					<div>
-						<label className="block font-medium mb-1">Provider Type</label>
-						<Select
-							value={apiConfiguration?.kilocodeModel || "claude37"}
-							onValueChange={(value) =>
-								setApiConfigurationField("kilocodeModel", value as "claude37" | "gemini25")
-							}>
-							<SelectTrigger className="w-full">
-								<SelectValue placeholder="Select provider" />
-							</SelectTrigger>
-							<SelectContent>
-								<SelectItem value="claude37">Claude 3.7 Sonnet</SelectItem>
-								<SelectItem value="gemini25">Gemini 2.5 Pro</SelectItem>
-							</SelectContent>
-						</Select>
-						<div className="text-sm text-vscode-descriptionForeground mt-1">
-							{apiConfiguration?.kilocodeModel === "gemini25"
-								? "Gemini 2.5 Pro is Google's most capable model for reasoning, coding, and multimodal tasks."
-								: "Claude 3.7 Sonnet is Anthropic's most capable model for reasoning, coding, and multimodal tasks."}
-						</div>
-					</div>
-
-=======
 					</div>
 
 					<div>
@@ -377,7 +351,6 @@
 						</div>
 					</div>
 
->>>>>>> cb73e15c
 					{apiConfiguration.kilocodeToken ? (
 						<div>
 							<Button
