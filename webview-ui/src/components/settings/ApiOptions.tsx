import React, { Fragment, memo, useCallback, useEffect, useMemo, useState } from "react" // kilocode_change Fragment
import { convertHeadersToObject } from "./utils/headers"
import { useDebounce } from "react-use"
import { VSCodeLink, VSCodeButton } from "@vscode/webview-ui-toolkit/react"
// import { ExternalLinkIcon } from "@radix-ui/react-icons" // kilocode_change

import {
	type ProviderName,
	type ProviderSettings,
	DEFAULT_CONSECUTIVE_MISTAKE_LIMIT,
	openRouterDefaultModelId,
	requestyDefaultModelId,
	glamaDefaultModelId,
	unboundDefaultModelId,
	litellmDefaultModelId,
	openAiNativeDefaultModelId,
	anthropicDefaultModelId,
	doubaoDefaultModelId,
	claudeCodeDefaultModelId,
	qwenCodeDefaultModelId,
	geminiDefaultModelId,
	geminiCliDefaultModelId,
	deepSeekDefaultModelId,
	moonshotDefaultModelId,
	mistralDefaultModelId,
	xaiDefaultModelId,
	groqDefaultModelId,
	cerebrasDefaultModelId,
	chutesDefaultModelId,
	bedrockDefaultModelId,
	vertexDefaultModelId,
	sambaNovaDefaultModelId,
	internationalZAiDefaultModelId,
	mainlandZAiDefaultModelId,
	fireworksDefaultModelId,
	syntheticDefaultModelId, // kilocode_change
	featherlessDefaultModelId,
	ioIntelligenceDefaultModelId,
	rooDefaultModelId,
	vercelAiGatewayDefaultModelId,
	deepInfraDefaultModelId,
	ovhCloudAiEndpointsDefaultModelId, // kilocode_change
	nativeFunctionCallingProviders, // kilocode_change: Added import for native function calling providers
} from "@roo-code/types"

import { vscode } from "@src/utils/vscode"
import { validateApiConfigurationExcludingModelErrors, getModelValidationError } from "@src/utils/validate"
import { useAppTranslation } from "@src/i18n/TranslationContext"
import { useRouterModels } from "@src/components/ui/hooks/useRouterModels"
import { useSelectedModel } from "@src/components/ui/hooks/useSelectedModel"
import { useExtensionState } from "@src/context/ExtensionStateContext"
// kilocode_change start
//import {
//	useOpenRouterModelProviders,
//	OPENROUTER_DEFAULT_PROVIDER_NAME,
//} from "@src/components/ui/hooks/useOpenRouterModelProviders"
// kilocode_change start
import { filterModels } from "./utils/organizationFilters"
import {
	Select,
	SelectTrigger,
	SelectValue,
	SelectContent,
	SelectItem,
	SearchableSelect,
	Collapsible,
	CollapsibleTrigger,
	CollapsibleContent,
} from "@src/components/ui"

import {
	Anthropic,
	Bedrock,
	Cerebras,
	Chutes,
	ClaudeCode,
	DeepSeek,
	Doubao,
	Gemini,
	Glama,
	Groq,
	HuggingFace,
	IOIntelligence,
	LMStudio,
	LiteLLM,
	Mistral,
	Moonshot,
	Ollama,
	OpenAI,
	OpenAICompatible,
	OpenRouter,
	QwenCode,
	Requesty,
	SambaNova,
	Unbound,
	Vertex,
	VSCodeLM,
	XAI,
	// kilocode_change start
	GeminiCli,
	VirtualQuotaFallbackProvider,
	Synthetic,
	// kilocode_change end
	ZAi,
	Fireworks,
	Featherless,
	VercelAiGateway,
	DeepInfra,
	OvhCloudAiEndpoints, // kilocode_change
} from "./providers"

import { MODELS_BY_PROVIDER, PROVIDERS } from "./constants"
import { inputEventTransform, noTransform } from "./transforms"
// import { ModelPicker } from "./ModelPicker" // kilocode_change
import { ModelInfoView } from "./ModelInfoView"
import { ApiErrorMessage } from "./ApiErrorMessage"
import { ThinkingBudget } from "./ThinkingBudget"
import { Verbosity } from "./Verbosity"
import { DiffSettingsControl } from "./DiffSettingsControl"
import { TodoListSettingsControl } from "./TodoListSettingsControl"
import { TemperatureControl } from "./TemperatureControl"
import { RateLimitSecondsControl } from "./RateLimitSecondsControl"
import { ConsecutiveMistakeLimitControl } from "./ConsecutiveMistakeLimitControl"
import { ToolUseControl } from "./kilocode/ToolUseControl" // kilocode_change
import { BedrockCustomArn } from "./providers/BedrockCustomArn"
import { KiloCode } from "../kilocode/settings/providers/KiloCode" // kilocode_change
import { buildDocLink } from "@src/utils/docLinks"
import { KiloProviderRouting, KiloProviderRoutingManagedByOrganization } from "./providers/KiloProviderRouting"
import { RateLimitAfterControl } from "./RateLimitAfterSettings" // kilocode_change

export interface ApiOptionsProps {
	uriScheme: string | undefined
	apiConfiguration: ProviderSettings
	setApiConfigurationField: <K extends keyof ProviderSettings>(
		field: K,
		value: ProviderSettings[K],
		isUserAction?: boolean,
	) => void
	fromWelcomeView?: boolean
	errorMessage: string | undefined
	setErrorMessage: React.Dispatch<React.SetStateAction<string | undefined>>
	hideKiloCodeButton?: boolean // kilocode_change
	currentApiConfigName?: string // kilocode_change
}

const ApiOptions = ({
	uriScheme,
	apiConfiguration,
	setApiConfigurationField,
	fromWelcomeView,
	errorMessage,
	setErrorMessage,
	hideKiloCodeButton = false,
	currentApiConfigName, // kilocode_change
}: ApiOptionsProps) => {
	const { t } = useAppTranslation()
	const {
		organizationAllowList,
		uiKind, // kilocode_change
		kiloCodeWrapperProperties, // kilocode_change
		kilocodeDefaultModel,
		cloudIsAuthenticated,
	} = useExtensionState()

	const [customHeaders, setCustomHeaders] = useState<[string, string][]>(() => {
		const headers = apiConfiguration?.openAiHeaders || {}
		return Object.entries(headers)
	})

	useEffect(() => {
		const propHeaders = apiConfiguration?.openAiHeaders || {}

		if (JSON.stringify(customHeaders) !== JSON.stringify(Object.entries(propHeaders))) {
			setCustomHeaders(Object.entries(propHeaders))
		}
	}, [apiConfiguration?.openAiHeaders, customHeaders])

	// Helper to convert array of tuples to object (filtering out empty keys).

	// Debounced effect to update the main configuration when local
	// customHeaders state stabilizes.
	useDebounce(
		() => {
			const currentConfigHeaders = apiConfiguration?.openAiHeaders || {}
			const newHeadersObject = convertHeadersToObject(customHeaders)

			// Only update if the processed object is different from the current config.
			if (JSON.stringify(currentConfigHeaders) !== JSON.stringify(newHeadersObject)) {
				setApiConfigurationField("openAiHeaders", newHeadersObject)
			}
		},
		300,
		[customHeaders, apiConfiguration?.openAiHeaders, setApiConfigurationField],
	)

	const [isDescriptionExpanded, setIsDescriptionExpanded] = useState(false)
	const [isAdvancedSettingsOpen, setIsAdvancedSettingsOpen] = useState(false)

	const handleInputChange = useCallback(
		<K extends keyof ProviderSettings, E>(
			field: K,
			transform: (event: E) => ProviderSettings[K] = inputEventTransform,
		) =>
			(event: E | Event) => {
				setApiConfigurationField(field, transform(event as E))
			},
		[setApiConfigurationField],
	)

	const {
		provider: selectedProvider,
		id: selectedModelId,
		info: selectedModelInfo,
	} = useSelectedModel(apiConfiguration)

	// kilocode_change start: queryKey, chutesApiKey, gemini
	const { data: routerModels, refetch: refetchRouterModels } = useRouterModels({
		openRouterBaseUrl: apiConfiguration?.openRouterBaseUrl,
		openRouterApiKey: apiConfiguration?.openRouterApiKey,
		kilocodeOrganizationId: apiConfiguration?.kilocodeOrganizationId ?? "personal",
		deepInfraApiKey: apiConfiguration?.deepInfraApiKey,
		geminiApiKey: apiConfiguration?.geminiApiKey,
		googleGeminiBaseUrl: apiConfiguration?.googleGeminiBaseUrl,
		chutesApiKey: apiConfiguration?.chutesApiKey,
	})

	//const { data: openRouterModelProviders } = useOpenRouterModelProviders(
	//	apiConfiguration?.openRouterModelId,
	//	apiConfiguration?.openRouterBaseUrl,
	//	apiConfiguration?.openRouterApiKey,
	//	{
	//		enabled:
	//			!!apiConfiguration?.openRouterModelId &&
	//			routerModels?.openrouter &&
	//			Object.keys(routerModels.openrouter).length > 1 &&
	//			apiConfiguration.openRouterModelId in routerModels.openrouter,
	//	},
	//)
	// kilocode_change end

	// Update `apiModelId` whenever `selectedModelId` changes.
	useEffect(() => {
		if (selectedModelId && apiConfiguration.apiModelId !== selectedModelId) {
			// Pass false as third parameter to indicate this is not a user action
			// This is an internal sync, not a user-initiated change
			setApiConfigurationField("apiModelId", selectedModelId, false)
		}
	}, [selectedModelId, setApiConfigurationField, apiConfiguration.apiModelId])

	// Debounced refresh model updates, only executed 250ms after the user
	// stops typing.
	useDebounce(
		() => {
			if (selectedProvider === "openai") {
				// Use our custom headers state to build the headers object.
				const headerObject = convertHeadersToObject(customHeaders)

				vscode.postMessage({
					type: "requestOpenAiModels",
					values: {
						baseUrl: apiConfiguration?.openAiBaseUrl,
						apiKey: apiConfiguration?.openAiApiKey,
						customHeaders: {}, // Reserved for any additional headers.
						openAiHeaders: headerObject,
					},
				})
			} else if (selectedProvider === "ollama") {
				vscode.postMessage({ type: "requestOllamaModels" })
			} else if (selectedProvider === "lmstudio") {
				vscode.postMessage({ type: "requestLmStudioModels" })
			} else if (selectedProvider === "vscode-lm") {
				vscode.postMessage({ type: "requestVsCodeLmModels" })
<<<<<<< HEAD
				// kilocode_change start
			} else if (selectedProvider === "openrouter") {
				const headerObject = convertHeadersToObject(customHeaders)

				// Wait for the routerModels message before invalidating cache
				const modelsPromise = new Promise<void>((resolve) => {
					const messageHandler = (event: MessageEvent) => {
						const message = event.data
						if (message.type === "routerModels") {
							window.removeEventListener("message", messageHandler)
							resolve()
						}
					}
					window.addEventListener("message", messageHandler)

					// Add timeout to prevent hanging
					setTimeout(() => {
						window.removeEventListener("message", messageHandler)
						resolve()
					}, 5000)
				})

				vscode.postMessage({
					type: "requestRouterModels",
					values: {
						openRouterBaseUrl: apiConfiguration?.openRouterBaseUrl,
						openRouterApiKey: apiConfiguration?.openRouterApiKey,
						customHeaders: {},
						openAiHeaders: headerObject,
						source: "ApiOptions.debounce.openrouter",
					},
				})

				// Refetch after message arrives
				modelsPromise.then(() => refetchRouterModels())
				// kilocode_change end
			} else if (selectedProvider === "litellm" || selectedProvider === "deepinfra") {
=======
			} else if (
				selectedProvider === "litellm" ||
				selectedProvider === "deepinfra" ||
				selectedProvider === "chutes" // kilocode_change
			) {
>>>>>>> 39406917
				vscode.postMessage({ type: "requestRouterModels" })
			}
		},
		250,
		[
			selectedProvider,
			apiConfiguration?.requestyApiKey,
			apiConfiguration?.openAiBaseUrl,
			apiConfiguration?.openAiApiKey,
			apiConfiguration?.ollamaBaseUrl,
			apiConfiguration?.lmStudioBaseUrl,
			apiConfiguration?.litellmBaseUrl,
			apiConfiguration?.litellmApiKey,
			apiConfiguration?.deepInfraApiKey,
			apiConfiguration?.deepInfraBaseUrl,
<<<<<<< HEAD
			apiConfiguration?.openRouterBaseUrl, // kilocode_change
			apiConfiguration?.openRouterApiKey, // kilocode_change
=======
			apiConfiguration?.chutesApiKey, // kilocode_change
			apiConfiguration?.ovhCloudAiEndpointsBaseUrl, // kilocode_change
>>>>>>> 39406917
			customHeaders,
			refetchRouterModels, // kilocode_change
		],
	)

	useEffect(() => {
		const apiValidationResult = validateApiConfigurationExcludingModelErrors(
			apiConfiguration,
			routerModels,
			organizationAllowList,
		)
		setErrorMessage(apiValidationResult)
	}, [apiConfiguration, routerModels, organizationAllowList, setErrorMessage])

	// kilocode_change start
	// This will trigger whenever the baseUrl for OpenRouter changes.
	useEffect(() => {
		// We only want to do this if the selected provider is actually OpenRouter.
		if (apiConfiguration.apiProvider === "openrouter") {
			// 1. Flush the server-side cache for openrouter.
			vscode.postMessage({ type: "flushRouterModels", text: "openrouter" })
			// 2. Trigger a client-side refetch using the new configuration.
			refetchRouterModels()
		}
	}, [apiConfiguration.openRouterBaseUrl, apiConfiguration.apiProvider, refetchRouterModels])
	// kilocode_change end

	const selectedProviderModels = useMemo(() => {
		const models = MODELS_BY_PROVIDER[selectedProvider]
		if (!models) return []

		const filteredModels = filterModels(models, selectedProvider, organizationAllowList)

		// Include the currently selected model even if deprecated (so users can see what they have selected)
		// But filter out other deprecated models from being newly selectable
		const availableModels = filteredModels
			? Object.entries(filteredModels)
					.filter(([modelId, modelInfo]) => {
						// Always include the currently selected model
						if (modelId === selectedModelId) return true
						// Filter out deprecated models that aren't currently selected
						return !modelInfo.deprecated
					})
					.map(([modelId]) => ({
						value: modelId,
						label: modelId,
					}))
			: []

		return availableModels
	}, [selectedProvider, organizationAllowList, selectedModelId])

	const onProviderChange = useCallback(
		(value: ProviderName) => {
			setApiConfigurationField("apiProvider", value)

			// It would be much easier to have a single attribute that stores
			// the modelId, but we have a separate attribute for each of
			// OpenRouter, Glama, Unbound, and Requesty.
			// If you switch to one of these providers and the corresponding
			// modelId is not set then you immediately end up in an error state.
			// To address that we set the modelId to the default value for th
			// provider if it's not already set.
			const validateAndResetModel = (
				modelId: string | undefined,
				field: keyof ProviderSettings,
				defaultValue?: string,
			) => {
				// in case we haven't set a default value for a provider
				if (!defaultValue) return

				// only set default if no model is set, but don't reset invalid models
				// let users see and decide what to do with invalid model selections
				const shouldSetDefault = !modelId

				if (shouldSetDefault) {
					setApiConfigurationField(field, defaultValue, false)
				}
			}

			// Define a mapping object that associates each provider with its model configuration
			const PROVIDER_MODEL_CONFIG: Partial<
				Record<
					ProviderName,
					{
						field: keyof ProviderSettings
						default?: string
					}
				>
			> = {
				deepinfra: { field: "deepInfraModelId", default: deepInfraDefaultModelId },
				openrouter: { field: "openRouterModelId", default: openRouterDefaultModelId },
				glama: { field: "glamaModelId", default: glamaDefaultModelId },
				unbound: { field: "unboundModelId", default: unboundDefaultModelId },
				requesty: { field: "requestyModelId", default: requestyDefaultModelId },
				litellm: { field: "litellmModelId", default: litellmDefaultModelId },
				anthropic: { field: "apiModelId", default: anthropicDefaultModelId },
				cerebras: { field: "apiModelId", default: cerebrasDefaultModelId },
				"claude-code": { field: "apiModelId", default: claudeCodeDefaultModelId },
				"qwen-code": { field: "apiModelId", default: qwenCodeDefaultModelId },
				"openai-native": { field: "apiModelId", default: openAiNativeDefaultModelId },
				gemini: { field: "apiModelId", default: geminiDefaultModelId },
				deepseek: { field: "apiModelId", default: deepSeekDefaultModelId },
				doubao: { field: "apiModelId", default: doubaoDefaultModelId },
				moonshot: { field: "apiModelId", default: moonshotDefaultModelId },
				mistral: { field: "apiModelId", default: mistralDefaultModelId },
				xai: { field: "apiModelId", default: xaiDefaultModelId },
				groq: { field: "apiModelId", default: groqDefaultModelId },
				chutes: { field: "apiModelId", default: chutesDefaultModelId },
				bedrock: { field: "apiModelId", default: bedrockDefaultModelId },
				vertex: { field: "apiModelId", default: vertexDefaultModelId },
				sambanova: { field: "apiModelId", default: sambaNovaDefaultModelId },
				zai: {
					field: "apiModelId",
					default:
						apiConfiguration.zaiApiLine === "china_coding"
							? mainlandZAiDefaultModelId
							: internationalZAiDefaultModelId,
				},
				fireworks: { field: "apiModelId", default: fireworksDefaultModelId },
				synthetic: { field: "apiModelId", default: syntheticDefaultModelId }, // kilocode_change
				featherless: { field: "apiModelId", default: featherlessDefaultModelId },
				ovhcloud: { field: "ovhCloudAiEndpointsModelId", default: ovhCloudAiEndpointsDefaultModelId }, // kilocode_change
				"io-intelligence": { field: "ioIntelligenceModelId", default: ioIntelligenceDefaultModelId },
				roo: { field: "apiModelId", default: rooDefaultModelId },
				"vercel-ai-gateway": { field: "vercelAiGatewayModelId", default: vercelAiGatewayDefaultModelId },
				openai: { field: "openAiModelId" },
				ollama: { field: "ollamaModelId" },
				lmstudio: { field: "lmStudioModelId" },
				// kilocode_change start
				kilocode: { field: "kilocodeModel", default: kilocodeDefaultModel },
				"gemini-cli": { field: "apiModelId", default: geminiCliDefaultModelId },
				// kilocode_change end
			}

			const config = PROVIDER_MODEL_CONFIG[value]
			if (config) {
				validateAndResetModel(
					apiConfiguration[config.field] as string | undefined,
					config.field,
					config.default,
				)
			}
		},
		[setApiConfigurationField, apiConfiguration, kilocodeDefaultModel],
	)

	const modelValidationError = useMemo(() => {
		return getModelValidationError(apiConfiguration, routerModels, organizationAllowList)
	}, [apiConfiguration, routerModels, organizationAllowList])

	const docs = useMemo(() => {
		const provider = PROVIDERS.find(({ value }) => value === selectedProvider)
		const name = provider?.label

		if (!name) {
			return undefined
		}

		// kilocode_change start
		// Providers that don't have documentation pages yet
		const excludedProviders = ["gemini-cli", "moonshot", "chutes", "cerebras", "litellm", "zai", "qwen-code"]

		// Skip documentation link when the provider is excluded because documentation is not available
		if (excludedProviders.includes(selectedProvider)) {
			return undefined
		}
		// kilocode_change end

		// Get the URL slug - use custom mapping if available, otherwise use the provider key.
		const slugs: Record<string, string> = {
			"openai-native": "openai",
			openai: "openai-compatible",
		}

		const slug = slugs[selectedProvider] || selectedProvider
		return {
			url: buildDocLink(`providers/${slug}`, "provider_docs"),
			name,
		}
	}, [selectedProvider])

	// Convert providers to SearchableSelect options
	// kilocode_change start: no organizationAllowList
	const providerOptions = useMemo(
		() =>
			PROVIDERS.map(({ value, label }) => {
				return { value, label }
			}),
		[],
	)
	// kilocode_change end

	return (
		<div className="flex flex-col gap-3">
			<div className="flex flex-col gap-1 relative">
				<div className="flex justify-between items-center">
					<label className="block font-medium mb-1">{t("settings:providers.apiProvider")}</label>
					{docs && (
						<div className="text-xs text-vscode-descriptionForeground">
							<VSCodeLink href={docs.url} className="hover:text-vscode-foreground" target="_blank">
								{t("settings:providers.providerDocumentation", { provider: docs.name })}
							</VSCodeLink>
						</div>
					)}
				</div>
				<SearchableSelect
					value={selectedProvider}
					onValueChange={(value) => onProviderChange(value as ProviderName)}
					options={providerOptions}
					placeholder={t("settings:common.select")}
					searchPlaceholder={t("settings:providers.searchProviderPlaceholder")}
					emptyMessage={t("settings:providers.noProviderMatchFound")}
					className="w-full"
					data-testid="provider-select"
				/>
			</div>

			{errorMessage && <ApiErrorMessage errorMessage={errorMessage} />}

			{/* kilocode_change start */}
			{selectedProvider === "kilocode" && (
				<KiloCode
					apiConfiguration={apiConfiguration}
					setApiConfigurationField={setApiConfigurationField}
					hideKiloCodeButton={hideKiloCodeButton}
					currentApiConfigName={currentApiConfigName}
					routerModels={routerModels}
					organizationAllowList={organizationAllowList}
					uriScheme={uriScheme}
					uiKind={uiKind}
					kiloCodeWrapperProperties={kiloCodeWrapperProperties}
					kilocodeDefaultModel={kilocodeDefaultModel}
				/>
			)}
			{/* kilocode_change end */}

			{selectedProvider === "openrouter" && (
				<OpenRouter
					apiConfiguration={apiConfiguration}
					setApiConfigurationField={setApiConfigurationField}
					routerModels={routerModels}
					selectedModelId={selectedModelId}
					uriScheme={uriScheme}
					fromWelcomeView={fromWelcomeView}
					organizationAllowList={organizationAllowList}
					modelValidationError={modelValidationError}
				/>
			)}

			{selectedProvider === "requesty" && (
				<Requesty
					uriScheme={uriScheme}
					apiConfiguration={apiConfiguration}
					setApiConfigurationField={setApiConfigurationField}
					routerModels={routerModels}
					refetchRouterModels={refetchRouterModels}
					organizationAllowList={organizationAllowList}
					modelValidationError={modelValidationError}
				/>
			)}

			{selectedProvider === "glama" && (
				<Glama
					apiConfiguration={apiConfiguration}
					setApiConfigurationField={setApiConfigurationField}
					routerModels={routerModels}
					uriScheme={uriScheme}
					organizationAllowList={organizationAllowList}
					modelValidationError={modelValidationError}
				/>
			)}

			{selectedProvider === "unbound" && (
				<Unbound
					apiConfiguration={apiConfiguration}
					setApiConfigurationField={setApiConfigurationField}
					routerModels={routerModels}
					organizationAllowList={organizationAllowList}
					modelValidationError={modelValidationError}
				/>
			)}

			{selectedProvider === "deepinfra" && (
				<DeepInfra
					apiConfiguration={apiConfiguration}
					setApiConfigurationField={setApiConfigurationField}
					routerModels={routerModels}
					refetchRouterModels={refetchRouterModels}
					organizationAllowList={organizationAllowList}
					modelValidationError={modelValidationError}
				/>
			)}

			{selectedProvider === "anthropic" && (
				<Anthropic apiConfiguration={apiConfiguration} setApiConfigurationField={setApiConfigurationField} />
			)}

			{selectedProvider === "claude-code" && (
				<ClaudeCode apiConfiguration={apiConfiguration} setApiConfigurationField={setApiConfigurationField} />
			)}

			{selectedProvider === "openai-native" && (
				<OpenAI
					apiConfiguration={apiConfiguration}
					setApiConfigurationField={setApiConfigurationField}
					selectedModelInfo={selectedModelInfo}
				/>
			)}

			{/* kilocode_change start */}
			{selectedProvider === "ovhcloud" && (
				<OvhCloudAiEndpoints
					apiConfiguration={apiConfiguration}
					setApiConfigurationField={setApiConfigurationField}
					routerModels={routerModels}
					organizationAllowList={organizationAllowList}
					modelValidationError={modelValidationError}
				/>
			)}
			{/* kilocode_change end */}

			{selectedProvider === "mistral" && (
				<Mistral apiConfiguration={apiConfiguration} setApiConfigurationField={setApiConfigurationField} />
			)}

			{selectedProvider === "bedrock" && (
				<Bedrock
					apiConfiguration={apiConfiguration}
					setApiConfigurationField={setApiConfigurationField}
					selectedModelInfo={selectedModelInfo}
				/>
			)}

			{selectedProvider === "vertex" && (
				<Vertex
					apiConfiguration={apiConfiguration}
					setApiConfigurationField={setApiConfigurationField}
					fromWelcomeView={fromWelcomeView}
				/>
			)}

			{selectedProvider === "gemini" && (
				// kilocode_change: added props
				<Gemini
					apiConfiguration={apiConfiguration}
					setApiConfigurationField={setApiConfigurationField}
					fromWelcomeView={fromWelcomeView}
					routerModels={routerModels}
					organizationAllowList={organizationAllowList}
					modelValidationError={modelValidationError}
				/>
			)}

			{selectedProvider === "openai" && (
				<OpenAICompatible
					apiConfiguration={apiConfiguration}
					setApiConfigurationField={setApiConfigurationField}
					organizationAllowList={organizationAllowList}
					modelValidationError={modelValidationError}
				/>
			)}

			{selectedProvider === "lmstudio" && (
				<LMStudio apiConfiguration={apiConfiguration} setApiConfigurationField={setApiConfigurationField} />
			)}

			{selectedProvider === "deepseek" && (
				<DeepSeek apiConfiguration={apiConfiguration} setApiConfigurationField={setApiConfigurationField} />
			)}

			{selectedProvider === "doubao" && (
				<Doubao apiConfiguration={apiConfiguration} setApiConfigurationField={setApiConfigurationField} />
			)}

			{selectedProvider === "qwen-code" && (
				<QwenCode apiConfiguration={apiConfiguration} setApiConfigurationField={setApiConfigurationField} />
			)}

			{selectedProvider === "moonshot" && (
				<Moonshot apiConfiguration={apiConfiguration} setApiConfigurationField={setApiConfigurationField} />
			)}

			{selectedProvider === "vscode-lm" && (
				<VSCodeLM apiConfiguration={apiConfiguration} setApiConfigurationField={setApiConfigurationField} />
			)}

			{selectedProvider === "ollama" && (
				<Ollama apiConfiguration={apiConfiguration} setApiConfigurationField={setApiConfigurationField} />
			)}

			{selectedProvider === "xai" && (
				<XAI apiConfiguration={apiConfiguration} setApiConfigurationField={setApiConfigurationField} />
			)}

			{selectedProvider === "groq" && (
				<Groq apiConfiguration={apiConfiguration} setApiConfigurationField={setApiConfigurationField} />
			)}

			{selectedProvider === "huggingface" && (
				<HuggingFace apiConfiguration={apiConfiguration} setApiConfigurationField={setApiConfigurationField} />
			)}

			{selectedProvider === "cerebras" && (
				<Cerebras apiConfiguration={apiConfiguration} setApiConfigurationField={setApiConfigurationField} />
			)}

			{/* kilocode_change start */}

			{selectedProvider === "chutes" && (
				// kilocode_change: added props
				<Chutes
					apiConfiguration={apiConfiguration}
					setApiConfigurationField={setApiConfigurationField}
					routerModels={routerModels}
					organizationAllowList={organizationAllowList}
					modelValidationError={modelValidationError}
				/>
			)}

			{selectedProvider === "gemini-cli" && (
				<GeminiCli apiConfiguration={apiConfiguration} setApiConfigurationField={setApiConfigurationField} />
			)}

			{selectedProvider === "virtual-quota-fallback" && (
				<VirtualQuotaFallbackProvider
					apiConfiguration={apiConfiguration}
					setApiConfigurationField={setApiConfigurationField}
				/>
			)}
			{/* kilocode_change end */}

			{selectedProvider === "litellm" && (
				<LiteLLM
					apiConfiguration={apiConfiguration}
					setApiConfigurationField={setApiConfigurationField}
					organizationAllowList={organizationAllowList}
					modelValidationError={modelValidationError}
				/>
			)}

			{selectedProvider === "sambanova" && (
				<SambaNova apiConfiguration={apiConfiguration} setApiConfigurationField={setApiConfigurationField} />
			)}

			{selectedProvider === "zai" && (
				<ZAi apiConfiguration={apiConfiguration} setApiConfigurationField={setApiConfigurationField} />
			)}

			{selectedProvider === "io-intelligence" && (
				<IOIntelligence
					apiConfiguration={apiConfiguration}
					setApiConfigurationField={setApiConfigurationField}
					organizationAllowList={organizationAllowList}
					modelValidationError={modelValidationError}
				/>
			)}

			{selectedProvider === "vercel-ai-gateway" && (
				<VercelAiGateway
					apiConfiguration={apiConfiguration}
					setApiConfigurationField={setApiConfigurationField}
					routerModels={routerModels}
					organizationAllowList={organizationAllowList}
					modelValidationError={modelValidationError}
				/>
			)}

			{selectedProvider === "human-relay" && (
				<>
					<div className="text-sm text-vscode-descriptionForeground">
						{t("settings:providers.humanRelay.description")}
					</div>
					<div className="text-sm text-vscode-descriptionForeground">
						{t("settings:providers.humanRelay.instructions")}
					</div>
				</>
			)}

			{selectedProvider === "fireworks" && (
				<Fireworks apiConfiguration={apiConfiguration} setApiConfigurationField={setApiConfigurationField} />
			)}
			{
				// kilocode_change start
				selectedProvider === "synthetic" && (
					<Synthetic
						apiConfiguration={apiConfiguration}
						setApiConfigurationField={setApiConfigurationField}
					/>
				)
				// kilocode_change end
			}

			{selectedProvider === "roo" && (
				<div className="flex flex-col gap-3">
					{cloudIsAuthenticated ? (
						<div className="text-sm text-vscode-descriptionForeground">
							{t("settings:providers.roo.authenticatedMessage")}
						</div>
					) : (
						<div className="flex flex-col gap-2">
							<VSCodeButton
								appearance="primary"
								onClick={() => vscode.postMessage({ type: "rooCloudSignIn" })}
								className="w-fit">
								{t("settings:providers.roo.connectButton")}
							</VSCodeButton>
						</div>
					)}
				</div>
			)}

			{selectedProvider === "featherless" && (
				<Featherless apiConfiguration={apiConfiguration} setApiConfigurationField={setApiConfigurationField} />
			)}

			{selectedProviderModels.length > 0 && (
				<>
					<div>
						<label className="block font-medium mb-1">{t("settings:providers.model")}</label>
						<Select
							value={selectedModelId === "custom-arn" ? "custom-arn" : selectedModelId}
							onValueChange={(value) => {
								setApiConfigurationField("apiModelId", value)

								// Clear custom ARN if not using custom ARN option.
								if (value !== "custom-arn" && selectedProvider === "bedrock") {
									setApiConfigurationField("awsCustomArn", "")
								}

								// Clear reasoning effort when switching models to allow the new model's default to take effect
								// This is especially important for GPT-5 models which default to "medium"
								if (selectedProvider === "openai-native") {
									setApiConfigurationField("reasoningEffort", undefined)
								}
							}}>
							<SelectTrigger className="w-full">
								<SelectValue placeholder={t("settings:common.select")} />
							</SelectTrigger>
							<SelectContent>
								{selectedProviderModels.map((option) => (
									<SelectItem key={option.value} value={option.value}>
										{option.label}
									</SelectItem>
								))}
								{selectedProvider === "bedrock" && (
									<SelectItem value="custom-arn">{t("settings:labels.useCustomArn")}</SelectItem>
								)}
							</SelectContent>
						</Select>
					</div>

					{/* Show error if a deprecated model is selected */}
					{selectedModelInfo?.deprecated && (
						<ApiErrorMessage errorMessage={t("settings:validation.modelDeprecated")} />
					)}

					{selectedProvider === "bedrock" && selectedModelId === "custom-arn" && (
						<BedrockCustomArn
							apiConfiguration={apiConfiguration}
							setApiConfigurationField={setApiConfigurationField}
						/>
					)}

					{/* Only show model info if not deprecated */}
					{!selectedModelInfo?.deprecated && (
						<ModelInfoView
							apiProvider={selectedProvider}
							selectedModelId={selectedModelId}
							modelInfo={selectedModelInfo}
							isDescriptionExpanded={isDescriptionExpanded}
							setIsDescriptionExpanded={setIsDescriptionExpanded}
						/>
					)}
				</>
			)}

			<ThinkingBudget
				key={`${selectedProvider}-${selectedModelId}`}
				apiConfiguration={apiConfiguration}
				setApiConfigurationField={setApiConfigurationField}
				modelInfo={selectedModelInfo}
			/>

			{/* Gate Verbosity UI by capability flag */}
			{selectedModelInfo?.supportsVerbosity && (
				<Verbosity
					apiConfiguration={apiConfiguration}
					setApiConfigurationField={setApiConfigurationField}
					modelInfo={selectedModelInfo}
				/>
			)}

			{
				// kilocode_change start
				(selectedProvider === "kilocode" || selectedProvider === "openrouter") &&
					(apiConfiguration.kilocodeOrganizationId ? (
						<KiloProviderRoutingManagedByOrganization
							organizationId={apiConfiguration.kilocodeOrganizationId}
						/>
					) : (
						<KiloProviderRouting
							apiConfiguration={apiConfiguration}
							setApiConfigurationField={setApiConfigurationField}
							kilocodeDefaultModel={kilocodeDefaultModel}
						/>
					))
				// kilocode_change end
			}

			{!fromWelcomeView && (
				<Collapsible open={isAdvancedSettingsOpen} onOpenChange={setIsAdvancedSettingsOpen}>
					<CollapsibleTrigger className="flex items-center gap-1 w-full cursor-pointer hover:opacity-80 mb-2">
						<span className={`codicon codicon-chevron-${isAdvancedSettingsOpen ? "down" : "right"}`}></span>
						<span className="font-medium">{t("settings:advancedSettings.title")}</span>
					</CollapsibleTrigger>
					<CollapsibleContent className="space-y-3">
						<TodoListSettingsControl
							todoListEnabled={apiConfiguration.todoListEnabled}
							onChange={(field, value) => setApiConfigurationField(field, value)}
						/>
						{
							// kilocode_change start
							nativeFunctionCallingProviders.includes(selectedProvider) && (
								<ToolUseControl
									toolStyle={apiConfiguration.toolStyle}
									onChange={(field, value) => setApiConfigurationField(field, value)}
								/>
							)
							// kilocode_change end
						}
						<DiffSettingsControl
							diffEnabled={apiConfiguration.diffEnabled}
							fuzzyMatchThreshold={apiConfiguration.fuzzyMatchThreshold}
							onChange={(field, value) => setApiConfigurationField(field, value)}
						/>
						{selectedModelInfo?.supportsTemperature !== false && (
							<TemperatureControl
								value={apiConfiguration.modelTemperature}
								onChange={handleInputChange("modelTemperature", noTransform)}
								maxValue={2}
							/>
						)}
						{
							// kilocode_change start
							<RateLimitAfterControl
								rateLimitAfterEnabled={apiConfiguration.rateLimitAfter}
								onChange={(field, value) => setApiConfigurationField(field, value)}
							/>
							// kilocode_change end
						}
						<RateLimitSecondsControl
							value={apiConfiguration.rateLimitSeconds || 0}
							onChange={(value) => setApiConfigurationField("rateLimitSeconds", value)}
						/>
						<ConsecutiveMistakeLimitControl
							value={
								apiConfiguration.consecutiveMistakeLimit !== undefined
									? apiConfiguration.consecutiveMistakeLimit
									: DEFAULT_CONSECUTIVE_MISTAKE_LIMIT
							}
							onChange={(value) => setApiConfigurationField("consecutiveMistakeLimit", value)}
						/>
						{/* kilocode_change start
						selectedProvider === "openrouter" &&
							openRouterModelProviders &&
							Object.keys(openRouterModelProviders).length > 0 && (
								<div>
									<div className="flex items-center gap-1">
										<label className="block font-medium mb-1">
											{t("settings:providers.openRouter.providerRouting.title")}
										</label>
										<a href={`https://openrouter.ai/${selectedModelId}/providers`}>
											<ExternalLinkIcon className="w-4 h-4" />
										</a>
									</div>
									<Select
										value={
											apiConfiguration?.openRouterSpecificProvider ||
											OPENROUTER_DEFAULT_PROVIDER_NAME
										}
										onValueChange={(value) =>
											setApiConfigurationField("openRouterSpecificProvider", value)
										}>
										<SelectTrigger className="w-full">
											<SelectValue placeholder={t("settings:common.select")} />
										</SelectTrigger>
										<SelectContent>
											<SelectItem value={OPENROUTER_DEFAULT_PROVIDER_NAME}>
												{OPENROUTER_DEFAULT_PROVIDER_NAME}
											</SelectItem>
											{Object.entries(openRouterModelProviders).map(([value, { label }]) => (
												<SelectItem key={value} value={value}>
													{label}
												</SelectItem>
											))}
										</SelectContent>
									</Select>
									<div className="text-sm text-vscode-descriptionForeground mt-1">
										{t("settings:providers.openRouter.providerRouting.description")}{" "}
										<a href="https://openrouter.ai/docs/features/provider-routing">
											{t("settings:providers.openRouter.providerRouting.learnMore")}.
										</a>
									</div>
								</div>
							)
							kilocode_change end */}
					</CollapsibleContent>
				</Collapsible>
			)}
		</div>
	)
}

export default memo(ApiOptions)<|MERGE_RESOLUTION|>--- conflicted
+++ resolved
@@ -270,7 +270,6 @@
 				vscode.postMessage({ type: "requestLmStudioModels" })
 			} else if (selectedProvider === "vscode-lm") {
 				vscode.postMessage({ type: "requestVsCodeLmModels" })
-<<<<<<< HEAD
 				// kilocode_change start
 			} else if (selectedProvider === "openrouter") {
 				const headerObject = convertHeadersToObject(customHeaders)
@@ -307,14 +306,11 @@
 				// Refetch after message arrives
 				modelsPromise.then(() => refetchRouterModels())
 				// kilocode_change end
-			} else if (selectedProvider === "litellm" || selectedProvider === "deepinfra") {
-=======
 			} else if (
 				selectedProvider === "litellm" ||
 				selectedProvider === "deepinfra" ||
 				selectedProvider === "chutes" // kilocode_change
 			) {
->>>>>>> 39406917
 				vscode.postMessage({ type: "requestRouterModels" })
 			}
 		},
@@ -330,13 +326,10 @@
 			apiConfiguration?.litellmApiKey,
 			apiConfiguration?.deepInfraApiKey,
 			apiConfiguration?.deepInfraBaseUrl,
-<<<<<<< HEAD
 			apiConfiguration?.openRouterBaseUrl, // kilocode_change
 			apiConfiguration?.openRouterApiKey, // kilocode_change
-=======
 			apiConfiguration?.chutesApiKey, // kilocode_change
 			apiConfiguration?.ovhCloudAiEndpointsBaseUrl, // kilocode_change
->>>>>>> 39406917
 			customHeaders,
 			refetchRouterModels, // kilocode_change
 		],
