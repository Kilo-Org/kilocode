--- conflicted
+++ resolved
@@ -113,11 +113,8 @@
 	Featherless,
 	VercelAiGateway,
 	DeepInfra,
-<<<<<<< HEAD
 	OCA,
-=======
 	MiniMax,
->>>>>>> a00b9029
 } from "./providers"
 
 import { MODELS_BY_PROVIDER, PROVIDERS } from "./constants"
@@ -456,9 +453,6 @@
 
 		// kilocode_change start
 		// Providers that don't have documentation pages yet
-<<<<<<< HEAD
-		const excludedProviders = ["gemini-cli", "moonshot", "chutes", "cerebras", "litellm", "zai", "qwen-code", "oca"]
-=======
 		const excludedProviders = [
 			"gemini-cli",
 			"moonshot",
@@ -468,8 +462,8 @@
 			"zai",
 			"qwen-code",
 			"minimax",
+			"oca",
 		]
->>>>>>> a00b9029
 
 		// Skip documentation link when the provider is excluded because documentation is not available
 		if (excludedProviders.includes(selectedProvider)) {
