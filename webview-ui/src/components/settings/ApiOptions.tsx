import React, { Fragment, memo, useCallback, useEffect, useMemo, useState } from "react" // kilocode_change Fragment
import { convertHeadersToObject } from "./utils/headers"
import { useDebounce } from "react-use"
import { VSCodeLink, VSCodeButton } from "@vscode/webview-ui-toolkit/react"
// import { ExternalLinkIcon } from "@radix-ui/react-icons" // kilocode_change

import {
	type ProviderName,
	type ProviderSettings,
	DEFAULT_CONSECUTIVE_MISTAKE_LIMIT,
	openRouterDefaultModelId,
	requestyDefaultModelId,
	glamaDefaultModelId,
	unboundDefaultModelId,
	litellmDefaultModelId,
	openAiNativeDefaultModelId,
	anthropicDefaultModelId,
	doubaoDefaultModelId,
	claudeCodeDefaultModelId,
	qwenCodeDefaultModelId,
	geminiDefaultModelId,
	geminiCliDefaultModelId,
	deepSeekDefaultModelId,
	moonshotDefaultModelId,
	mistralDefaultModelId,
	xaiDefaultModelId,
	groqDefaultModelId,
	cerebrasDefaultModelId,
	chutesDefaultModelId,
	bedrockDefaultModelId,
	vertexDefaultModelId,
	sambaNovaDefaultModelId,
	internationalZAiDefaultModelId,
	mainlandZAiDefaultModelId,
	fireworksDefaultModelId,
	featherlessDefaultModelId,
	ioIntelligenceDefaultModelId,
	rooDefaultModelId,
<<<<<<< HEAD
	submodelDefaultModelId,
=======
	vercelAiGatewayDefaultModelId,
>>>>>>> 6d0b161c
	deepInfraDefaultModelId, // kilocode_change
} from "@roo-code/types"

import { vscode } from "@src/utils/vscode"
import { validateApiConfigurationExcludingModelErrors, getModelValidationError } from "@src/utils/validate"
import { useAppTranslation } from "@src/i18n/TranslationContext"
import { useRouterModels } from "@src/components/ui/hooks/useRouterModels"
import { useSelectedModel } from "@src/components/ui/hooks/useSelectedModel"
import { useExtensionState } from "@src/context/ExtensionStateContext"
// kilocode_change start
//import {
//	useOpenRouterModelProviders,
//	OPENROUTER_DEFAULT_PROVIDER_NAME,
//} from "@src/components/ui/hooks/useOpenRouterModelProviders"
// kilocode_change start
import { filterModels } from "./utils/organizationFilters"
import {
	Select,
	SelectTrigger,
	SelectValue,
	SelectContent,
	SelectItem,
	SearchableSelect,
	Collapsible,
	CollapsibleTrigger,
	CollapsibleContent,
} from "@src/components/ui"

import {
	Anthropic,
	Bedrock,
	Cerebras,
	Chutes,
	ClaudeCode,
	DeepSeek,
	Doubao,
	Gemini,
	Glama,
	Groq,
	HuggingFace,
	IOIntelligence,
	LMStudio,
	LiteLLM,
	Mistral,
	Moonshot,
	Ollama,
	OpenAI,
	OpenAICompatible,
	OpenRouter,
	QwenCode,
	Requesty,
	SambaNova,
	Unbound,
	Vertex,
	VSCodeLM,
	XAI,
	// kilocode_change start
	GeminiCli,
	VirtualQuotaFallbackProvider,
	DeepInfra,
	// kilocode_change end
	ZAi,
	Fireworks,
	Featherless,
<<<<<<< HEAD
	Submodel,
=======
	VercelAiGateway,
>>>>>>> 6d0b161c
} from "./providers"

import { MODELS_BY_PROVIDER, PROVIDERS } from "./constants"
import { inputEventTransform, noTransform } from "./transforms"
// import { ModelPicker } from "./ModelPicker" // kilocode_change
import { ModelInfoView } from "./ModelInfoView"
import { ApiErrorMessage } from "./ApiErrorMessage"
import { ThinkingBudget } from "./ThinkingBudget"
import { Verbosity } from "./Verbosity"
import { DiffSettingsControl } from "./DiffSettingsControl"
import { TodoListSettingsControl } from "./TodoListSettingsControl"
import { TemperatureControl } from "./TemperatureControl"
import { RateLimitSecondsControl } from "./RateLimitSecondsControl"
import { ConsecutiveMistakeLimitControl } from "./ConsecutiveMistakeLimitControl"
import { BedrockCustomArn } from "./providers/BedrockCustomArn"
import { KiloCode } from "../kilocode/settings/providers/KiloCode" // kilocode_change
import { buildDocLink } from "@src/utils/docLinks"
import { KiloProviderRouting } from "./providers/KiloProviderRouting"
import { OpenRouterMarkupInfoView } from "../kilocode/FreeModelsLink"

export interface ApiOptionsProps {
	uriScheme: string | undefined
	apiConfiguration: ProviderSettings
	setApiConfigurationField: <K extends keyof ProviderSettings>(
		field: K,
		value: ProviderSettings[K],
		isUserAction?: boolean,
	) => void
	fromWelcomeView?: boolean
	errorMessage: string | undefined
	setErrorMessage: React.Dispatch<React.SetStateAction<string | undefined>>
	hideKiloCodeButton?: boolean // kilocode_change
	currentApiConfigName?: string // kilocode_change
}

const ApiOptions = ({
	uriScheme,
	apiConfiguration,
	setApiConfigurationField,
	fromWelcomeView,
	errorMessage,
	setErrorMessage,
	hideKiloCodeButton = false,
	currentApiConfigName, // kilocode_change
}: ApiOptionsProps) => {
	const { t } = useAppTranslation()
	const {
		organizationAllowList,
		uiKind, // kilocode_change
		kilocodeDefaultModel,
		cloudIsAuthenticated,
	} = useExtensionState()

	const [customHeaders, setCustomHeaders] = useState<[string, string][]>(() => {
		const headers = apiConfiguration?.openAiHeaders || {}
		return Object.entries(headers)
	})

	useEffect(() => {
		const propHeaders = apiConfiguration?.openAiHeaders || {}

		if (JSON.stringify(customHeaders) !== JSON.stringify(Object.entries(propHeaders))) {
			setCustomHeaders(Object.entries(propHeaders))
		}
	}, [apiConfiguration?.openAiHeaders, customHeaders])

	// Helper to convert array of tuples to object (filtering out empty keys).

	// Debounced effect to update the main configuration when local
	// customHeaders state stabilizes.
	useDebounce(
		() => {
			const currentConfigHeaders = apiConfiguration?.openAiHeaders || {}
			const newHeadersObject = convertHeadersToObject(customHeaders)

			// Only update if the processed object is different from the current config.
			if (JSON.stringify(currentConfigHeaders) !== JSON.stringify(newHeadersObject)) {
				setApiConfigurationField("openAiHeaders", newHeadersObject)
			}
		},
		300,
		[customHeaders, apiConfiguration?.openAiHeaders, setApiConfigurationField],
	)

	const [isDescriptionExpanded, setIsDescriptionExpanded] = useState(false)
	const [isAdvancedSettingsOpen, setIsAdvancedSettingsOpen] = useState(false)

	const handleInputChange = useCallback(
		<K extends keyof ProviderSettings, E>(
			field: K,
			transform: (event: E) => ProviderSettings[K] = inputEventTransform,
		) =>
			(event: E | Event) => {
				setApiConfigurationField(field, transform(event as E))
			},
		[setApiConfigurationField],
	)

	const {
		provider: selectedProvider,
		id: selectedModelId,
		info: selectedModelInfo,
	} = useSelectedModel(apiConfiguration)

	// kilocode_change start: queryKey
	const { data: routerModels, refetch: refetchRouterModels } = useRouterModels({
		openRouterBaseUrl: apiConfiguration?.openRouterBaseUrl,
		openRouterApiKey: apiConfiguration?.openRouterApiKey,
		kilocodeOrganizationId: apiConfiguration?.kilocodeOrganizationId ?? "personal",
		deepInfraApiKey: apiConfiguration?.deepInfraApiKey,
	})

	//const { data: openRouterModelProviders } = useOpenRouterModelProviders(
	//	apiConfiguration?.openRouterModelId,
	//	apiConfiguration?.openRouterBaseUrl,
	//	apiConfiguration?.openRouterApiKey,
	//	{
	//		enabled:
	//			!!apiConfiguration?.openRouterModelId &&
	//			routerModels?.openrouter &&
	//			Object.keys(routerModels.openrouter).length > 1 &&
	//			apiConfiguration.openRouterModelId in routerModels.openrouter,
	//	},
	//)
	// kilocode_change end

	// Update `apiModelId` whenever `selectedModelId` changes.
	useEffect(() => {
		if (selectedModelId && apiConfiguration.apiModelId !== selectedModelId) {
			setApiConfigurationField("apiModelId", selectedModelId)
		}
	}, [selectedModelId, setApiConfigurationField, apiConfiguration.apiModelId])

	// Debounced refresh model updates, only executed 250ms after the user
	// stops typing.
	useDebounce(
		() => {
			if (selectedProvider === "openai") {
				// Use our custom headers state to build the headers object.
				const headerObject = convertHeadersToObject(customHeaders)

				vscode.postMessage({
					type: "requestOpenAiModels",
					values: {
						baseUrl: apiConfiguration?.openAiBaseUrl,
						apiKey: apiConfiguration?.openAiApiKey,
						customHeaders: {}, // Reserved for any additional headers
						openAiHeaders: headerObject,
					},
				})
			} else if (selectedProvider === "ollama") {
				vscode.postMessage({ type: "requestOllamaModels" })
			} else if (selectedProvider === "lmstudio") {
				vscode.postMessage({ type: "requestLmStudioModels" })
			} else if (selectedProvider === "vscode-lm") {
				vscode.postMessage({ type: "requestVsCodeLmModels" })
			} else if (selectedProvider === "litellm") {
				vscode.postMessage({ type: "requestRouterModels" })
			}
		},
		250,
		[
			selectedProvider,
			apiConfiguration?.requestyApiKey,
			apiConfiguration?.openAiBaseUrl,
			apiConfiguration?.openAiApiKey,
			apiConfiguration?.ollamaBaseUrl,
			apiConfiguration?.lmStudioBaseUrl,
			apiConfiguration?.litellmBaseUrl,
			apiConfiguration?.litellmApiKey,
			customHeaders,
		],
	)

	useEffect(() => {
		const apiValidationResult = validateApiConfigurationExcludingModelErrors(
			apiConfiguration,
			routerModels,
			organizationAllowList,
		)
		setErrorMessage(apiValidationResult)
	}, [apiConfiguration, routerModels, organizationAllowList, setErrorMessage])

	const selectedProviderModels = useMemo(() => {
		const models = MODELS_BY_PROVIDER[selectedProvider]
		if (!models) return []

		const filteredModels = filterModels(models, selectedProvider, organizationAllowList)

		const modelOptions = filteredModels
			? Object.keys(filteredModels).map((modelId) => ({
					value: modelId,
					label: modelId,
				}))
			: []

		return modelOptions
	}, [selectedProvider, organizationAllowList])

	const onProviderChange = useCallback(
		(value: ProviderName) => {
			setApiConfigurationField("apiProvider", value)

			// It would be much easier to have a single attribute that stores
			// the modelId, but we have a separate attribute for each of
			// OpenRouter, Glama, Unbound, and Requesty.
			// If you switch to one of these providers and the corresponding
			// modelId is not set then you immediately end up in an error state.
			// To address that we set the modelId to the default value for th
			// provider if it's not already set.
			const validateAndResetModel = (
				modelId: string | undefined,
				field: keyof ProviderSettings,
				defaultValue?: string,
			) => {
				// in case we haven't set a default value for a provider
				if (!defaultValue) return

				// only set default if no model is set, but don't reset invalid models
				// let users see and decide what to do with invalid model selections
				const shouldSetDefault = !modelId

				if (shouldSetDefault) {
					setApiConfigurationField(field, defaultValue, false)
				}
			}

			// Define a mapping object that associates each provider with its model configuration
			const PROVIDER_MODEL_CONFIG: Partial<
				Record<
					ProviderName,
					{
						field: keyof ProviderSettings
						default?: string
					}
				>
			> = {
				openrouter: { field: "openRouterModelId", default: openRouterDefaultModelId },
				glama: { field: "glamaModelId", default: glamaDefaultModelId },
				unbound: { field: "unboundModelId", default: unboundDefaultModelId },
				requesty: { field: "requestyModelId", default: requestyDefaultModelId },
				litellm: { field: "litellmModelId", default: litellmDefaultModelId },
				anthropic: { field: "apiModelId", default: anthropicDefaultModelId },
				cerebras: { field: "apiModelId", default: cerebrasDefaultModelId },
				"claude-code": { field: "apiModelId", default: claudeCodeDefaultModelId },
				"qwen-code": { field: "apiModelId", default: qwenCodeDefaultModelId },
				"openai-native": { field: "apiModelId", default: openAiNativeDefaultModelId },
				gemini: { field: "apiModelId", default: geminiDefaultModelId },
				deepseek: { field: "apiModelId", default: deepSeekDefaultModelId },
				doubao: { field: "apiModelId", default: doubaoDefaultModelId },
				moonshot: { field: "apiModelId", default: moonshotDefaultModelId },
				mistral: { field: "apiModelId", default: mistralDefaultModelId },
				xai: { field: "apiModelId", default: xaiDefaultModelId },
				groq: { field: "apiModelId", default: groqDefaultModelId },
				chutes: { field: "apiModelId", default: chutesDefaultModelId },
				bedrock: { field: "apiModelId", default: bedrockDefaultModelId },
				vertex: { field: "apiModelId", default: vertexDefaultModelId },
				sambanova: { field: "apiModelId", default: sambaNovaDefaultModelId },
				zai: {
					field: "apiModelId",
					default:
						apiConfiguration.zaiApiLine === "china"
							? mainlandZAiDefaultModelId
							: internationalZAiDefaultModelId,
				},
				fireworks: { field: "apiModelId", default: fireworksDefaultModelId },
				featherless: { field: "apiModelId", default: featherlessDefaultModelId },
				"io-intelligence": { field: "ioIntelligenceModelId", default: ioIntelligenceDefaultModelId },
				roo: { field: "apiModelId", default: rooDefaultModelId },
				"vercel-ai-gateway": { field: "vercelAiGatewayModelId", default: vercelAiGatewayDefaultModelId },
				openai: { field: "openAiModelId" },
				ollama: { field: "ollamaModelId" },
				lmstudio: { field: "lmStudioModelId" },
				// kilocode_change start
				kilocode: { field: "kilocodeModel", default: kilocodeDefaultModel },
				"gemini-cli": { field: "apiModelId", default: geminiCliDefaultModelId },
				deepinfra: { field: "deepInfraModelId", default: deepInfraDefaultModelId },
				// kilocode_change end
				submodel: { field: "submodelModelId", default: submodelDefaultModelId },
			}

			const config = PROVIDER_MODEL_CONFIG[value]
			if (config) {
				validateAndResetModel(
					apiConfiguration[config.field] as string | undefined,
					config.field,
					config.default,
				)
			}
		},
		[setApiConfigurationField, apiConfiguration, kilocodeDefaultModel],
	)

	const modelValidationError = useMemo(() => {
		return getModelValidationError(apiConfiguration, routerModels, organizationAllowList)
	}, [apiConfiguration, routerModels, organizationAllowList])

	const docs = useMemo(() => {
		const provider = PROVIDERS.find(({ value }) => value === selectedProvider)
		const name = provider?.label

		if (!name) {
			return undefined
		}

		// kilocode_change start
		// Providers that don't have documentation pages yet
		const excludedProviders = [
			"gemini-cli",
			"moonshot",
			"chutes",
			"cerebras",
			"virtual-quota-fallback",
			"litellm",
			"zai",
			"qwen-code",
			"submodel",
		]

		// Skip documentation link when the provider is excluded because documentation is not available
		if (excludedProviders.includes(selectedProvider)) {
			return undefined
		}
		// kilocode_change end

		// Get the URL slug - use custom mapping if available, otherwise use the provider key.
		const slugs: Record<string, string> = {
			"openai-native": "openai",
			openai: "openai-compatible",
		}

		const slug = slugs[selectedProvider] || selectedProvider
		return {
			url: buildDocLink(`providers/${slug}`, "provider_docs"),
			name,
		}
	}, [selectedProvider])

	// Convert providers to SearchableSelect options
	// kilocode_change start: no organizationAllowList
	const providerOptions = useMemo(
		() =>
			PROVIDERS.map(({ value, label }) => {
				return { value, label }
			}),
		[],
	)
	// kilocode_change end

	return (
		<div className="flex flex-col gap-3">
			<div className="flex flex-col gap-1 relative">
				<div className="flex justify-between items-center">
					<label className="block font-medium mb-1">{t("settings:providers.apiProvider")}</label>
					{docs && (
						<div className="text-xs text-vscode-descriptionForeground">
							<VSCodeLink href={docs.url} className="hover:text-vscode-foreground" target="_blank">
								{t("settings:providers.providerDocumentation", { provider: docs.name })}
							</VSCodeLink>
						</div>
					)}
				</div>
				<SearchableSelect
					value={selectedProvider}
					onValueChange={(value) => onProviderChange(value as ProviderName)}
					options={providerOptions}
					placeholder={t("settings:common.select")}
					searchPlaceholder={t("settings:providers.searchProviderPlaceholder")}
					emptyMessage={t("settings:providers.noProviderMatchFound")}
					className="w-full"
					data-testid="provider-select"
				/>
			</div>

			{
				// kilocode_change start
				selectedProvider === "openrouter" && (
					<OpenRouterMarkupInfoView setApiConfigurationField={setApiConfigurationField} />
				)
				// kilocode_change end
			}

			{errorMessage && <ApiErrorMessage errorMessage={errorMessage} />}

			{/* kilocode_change start */}
			{selectedProvider === "kilocode" && (
				<KiloCode
					apiConfiguration={apiConfiguration}
					setApiConfigurationField={setApiConfigurationField}
					hideKiloCodeButton={hideKiloCodeButton}
					currentApiConfigName={currentApiConfigName}
					routerModels={routerModels}
					organizationAllowList={organizationAllowList}
					uriScheme={uriScheme}
					uiKind={uiKind}
					kilocodeDefaultModel={kilocodeDefaultModel}
				/>
			)}
			{/* kilocode_change end */}

			{selectedProvider === "openrouter" && (
				<OpenRouter
					apiConfiguration={apiConfiguration}
					setApiConfigurationField={setApiConfigurationField}
					routerModels={routerModels}
					selectedModelId={selectedModelId}
					uriScheme={uriScheme}
					fromWelcomeView={fromWelcomeView}
					organizationAllowList={organizationAllowList}
					modelValidationError={modelValidationError}
				/>
			)}

			{selectedProvider === "requesty" && (
				<Requesty
					uriScheme={uriScheme}
					apiConfiguration={apiConfiguration}
					setApiConfigurationField={setApiConfigurationField}
					routerModels={routerModels}
					refetchRouterModels={refetchRouterModels}
					organizationAllowList={organizationAllowList}
					modelValidationError={modelValidationError}
				/>
			)}

			{selectedProvider === "glama" && (
				<Glama
					apiConfiguration={apiConfiguration}
					setApiConfigurationField={setApiConfigurationField}
					routerModels={routerModels}
					uriScheme={uriScheme}
					organizationAllowList={organizationAllowList}
					modelValidationError={modelValidationError}
				/>
			)}

			{selectedProvider === "unbound" && (
				<Unbound
					apiConfiguration={apiConfiguration}
					setApiConfigurationField={setApiConfigurationField}
					routerModels={routerModels}
					organizationAllowList={organizationAllowList}
					modelValidationError={modelValidationError}
				/>
			)}

			{selectedProvider === "anthropic" && (
				<Anthropic apiConfiguration={apiConfiguration} setApiConfigurationField={setApiConfigurationField} />
			)}

			{selectedProvider === "claude-code" && (
				<ClaudeCode apiConfiguration={apiConfiguration} setApiConfigurationField={setApiConfigurationField} />
			)}

			{selectedProvider === "openai-native" && (
				<OpenAI apiConfiguration={apiConfiguration} setApiConfigurationField={setApiConfigurationField} />
			)}

			{selectedProvider === "mistral" && (
				<Mistral apiConfiguration={apiConfiguration} setApiConfigurationField={setApiConfigurationField} />
			)}

			{selectedProvider === "bedrock" && (
				<Bedrock
					apiConfiguration={apiConfiguration}
					setApiConfigurationField={setApiConfigurationField}
					selectedModelInfo={selectedModelInfo}
				/>
			)}

			{selectedProvider === "vertex" && (
				<Vertex
					apiConfiguration={apiConfiguration}
					setApiConfigurationField={setApiConfigurationField}
					fromWelcomeView={fromWelcomeView}
				/>
			)}

			{selectedProvider === "gemini" && (
				<Gemini
					apiConfiguration={apiConfiguration}
					setApiConfigurationField={setApiConfigurationField}
					fromWelcomeView={fromWelcomeView}
				/>
			)}

			{selectedProvider === "openai" && (
				<OpenAICompatible
					apiConfiguration={apiConfiguration}
					setApiConfigurationField={setApiConfigurationField}
					organizationAllowList={organizationAllowList}
					modelValidationError={modelValidationError}
				/>
			)}

			{selectedProvider === "lmstudio" && (
				<LMStudio apiConfiguration={apiConfiguration} setApiConfigurationField={setApiConfigurationField} />
			)}

			{selectedProvider === "deepseek" && (
				<DeepSeek apiConfiguration={apiConfiguration} setApiConfigurationField={setApiConfigurationField} />
			)}

			{selectedProvider === "doubao" && (
				<Doubao apiConfiguration={apiConfiguration} setApiConfigurationField={setApiConfigurationField} />
			)}

			{selectedProvider === "qwen-code" && (
				<QwenCode apiConfiguration={apiConfiguration} setApiConfigurationField={setApiConfigurationField} />
			)}

			{selectedProvider === "moonshot" && (
				<Moonshot apiConfiguration={apiConfiguration} setApiConfigurationField={setApiConfigurationField} />
			)}

			{selectedProvider === "vscode-lm" && (
				<VSCodeLM apiConfiguration={apiConfiguration} setApiConfigurationField={setApiConfigurationField} />
			)}

			{selectedProvider === "ollama" && (
				<Ollama apiConfiguration={apiConfiguration} setApiConfigurationField={setApiConfigurationField} />
			)}

			{selectedProvider === "xai" && (
				<XAI apiConfiguration={apiConfiguration} setApiConfigurationField={setApiConfigurationField} />
			)}

			{selectedProvider === "groq" && (
				<Groq apiConfiguration={apiConfiguration} setApiConfigurationField={setApiConfigurationField} />
			)}

			{selectedProvider === "huggingface" && (
				<HuggingFace apiConfiguration={apiConfiguration} setApiConfigurationField={setApiConfigurationField} />
			)}

			{selectedProvider === "cerebras" && (
				<Cerebras apiConfiguration={apiConfiguration} setApiConfigurationField={setApiConfigurationField} />
			)}

			{selectedProvider === "chutes" && (
				<Chutes apiConfiguration={apiConfiguration} setApiConfigurationField={setApiConfigurationField} />
			)}

			{/* kilocode_change start */}

			{selectedProvider === "gemini-cli" && (
				<GeminiCli apiConfiguration={apiConfiguration} setApiConfigurationField={setApiConfigurationField} />
			)}

			{selectedProvider === "virtual-quota-fallback" && (
				<VirtualQuotaFallbackProvider
					apiConfiguration={apiConfiguration}
					setApiConfigurationField={setApiConfigurationField}
				/>
			)}

			{selectedProvider === "qwen-code" && (
				<QwenCode apiConfiguration={apiConfiguration} setApiConfigurationField={setApiConfigurationField} />
			)}
			{/* kilocode_change end */}

			{selectedProvider === "litellm" && (
				<LiteLLM
					apiConfiguration={apiConfiguration}
					setApiConfigurationField={setApiConfigurationField}
					organizationAllowList={organizationAllowList}
					modelValidationError={modelValidationError}
				/>
			)}

			{selectedProvider === "sambanova" && (
				<SambaNova apiConfiguration={apiConfiguration} setApiConfigurationField={setApiConfigurationField} />
			)}

			{selectedProvider === "zai" && (
				<ZAi apiConfiguration={apiConfiguration} setApiConfigurationField={setApiConfigurationField} />
			)}

			{selectedProvider === "io-intelligence" && (
				<IOIntelligence
					apiConfiguration={apiConfiguration}
					setApiConfigurationField={setApiConfigurationField}
					organizationAllowList={organizationAllowList}
					modelValidationError={modelValidationError}
				/>
			)}

			{
				// kilocode_change start
				selectedProvider === "deepinfra" && (
					<DeepInfra
						apiConfiguration={apiConfiguration}
						setApiConfigurationField={setApiConfigurationField}
						routerModels={routerModels}
						refetchRouterModels={() => refetchRouterModels()}
						organizationAllowList={organizationAllowList}
						modelValidationError={modelValidationError}
					/>
				)
				// kilocode_change end
			}
			{selectedProvider === "vercel-ai-gateway" && (
				<VercelAiGateway
					apiConfiguration={apiConfiguration}
					setApiConfigurationField={setApiConfigurationField}
					routerModels={routerModels}
					organizationAllowList={organizationAllowList}
					modelValidationError={modelValidationError}
				/>
			)}

			{selectedProvider === "human-relay" && (
				<>
					<div className="text-sm text-vscode-descriptionForeground">
						{t("settings:providers.humanRelay.description")}
					</div>
					<div className="text-sm text-vscode-descriptionForeground">
						{t("settings:providers.humanRelay.instructions")}
					</div>
				</>
			)}

			{selectedProvider === "fireworks" && (
				<Fireworks apiConfiguration={apiConfiguration} setApiConfigurationField={setApiConfigurationField} />
			)}

			{selectedProvider === "submodel" && (
				<Submodel
					apiConfiguration={apiConfiguration}
					setApiConfigurationField={setApiConfigurationField}
					routerModels={routerModels}
					organizationAllowList={organizationAllowList}
					modelValidationError={modelValidationError}
				/>
			)}

			{selectedProvider === "roo" && (
				<div className="flex flex-col gap-3">
					{cloudIsAuthenticated ? (
						<div className="text-sm text-vscode-descriptionForeground">
							{t("settings:providers.roo.authenticatedMessage")}
						</div>
					) : (
						<div className="flex flex-col gap-2">
							<VSCodeButton
								appearance="primary"
								onClick={() => vscode.postMessage({ type: "rooCloudSignIn" })}
								className="w-fit">
								{t("settings:providers.roo.connectButton")}
							</VSCodeButton>
						</div>
					)}
				</div>
			)}

			{selectedProvider === "featherless" && (
				<Featherless apiConfiguration={apiConfiguration} setApiConfigurationField={setApiConfigurationField} />
			)}

			{selectedProviderModels.length > 0 && (
				<>
					<div>
						<label className="block font-medium mb-1">{t("settings:providers.model")}</label>
						<Select
							value={selectedModelId === "custom-arn" ? "custom-arn" : selectedModelId}
							onValueChange={(value) => {
								setApiConfigurationField("apiModelId", value)

								// Clear custom ARN if not using custom ARN option.
								if (value !== "custom-arn" && selectedProvider === "bedrock") {
									setApiConfigurationField("awsCustomArn", "")
								}

								// Clear reasoning effort when switching models to allow the new model's default to take effect
								// This is especially important for GPT-5 models which default to "medium"
								if (selectedProvider === "openai-native") {
									setApiConfigurationField("reasoningEffort", undefined)
								}
							}}>
							<SelectTrigger className="w-full">
								<SelectValue placeholder={t("settings:common.select")} />
							</SelectTrigger>
							<SelectContent>
								{selectedProviderModels.map((option) => (
									<SelectItem key={option.value} value={option.value}>
										{option.label}
									</SelectItem>
								))}
								{selectedProvider === "bedrock" && (
									<SelectItem value="custom-arn">{t("settings:labels.useCustomArn")}</SelectItem>
								)}
							</SelectContent>
						</Select>
					</div>

					{selectedProvider === "bedrock" && selectedModelId === "custom-arn" && (
						<BedrockCustomArn
							apiConfiguration={apiConfiguration}
							setApiConfigurationField={setApiConfigurationField}
						/>
					)}

					<ModelInfoView
						apiProvider={selectedProvider}
						selectedModelId={selectedModelId}
						modelInfo={selectedModelInfo}
						isDescriptionExpanded={isDescriptionExpanded}
						setIsDescriptionExpanded={setIsDescriptionExpanded}
					/>
				</>
			)}

			<ThinkingBudget
				key={`${selectedProvider}-${selectedModelId}`}
				apiConfiguration={apiConfiguration}
				setApiConfigurationField={setApiConfigurationField}
				modelInfo={selectedModelInfo}
			/>

			{/* Gate Verbosity UI by capability flag */}
			{selectedModelInfo?.supportsVerbosity && (
				<Verbosity
					apiConfiguration={apiConfiguration}
					setApiConfigurationField={setApiConfigurationField}
					modelInfo={selectedModelInfo}
				/>
			)}

			{
				// kilocode_change start
				(selectedProvider === "kilocode" || selectedProvider === "openrouter") && (
					<KiloProviderRouting
						apiConfiguration={apiConfiguration}
						setApiConfigurationField={setApiConfigurationField}
						kilocodeDefaultModel={kilocodeDefaultModel}
					/>
				)
				// kilocode_change end
			}

			{!fromWelcomeView && (
				<Collapsible open={isAdvancedSettingsOpen} onOpenChange={setIsAdvancedSettingsOpen}>
					<CollapsibleTrigger className="flex items-center gap-1 w-full cursor-pointer hover:opacity-80 mb-2">
						<span className={`codicon codicon-chevron-${isAdvancedSettingsOpen ? "down" : "right"}`}></span>
						<span className="font-medium">{t("settings:advancedSettings.title")}</span>
					</CollapsibleTrigger>
					<CollapsibleContent className="space-y-3">
						<TodoListSettingsControl
							todoListEnabled={apiConfiguration.todoListEnabled}
							onChange={(field, value) => setApiConfigurationField(field, value)}
						/>
						<DiffSettingsControl
							diffEnabled={apiConfiguration.diffEnabled}
							fuzzyMatchThreshold={apiConfiguration.fuzzyMatchThreshold}
							onChange={(field, value) => setApiConfigurationField(field, value)}
						/>
						{selectedModelInfo?.supportsTemperature !== false && (
							<TemperatureControl
								value={apiConfiguration.modelTemperature}
								onChange={handleInputChange("modelTemperature", noTransform)}
								maxValue={2}
							/>
						)}
						<RateLimitSecondsControl
							value={apiConfiguration.rateLimitSeconds || 0}
							onChange={(value) => setApiConfigurationField("rateLimitSeconds", value)}
						/>
						<ConsecutiveMistakeLimitControl
							value={
								apiConfiguration.consecutiveMistakeLimit !== undefined
									? apiConfiguration.consecutiveMistakeLimit
									: DEFAULT_CONSECUTIVE_MISTAKE_LIMIT
							}
							onChange={(value) => setApiConfigurationField("consecutiveMistakeLimit", value)}
						/>
						{/* kilocode_change start
						selectedProvider === "openrouter" &&
							openRouterModelProviders &&
							Object.keys(openRouterModelProviders).length > 0 && (
								<div>
									<div className="flex items-center gap-1">
										<label className="block font-medium mb-1">
											{t("settings:providers.openRouter.providerRouting.title")}
										</label>
										<a href={`https://openrouter.ai/${selectedModelId}/providers`}>
											<ExternalLinkIcon className="w-4 h-4" />
										</a>
									</div>
									<Select
										value={
											apiConfiguration?.openRouterSpecificProvider ||
											OPENROUTER_DEFAULT_PROVIDER_NAME
										}
										onValueChange={(value) =>
											setApiConfigurationField("openRouterSpecificProvider", value)
										}>
										<SelectTrigger className="w-full">
											<SelectValue placeholder={t("settings:common.select")} />
										</SelectTrigger>
										<SelectContent>
											<SelectItem value={OPENROUTER_DEFAULT_PROVIDER_NAME}>
												{OPENROUTER_DEFAULT_PROVIDER_NAME}
											</SelectItem>
											{Object.entries(openRouterModelProviders).map(([value, { label }]) => (
												<SelectItem key={value} value={value}>
													{label}
												</SelectItem>
											))}
										</SelectContent>
									</Select>
									<div className="text-sm text-vscode-descriptionForeground mt-1">
										{t("settings:providers.openRouter.providerRouting.description")}{" "}
										<a href="https://openrouter.ai/docs/features/provider-routing">
											{t("settings:providers.openRouter.providerRouting.learnMore")}.
										</a>
									</div>
								</div>
							)
							kilocode_change end */}
					</CollapsibleContent>
				</Collapsible>
			)}
		</div>
	)
}

export default memo(ApiOptions)<|MERGE_RESOLUTION|>--- conflicted
+++ resolved
@@ -36,11 +36,8 @@
 	featherlessDefaultModelId,
 	ioIntelligenceDefaultModelId,
 	rooDefaultModelId,
-<<<<<<< HEAD
 	submodelDefaultModelId,
-=======
 	vercelAiGatewayDefaultModelId,
->>>>>>> 6d0b161c
 	deepInfraDefaultModelId, // kilocode_change
 } from "@roo-code/types"
 
@@ -105,11 +102,8 @@
 	ZAi,
 	Fireworks,
 	Featherless,
-<<<<<<< HEAD
 	Submodel,
-=======
 	VercelAiGateway,
->>>>>>> 6d0b161c
 } from "./providers"
 
 import { MODELS_BY_PROVIDER, PROVIDERS } from "./constants"
