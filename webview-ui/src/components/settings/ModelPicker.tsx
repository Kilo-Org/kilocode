--- conflicted
+++ resolved
@@ -39,11 +39,8 @@
 	| "openAiModelId"
 	| "litellmModelId"
 	| "kilocodeModel"
-<<<<<<< HEAD
 	| "cometApiModelId"
-=======
 	| "ioIntelligenceModelId"
->>>>>>> 7d6dd00b
 >
 
 interface ModelPickerProps {
