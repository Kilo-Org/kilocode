--- conflicted
+++ resolved
@@ -40,11 +40,8 @@
 	// kilocode_change start
 	| "apiModelId"
 	| "kilocodeModel"
-<<<<<<< HEAD
 	| "nanoGptModelId"
-=======
 	| "ovhCloudAiEndpointsModelId"
->>>>>>> 021c91c9
 	// kilocode_change end
 	| "deepInfraModelId"
 	| "ioIntelligenceModelId"
