--- conflicted
+++ resolved
@@ -15,12 +15,8 @@
 import { inputEventTransform, noTransform } from "../transforms"
 import { ModelPicker } from "../ModelPicker"
 import { R1FormatSetting } from "../R1FormatSetting"
-<<<<<<< HEAD
-import { ReasoningEffort } from "../ReasoningEffort"
+import { ThinkingBudget } from "../ThinkingBudget"
 import { ThinkingBudgetToggle } from "./ThinkingBudgetToggle"
-=======
-import { ThinkingBudget } from "../ThinkingBudget"
->>>>>>> 0030b211
 
 type OpenAICompatibleProps = {
 	apiConfiguration: ProviderSettings
@@ -267,7 +263,7 @@
 					setApiConfigurationField={setApiConfigurationField}
 					modelInfo={{
 						...(apiConfiguration.openAiCustomModelInfo || openAiModelInfoSaneDefaults),
-						thinking: true,
+						supportsReasoningBudget: true,
 						maxTokens:
 							(apiConfiguration.openAiCustomModelInfo || openAiModelInfoSaneDefaults).maxTokens || 16384,
 					}}
