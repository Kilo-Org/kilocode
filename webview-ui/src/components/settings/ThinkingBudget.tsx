--- conflicted
+++ resolved
@@ -27,23 +27,17 @@
 	const isReasoningBudgetRequired = !!modelInfo && modelInfo.requiredReasoningBudget
 	const isReasoningEffortSupported = !!modelInfo && modelInfo.supportsReasoningEffort
 
-<<<<<<< HEAD
-	// For OpenAI compatible providers, use the thinking enabled logic
-	// For other providers, use the original thinking model logic
+	// For OpenAI compatible providers, check if reasoning budget is supported
+	// For other providers, use the reasoning budget logic
+	const isThinkingModel = modelInfo?.supportsReasoningBudget
 	const shouldShowThinkingBudget = useOpenAiThinkingLogic
-		? isThinkingModel || apiConfiguration.openAiThinkingEnabled === true
+		? isThinkingModel || isReasoningBudgetSupported
 		: isThinkingModel
 
-	const customMaxOutputTokens =
-		apiConfiguration.modelMaxTokens ??
-		(modelInfo?.maxTokens && modelInfo.maxTokens > 0 ? modelInfo.maxTokens : DEFAULT_MAX_OUTPUT_TOKENS)
-	const customMaxThinkingTokens = apiConfiguration.modelMaxThinkingTokens ?? DEFAULT_MAX_THINKING_TOKENS
-=======
 	const enableReasoningEffort = apiConfiguration.enableReasoningEffort
 	const customMaxOutputTokens = apiConfiguration.modelMaxTokens || DEFAULT_HYBRID_REASONING_MODEL_MAX_TOKENS
 	const customMaxThinkingTokens =
 		apiConfiguration.modelMaxThinkingTokens || DEFAULT_HYBRID_REASONING_MODEL_THINKING_TOKENS
->>>>>>> 0030b211
 
 	// Dynamically expand or shrink the max thinking budget based on the custom
 	// max output tokens so that there's always a 20% buffer.
@@ -55,99 +49,120 @@
 	// to the custom max output tokens being reduced then we need to shrink it
 	// appropriately.
 	useEffect(() => {
-<<<<<<< HEAD
+		// Handle thinking models (legacy and new logic)
 		if (shouldShowThinkingBudget && customMaxThinkingTokens > modelMaxThinkingTokens) {
 			setApiConfigurationField("modelMaxThinkingTokens", modelMaxThinkingTokens)
 		}
-	}, [shouldShowThinkingBudget, customMaxThinkingTokens, modelMaxThinkingTokens, setApiConfigurationField])
-
-	return shouldShowThinkingBudget && modelInfo?.maxTokens ? (
-		<div className="flex flex-col gap-1">
-			<div className="font-medium">{t("settings:thinkingBudget.maxThinkingTokens")}</div>
-			<div className="flex items-center gap-1" data-testid="thinking-budget">
-				<Slider
-					min={0}
-					max={modelMaxThinkingTokens}
-					step={1024}
-					value={[customMaxThinkingTokens]}
-					onValueChange={([value]) => setApiConfigurationField("modelMaxThinkingTokens", value)}
-				/>
-				<div className="w-12 text-sm text-center">{customMaxThinkingTokens}</div>
-			</div>
-=======
+		// Handle reasoning budget models
 		if (isReasoningBudgetSupported && customMaxThinkingTokens > modelMaxThinkingTokens) {
 			setApiConfigurationField("modelMaxThinkingTokens", modelMaxThinkingTokens)
 		}
-	}, [isReasoningBudgetSupported, customMaxThinkingTokens, modelMaxThinkingTokens, setApiConfigurationField])
+	}, [
+		shouldShowThinkingBudget,
+		isReasoningBudgetSupported,
+		customMaxThinkingTokens,
+		modelMaxThinkingTokens,
+		setApiConfigurationField,
+	])
 
 	if (!modelInfo) {
 		return null
 	}
 
-	return isReasoningBudgetSupported && !!modelInfo.maxTokens ? (
-		<>
-			{!isReasoningBudgetRequired && (
-				<div className="flex flex-col gap-1">
-					<Checkbox
-						checked={enableReasoningEffort}
-						onChange={(checked: boolean) =>
-							setApiConfigurationField("enableReasoningEffort", checked === true)
-						}>
-						{t("settings:providers.useReasoning")}
-					</Checkbox>
+	// Show thinking budget for OpenAI compatible thinking models
+	if (shouldShowThinkingBudget && modelInfo.maxTokens) {
+		return (
+			<div className="flex flex-col gap-1">
+				<div className="font-medium">{t("settings:thinkingBudget.maxThinkingTokens")}</div>
+				<div className="flex items-center gap-1" data-testid="thinking-budget">
+					<Slider
+						min={0}
+						max={modelMaxThinkingTokens}
+						step={1024}
+						value={[customMaxThinkingTokens]}
+						onValueChange={([value]) => setApiConfigurationField("modelMaxThinkingTokens", value)}
+					/>
+					<div className="w-12 text-sm text-center">{customMaxThinkingTokens}</div>
 				</div>
-			)}
-			{(isReasoningBudgetRequired || enableReasoningEffort) && (
-				<>
+			</div>
+		)
+	}
+
+	// Show reasoning budget for supported models
+	if (isReasoningBudgetSupported && modelInfo.maxTokens) {
+		return (
+			<>
+				{!isReasoningBudgetRequired && (
 					<div className="flex flex-col gap-1">
-						<div className="font-medium">{t("settings:thinkingBudget.maxTokens")}</div>
-						<div className="flex items-center gap-1">
-							<Slider
-								min={8192}
-								max={modelInfo.maxTokens}
-								step={1024}
-								value={[customMaxOutputTokens]}
-								onValueChange={([value]) => setApiConfigurationField("modelMaxTokens", value)}
-							/>
-							<div className="w-12 text-sm text-center">{customMaxOutputTokens}</div>
+						<Checkbox
+							checked={enableReasoningEffort}
+							onChange={(checked: boolean) =>
+								setApiConfigurationField("enableReasoningEffort", checked === true)
+							}>
+							{t("settings:providers.useReasoning")}
+						</Checkbox>
+					</div>
+				)}
+				{(isReasoningBudgetRequired || enableReasoningEffort) && (
+					<>
+						<div className="flex flex-col gap-1">
+							<div className="font-medium">{t("settings:thinkingBudget.maxTokens")}</div>
+							<div className="flex items-center gap-1">
+								<Slider
+									min={8192}
+									max={modelInfo.maxTokens}
+									step={1024}
+									value={[customMaxOutputTokens]}
+									onValueChange={([value]) => setApiConfigurationField("modelMaxTokens", value)}
+								/>
+								<div className="w-12 text-sm text-center">{customMaxOutputTokens}</div>
+							</div>
 						</div>
-					</div>
-					<div className="flex flex-col gap-1">
-						<div className="font-medium">{t("settings:thinkingBudget.maxThinkingTokens")}</div>
-						<div className="flex items-center gap-1" data-testid="reasoning-budget">
-							<Slider
-								min={1024}
-								max={modelMaxThinkingTokens}
-								step={1024}
-								value={[customMaxThinkingTokens]}
-								onValueChange={([value]) => setApiConfigurationField("modelMaxThinkingTokens", value)}
-							/>
-							<div className="w-12 text-sm text-center">{customMaxThinkingTokens}</div>
+						<div className="flex flex-col gap-1">
+							<div className="font-medium">{t("settings:thinkingBudget.maxThinkingTokens")}</div>
+							<div className="flex items-center gap-1" data-testid="reasoning-budget">
+								<Slider
+									min={1024}
+									max={modelMaxThinkingTokens}
+									step={1024}
+									value={[customMaxThinkingTokens]}
+									onValueChange={([value]) =>
+										setApiConfigurationField("modelMaxThinkingTokens", value)
+									}
+								/>
+								<div className="w-12 text-sm text-center">{customMaxThinkingTokens}</div>
+							</div>
 						</div>
-					</div>
-				</>
-			)}
-		</>
-	) : isReasoningEffortSupported ? (
-		<div className="flex flex-col gap-1" data-testid="reasoning-effort">
-			<div className="flex justify-between items-center">
-				<label className="block font-medium mb-1">{t("settings:providers.reasoningEffort.label")}</label>
+					</>
+				)}
+			</>
+		)
+	}
+
+	// Show reasoning effort for supported models
+	if (isReasoningEffortSupported) {
+		return (
+			<div className="flex flex-col gap-1" data-testid="reasoning-effort">
+				<div className="flex justify-between items-center">
+					<label className="block font-medium mb-1">{t("settings:providers.reasoningEffort.label")}</label>
+				</div>
+				<Select
+					value={apiConfiguration.reasoningEffort}
+					onValueChange={(value) => setApiConfigurationField("reasoningEffort", value as ReasoningEffort)}>
+					<SelectTrigger className="w-full">
+						<SelectValue placeholder={t("settings:common.select")} />
+					</SelectTrigger>
+					<SelectContent>
+						{reasoningEfforts.map((value) => (
+							<SelectItem key={value} value={value}>
+								{t(`settings:providers.reasoningEffort.${value}`)}
+							</SelectItem>
+						))}
+					</SelectContent>
+				</Select>
 			</div>
-			<Select
-				value={apiConfiguration.reasoningEffort}
-				onValueChange={(value) => setApiConfigurationField("reasoningEffort", value as ReasoningEffort)}>
-				<SelectTrigger className="w-full">
-					<SelectValue placeholder={t("settings:common.select")} />
-				</SelectTrigger>
-				<SelectContent>
-					{reasoningEfforts.map((value) => (
-						<SelectItem key={value} value={value}>
-							{t(`settings:providers.reasoningEffort.${value}`)}
-						</SelectItem>
-					))}
-				</SelectContent>
-			</Select>
->>>>>>> 0030b211
-		</div>
-	) : null
+		)
+	}
+
+	return null
 }