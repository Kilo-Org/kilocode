--- conflicted
+++ resolved
@@ -10,11 +10,7 @@
 import { SectionHeader } from "./SectionHeader"
 import { Section } from "./Section"
 import { AutoApproveToggle } from "./AutoApproveToggle"
-<<<<<<< HEAD
-import { MaxRequestsInput } from "./MaxRequestsInput" // kilocode_change
-=======
 import { MaxLimitInputs } from "./MaxLimitInputs"
->>>>>>> c45896ab
 import { useExtensionState } from "@/context/ExtensionStateContext"
 import { useAutoApprovalState } from "@/hooks/useAutoApprovalState"
 import { useAutoApprovalToggles } from "@/hooks/useAutoApprovalToggles"
@@ -36,13 +32,9 @@
 	alwaysAllowUpdateTodoList?: boolean
 	followupAutoApproveTimeoutMs?: number
 	allowedCommands?: string[]
-<<<<<<< HEAD
-	allowedMaxRequests?: number | undefined // kilocode_change
-	showAutoApproveMenu?: boolean // kilocode_change
-=======
 	allowedMaxRequests?: number | undefined
 	allowedMaxCost?: number | undefined
->>>>>>> c45896ab
+	showAutoApproveMenu?: boolean // kilocode_change
 	deniedCommands?: string[]
 	setCachedStateField: SetCachedStateField<
 		| "alwaysAllowReadOnly"
@@ -60,13 +52,9 @@
 		| "alwaysAllowFollowupQuestions"
 		| "followupAutoApproveTimeoutMs"
 		| "allowedCommands"
-<<<<<<< HEAD
-		| "allowedMaxRequests" // kilocode_change
-		| "showAutoApproveMenu" // kilocode_change
-=======
 		| "allowedMaxRequests"
 		| "allowedMaxCost"
->>>>>>> c45896ab
+		| "showAutoApproveMenu" // kilocode_change
 		| "deniedCommands"
 		| "alwaysAllowUpdateTodoList"
 	>
@@ -89,13 +77,9 @@
 	followupAutoApproveTimeoutMs = 60000,
 	alwaysAllowUpdateTodoList,
 	allowedCommands,
-<<<<<<< HEAD
-	allowedMaxRequests, // kilocode_change
-	showAutoApproveMenu, // kilocode_change
-=======
 	allowedMaxRequests,
 	allowedMaxCost,
->>>>>>> c45896ab
+	showAutoApproveMenu, // kilocode_change
 	deniedCommands,
 	setCachedStateField,
 	...props
@@ -157,27 +141,6 @@
 			{/* kilocode_change end */}
 
 			<Section>
-<<<<<<< HEAD
-				<AutoApproveToggle
-					alwaysAllowReadOnly={alwaysAllowReadOnly}
-					alwaysAllowWrite={alwaysAllowWrite}
-					alwaysAllowBrowser={alwaysAllowBrowser}
-					alwaysApproveResubmit={alwaysApproveResubmit}
-					alwaysAllowMcp={alwaysAllowMcp}
-					alwaysAllowModeSwitch={alwaysAllowModeSwitch}
-					alwaysAllowSubtasks={alwaysAllowSubtasks}
-					alwaysAllowExecute={alwaysAllowExecute}
-					alwaysAllowFollowupQuestions={alwaysAllowFollowupQuestions}
-					alwaysAllowUpdateTodoList={alwaysAllowUpdateTodoList}
-					onToggle={(key, value) => setCachedStateField(key, value)}
-				/>
-				{/* kilocode_change start */}
-				<MaxRequestsInput
-					allowedMaxRequests={allowedMaxRequests}
-					onValueChange={(value) => setCachedStateField("allowedMaxRequests", value)}
-				/>
-				{/* kilocode_change end */}
-=======
 				<div className="space-y-4">
 					<div>
 						{!hasEnabledOptions ? (
@@ -232,7 +195,6 @@
 						onMaxCostChange={(value) => setCachedStateField("allowedMaxCost", value)}
 					/>
 				</div>
->>>>>>> c45896ab
 
 				{/* ADDITIONAL SETTINGS */}
 
