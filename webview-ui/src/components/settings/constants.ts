--- conflicted
+++ resolved
@@ -17,19 +17,12 @@
 	vertexModels,
 	xaiModels,
 	groqModels,
-<<<<<<< HEAD
-	// chutesModels, // kilocode_change
-=======
->>>>>>> 00518662
 	sambaNovaModels,
 	doubaoModels,
 	internationalZAiModels,
 	fireworksModels,
-<<<<<<< HEAD
 	syntheticModels, // kilocode_change
 	rooModels,
-=======
->>>>>>> 00518662
 	featherlessModels,
 	minimaxModels,
 } from "@roo-code/types"
@@ -52,18 +45,12 @@
 	vertex: vertexModels,
 	xai: xaiModels,
 	groq: groqModels,
-<<<<<<< HEAD
 	// chutes: chutesModels, // kilocode_change
 	sambanova: sambaNovaModels,
 	zai: internationalZAiModels,
 	fireworks: fireworksModels,
 	synthetic: syntheticModels, // kilocode_change
 	roo: rooModels,
-=======
-	sambanova: sambaNovaModels,
-	zai: internationalZAiModels,
-	fireworks: fireworksModels,
->>>>>>> 00518662
 	featherless: featherlessModels,
 	minimax: minimaxModels,
 }
@@ -112,11 +99,7 @@
 	// { value: "roo", label: "Roo Code Cloud" },
 	// kilocode_change end
 	{ value: "vercel-ai-gateway", label: "Vercel AI Gateway" },
-<<<<<<< HEAD
+	{ value: "minimax", label: "MiniMax" },
 ].sort((a, b) => a.label.localeCompare(b.label))
 
-PROVIDERS.unshift({ value: "kilocode", label: "Kilo Gateway" }) // kilocode_change
-=======
-	{ value: "minimax", label: "MiniMax" },
-].sort((a, b) => a.label.localeCompare(b.label))
->>>>>>> 00518662
+PROVIDERS.unshift({ value: "kilocode", label: "Kilo Gateway" }) // kilocode_change