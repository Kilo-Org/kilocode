--- conflicted
+++ resolved
@@ -76,40 +76,9 @@
 			{/* Unified wrapper when todos present - handles border and focus state */}
 			<div
 				className={cn(
-<<<<<<< HEAD
-					"relative",
-					"flex-1",
-					"flex",
-					"flex-col-reverse",
-					"min-h-0",
-					"overflow-hidden",
-					"rounded",
-				)}>
-				<DynamicTextArea
-					ref={textareaRef}
-					value={messageText}
-					onChange={(e) => setMessageText(e.target.value)}
-					onKeyDown={handleKeyDown}
-					onFocus={() => setIsFocused(true)}
-					onBlur={() => setIsFocused(false)}
-					aria-label={t("chatInput.ariaLabel")}
-					placeholder={inputDisabled ? t("chatInput.autonomous") : t("chatInput.placeholderTypeTask")}
-					disabled={inputDisabled}
-					minRows={3}
-					maxRows={15}
-					className={cn(
-						"w-full",
-						"text-vscode-input-foreground",
-						"font-vscode-font-family",
-						"text-vscode-editor-font-size",
-						"leading-vscode-editor-line-height",
-						"cursor-text",
-						"!pt-3 !pl-3 pr-9", // Top and left padding
-=======
 					"relative flex-1 flex flex-col min-h-0 overflow-hidden rounded",
 					hasTodos && [
 						"border bg-vscode-input-background",
->>>>>>> 37b90be8
 						isFocused
 							? "border-vscode-focusBorder outline outline-vscode-focusBorder"
 							: "border-vscode-input-border",
@@ -126,7 +95,8 @@
 						onFocus={() => setIsFocused(true)}
 						onBlur={() => setIsFocused(false)}
 						aria-label={t("chatInput.ariaLabel")}
-						placeholder={t("chatInput.placeholderTypeTask")}
+						placeholder={inputDisabled ? t("chatInput.autonomous") : t("chatInput.placeholderTypeTask")}
+						disabled={inputDisabled}
 						minRows={3}
 						maxRows={15}
 						className={cn(
@@ -136,7 +106,7 @@
 							"text-vscode-editor-font-size",
 							"leading-vscode-editor-line-height",
 							"cursor-text",
-							"!pt-3 !pl-3 pr-9", // Top and left padding (from main)
+							"!pt-3 !pl-3 pr-9",
 							// Only show border when no todos (standalone mode)
 							!hasTodos && [
 								isFocused
@@ -152,7 +122,7 @@
 							"resize-none",
 							"overflow-x-hidden",
 							"overflow-y-auto",
-							"!pb-10", // Bottom padding for floating buttons (from main)
+							"!pb-10",
 							"flex-none flex-grow",
 							"z-[2]",
 							"scrollbar-none",
@@ -188,10 +158,10 @@
 								</button>
 							</StandardTooltip>
 						)}
-						<StandardTooltip content={isActive ? t("chatInput.sendTitle") : t("chatInput.resumeTitle")}>
+						<StandardTooltip content={inputDisabled ? t("chatInput.autonomous") : t("chatInput.sendTitle")}>
 							<button
-								aria-label={isActive ? t("chatInput.sendTitle") : t("chatInput.resumeTitle")}
-								disabled={isEmpty}
+								aria-label={inputDisabled ? t("chatInput.autonomous") : t("chatInput.sendTitle")}
+								disabled={sendDisabled}
 								onClick={handleSend}
 								className={cn(
 									"relative inline-flex items-center justify-center",
@@ -202,8 +172,8 @@
 									"hover:bg-[rgba(255,255,255,0.03)] hover:border-[rgba(255,255,255,0.15)]",
 									"focus:outline-none focus-visible:ring-1 focus-visible:ring-vscode-focusBorder",
 									"active:bg-[rgba(255,255,255,0.1)]",
-									!isEmpty && "cursor-pointer",
-									isEmpty &&
+									!sendDisabled && "cursor-pointer",
+									sendDisabled &&
 										"opacity-40 cursor-not-allowed grayscale-[30%] hover:bg-transparent hover:border-[rgba(255,255,255,0.08)] active:bg-transparent",
 								)}>
 								{/* rtl support */}
@@ -227,31 +197,6 @@
 							{t("chatInput.hint")}
 						</div>
 					)}
-<<<<<<< HEAD
-					<StandardTooltip content={inputDisabled ? t("chatInput.autonomous") : t("chatInput.sendTitle")}>
-						<button
-							aria-label={inputDisabled ? t("chatInput.autonomous") : t("chatInput.sendTitle")}
-							disabled={sendDisabled}
-							onClick={handleSend}
-							className={cn(
-								"relative inline-flex items-center justify-center",
-								"bg-transparent border-none p-1.5",
-								"rounded-md min-w-[28px] min-h-[28px]",
-								"opacity-60 hover:opacity-100 text-vscode-descriptionForeground hover:text-vscode-foreground",
-								"transition-all duration-150",
-								"hover:bg-[rgba(255,255,255,0.03)] hover:border-[rgba(255,255,255,0.15)]",
-								"focus:outline-none focus-visible:ring-1 focus-visible:ring-vscode-focusBorder",
-								"active:bg-[rgba(255,255,255,0.1)]",
-								!sendDisabled && "cursor-pointer",
-								sendDisabled &&
-									"opacity-40 cursor-not-allowed grayscale-[30%] hover:bg-transparent hover:border-[rgba(255,255,255,0.08)] active:bg-transparent",
-							)}>
-							{/* rtl support */}
-							<SendHorizontal className="w-4 h-4 rtl:-scale-x-100" />
-						</button>
-					</StandardTooltip>
-=======
->>>>>>> 37b90be8
 				</div>
 			</div>
 		</div>
