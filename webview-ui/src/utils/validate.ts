import i18next from "i18next"

import type { ProviderSettings } from "@roo-code/types"

import type { OrganizationAllowList } from "@roo/cloud"
import { isRouterName, RouterModels } from "@roo/api"

export function validateApiConfiguration(
	apiConfiguration: ProviderSettings,
	routerModels?: RouterModels,
	organizationAllowList?: OrganizationAllowList,
): string | undefined {
	const keysAndIdsPresentErrorMessage = validateModelsAndKeysProvided(apiConfiguration)
	if (keysAndIdsPresentErrorMessage) {
		return keysAndIdsPresentErrorMessage
	}

	const organizationAllowListError = validateProviderAgainstOrganizationSettings(
		apiConfiguration,
		organizationAllowList,
	)
	if (organizationAllowListError) {
		return organizationAllowListError.message
	}

	return validateModelId(apiConfiguration, routerModels)
}

function validateModelsAndKeysProvided(apiConfiguration: ProviderSettings): string | undefined {
	switch (apiConfiguration.apiProvider) {
		case "openrouter":
			if (!apiConfiguration.openRouterApiKey) {
				return i18next.t("settings:validation.apiKey")
			}
			break
		case "glama":
			if (!apiConfiguration.glamaApiKey) {
				return i18next.t("settings:validation.apiKey")
			}
			break
		case "unbound":
			if (!apiConfiguration.unboundApiKey) {
				return i18next.t("settings:validation.apiKey")
			}
			break
		case "requesty":
			if (!apiConfiguration.requestyApiKey) {
				return i18next.t("settings:validation.apiKey")
			}
			break
		case "litellm":
			if (!apiConfiguration.litellmApiKey) {
				return i18next.t("settings:validation.apiKey")
			}
			break
		case "anthropic":
			if (!apiConfiguration.apiKey) {
				return i18next.t("settings:validation.apiKey")
			}
			break
		case "bedrock":
			if (!apiConfiguration.awsRegion) {
				return i18next.t("settings:validation.awsRegion")
			}
			break
		case "vertex":
			if (!apiConfiguration.vertexProjectId || !apiConfiguration.vertexRegion) {
				return i18next.t("settings:validation.googleCloud")
			}
			break
		case "gemini":
			if (!apiConfiguration.geminiApiKey) {
				return i18next.t("settings:validation.apiKey")
			}
			break
		// kilocode_change start
		case "gemini-cli":
			// OAuth-based provider, no API key validation needed
			break
		case "qwen-code":
			// OAuth-based provider, no API key validation needed
			break
		// kilocode_change end
		case "openai-native":
			if (!apiConfiguration.openAiNativeApiKey) {
				return i18next.t("settings:validation.apiKey")
			}
			break
		case "mistral":
			if (!apiConfiguration.mistralApiKey) {
				return i18next.t("settings:validation.apiKey")
			}
			break
		case "openai":
			if (!apiConfiguration.openAiBaseUrl || !apiConfiguration.openAiApiKey || !apiConfiguration.openAiModelId) {
				return i18next.t("settings:validation.openAi")
			}
			break
		case "ollama":
			if (!apiConfiguration.ollamaModelId) {
				return i18next.t("settings:validation.modelId")
			}
			break
		case "lmstudio":
			if (!apiConfiguration.lmStudioModelId) {
				return i18next.t("settings:validation.modelId")
			}
			break
		case "vscode-lm":
			if (!apiConfiguration.vsCodeLmModelSelector) {
				return i18next.t("settings:validation.modelSelector")
			}
			break
		// kilocode_change start
		case "kilocode":
			if (!apiConfiguration.kilocodeToken) {
				return i18next.t("settings:validation.apiKey")
			}
			break
		// kilocode_change end
		case "cometapi":
			if (!apiConfiguration.cometApiKey) {
				return i18next.t("settings:validation.apiKey")
			}
			break
		case "huggingface":
			if (!apiConfiguration.huggingFaceApiKey) {
				return i18next.t("settings:validation.apiKey")
			}
			if (!apiConfiguration.huggingFaceModelId) {
				return i18next.t("settings:validation.modelId")
			}
			break
		case "cerebras":
			if (!apiConfiguration.cerebrasApiKey) {
				return i18next.t("settings:validation.apiKey")
			}
			break
		case "fireworks":
			if (!apiConfiguration.fireworksApiKey) {
				return i18next.t("settings:validation.apiKey")
			}
			break
		case "io-intelligence":
			if (!apiConfiguration.ioIntelligenceApiKey) {
				return i18next.t("settings:validation.apiKey")
			}
			break
	}

	return undefined
}

type ValidationError = {
	message: string
	code: "PROVIDER_NOT_ALLOWED" | "MODEL_NOT_ALLOWED"
}

function validateProviderAgainstOrganizationSettings(
	apiConfiguration: ProviderSettings,
	organizationAllowList?: OrganizationAllowList,
): ValidationError | undefined {
	if (organizationAllowList && !organizationAllowList.allowAll) {
		const provider = apiConfiguration.apiProvider
		if (!provider) return undefined

		const providerConfig = organizationAllowList.providers[provider]
		if (!providerConfig) {
			return {
				message: i18next.t("settings:validation.providerNotAllowed", { provider }),
				code: "PROVIDER_NOT_ALLOWED",
			}
		}

		if (!providerConfig.allowAll) {
			const modelId = getModelIdForProvider(apiConfiguration, provider)
			const allowedModels = providerConfig.models || []

			if (modelId && !allowedModels.includes(modelId)) {
				return {
					message: i18next.t("settings:validation.modelNotAllowed", {
						model: modelId,
						provider,
					}),
					code: "MODEL_NOT_ALLOWED",
				}
			}
		}
	}
}

function getModelIdForProvider(apiConfiguration: ProviderSettings, provider: string): string | undefined {
	switch (provider) {
		case "openrouter":
			return apiConfiguration.openRouterModelId
		case "glama":
			return apiConfiguration.glamaModelId
		case "unbound":
			return apiConfiguration.unboundModelId
		case "requesty":
			return apiConfiguration.requestyModelId
		case "litellm":
			return apiConfiguration.litellmModelId
		case "openai":
			return apiConfiguration.openAiModelId
		case "ollama":
			return apiConfiguration.ollamaModelId
		case "lmstudio":
			return apiConfiguration.lmStudioModelId
		case "vscode-lm":
			// vsCodeLmModelSelector is an object, not a string
			return apiConfiguration.vsCodeLmModelSelector?.id
		case "huggingface":
			return apiConfiguration.huggingFaceModelId
<<<<<<< HEAD
		case "cometapi":
			return apiConfiguration.cometApiModelId
=======
		case "io-intelligence":
			return apiConfiguration.ioIntelligenceModelId
>>>>>>> 7d6dd00b
		default:
			return apiConfiguration.apiModelId
	}
}
/**
 * Validates an Amazon Bedrock ARN format and optionally checks if the region in the ARN matches the provided region
 * @param arn The ARN string to validate
 * @param region Optional region to check against the ARN's region
 * @returns An object with validation results: { isValid, arnRegion, errorMessage }
 */
export function validateBedrockArn(arn: string, region?: string) {
	// Validate ARN format
	const arnRegex = /^arn:aws:(?:bedrock|sagemaker):([^:]+):([^:]*):(?:([^/]+)\/([\w.\-:]+)|([^/]+))$/
	const match = arn.match(arnRegex)

	if (!match) {
		return {
			isValid: false,
			arnRegion: undefined,
			errorMessage: i18next.t("settings:validation.arn.invalidFormat"),
		}
	}

	// Extract region from ARN
	const arnRegion = match[1]

	// Check if region in ARN matches provided region (if specified)
	if (region && arnRegion !== region) {
		return {
			isValid: true,
			arnRegion,
			errorMessage: i18next.t("settings:validation.arn.regionMismatch", { arnRegion, region }),
		}
	}

	// ARN is valid and region matches (or no region was provided to check against)
	return { isValid: true, arnRegion, errorMessage: undefined }
}

export function validateModelId(apiConfiguration: ProviderSettings, routerModels?: RouterModels): string | undefined {
	const provider = apiConfiguration.apiProvider ?? ""

	if (!isRouterName(provider)) {
		return undefined
	}

	let modelId: string | undefined

	switch (provider) {
		case "openrouter":
			modelId = apiConfiguration.openRouterModelId
			break
		case "glama":
			modelId = apiConfiguration.glamaModelId
			break
		case "unbound":
			modelId = apiConfiguration.unboundModelId
			break
		case "requesty":
			modelId = apiConfiguration.requestyModelId
			break
		case "ollama":
			modelId = apiConfiguration.ollamaModelId
			break
		case "lmstudio":
			modelId = apiConfiguration.lmStudioModelId
			break
		case "litellm":
			modelId = apiConfiguration.litellmModelId
			break
<<<<<<< HEAD
		case "cometapi":
			modelId = apiConfiguration.cometApiModelId
=======
		case "io-intelligence":
			modelId = apiConfiguration.ioIntelligenceModelId
>>>>>>> 7d6dd00b
			break
	}

	if (!modelId) {
		return i18next.t("settings:validation.modelId")
	}

	const models = routerModels?.[provider]

	if (models && Object.keys(models).length > 1 && !Object.keys(models).includes(modelId)) {
		return i18next.t("settings:validation.modelAvailability", { modelId })
	}

	return undefined
}

/**
 * Extracts model-specific validation errors from the API configuration
 * This is used to show model errors specifically in the model selector components
 */
export function getModelValidationError(
	apiConfiguration: ProviderSettings,
	routerModels?: RouterModels,
	organizationAllowList?: OrganizationAllowList,
): string | undefined {
	const modelId = getModelIdForProvider(apiConfiguration, apiConfiguration.apiProvider || "")
	const configWithModelId = {
		...apiConfiguration,
		apiModelId: modelId || "",
	}

	const orgError = validateProviderAgainstOrganizationSettings(configWithModelId, organizationAllowList)
	if (orgError && orgError.code === "MODEL_NOT_ALLOWED") {
		return orgError.message
	}

	return validateModelId(configWithModelId, routerModels)
}

/**
 * Validates API configuration but excludes model-specific errors
 * This is used for the general API error display to prevent duplication
 * when model errors are shown in the model selector
 */
export function validateApiConfigurationExcludingModelErrors(
	apiConfiguration: ProviderSettings,
	_routerModels?: RouterModels, // keeping this for compatibility with the old function
	organizationAllowList?: OrganizationAllowList,
): string | undefined {
	const keysAndIdsPresentErrorMessage = validateModelsAndKeysProvided(apiConfiguration)
	if (keysAndIdsPresentErrorMessage) {
		return keysAndIdsPresentErrorMessage
	}

	const organizationAllowListError = validateProviderAgainstOrganizationSettings(
		apiConfiguration,
		organizationAllowList,
	)

	// only return organization errors if they're not model-specific
	if (organizationAllowListError && organizationAllowListError.code === "PROVIDER_NOT_ALLOWED") {
		return organizationAllowListError.message
	}

	// skip model validation errors as they'll be shown in the model selector
	return undefined
}<|MERGE_RESOLUTION|>--- conflicted
+++ resolved
@@ -212,13 +212,10 @@
 			return apiConfiguration.vsCodeLmModelSelector?.id
 		case "huggingface":
 			return apiConfiguration.huggingFaceModelId
-<<<<<<< HEAD
 		case "cometapi":
 			return apiConfiguration.cometApiModelId
-=======
 		case "io-intelligence":
 			return apiConfiguration.ioIntelligenceModelId
->>>>>>> 7d6dd00b
 		default:
 			return apiConfiguration.apiModelId
 	}
@@ -289,13 +286,10 @@
 		case "litellm":
 			modelId = apiConfiguration.litellmModelId
 			break
-<<<<<<< HEAD
 		case "cometapi":
 			modelId = apiConfiguration.cometApiModelId
-=======
 		case "io-intelligence":
 			modelId = apiConfiguration.ioIntelligenceModelId
->>>>>>> 7d6dd00b
 			break
 	}
 
