import i18next from "i18next"

import type { ProviderSettings, OrganizationAllowList } from "@roo-code/types"

import { isRouterName, RouterModels } from "@roo/api"

export function validateApiConfiguration(
	apiConfiguration: ProviderSettings,
	routerModels?: RouterModels,
	organizationAllowList?: OrganizationAllowList,
): string | undefined {
	const keysAndIdsPresentErrorMessage = validateModelsAndKeysProvided(apiConfiguration)
	if (keysAndIdsPresentErrorMessage) {
		return keysAndIdsPresentErrorMessage
	}

	const organizationAllowListError = validateProviderAgainstOrganizationSettings(
		apiConfiguration,
		organizationAllowList,
	)
	if (organizationAllowListError) {
		return organizationAllowListError.message
	}

	return validateModelId(apiConfiguration, routerModels)
}

function validateModelsAndKeysProvided(apiConfiguration: ProviderSettings): string | undefined {
	switch (apiConfiguration.apiProvider) {
		case "openrouter":
			if (!apiConfiguration.openRouterApiKey) {
				return i18next.t("settings:validation.apiKey")
			}
			break
		case "glama":
			if (!apiConfiguration.glamaApiKey) {
				return i18next.t("settings:validation.apiKey")
			}
			break
		case "unbound":
			if (!apiConfiguration.unboundApiKey) {
				return i18next.t("settings:validation.apiKey")
			}
			break
		case "requesty":
			if (!apiConfiguration.requestyApiKey) {
				return i18next.t("settings:validation.apiKey")
			}
			break
		case "deepinfra":
			if (!apiConfiguration.deepInfraApiKey) {
				return i18next.t("settings:validation.apiKey")
			}
			break
		case "litellm":
			if (!apiConfiguration.litellmApiKey) {
				return i18next.t("settings:validation.apiKey")
			}
			break
		case "anthropic":
			if (!apiConfiguration.apiKey) {
				return i18next.t("settings:validation.apiKey")
			}
			break
		case "bedrock":
			if (!apiConfiguration.awsRegion) {
				return i18next.t("settings:validation.awsRegion")
			}
			break
		case "vertex":
			if (!apiConfiguration.vertexProjectId || !apiConfiguration.vertexRegion) {
				return i18next.t("settings:validation.googleCloud")
			}
			break
		case "gemini":
			if (!apiConfiguration.geminiApiKey) {
				return i18next.t("settings:validation.apiKey")
			}
			break
		// kilocode_change start
		case "gemini-cli":
			// OAuth-based provider, no API key validation needed
			break
		// kilocode_change end
		case "openai-native":
			if (!apiConfiguration.openAiNativeApiKey) {
				return i18next.t("settings:validation.apiKey")
			}
			break
		case "mistral":
			if (!apiConfiguration.mistralApiKey) {
				return i18next.t("settings:validation.apiKey")
			}
			break
		case "openai":
			if (!apiConfiguration.openAiBaseUrl || !apiConfiguration.openAiApiKey || !apiConfiguration.openAiModelId) {
				return i18next.t("settings:validation.openAi")
			}
			break
		case "ollama":
			if (!apiConfiguration.ollamaModelId) {
				return i18next.t("settings:validation.modelId")
			}
			break
		case "lmstudio":
			if (!apiConfiguration.lmStudioModelId) {
				return i18next.t("settings:validation.modelId")
			}
			break
		case "vscode-lm":
			if (!apiConfiguration.vsCodeLmModelSelector) {
				return i18next.t("settings:validation.modelSelector")
			}
			break
		// kilocode_change start
		case "kilocode":
			if (!apiConfiguration.kilocodeToken) {
				return i18next.t("settings:validation.apiKey")
			}
			break
		// kilocode_change end
		case "huggingface":
			if (!apiConfiguration.huggingFaceApiKey) {
				return i18next.t("settings:validation.apiKey")
			}
			if (!apiConfiguration.huggingFaceModelId) {
				return i18next.t("settings:validation.modelId")
			}
			break
		case "cerebras":
			if (!apiConfiguration.cerebrasApiKey) {
				return i18next.t("settings:validation.apiKey")
			}
			break
		case "fireworks":
			if (!apiConfiguration.fireworksApiKey) {
				return i18next.t("settings:validation.apiKey")
			}
			break
		case "io-intelligence":
			if (!apiConfiguration.ioIntelligenceApiKey) {
				return i18next.t("settings:validation.apiKey")
			}
			break
		case "featherless":
			if (!apiConfiguration.featherlessApiKey) {
				return i18next.t("settings:validation.apiKey")
			}
			break
		case "submodel":
			if (!apiConfiguration.submodelApiKey) {
				return i18next.t("settings:validation.apiKey")
			}
			break
		case "qwen-code":
			if (!apiConfiguration.qwenCodeOauthPath) {
				return i18next.t("settings:validation.qwenCodeOauthPath")
			}
			break
		case "vercel-ai-gateway":
			if (!apiConfiguration.vercelAiGatewayApiKey) {
				return i18next.t("settings:validation.apiKey")
			}
			break
	}

	return undefined
}

type ValidationError = {
	message: string
	code: "PROVIDER_NOT_ALLOWED" | "MODEL_NOT_ALLOWED"
}

function validateProviderAgainstOrganizationSettings(
	apiConfiguration: ProviderSettings,
	organizationAllowList?: OrganizationAllowList,
): ValidationError | undefined {
	if (organizationAllowList && !organizationAllowList.allowAll) {
		const provider = apiConfiguration.apiProvider
		if (!provider) return undefined

		const providerConfig = organizationAllowList.providers[provider]
		if (!providerConfig) {
			return {
				message: i18next.t("settings:validation.providerNotAllowed", { provider }),
				code: "PROVIDER_NOT_ALLOWED",
			}
		}

		if (!providerConfig.allowAll) {
			const modelId = getModelIdForProvider(apiConfiguration, provider)
			const allowedModels = providerConfig.models || []

			if (modelId && !allowedModels.includes(modelId)) {
				return {
					message: i18next.t("settings:validation.modelNotAllowed", {
						model: modelId,
						provider,
					}),
					code: "MODEL_NOT_ALLOWED",
				}
			}
		}
	}
}

function getModelIdForProvider(apiConfiguration: ProviderSettings, provider: string): string | undefined {
	switch (provider) {
		case "openrouter":
			return apiConfiguration.openRouterModelId
		case "glama":
			return apiConfiguration.glamaModelId
		case "unbound":
			return apiConfiguration.unboundModelId
		case "requesty":
			return apiConfiguration.requestyModelId
		case "deepinfra":
			return apiConfiguration.deepInfraModelId
		case "litellm":
			return apiConfiguration.litellmModelId
		case "openai":
			return apiConfiguration.openAiModelId
		case "ollama":
			return apiConfiguration.ollamaModelId
		case "lmstudio":
			return apiConfiguration.lmStudioModelId
		case "vscode-lm":
			// vsCodeLmModelSelector is an object, not a string
			return apiConfiguration.vsCodeLmModelSelector?.id
		case "huggingface":
			return apiConfiguration.huggingFaceModelId
		case "io-intelligence":
			return apiConfiguration.ioIntelligenceModelId
<<<<<<< HEAD
		// kilocode_change start
		case "submodel":
			return apiConfiguration.submodelModelId
		case "deepinfra":
			return apiConfiguration.deepInfraModelId
		// kilocode_change end
=======
>>>>>>> 4fa6b9cc
		case "vercel-ai-gateway":
			return apiConfiguration.vercelAiGatewayModelId
		default:
			return apiConfiguration.apiModelId
	}
}
/**
 * Validates an Amazon Bedrock ARN format and optionally checks if the region in the ARN matches the provided region
 * @param arn The ARN string to validate
 * @param region Optional region to check against the ARN's region
 * @returns An object with validation results: { isValid, arnRegion, errorMessage }
 */
export function validateBedrockArn(arn: string, region?: string) {
	// Validate ARN format
	const arnRegex = /^arn:aws:(?:bedrock|sagemaker):([^:]+):([^:]*):(?:([^/]+)\/([\w.\-:]+)|([^/]+))$/
	const match = arn.match(arnRegex)

	if (!match) {
		return {
			isValid: false,
			arnRegion: undefined,
			errorMessage: i18next.t("settings:validation.arn.invalidFormat"),
		}
	}

	// Extract region from ARN
	const arnRegion = match[1]

	// Check if region in ARN matches provided region (if specified)
	if (region && arnRegion !== region) {
		return {
			isValid: true,
			arnRegion,
			errorMessage: i18next.t("settings:validation.arn.regionMismatch", { arnRegion, region }),
		}
	}

	// ARN is valid and region matches (or no region was provided to check against)
	return { isValid: true, arnRegion, errorMessage: undefined }
}

export function validateModelId(apiConfiguration: ProviderSettings, routerModels?: RouterModels): string | undefined {
	const provider = apiConfiguration.apiProvider ?? ""

	if (!isRouterName(provider)) {
		return undefined
	}

	let modelId: string | undefined

	switch (provider) {
		case "openrouter":
			modelId = apiConfiguration.openRouterModelId
			break
		case "glama":
			modelId = apiConfiguration.glamaModelId
			break
		case "unbound":
			modelId = apiConfiguration.unboundModelId
			break
		case "requesty":
			modelId = apiConfiguration.requestyModelId
			break
		case "deepinfra":
			modelId = apiConfiguration.deepInfraModelId
			break
		case "ollama":
			modelId = apiConfiguration.ollamaModelId
			break
		case "lmstudio":
			modelId = apiConfiguration.lmStudioModelId
			break
		case "litellm":
			modelId = apiConfiguration.litellmModelId
			break
		case "io-intelligence":
			modelId = apiConfiguration.ioIntelligenceModelId
			break
		case "submodel":
			modelId = apiConfiguration.submodelModelId
			break
		case "vercel-ai-gateway":
			modelId = apiConfiguration.vercelAiGatewayModelId
			break
	}

	if (!modelId) {
		return i18next.t("settings:validation.modelId")
	}

	const models = routerModels?.[provider]

	if (models && Object.keys(models).length > 1 && !Object.keys(models).includes(modelId)) {
		return i18next.t("settings:validation.modelAvailability", { modelId })
	}

	return undefined
}

/**
 * Extracts model-specific validation errors from the API configuration
 * This is used to show model errors specifically in the model selector components
 */
export function getModelValidationError(
	apiConfiguration: ProviderSettings,
	routerModels?: RouterModels,
	organizationAllowList?: OrganizationAllowList,
): string | undefined {
	const modelId = getModelIdForProvider(apiConfiguration, apiConfiguration.apiProvider || "")
	const configWithModelId = {
		...apiConfiguration,
		apiModelId: modelId || "",
	}

	const orgError = validateProviderAgainstOrganizationSettings(configWithModelId, organizationAllowList)
	if (orgError && orgError.code === "MODEL_NOT_ALLOWED") {
		return orgError.message
	}

	return validateModelId(configWithModelId, routerModels)
}

/**
 * Validates API configuration but excludes model-specific errors
 * This is used for the general API error display to prevent duplication
 * when model errors are shown in the model selector
 */
export function validateApiConfigurationExcludingModelErrors(
	apiConfiguration: ProviderSettings,
	_routerModels?: RouterModels, // keeping this for compatibility with the old function
	organizationAllowList?: OrganizationAllowList,
): string | undefined {
	const keysAndIdsPresentErrorMessage = validateModelsAndKeysProvided(apiConfiguration)
	if (keysAndIdsPresentErrorMessage) {
		return keysAndIdsPresentErrorMessage
	}

	const organizationAllowListError = validateProviderAgainstOrganizationSettings(
		apiConfiguration,
		organizationAllowList,
	)

	// only return organization errors if they're not model-specific
	if (organizationAllowListError && organizationAllowListError.code === "PROVIDER_NOT_ALLOWED") {
		return organizationAllowListError.message
	}

	// skip model validation errors as they'll be shown in the model selector
	return undefined
}<|MERGE_RESOLUTION|>--- conflicted
+++ resolved
@@ -232,15 +232,8 @@
 			return apiConfiguration.huggingFaceModelId
 		case "io-intelligence":
 			return apiConfiguration.ioIntelligenceModelId
-<<<<<<< HEAD
-		// kilocode_change start
 		case "submodel":
 			return apiConfiguration.submodelModelId
-		case "deepinfra":
-			return apiConfiguration.deepInfraModelId
-		// kilocode_change end
-=======
->>>>>>> 4fa6b9cc
 		case "vercel-ai-gateway":
 			return apiConfiguration.vercelAiGatewayModelId
 		default:
