import type { ProviderSettings, OrganizationAllowList } from "@roo-code/types"

import { RouterModels } from "@roo/api"

import { getModelValidationError, validateApiConfigurationExcludingModelErrors } from "../validate"

describe("Model Validation Functions", () => {
	const mockRouterModels: RouterModels = {
		openrouter: {
			"valid-model": {
				maxTokens: 8192,
				contextWindow: 200000,
				supportsImages: true,
				supportsPromptCache: false,
				inputPrice: 3.0,
				outputPrice: 15.0,
			},
			"another-valid-model": {
				maxTokens: 4096,
				contextWindow: 100000,
				supportsImages: false,
				supportsPromptCache: false,
				inputPrice: 1.0,
				outputPrice: 5.0,
			},
		},
		"kilocode-openrouter": {
			"valid-model": {
				maxTokens: 8192,
				contextWindow: 200000,
				supportsImages: true,
				supportsPromptCache: false,
				inputPrice: 3.0,
				outputPrice: 15.0,
			},
			"another-valid-model": {
				maxTokens: 4096,
				contextWindow: 100000,
				supportsImages: false,
				supportsPromptCache: false,
				inputPrice: 1.0,
				outputPrice: 5.0,
			},
		},
		glama: {
			"valid-model": {
				maxTokens: 8192,
				contextWindow: 200000,
				supportsImages: true,
				supportsPromptCache: false,
				inputPrice: 3.0,
				outputPrice: 15.0,
			},
		},
		requesty: {},
		unbound: {},
		litellm: {},
		ollama: {},
		lmstudio: {},
		deepinfra: {},
		"io-intelligence": {},
		"vercel-ai-gateway": {},
<<<<<<< HEAD
		"claude-code": {},
=======
		huggingface: {},
>>>>>>> 7b49ae02
	}

	const allowAllOrganization: OrganizationAllowList = {
		allowAll: true,
		providers: {},
	}

	const restrictiveOrganization: OrganizationAllowList = {
		allowAll: false,
		providers: {
			openrouter: {
				allowAll: false,
				models: ["valid-model"],
			},
		},
	}

	describe("getModelValidationError", () => {
		it("returns undefined for valid OpenRouter model", () => {
			const config: ProviderSettings = {
				apiProvider: "openrouter",
				openRouterModelId: "valid-model",
			}

			const result = getModelValidationError(config, mockRouterModels, allowAllOrganization)
			expect(result).toBeUndefined()
		})

		it("returns error for invalid OpenRouter model", () => {
			const config: ProviderSettings = {
				apiProvider: "openrouter",
				openRouterModelId: "invalid-model",
			}

			const result = getModelValidationError(config, mockRouterModels, allowAllOrganization)
			expect(result).toBe("validation.modelAvailability")
		})

		it("returns error for model not allowed by organization", () => {
			const config: ProviderSettings = {
				apiProvider: "openrouter",
				openRouterModelId: "another-valid-model",
			}

			const result = getModelValidationError(config, mockRouterModels, restrictiveOrganization)
			expect(result).toContain("model")
		})

		it("returns undefined for valid Glama model", () => {
			const config: ProviderSettings = {
				apiProvider: "glama",
				glamaModelId: "valid-model",
			}

			const result = getModelValidationError(config, mockRouterModels, allowAllOrganization)
			expect(result).toBeUndefined()
		})

		it("returns error for invalid Glama model", () => {
			const config: ProviderSettings = {
				apiProvider: "glama",
				glamaModelId: "invalid-model",
			}

			const result = getModelValidationError(config, mockRouterModels, allowAllOrganization)
			expect(result).toBeUndefined()
		})

		it("returns undefined for OpenAI models when no router models provided", () => {
			const config: ProviderSettings = {
				apiProvider: "openai",
				openAiModelId: "gpt-4",
			}

			const result = getModelValidationError(config, undefined, allowAllOrganization)
			expect(result).toBeUndefined()
		})

		it("handles empty model IDs gracefully", () => {
			const config: ProviderSettings = {
				apiProvider: "openrouter",
				openRouterModelId: "",
			}

			const result = getModelValidationError(config, mockRouterModels, allowAllOrganization)
			expect(result).toBe("validation.modelId")
		})

		it("handles undefined model IDs gracefully", () => {
			const config: ProviderSettings = {
				apiProvider: "openrouter",
				// openRouterModelId is undefined
			}

			const result = getModelValidationError(config, mockRouterModels, allowAllOrganization)
			expect(result).toBe("validation.modelId")
		})
	})

	describe("validateApiConfigurationExcludingModelErrors", () => {
		it("returns undefined when configuration is valid", () => {
			const config: ProviderSettings = {
				apiProvider: "openrouter",
				openRouterApiKey: "valid-key",
				openRouterModelId: "valid-model",
			}

			const result = validateApiConfigurationExcludingModelErrors(config, mockRouterModels, allowAllOrganization)
			expect(result).toBeUndefined()
		})

		it("returns error for missing API key", () => {
			const config: ProviderSettings = {
				apiProvider: "openrouter",
				openRouterModelId: "valid-model",
				// Missing openRouterApiKey
			}

			const result = validateApiConfigurationExcludingModelErrors(config, mockRouterModels, allowAllOrganization)
			expect(result).toBe("validation.apiKey")
		})

		it("excludes model-specific errors", () => {
			const config: ProviderSettings = {
				apiProvider: "openrouter",
				openRouterApiKey: "valid-key",
				openRouterModelId: "invalid-model", // This should be ignored
			}

			const result = validateApiConfigurationExcludingModelErrors(config, mockRouterModels, allowAllOrganization)
			expect(result).toBeUndefined() // Should not return model validation error
		})

		it("excludes model-specific organization errors", () => {
			const config: ProviderSettings = {
				apiProvider: "openrouter",
				openRouterApiKey: "valid-key",
				openRouterModelId: "another-valid-model", // Not allowed by restrictive org
			}

			const result = validateApiConfigurationExcludingModelErrors(
				config,
				mockRouterModels,
				restrictiveOrganization,
			)
			expect(result).toBeUndefined() // Should exclude model-specific org errors
		})

		it("returns undefined for valid IO Intelligence model", () => {
			const config: ProviderSettings = {
				apiProvider: "io-intelligence",
				glamaModelId: "valid-model",
			}

			const result = getModelValidationError(config, mockRouterModels, allowAllOrganization)
			expect(result).toBeUndefined()
		})

		it("returns error for invalid IO Intelligence model", () => {
			const config: ProviderSettings = {
				apiProvider: "io-intelligence",
				glamaModelId: "invalid-model",
			}

			const result = getModelValidationError(config, mockRouterModels, allowAllOrganization)
			expect(result).toBeUndefined()
		})
	})
})<|MERGE_RESOLUTION|>--- conflicted
+++ resolved
@@ -60,11 +60,8 @@
 		deepinfra: {},
 		"io-intelligence": {},
 		"vercel-ai-gateway": {},
-<<<<<<< HEAD
 		"claude-code": {},
-=======
 		huggingface: {},
->>>>>>> 7b49ae02
 	}
 
 	const allowAllOrganization: OrganizationAllowList = {
