import type { ProviderSettings } from "@roo-code/types"

import type { OrganizationAllowList } from "@roo/cloud"
import { RouterModels } from "@roo/api"

import { getModelValidationError, validateApiConfigurationExcludingModelErrors } from "../validate"

describe("Model Validation Functions", () => {
	const mockRouterModels: RouterModels = {
		openrouter: {
			"valid-model": {
				maxTokens: 8192,
				contextWindow: 200000,
				supportsImages: true,
				supportsPromptCache: false,
				inputPrice: 3.0,
				outputPrice: 15.0,
			},
			"another-valid-model": {
				maxTokens: 4096,
				contextWindow: 100000,
				supportsImages: false,
				supportsPromptCache: false,
				inputPrice: 1.0,
				outputPrice: 5.0,
			},
		},
		"kilocode-openrouter": {
			"valid-model": {
				maxTokens: 8192,
				contextWindow: 200000,
				supportsImages: true,
				supportsPromptCache: false,
				inputPrice: 3.0,
				outputPrice: 15.0,
			},
			"another-valid-model": {
				maxTokens: 4096,
				contextWindow: 100000,
				supportsImages: false,
				supportsPromptCache: false,
				inputPrice: 1.0,
				outputPrice: 5.0,
			},
		},
		glama: {
			"valid-model": {
				maxTokens: 8192,
				contextWindow: 200000,
				supportsImages: true,
				supportsPromptCache: false,
				inputPrice: 3.0,
				outputPrice: 15.0,
			},
		},
		requesty: {},
		unbound: {},
		litellm: {},
		ollama: {},
		lmstudio: {},
		"io-intelligence": {},
<<<<<<< HEAD
		submodel: {},
=======
		deepinfra: {}, // kilocode_change
>>>>>>> c509f121
	}

	const allowAllOrganization: OrganizationAllowList = {
		allowAll: true,
		providers: {},
	}

	const restrictiveOrganization: OrganizationAllowList = {
		allowAll: false,
		providers: {
			openrouter: {
				allowAll: false,
				models: ["valid-model"],
			},
		},
	}

	describe("getModelValidationError", () => {
		it("returns undefined for valid OpenRouter model", () => {
			const config: ProviderSettings = {
				apiProvider: "openrouter",
				openRouterModelId: "valid-model",
			}

			const result = getModelValidationError(config, mockRouterModels, allowAllOrganization)
			expect(result).toBeUndefined()
		})

		it("returns error for invalid OpenRouter model", () => {
			const config: ProviderSettings = {
				apiProvider: "openrouter",
				openRouterModelId: "invalid-model",
			}

			const result = getModelValidationError(config, mockRouterModels, allowAllOrganization)
			expect(result).toBe("validation.modelAvailability")
		})

		it("returns error for model not allowed by organization", () => {
			const config: ProviderSettings = {
				apiProvider: "openrouter",
				openRouterModelId: "another-valid-model",
			}

			const result = getModelValidationError(config, mockRouterModels, restrictiveOrganization)
			expect(result).toContain("model")
		})

		it("returns undefined for valid Glama model", () => {
			const config: ProviderSettings = {
				apiProvider: "glama",
				glamaModelId: "valid-model",
			}

			const result = getModelValidationError(config, mockRouterModels, allowAllOrganization)
			expect(result).toBeUndefined()
		})

		it("returns error for invalid Glama model", () => {
			const config: ProviderSettings = {
				apiProvider: "glama",
				glamaModelId: "invalid-model",
			}

			const result = getModelValidationError(config, mockRouterModels, allowAllOrganization)
			expect(result).toBeUndefined()
		})

		it("returns undefined for OpenAI models when no router models provided", () => {
			const config: ProviderSettings = {
				apiProvider: "openai",
				openAiModelId: "gpt-4",
			}

			const result = getModelValidationError(config, undefined, allowAllOrganization)
			expect(result).toBeUndefined()
		})

		it("handles empty model IDs gracefully", () => {
			const config: ProviderSettings = {
				apiProvider: "openrouter",
				openRouterModelId: "",
			}

			const result = getModelValidationError(config, mockRouterModels, allowAllOrganization)
			expect(result).toBe("validation.modelId")
		})

		it("handles undefined model IDs gracefully", () => {
			const config: ProviderSettings = {
				apiProvider: "openrouter",
				// openRouterModelId is undefined
			}

			const result = getModelValidationError(config, mockRouterModels, allowAllOrganization)
			expect(result).toBe("validation.modelId")
		})
	})

	describe("validateApiConfigurationExcludingModelErrors", () => {
		it("returns undefined when configuration is valid", () => {
			const config: ProviderSettings = {
				apiProvider: "openrouter",
				openRouterApiKey: "valid-key",
				openRouterModelId: "valid-model",
			}

			const result = validateApiConfigurationExcludingModelErrors(config, mockRouterModels, allowAllOrganization)
			expect(result).toBeUndefined()
		})

		it("returns error for missing API key", () => {
			const config: ProviderSettings = {
				apiProvider: "openrouter",
				openRouterModelId: "valid-model",
				// Missing openRouterApiKey
			}

			const result = validateApiConfigurationExcludingModelErrors(config, mockRouterModels, allowAllOrganization)
			expect(result).toBe("validation.apiKey")
		})

		it("excludes model-specific errors", () => {
			const config: ProviderSettings = {
				apiProvider: "openrouter",
				openRouterApiKey: "valid-key",
				openRouterModelId: "invalid-model", // This should be ignored
			}

			const result = validateApiConfigurationExcludingModelErrors(config, mockRouterModels, allowAllOrganization)
			expect(result).toBeUndefined() // Should not return model validation error
		})

		it("excludes model-specific organization errors", () => {
			const config: ProviderSettings = {
				apiProvider: "openrouter",
				openRouterApiKey: "valid-key",
				openRouterModelId: "another-valid-model", // Not allowed by restrictive org
			}

			const result = validateApiConfigurationExcludingModelErrors(
				config,
				mockRouterModels,
				restrictiveOrganization,
			)
			expect(result).toBeUndefined() // Should exclude model-specific org errors
		})

		it("returns undefined for valid IO Intelligence model", () => {
			const config: ProviderSettings = {
				apiProvider: "io-intelligence",
				glamaModelId: "valid-model",
			}

			const result = getModelValidationError(config, mockRouterModels, allowAllOrganization)
			expect(result).toBeUndefined()
		})

		it("returns error for invalid IO Intelligence model", () => {
			const config: ProviderSettings = {
				apiProvider: "io-intelligence",
				glamaModelId: "invalid-model",
			}

			const result = getModelValidationError(config, mockRouterModels, allowAllOrganization)
			expect(result).toBeUndefined()
		})
	})
})<|MERGE_RESOLUTION|>--- conflicted
+++ resolved
@@ -59,11 +59,8 @@
 		ollama: {},
 		lmstudio: {},
 		"io-intelligence": {},
-<<<<<<< HEAD
 		submodel: {},
-=======
 		deepinfra: {}, // kilocode_change
->>>>>>> c509f121
 	}
 
 	const allowAllOrganization: OrganizationAllowList = {
