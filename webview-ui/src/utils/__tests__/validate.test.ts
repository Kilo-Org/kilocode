--- conflicted
+++ resolved
@@ -24,7 +24,6 @@
 				outputPrice: 5.0,
 			},
 		},
-<<<<<<< HEAD
 		kilocode: {
 			"valid-model": {
 				maxTokens: 8192,
@@ -43,19 +42,7 @@
 				outputPrice: 5.0,
 			},
 		},
-		glama: {
-			"valid-model": {
-				maxTokens: 8192,
-				contextWindow: 200000,
-				supportsImages: true,
-				supportsPromptCache: false,
-				inputPrice: 3.0,
-				outputPrice: 15.0,
-			},
-		},
 		"nano-gpt": {}, //kilocode_change
-=======
->>>>>>> 0b112ce8
 		requesty: {},
 		unbound: {},
 		litellm: {},
