--- conflicted
+++ resolved
@@ -61,9 +61,7 @@
 		"io-intelligence": {},
 		"vercel-ai-gateway": {},
 		huggingface: {},
-<<<<<<< HEAD
 		oca: {},
-=======
 		// kilocode_change start
 		ovhcloud: {},
 		gemini: {},
@@ -72,7 +70,6 @@
 		// kilocode_change end
 		roo: {},
 		chutes: {},
->>>>>>> a00b9029
 	}
 
 	const allowAllOrganization: OrganizationAllowList = {
