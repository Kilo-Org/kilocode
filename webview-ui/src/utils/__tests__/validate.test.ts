import type { ProviderSettings, OrganizationAllowList } from "@roo-code/types"

import { RouterModels } from "@roo/api"

import { getModelValidationError, validateApiConfigurationExcludingModelErrors } from "../validate"

describe("Model Validation Functions", () => {
	const mockRouterModels: RouterModels = {
		openrouter: {
			"valid-model": {
				maxTokens: 8192,
				contextWindow: 200000,
				supportsImages: true,
				supportsPromptCache: false,
				inputPrice: 3.0,
				outputPrice: 15.0,
			},
			"another-valid-model": {
				maxTokens: 4096,
				contextWindow: 100000,
				supportsImages: false,
				supportsPromptCache: false,
				inputPrice: 1.0,
				outputPrice: 5.0,
			},
		},
		"kilocode-openrouter": {
			"valid-model": {
				maxTokens: 8192,
				contextWindow: 200000,
				supportsImages: true,
				supportsPromptCache: false,
				inputPrice: 3.0,
				outputPrice: 15.0,
			},
			"another-valid-model": {
				maxTokens: 4096,
				contextWindow: 100000,
				supportsImages: false,
				supportsPromptCache: false,
				inputPrice: 1.0,
				outputPrice: 5.0,
			},
		},
		glama: {
			"valid-model": {
				maxTokens: 8192,
				contextWindow: 200000,
				supportsImages: true,
				supportsPromptCache: false,
				inputPrice: 3.0,
				outputPrice: 15.0,
			},
		},
		requesty: {},
		unbound: {},
		litellm: {},
		ollama: {},
		lmstudio: {},
		deepinfra: {},
		"io-intelligence": {},
<<<<<<< HEAD
		submodel: {},
		deepinfra: {}, // kilocode_change
=======
>>>>>>> 4fa6b9cc
		"vercel-ai-gateway": {},
	}

	const allowAllOrganization: OrganizationAllowList = {
		allowAll: true,
		providers: {},
	}

	const restrictiveOrganization: OrganizationAllowList = {
		allowAll: false,
		providers: {
			openrouter: {
				allowAll: false,
				models: ["valid-model"],
			},
		},
	}

	describe("getModelValidationError", () => {
		it("returns undefined for valid OpenRouter model", () => {
			const config: ProviderSettings = {
				apiProvider: "openrouter",
				openRouterModelId: "valid-model",
			}

			const result = getModelValidationError(config, mockRouterModels, allowAllOrganization)
			expect(result).toBeUndefined()
		})

		it("returns error for invalid OpenRouter model", () => {
			const config: ProviderSettings = {
				apiProvider: "openrouter",
				openRouterModelId: "invalid-model",
			}

			const result = getModelValidationError(config, mockRouterModels, allowAllOrganization)
			expect(result).toBe("validation.modelAvailability")
		})

		it("returns error for model not allowed by organization", () => {
			const config: ProviderSettings = {
				apiProvider: "openrouter",
				openRouterModelId: "another-valid-model",
			}

			const result = getModelValidationError(config, mockRouterModels, restrictiveOrganization)
			expect(result).toContain("model")
		})

		it("returns undefined for valid Glama model", () => {
			const config: ProviderSettings = {
				apiProvider: "glama",
				glamaModelId: "valid-model",
			}

			const result = getModelValidationError(config, mockRouterModels, allowAllOrganization)
			expect(result).toBeUndefined()
		})

		it("returns error for invalid Glama model", () => {
			const config: ProviderSettings = {
				apiProvider: "glama",
				glamaModelId: "invalid-model",
			}

			const result = getModelValidationError(config, mockRouterModels, allowAllOrganization)
			expect(result).toBeUndefined()
		})

		it("returns undefined for OpenAI models when no router models provided", () => {
			const config: ProviderSettings = {
				apiProvider: "openai",
				openAiModelId: "gpt-4",
			}

			const result = getModelValidationError(config, undefined, allowAllOrganization)
			expect(result).toBeUndefined()
		})

		it("handles empty model IDs gracefully", () => {
			const config: ProviderSettings = {
				apiProvider: "openrouter",
				openRouterModelId: "",
			}

			const result = getModelValidationError(config, mockRouterModels, allowAllOrganization)
			expect(result).toBe("validation.modelId")
		})

		it("handles undefined model IDs gracefully", () => {
			const config: ProviderSettings = {
				apiProvider: "openrouter",
				// openRouterModelId is undefined
			}

			const result = getModelValidationError(config, mockRouterModels, allowAllOrganization)
			expect(result).toBe("validation.modelId")
		})
	})

	describe("validateApiConfigurationExcludingModelErrors", () => {
		it("returns undefined when configuration is valid", () => {
			const config: ProviderSettings = {
				apiProvider: "openrouter",
				openRouterApiKey: "valid-key",
				openRouterModelId: "valid-model",
			}

			const result = validateApiConfigurationExcludingModelErrors(config, mockRouterModels, allowAllOrganization)
			expect(result).toBeUndefined()
		})

		it("returns error for missing API key", () => {
			const config: ProviderSettings = {
				apiProvider: "openrouter",
				openRouterModelId: "valid-model",
				// Missing openRouterApiKey
			}

			const result = validateApiConfigurationExcludingModelErrors(config, mockRouterModels, allowAllOrganization)
			expect(result).toBe("validation.apiKey")
		})

		it("excludes model-specific errors", () => {
			const config: ProviderSettings = {
				apiProvider: "openrouter",
				openRouterApiKey: "valid-key",
				openRouterModelId: "invalid-model", // This should be ignored
			}

			const result = validateApiConfigurationExcludingModelErrors(config, mockRouterModels, allowAllOrganization)
			expect(result).toBeUndefined() // Should not return model validation error
		})

		it("excludes model-specific organization errors", () => {
			const config: ProviderSettings = {
				apiProvider: "openrouter",
				openRouterApiKey: "valid-key",
				openRouterModelId: "another-valid-model", // Not allowed by restrictive org
			}

			const result = validateApiConfigurationExcludingModelErrors(
				config,
				mockRouterModels,
				restrictiveOrganization,
			)
			expect(result).toBeUndefined() // Should exclude model-specific org errors
		})

		it("returns undefined for valid IO Intelligence model", () => {
			const config: ProviderSettings = {
				apiProvider: "io-intelligence",
				glamaModelId: "valid-model",
			}

			const result = getModelValidationError(config, mockRouterModels, allowAllOrganization)
			expect(result).toBeUndefined()
		})

		it("returns error for invalid IO Intelligence model", () => {
			const config: ProviderSettings = {
				apiProvider: "io-intelligence",
				glamaModelId: "invalid-model",
			}

			const result = getModelValidationError(config, mockRouterModels, allowAllOrganization)
			expect(result).toBeUndefined()
		})
	})
})<|MERGE_RESOLUTION|>--- conflicted
+++ resolved
@@ -59,11 +59,7 @@
 		lmstudio: {},
 		deepinfra: {},
 		"io-intelligence": {},
-<<<<<<< HEAD
 		submodel: {},
-		deepinfra: {}, // kilocode_change
-=======
->>>>>>> 4fa6b9cc
 		"vercel-ai-gateway": {},
 	}
 
