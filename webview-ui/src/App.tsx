--- conflicted
+++ resolved
@@ -20,12 +20,9 @@
 import { MarketplaceView } from "./components/marketplace/MarketplaceView"
 import ModesView from "./components/modes/ModesView"
 import { HumanRelayDialog } from "./components/human-relay/HumanRelayDialog"
-<<<<<<< HEAD
 import BottomControls from "./components/kilocode/BottomControls" // kilocode_change
 import { MemoryService } from "./services/MemoryService" // kilocode_change
-=======
 import { CheckpointRestoreDialog } from "./components/chat/CheckpointRestoreDialog"
->>>>>>> 173acdb1
 import { DeleteMessageDialog, EditMessageDialog } from "./components/chat/MessageModificationConfirmationDialog"
 import ErrorBoundary from "./components/ErrorBoundary"
 // import { AccountView } from "./components/account/AccountView" // kilocode_change: we have our own profile view
@@ -319,38 +316,6 @@
 				onSubmit={(requestId, text) => vscode.postMessage({ type: "humanRelayResponse", requestId, text })}
 				onCancel={(requestId) => vscode.postMessage({ type: "humanRelayCancel", requestId })}
 			/>
-<<<<<<< HEAD
-			<MemoizedDeleteMessageDialog
-				open={deleteMessageDialogState.isOpen}
-				onOpenChange={(open) => setDeleteMessageDialogState((prev) => ({ ...prev, isOpen: open }))}
-				onConfirm={() => {
-					vscode.postMessage({
-						type: "deleteMessageConfirm",
-						messageTs: deleteMessageDialogState.messageTs,
-					})
-					setDeleteMessageDialogState((prev) => ({ ...prev, isOpen: false }))
-				}}
-			/>
-			<MemoizedEditMessageDialog
-				open={editMessageDialogState.isOpen}
-				onOpenChange={(open) => setEditMessageDialogState((prev) => ({ ...prev, isOpen: open }))}
-				onConfirm={() => {
-					vscode.postMessage({
-						type: "editMessageConfirm",
-						messageTs: editMessageDialogState.messageTs,
-						text: editMessageDialogState.text,
-						images: editMessageDialogState.images,
-					})
-					setEditMessageDialogState((prev) => ({ ...prev, isOpen: false }))
-				}}
-			/>
-			{/* kilocode_change */}
-			{/* Chat, modes and history view contain their own bottom controls */}
-			{!["chat", "modes", "history"].includes(tab) && (
-				<div className="fixed inset-0 top-auto">
-					<BottomControls />
-				</div>
-=======
 			{deleteMessageDialogState.hasCheckpoint ? (
 				<MemoizedCheckpointRestoreDialog
 					open={deleteMessageDialogState.isOpen}
@@ -409,7 +374,13 @@
 						setEditMessageDialogState((prev) => ({ ...prev, isOpen: false }))
 					}}
 				/>
->>>>>>> 173acdb1
+			)}
+			{/* kilocode_change */}
+			{/* Chat, modes and history view contain their own bottom controls */}
+			{!["chat", "modes", "history"].includes(tab) && (
+				<div className="fixed inset-0 top-auto">
+					<BottomControls />
+				</div>
 			)}
 		</>
 	)
