{
	"welcome": {
		"greeting": "Que peut faire Kilo Code pour vous ?",
		"introText": "J'ai été formé sur les modèles d'IA les plus rapides disponibles et je suis prêt à générer du code pour vous à une vitesse fulgurante !",
		"ctaButton": "Essayez Kilo Code gratuitement",
		"manualModeButton": "Utilisez votre propre clé API"
	},
	"lowCreditWarning": {
		"addCredit": "Ajouter du crédit",
		"lowBalance": "Votre solde Kilo Code est bas"
	},
	"notifications": {
		"toolRequest": "Demande d'outil en attente d'approbation",
		"browserAction": "Action du navigateur en attente d'approbation",
		"command": "Commande en attente d'approbation"
	},
	"settings": {
		"sections": {
			"mcp": "Serveurs MCP"
		}
	},
	"chat": {
		"condense": {
			"wantsToCondense": "Kilo Code souhaite condenser votre conversation",
			"condenseConversation": "Condenser la Conversation"
		}
	},
	"newTaskPreview": {
		"task": "Tâche"
	},
<<<<<<< HEAD
	"autocompleteApiConfig": {
		"title": "Configuration de l'API d'autocomplétion",
		"description": "Configurez quelle configuration d'API utiliser pour la fonctionnalité d'autocomplétion.",
		"fieldLabel": "Configuration de l'API d'autocomplétion",
		"fieldDescription": "Sélectionnez une configuration d'API spécifique pour l'autocomplétion. Seuls certains modèles sont performants pour l'autocomplétion de code.",
		"learnMore": "En savoir plus",
		"useCurrentConfig": "Utiliser la configuration d'API actuelle"
=======
	"profile": {
		"dashboard": "Tableau de bord",
		"logOut": "Se déconnecter",
		"currentBalance": "SOLDE ACTUEL",
		"loading": "Chargement...",
		"signUp": {
			"title": "S'inscrire à Kilo Code",
			"description": "S'inscrire à Kilo Code vous donne des crédits gratuits pour commencer. Utilisez vos crédits pour explorer nos fonctionnalités, essayer les modèles les plus récents et les meilleurs, et découvrir les avantages de Kilo Code sans engagement.",
			"termsAndPrivacy": "En continuant, vous acceptez les <termsLink>Conditions de Service</termsLink> et la <privacyLink>Politique de Confidentialité.</privacyLink>"
		}
>>>>>>> 17154292
	}
}<|MERGE_RESOLUTION|>--- conflicted
+++ resolved
@@ -28,7 +28,6 @@
 	"newTaskPreview": {
 		"task": "Tâche"
 	},
-<<<<<<< HEAD
 	"autocompleteApiConfig": {
 		"title": "Configuration de l'API d'autocomplétion",
 		"description": "Configurez quelle configuration d'API utiliser pour la fonctionnalité d'autocomplétion.",
@@ -36,7 +35,8 @@
 		"fieldDescription": "Sélectionnez une configuration d'API spécifique pour l'autocomplétion. Seuls certains modèles sont performants pour l'autocomplétion de code.",
 		"learnMore": "En savoir plus",
 		"useCurrentConfig": "Utiliser la configuration d'API actuelle"
-=======
+	},
+
 	"profile": {
 		"dashboard": "Tableau de bord",
 		"logOut": "Se déconnecter",
@@ -47,6 +47,5 @@
 			"description": "S'inscrire à Kilo Code vous donne des crédits gratuits pour commencer. Utilisez vos crédits pour explorer nos fonctionnalités, essayer les modèles les plus récents et les meilleurs, et découvrir les avantages de Kilo Code sans engagement.",
 			"termsAndPrivacy": "En continuant, vous acceptez les <termsLink>Conditions de Service</termsLink> et la <privacyLink>Politique de Confidentialité.</privacyLink>"
 		}
->>>>>>> 17154292
 	}
 }