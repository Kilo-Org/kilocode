{
	"welcome": {
		"greeting": "Bienvenue dans Kilo Code !",
		"introText1": "Kilo Code est un agent de codage IA gratuit et open source.",
		"introText2": "Il fonctionne avec les derniers modèles d'IA comme Claude Sonnet 4.5, Gemini 2.5 Pro, GPT-5, et plus de 450 autres.",
		"introText3": "Créez un compte gratuit et obtenez 20 $ de crédits bonus lors de votre première recharge.",
		"ctaButton": "Commencer",
		"manualModeButton": "Utilisez votre propre clé API",
		"alreadySignedUp": "Déjà inscrit ?",
		"loginText": "Connectez-vous ici"
	},
	"lowCreditWarning": {
		"addCredit": "Ajouter du crédit",
		"lowBalance": "Votre solde Kilo Code est bas",
		"newOrganization": "Vous utilisez Kilo pour le travail ?"
	},
	"pagination": {
		"previous": "Précédent",
		"next": "Suivant",
		"page": "Page {{page}} / {{count}}"
	},
	"invalidModel": {
		"alphaPeriodEnded": "🎉 La période alpha pour {{model}} est terminée ! Changez vers un modèle différent pour continuer.",
		"notAllowedForTeam": "⚠️ Votre organisation n'autorise pas l'utilisation du modèle {{model}}. Changez vers un modèle différent pour continuer.",
		"modelUnavailable": "⚠️ Le modèle {{model}} n'est pas disponible. Changez vers un modèle différent pour continuer.",
		"continueWith": "Continuer avec {{model}}",
		"continue": "Continuer"
	},
	"pricing": {
		"costUnknown": "coût inconnu",
		"costUnknownDescription": "Le fournisseur d'API n'a pas fourni de données de coût ou la demande a été annulée.",
		"freeModelsLink": "Découvrir les options de modèles gratuits et économiques"
	},
	"notifications": {
		"toolRequest": "Demande d'outil en attente d'approbation",
		"browserAction": "Action du navigateur en attente d'approbation",
		"command": "Commande en attente d'approbation"
	},
	"settings": {
		"sections": {
			"mcp": "Serveurs MCP"
		},
		"provider": {
			"account": "Compte Kilo Code",
			"apiKey": "Clé API Kilo Code",
			"login": "Se connecter à Kilo Code",
			"logout": "Se déconnecter de Kilo Code",
			"automaticFetch": "Les derniers modèles sont automatiquement disponibles dans Kilo Code. Si vous ne savez pas quel modèle choisir, Kilo Code fonctionne mieux avec les modèles recommandés listés en haut en <strong>gras</strong>.",
			"providerRouting": {
				"title": "Routage des fournisseurs",
				"managedByOrganization": "Gérer le routage des fournisseurs au niveau de l'organisation",
				"createOrganization": "Créer une organisation pour gérer le routage des fournisseurs",
				"description": "Kilo Code achemine les demandes vers les meilleurs fournisseurs disponibles pour votre modèle. Par défaut, les demandes sont réparties entre les principaux fournisseurs afin de maximiser le temps de disponibilité. Cependant, vous pouvez choisir un fournisseur spécifique à utiliser pour ce modèle.",
				"sorting": {
					"default": "Tri des fournisseurs par défaut",
					"price": "Préférer les fournisseurs avec un prix plus bas",
					"throughput": "Préférer les fournisseurs avec un débit plus élevé",
					"latency": "Préférer les fournisseurs avec une latence plus faible"
				},
				"dataCollection": {
					"default": "Aucune politique de données définie",
					"allowFree": "Autoriser l'entraînement des prompts (gratuit uniquement)",
					"allow": "Autoriser l'entraînement des prompts",
					"deny": "Refuser l'entraînement des prompts",
					"zdr": "Rétention zéro des données"
				}
			}
		},
		"modelInfo": {
			"contextWindow": "Fenêtre de contexte",
			"providerBreakdown": "Répartition des prix et capacités par fournisseur",
			"averageKiloCodeCost": "Il s'agit de la dépense réelle moyenne pour Kilo Code utilisant ce modèle au cours de la semaine dernière. Elle peut être inférieure au prix affiché en raison de l'utilisation du cache de prompts.",
			"table": {
				"provider": "Fournisseur",
				"context": "Le point de terminaison peut traiter ce nombre de tokens (entrée + sortie).",
				"inputPrice": "Coût par million de tokens pour le prompt.",
				"outputPrice": "Coût par million de tokens pour la complétion.",
				"cacheReadPrice": "Coût par million de tokens pour lire depuis le cache.",
				"cacheWritePrice": "Coût par million de tokens pour écrire dans le cache."
			}
		},
		"contextManagement": {
			"allowVeryLargeReads": {
				"label": "Autoriser les lectures de fichiers très volumineux",
				"description": "Lorsque cette option est activée, Kilo Code effectuera des lectures de fichiers ou de sorties MCP très volumineuses même s'il existe une forte probabilité de dépasser la fenêtre de contexte (taille du contenu >80% de la fenêtre de contexte)."
			}
		},
		"systemNotifications": {
			"label": "Activer les notifications système",
			"description": "Lorsque cette option est activée, Kilo Code enverra des notifications système pour les événements importants comme la fin des tâches ou les erreurs.",
			"testButton": "Tester la notification",
			"testTitle": "Kilo Code",
			"testMessage": "Ceci est une notification de test de Kilo Code."
		},
		"terminal": {
			"commandGenerator": {
				"provider": "Fournisseur de Générateur de Commandes Terminal",
				"apiConfigId": {
					"description": "Sélectionnez quelle configuration d'API utiliser pour générer des commandes de terminal. Laissez sur 'Utiliser la configuration actuelle' pour utiliser vos paramètres par défaut.",
					"current": "Utiliser la configuration actuelle",
					"label": "Configuration de l'API"
				}
			}
		},
		"codeIndex": {
			"embeddingBatchSizeLabel": "Taille du lot d'embedding",
			"embeddingBatchSizeDescription": "Nombre de segments de code à regrouper pour la génération d'embeddings et les upserts de stockage vectoriel. Des valeurs plus élevées peuvent améliorer la vitesse d'indexation mais peuvent augmenter l'utilisation de la mémoire. Des valeurs plus faibles réduisent l'utilisation de la mémoire mais peuvent ralentir l'indexation.",
			"scannerMaxBatchRetriesLabel": "Nombre max. de tentatives de lot du scanner",
			"scannerMaxBatchRetriesDescription": "Nombre maximum de tentatives pour un lot échoué lors de l'analyse de répertoire. Des valeurs plus élevées augmentent la résilience aux erreurs transitoires mais peuvent ralentir l'indexation si les erreurs persistent. Des valeurs plus faibles échouent plus rapidement mais peuvent ignorer du contenu en cas de problèmes temporaires."
		}
	},
	"toolCallStyle": {
		"title": "Style d'Appel d'Outil",
		"description": "Choisissez comment les appels d'outils sont formatés dans le prompt système. JSON est actuellement expérimental et principalement destiné aux utilisateurs intéressés à contribuer à son développement.",
		"automatic": "Laisser Kilo décider",
		"xml": "XML",
		"json": "JSON"
	},
	"chat": {
		"condense": {
			"wantsToCondense": "Kilo Code souhaite condenser votre conversation",
			"condenseConversation": "Condenser la Conversation"
		},
		"seeNewChanges": "Afficher les nouvelles modifications",
		"revertNewChanges": "Annuler les nouvelles modifications",
		"confirmRevertChanges": "Confirmer l'annulation des modifications",
		"cancelRevertChanges": "Annuler l'annulation des modifications"
	},
	"newTaskPreview": {
		"task": "Tâche"
	},
	"profile": {
		"title": "Profil",
		"dashboard": "Tableau de bord",
		"logOut": "Se déconnecter",
		"currentBalance": "SOLDE ACTUEL",
		"loading": "Chargement...",
		"organization": "Organisation",
		"personal": "Personnel",
		"shop": {
			"title": "Acheter des Crédits",
			"popular": "Populaire",
			"credits": "crédits",
			"action": "Acheter Maintenant",
			"viewAll": "Voir toutes les options de prix"
		},
		"detailedUsage": "Utilisation détaillée",
		"createOrganization": "Créer une organisation pour suivre l'utilisation détaillée"
	},
	"docs": "Documentation",
	"rules": {
		"tooltip": "Gérer les Règles et Flux de Travail Kilo Code",
		"ariaLabel": "Règles Kilo Code",
		"tabs": {
			"rules": "Règles",
			"workflows": "Flux de Travail"
		},
		"description": {
			"rules": "Les règles vous permettent de fournir à Kilo Code des instructions qu'il doit suivre dans tous les modes et pour tous les prompts. Elles sont un moyen persistant d'inclure du contexte et des préférences pour toutes les conversations dans votre espace de travail ou globalement.",
			"workflows": "Les flux de travail sont un modèle préparé pour une conversation. Les flux de travail vous permettent de définir des prompts que vous utilisez fréquemment, et peuvent inclure une série d'étapes pour guider Kilo Code à travers des tâches répétitives, comme déployer un service ou soumettre une PR. Pour invoquer un flux de travail, tapez",
			"workflowsInChat": "dans le chat."
		},
		"sections": {
			"globalRules": "Règles Globales",
			"workspaceRules": "Règles de l'Espace de Travail",
			"globalWorkflows": "Flux de Travail Globaux",
			"workspaceWorkflows": "Flux de Travail de l'Espace de Travail"
		},
		"validation": {
			"invalidFileExtension": "Seules les extensions .md, .txt, ou aucune extension sont autorisées"
		},
		"placeholders": {
			"workflowName": "nom-flux-travail (.md, .txt, ou sans extension)",
			"ruleName": "nom-règle (.md, .txt, ou sans extension)"
		},
		"newFile": {
			"newWorkflowFile": "Nouveau fichier de flux de travail...",
			"newRuleFile": "Nouveau fichier de règle..."
		}
	},
	"taskTimeline": {
		"tooltip": {
			"clickToScroll": "Voir {{messageType}} (#{{messageNumber}})",
			"messageTypes": {
				"browser_action_result": "résultat de l'action du navigateur",
				"browser_action_launch": "lancement du navigateur",
				"browser_action": "action du navigateur",
				"completion_result": "résultat de complétion",
				"command_output": "sortie de commande",
				"checkpoint_saved": "point de sauvegarde enregistré",
				"condense_context": "condenser le contexte",
				"command": "exécution de commande",
				"error": "message d'erreur",
				"followup": "question complémentaire",
				"mcp_server_response": "Réponse du serveur MCP",
				"text": "Réponse de l'IA",
				"unknown": "type de message inconnu",
				"reasoning": "Raisonnement de l'IA",
				"use_mcp_server": "Utilisation du serveur MCP",
				"tool": "utilisation d'outils",
				"user": "commentaires des utilisateurs"
			}
		}
	},
	"userFeedback": {
		"editCancel": "Annuler",
		"send": "Envoyer",
		"restoreAndSend": "Restaurer et Envoyer"
	},
	"ideaSuggestionsBox": {
		"newHere": "Nouveau ici ?",
		"suggestionText": "<suggestionButton>Cliquez ici</suggestionButton> pour une idée géniale, puis appuyez sur <sendIcon /> et regardez-moi faire de la magie !",
		"ideas": {
			"idea1": "Créez une sphère 3D rotative et brillante qui répond aux mouvements de la souris. Faites fonctionner l'application dans le navigateur.",
			"idea2": "Créez un site web de portfolio pour un développeur logiciel Python",
			"idea3": "Créez une maquette d'application financière dans le navigateur. Puis testez si elle fonctionne",
			"idea4": "Créez un site web répertoire contenant les meilleurs modèles de génération vidéo IA actuellement",
			"idea5": "Créez un générateur de dégradés CSS qui exporte des feuilles de style personnalisées et affiche un aperçu en direct",
			"idea6": "Générez des cartes qui révèlent magnifiquement du contenu dynamique au survol",
			"idea7": "Créez un champ d'étoiles interactif apaisant qui se déplace avec les gestes de la souris"
		}
	},
	"ghost": {
		"title": "Autocomplete",
		"settings": {
			"triggers": "Déclencheurs",
			"keybindingDescription": "Les fonctionnalités Autocomplete peuvent être déclenchées par des commandes. Tu peux configurer les <DocsLink>Raccourcis Clavier ici</DocsLink>.",
			"enableAutoTrigger": {
				"label": "Pause pour Compléter",
				"description": "Quand activé, Kilo Code déclenchera automatiquement Autocomplete quand tu arrêtes de taper. Cela peut être utile pour des corrections rapides et des suggestions."
			},
			"autoTriggerDelay": {
				"label": "Délai de Déclenchement Automatique",
				"description": "Le délai en secondes avant que Kilo Code déclenche Autocomplete après que tu aies arrêté de taper. Un délai plus court signifie des suggestions plus rapides, mais peut être plus intensif en ressources."
			},
			"enableQuickInlineTaskKeybinding": {
				"label": "Tâche rapide ({{keybinding}})",
				"description": "Tu n'as besoin que d'un changement rapide ? Sélectionne du code (ou pas !) et appuie sur Cmd+I. Décris ton objectif en français simple (\"créer un composant React avec ces props\", \"ajouter la gestion d'erreurs à cette fonction\"), et obtiens plusieurs suggestions prêtes à l'emploi directement dans ton éditeur. <DocsLink>Modifier le raccourci</DocsLink>"
			},
			"enableSmartInlineTaskKeybinding": {
				"label": "Saisie automatique manuelle ({{keybinding}})",
				"description": "Besoin d'une correction rapide, d'un complément ou d'une refactorisation ? Kilo utilisera le contexte environnant pour offrir des améliorations immédiates, te gardant dans le flux. <DocsLink>Modifier le raccourci</DocsLink>"
			},
			"keybindingNotFound": "introuvable",
			"noModelConfigured": "Aucun modèle d'autocomplétion approprié trouvé. Configure un fournisseur dans les paramètres API.",
			"configureAutocompleteProfile": "Utilise n'importe quel modèle en allant dans les profils et en configurant un Profil du Type de Profil Autocomplétion.",
			"model": "Modèle",
			"provider": "Fournisseur",
			"enableChatAutocomplete": {
				"label": "Saisie automatique de discussion",
				"description": "Lorsqu'il est activé, Kilo Code proposera des suggestions de complétion pendant que vous tapez dans le champ de discussion. Appuyez sur Tab pour accepter les suggestions."
			}
		}
	},
	"virtualProvider": {
		"title": "Paramètres du fournisseur de secours pour quota virtuel",
		"description": "Configurez une liste de profils, chacun avec ses propres limites de quota. Lorsque les limites de quota d'un fournisseur sont atteintes, le profil suivant dans la liste sera utilisé jusqu'à ce qu'il n'en reste plus aucun.",
		"profileLabel": "Profil {{number}}",
		"primaryProfileLabel": "Profil {{number}} (Principal)",
		"moveProfileUp": "Déplacer le profil vers le haut",
		"moveProfileDown": "Déplacer le profil vers le bas",
		"removeProfile": "Supprimer le profil",
		"selectProfilePlaceholder": "Sélectionner le profil...",
		"addProfile": "Ajouter un profil",
		"noProfilesAvailable": "Aucun profil disponible. Veuillez configurer d'abord au moins un profil de fournisseur non virtuel.",
		"dangerZoneTitle": "Zone de Danger",
		"dangerZoneDescription": "Ces actions sont destructives et ne peuvent pas être annulées.",
		"clearUsageData": "Effacer les Données d'Utilisation",
		"confirmClearTitle": "Êtes-vous sûr ?",
		"confirmClearDescription": "Cela supprimera définitivement toutes les données d'utilisation stockées pour les fournisseurs virtuels. Cette action ne peut pas être annulée.",
		"tokensLabel": "Jetons",
		"perHour": "Par heure",
		"perMinute": "Par minute",
		"requestsLabel": "Demandes",
		"perDay": "Par jour"
	},
	"memoryWarning": {
		"message": "L'utilisation de la mémoire est à {{percentage}}%. Veuillez redémarrer votre IDE pour éviter les plantages."
	},
	"imageWarnings": {
		"modelNoImageSupport": "Les images ne sont pas prises en charge par le modèle actuel.",
		"maxImagesReached": "Maximum de 20 images par message. Supprimez quelques images pour en ajouter d'autres.",
		"imagesRemovedNoSupport": "Images supprimées, non prises en charge par le modèle."
	},
	"marketplace": {
		"mcp": {
			"description": "Ces serveurs MCP sont maintenus par la communauté. Cliquez <1>ici</1> pour modifier vos propres paramètres MCP."
		},
		"modes": {
			"description": "Ces modes sont disponibles auprès de la communauté. Cliquez <1>ici</1> pour modifier vos propres modes personnalisés."
		}
	},
	"modes": {
		"shareModesNewBanner": "Nouveau : Partagez des modes en créant une organisation"
	},
<<<<<<< HEAD
	"intelligentProvider": {
		"title": "Paramètres du Fournisseur Intelligent",
		"description": "Configurez trois profils pour différents niveaux de difficulté. Le système sélectionnera automatiquement le fournisseur approprié en fonction de la complexité de votre demande.",
		"easyProfileLabel": "Profil Facile",
		"mediumProfileLabel": "Profil Moyen",
		"hardProfileLabel": "Profil Difficile",
		"selectProfilePlaceholder": "Sélectionner le profil...",
		"clearProfile": "Effacer le profil",
		"noProfilesAvailable": "Aucun profil disponible. Veuillez configurer au moins un profil de fournisseur non intelligent d'abord.",
		"classifierProfileLabel": "Profil Classificateur",
		"classifierProfileDescription": "Spécifie quel profil utiliser pour la classification de difficulté. Si non défini, utilise par défaut le profil facile.",
		"easyProfileDescription": "Utilisé pour les demandes simples comme les explications rapides, les résumés de base ou les fragments de code simples.",
		"mediumProfileDescription": "Utilisé pour les demandes modérées comme l'analyse de code, les suggestions d'implémentation ou les tâches de complexité modérée.",
		"hardProfileDescription": "Utilisé pour les demandes complexes comme la conception d'architecture, le débogage complexe ou la résolution avancée de problèmes."
=======
	"deviceAuth": {
		"title": "Se connecter à Kilo Code",
		"step1": "Ouvre l'URL suivante dans ton navigateur",
		"step2": "Vérifie le code et autorise cet appareil dans ton navigateur",
		"scanQr": "Ou scanne ce code QR avec ton téléphone",
		"openBrowser": "Ouvrir le navigateur",
		"copyUrl": "Copier l'URL",
		"waiting": "En attente d'autorisation...",
		"timeRemaining": "Le code expire dans {{time}}",
		"success": "Connexion réussie !",
		"authenticatedAs": "Authentifié en tant que {{email}}",
		"error": "Erreur d'authentification",
		"unknownError": "Une erreur s'est produite. Réessaye.",
		"cancel": "Annuler",
		"retry": "Réessayer",
		"tryAgain": "Réessayer",
		"cancelled": "Authentification annulée",
		"initiating": "Démarrage de l'authentification..."
>>>>>>> 1440d198
	}
}<|MERGE_RESOLUTION|>--- conflicted
+++ resolved
@@ -293,7 +293,6 @@
 	"modes": {
 		"shareModesNewBanner": "Nouveau : Partagez des modes en créant une organisation"
 	},
-<<<<<<< HEAD
 	"intelligentProvider": {
 		"title": "Paramètres du Fournisseur Intelligent",
 		"description": "Configurez trois profils pour différents niveaux de difficulté. Le système sélectionnera automatiquement le fournisseur approprié en fonction de la complexité de votre demande.",
@@ -308,7 +307,6 @@
 		"easyProfileDescription": "Utilisé pour les demandes simples comme les explications rapides, les résumés de base ou les fragments de code simples.",
 		"mediumProfileDescription": "Utilisé pour les demandes modérées comme l'analyse de code, les suggestions d'implémentation ou les tâches de complexité modérée.",
 		"hardProfileDescription": "Utilisé pour les demandes complexes comme la conception d'architecture, le débogage complexe ou la résolution avancée de problèmes."
-=======
 	"deviceAuth": {
 		"title": "Se connecter à Kilo Code",
 		"step1": "Ouvre l'URL suivante dans ton navigateur",
@@ -327,6 +325,5 @@
 		"tryAgain": "Réessayer",
 		"cancelled": "Authentification annulée",
 		"initiating": "Démarrage de l'authentification..."
->>>>>>> 1440d198
 	}
 }