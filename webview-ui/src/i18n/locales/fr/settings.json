{
	"common": {
		"save": "Enregistrer",
		"done": "Terminé",
		"cancel": "Annuler",
		"reset": "Réinitialiser",
		"select": "Sélectionner",
		"add": "Ajouter un en-tête",
		"remove": "Supprimer"
	},
	"header": {
		"title": "Paramètres",
		"saveButtonTooltip": "Enregistrer les modifications",
		"nothingChangedTooltip": "Rien n'a changé",
		"doneButtonTooltip": "Ignorer les modifications non enregistrées et fermer le panneau des paramètres"
	},
	"unsavedChangesDialog": {
		"title": "Modifications non enregistrées",
		"description": "Voulez-vous ignorer les modifications et continuer ?",
		"cancelButton": "Annuler",
		"discardButton": "Ignorer les modifications"
	},
	"sections": {
		"providers": "Fournisseurs",
		"autoApprove": "Auto-approbation",
		"browser": "Accès ordinateur",
		"checkpoints": "Points de contrôle",
		"display": "Afficher",
		"notifications": "Notifications",
		"contextManagement": "Contexte",
		"terminal": "Terminal",
		"slashCommands": "Commandes Slash",
		"prompts": "Invites",
		"ui": "UI",
		"experimental": "Expérimental",
		"language": "Langue",
		"about": "À propos de Kilo Code",
		"autoPurge": "Auto-nettoyage"
	},
	"slashCommands": {
		"description": "Gérez vos commandes slash pour exécuter rapidement des flux de travail et des actions personnalisées. <DocsLink>En savoir plus</DocsLink>"
	},
	"prompts": {
		"description": "Configurez les invites de support utilisées pour les actions rapides comme l'amélioration des invites, l'explication du code et la résolution des problèmes. Ces invites aident Kilo Code à fournir une meilleure assistance pour les tâches de développement courantes."
	},
	"codeIndex": {
		"title": "Indexation de la base de code",
		"description": "Configurez les paramètres d'indexation de la base de code pour activer la recherche sémantique dans votre projet. <0>En savoir plus</0>",
		"statusTitle": "Statut",
		"enableLabel": "Activer l'indexation de la base de code",
		"enableDescription": "Activer l'indexation du code pour une recherche et une compréhension du contexte améliorées",
		"settingsTitle": "Paramètres d'indexation",
		"disabledMessage": "L'indexation de la base de code est actuellement désactivée. Activez-la dans les paramètres globaux pour configurer les options d'indexation.",
		"profileLabel": "Fournisseur d'embeddings",
		"embedderProviderLabel": "Fournisseur d'embedder",
		"selectProfilePlaceholder": "Sélectionner un fournisseur",
		"openaiProvider": "OpenAI",
		"ollamaProvider": "Ollama",
		"geminiProvider": "Gemini",
		"geminiApiKeyLabel": "Clé API :",
		"geminiApiKeyPlaceholder": "Entrez votre clé API Gemini",
		"vercelAiGatewayProvider": "Vercel AI Gateway",
		"vercelAiGatewayApiKeyLabel": "Clé API",
		"vercelAiGatewayApiKeyPlaceholder": "Entrez votre clé API Vercel AI Gateway",
		"openRouterProvider": "OpenRouter",
		"openRouterApiKeyLabel": "Clé d'API OpenRouter",
		"openRouterApiKeyPlaceholder": "Entrez votre clé d'API OpenRouter",
		"mistralProvider": "Mistral",
		"mistralApiKeyLabel": "Clé d'API:",
		"mistralApiKeyPlaceholder": "Entrez votre clé API Mistral",
		"openaiCompatibleProvider": "Compatible OpenAI",
		"openAiKeyLabel": "Clé API OpenAI",
		"openAiKeyPlaceholder": "Entrez votre clé API OpenAI",
		"openAiCompatibleBaseUrlLabel": "URL de base",
		"openAiCompatibleApiKeyLabel": "Clé API",
		"openAiCompatibleApiKeyPlaceholder": "Entrez votre clé API",
		"openAiCompatibleModelDimensionLabel": "Dimension d'Embedding :",
		"modelDimensionLabel": "Dimension du modèle",
		"openAiCompatibleModelDimensionPlaceholder": "ex., 1536",
		"openAiCompatibleModelDimensionDescription": "La dimension d'embedding (taille de sortie) pour votre modèle. Consultez la documentation de votre fournisseur pour cette valeur. Valeurs courantes : 384, 768, 1536, 3072.",
		"modelLabel": "Modèle",
		"modelPlaceholder": "Entrez le nom du modèle",
		"selectModel": "Sélectionner un modèle",
		"selectModelPlaceholder": "Sélectionner un modèle",
		"ollamaUrlLabel": "URL Ollama :",
		"ollamaBaseUrlLabel": "URL de base Ollama",
		"qdrantUrlLabel": "URL Qdrant",
		"qdrantKeyLabel": "Clé Qdrant :",
		"qdrantApiKeyLabel": "Clé API Qdrant",
		"qdrantApiKeyPlaceholder": "Entrez votre clé API Qdrant (optionnel)",
		"setupConfigLabel": "Configuration",
		"startIndexingButton": "Démarrer",
		"clearIndexDataButton": "Effacer l'index",
		"unsavedSettingsMessage": "Merci d'enregistrer tes paramètres avant de démarrer le processus d'indexation.",
		"clearDataDialog": {
			"title": "Êtes-vous sûr ?",
			"description": "Cette action ne peut pas être annulée. Cela supprimera définitivement les données d'index de votre base de code.",
			"cancelButton": "Annuler",
			"confirmButton": "Effacer les données"
		},
		"ollamaUrlPlaceholder": "http://localhost:11434",
		"openAiCompatibleBaseUrlPlaceholder": "https://api.example.com",
		"modelDimensionPlaceholder": "1536",
		"qdrantUrlPlaceholder": "http://localhost:6333",
		"saveError": "Échec de la sauvegarde des paramètres",
		"modelDimensions": "({{dimension}} dimensions)",
		"saveSuccess": "Paramètres sauvegardés avec succès",
		"saving": "Sauvegarde...",
		"saveSettings": "Sauvegarder",
		"indexingStatuses": {
			"standby": "En attente",
			"indexing": "Indexation",
			"indexed": "Indexé",
			"error": "Erreur"
		},
		"close": "Fermer",
		"validation": {
			"invalidQdrantUrl": "URL Qdrant invalide",
			"invalidOllamaUrl": "URL Ollama invalide",
			"invalidBaseUrl": "URL de base invalide",
			"qdrantUrlRequired": "L'URL Qdrant est requise",
			"openaiApiKeyRequired": "La clé API OpenAI est requise",
			"modelSelectionRequired": "La sélection du modèle est requise",
			"apiKeyRequired": "La clé API est requise",
			"modelIdRequired": "L'ID du modèle est requis",
			"modelDimensionRequired": "La dimension du modèle est requise",
			"geminiApiKeyRequired": "La clé API Gemini est requise",
			"mistralApiKeyRequired": "La clé API Mistral est requise",
			"vercelAiGatewayApiKeyRequired": "La clé API Vercel AI Gateway est requise",
			"ollamaBaseUrlRequired": "L'URL de base Ollama est requise",
			"baseUrlRequired": "L'URL de base est requise",
			"modelDimensionMinValue": "La dimension du modèle doit être supérieure à 0",
			"openRouterApiKeyRequired": "Clé API OpenRouter est requise"
		},
		"advancedConfigLabel": "Configuration avancée",
		"searchMinScoreLabel": "Seuil de score de recherche",
		"searchMinScoreDescription": "Score de similarité minimum (0.0-1.0) requis pour les résultats de recherche. Des valeurs plus faibles renvoient plus de résultats mais peuvent être moins pertinents. Des valeurs plus élevées renvoient moins de résultats mais plus pertinents.",
		"searchMinScoreResetTooltip": "Réinitialiser à la valeur par défaut (0.4)",
		"searchMaxResultsLabel": "Résultats de recherche maximum",
		"searchMaxResultsDescription": "Nombre maximum de résultats de recherche à retourner lors de l'interrogation de l'index de code. Des valeurs plus élevées fournissent plus de contexte mais peuvent inclure des résultats moins pertinents.",
		"resetToDefault": "Réinitialiser par défaut",
		"cancelling": "Annulation...",
		"cancelIndexingButton": "Annuler l'indexation"
	},
	"autoApprove": {
		"toggleShortcut": "Vous pouvez configurer un raccourci global pour ce paramètre <SettingsLink>dans les préférences de votre IDE</SettingsLink>.",
		"description": "Permettre à Kilo Code d'effectuer automatiquement des opérations sans requérir d'approbation. Activez ces paramètres uniquement si vous faites entièrement confiance à l'IA et que vous comprenez les risques de sécurité associés.",
		"enabled": "Auto-approbation activée",
		"toggleAriaLabel": "Activer/désactiver l'approbation automatique",
		"disabledAriaLabel": "Approbation automatique désactivée - sélectionnez d'abord les options",
		"selectOptionsFirst": "Sélectionnez au moins une option ci-dessous pour activer l'approbation automatique",
		"readOnly": {
			"label": "Lecture",
			"description": "Lorsque cette option est activée, Kilo Code affichera automatiquement le contenu des répertoires et lira les fichiers sans que vous ayez à cliquer sur le bouton Approuver.",
			"outsideWorkspace": {
				"label": "Inclure les fichiers en dehors de l'espace de travail",
				"description": "Permettre à Kilo Code de lire des fichiers en dehors de l'espace de travail actuel sans nécessiter d'approbation."
			}
		},
		"write": {
			"label": "Écriture",
			"description": "Créer et modifier automatiquement des fichiers sans nécessiter d'approbation",
			"delayLabel": "Délai après les écritures pour permettre aux diagnostics de détecter les problèmes potentiels",
			"outsideWorkspace": {
				"label": "Inclure les fichiers en dehors de l'espace de travail",
				"description": "Permettre à Kilo Code de créer et modifier des fichiers en dehors de l'espace de travail actuel sans nécessiter d'approbation."
			},
			"protected": {
				"label": "Inclure les fichiers protégés",
				"description": "Permettre à Kilo Code de créer et modifier des fichiers protégés (comme .kilocodeignore et les fichiers de configuration .kilocode/) sans nécessiter d'approbation."
			}
		},
		"browser": {
			"label": "Navigateur",
			"description": "Effectuer automatiquement des actions du navigateur sans nécessiter d'approbation. Remarque : S'applique uniquement lorsque le modèle prend en charge l'utilisation de l'ordinateur"
		},
		"retry": {
			"label": "Réessayer",
			"description": "Réessayer automatiquement les requêtes API échouées lorsque le serveur renvoie une réponse d'erreur",
			"delayLabel": "Délai avant de réessayer la requête"
		},
		"mcp": {
			"label": "MCP",
			"description": "Activer l'approbation automatique des outils MCP individuels dans la vue des serveurs MCP (nécessite à la fois ce paramètre et la case à cocher \"Toujours autoriser\" de l'outil)"
		},
		"modeSwitch": {
			"label": "Mode",
			"description": "Basculer automatiquement entre différents modes sans nécessiter d'approbation"
		},
		"subtasks": {
			"label": "Sous-tâches",
			"description": "Permettre la création et l'achèvement des sous-tâches sans nécessiter d'approbation"
		},
		"followupQuestions": {
			"label": "Question",
			"description": "Sélectionner automatiquement la première réponse suggérée pour les questions de suivi après le délai configuré",
			"timeoutLabel": "Temps d'attente avant la sélection automatique de la première réponse"
		},
		"execute": {
			"label": "Exécuter",
			"description": "Exécuter automatiquement les commandes de terminal autorisées sans nécessiter d'approbation",
			"allowedCommands": "Commandes auto-exécutables autorisées",
			"allowedCommandsDescription": "Préfixes de commandes qui peuvent être auto-exécutés lorsque \"Toujours approuver les opérations d'exécution\" est activé. Ajoutez * pour autoriser toutes les commandes (à utiliser avec précaution).",
			"deniedCommands": "Commandes refusées",
			"deniedCommandsDescription": "Préfixes de commandes qui seront automatiquement refusés sans demander d'approbation. En cas de conflit avec les commandes autorisées, la correspondance de préfixe la plus longue prend la priorité. Ajoutez * pour refuser toutes les commandes.",
			"commandPlaceholder": "Entrez le préfixe de commande (ex. 'git ')",
			"deniedCommandPlaceholder": "Entrez le préfixe de commande à refuser (ex. 'rm -rf')",
			"addButton": "Ajouter",
			"autoDenied": "Les commandes avec le préfixe `{{prefix}}` ont été interdites par l'utilisateur. Ne contourne pas cette restriction en exécutant une autre commande."
		},
		"showMenu": {
			"label": "Afficher le menu d'approbation automatique dans la vue de chat",
			"description": "Lorsque cette option est activée, le menu d'approbation automatique sera affiché en bas de la vue de chat, permettant un accès rapide aux paramètres d'approbation automatique"
		},
		"updateTodoList": {
			"label": "Todo",
			"description": "La liste de tâches est mise à jour automatiquement sans approbation"
		},
		"apiRequestLimit": {
			"title": "Requêtes maximales",
			"description": "Effectuer automatiquement ce nombre de requêtes API avant de demander l'approbation pour continuer la tâche.",
			"unlimited": "Illimité"
		},
		"apiCostLimit": {
			"unlimited": "Illimité",
			"title": "Coût maximum"
		},
		"maxLimits": {
			"description": "Effectuer automatiquement des requêtes jusqu'à ces limites avant de demander une autorisation pour continuer."
		}
	},
	"providers": {
		"providerDocumentation": "Documentation {{provider}}",
		"configProfile": "Profil de configuration",
		"description": "Enregistrez différentes configurations d'API pour basculer rapidement entre les fournisseurs et les paramètres.",
		"apiProvider": "Fournisseur d'API",
		"model": "Modèle",
		"nameEmpty": "Le nom ne peut pas être vide",
		"nameExists": "Un profil avec ce nom existe déjà",
		"deleteProfile": "Supprimer le profil",
		"invalidArnFormat": "Format ARN invalide. Veuillez vérifier les exemples ci-dessus.",
		"enterNewName": "Entrez un nouveau nom",
		"addProfile": "Ajouter un profil",
		"renameProfile": "Renommer le profil",
		"newProfile": "Nouveau profil de configuration",
		"enterProfileName": "Entrez le nom du profil",
		"createProfile": "Créer un profil",
		"cannotDeleteOnlyProfile": "Impossible de supprimer le seul profil",
		"searchPlaceholder": "Rechercher des profils",
		"searchProviderPlaceholder": "Rechercher des fournisseurs",
		"noProviderMatchFound": "Aucun fournisseur trouvé",
		"noMatchFound": "Aucun profil correspondant trouvé",
		"vscodeLmDescription": "L'API du modèle de langage VS Code vous permet d'exécuter des modèles fournis par d'autres extensions VS Code (y compris, mais sans s'y limiter, GitHub Copilot). Le moyen le plus simple de commencer est d'installer les extensions Copilot et Copilot Chat depuis le VS Code Marketplace.",
		"vscodeLmUnavailable": "La prise en charge des modèles linguistiques de VS Code est disponible uniquement dans Visual Studio Code. Des forks comme VSCodium et d'autres peuvent ne pas fonctionner. De plus, cette fonctionnalité n'est pas disponible dans les outils JetBrains.",
		"vscodeLmUnavailableInstructions": "Assurez-vous d'utiliser un outil pris en charge et que VS Code Chat est installé et activé",
		"awsCustomArnUse": "Entrez un ARN Amazon Bedrock valide pour le modèle que vous souhaitez utiliser. Exemples de format :",
		"awsCustomArnDesc": "Assurez-vous que la région dans l'ARN correspond à la région AWS sélectionnée ci-dessus.",
		"openRouterApiKey": "Clé API OpenRouter",
		"getOpenRouterApiKey": "Obtenir la clé API OpenRouter",
		"vercelAiGatewayApiKey": "Clé API Vercel AI Gateway",
		"getVercelAiGatewayApiKey": "Obtenir la clé API Vercel AI Gateway",
		"apiKeyStorageNotice": "Les clés API sont stockées en toute sécurité dans le stockage sécurisé de VSCode",
		"glamaApiKey": "Clé API Glama",
		"getGlamaApiKey": "Obtenir la clé API Glama",
		"useCustomBaseUrl": "Utiliser une URL de base personnalisée",
		"useReasoning": "Activer le raisonnement",
		"useHostHeader": "Utiliser un en-tête Host personnalisé",
		"useLegacyFormat": "Utiliser le format API OpenAI hérité",
		"customHeaders": "En-têtes personnalisés",
		"headerName": "Nom de l'en-tête",
		"headerValue": "Valeur de l'en-tête",
		"noCustomHeaders": "Aucun en-tête personnalisé défini. Cliquez sur le bouton + pour en ajouter un.",
		"requestyApiKey": "Clé API Requesty",
		"refreshModels": {
			"label": "Actualiser les modèles",
			"hint": "Veuillez rouvrir les paramètres pour voir les modèles les plus récents.",
			"loading": "Actualisation de la liste des modèles...",
			"success": "Liste des modèles actualisée avec succès !",
			"error": "Échec de l'actualisation de la liste des modèles. Veuillez réessayer."
		},
		"getRequestyApiKey": "Obtenir la clé API Requesty",
		"getRequestyBaseUrl": "URL de base",
		"requestyUseCustomBaseUrl": "Utiliser une URL de base personnalisée",
		"openRouterTransformsText": "Compresser les prompts et chaînes de messages à la taille du contexte (<a>Transformations OpenRouter</a>)",
		"anthropicApiKey": "Clé API Anthropic",
		"getAnthropicApiKey": "Obtenir la clé API Anthropic",
		"anthropicUseAuthToken": "Passer la clé API Anthropic comme en-tête d'autorisation au lieu de X-Api-Key",
		"anthropic1MContextBetaLabel": "Activer la fenêtre de contexte de 1M (Bêta)",
		"anthropic1MContextBetaDescription": "Étend la fenêtre de contexte à 1 million de tokens pour Claude Sonnet 4",
		"awsBedrock1MContextBetaLabel": "Activer la fenêtre de contexte de 1M (Bêta)",
		"awsBedrock1MContextBetaDescription": "Étend la fenêtre de contexte à 1 million de tokens pour Claude Sonnet 4",
		"cerebrasApiKey": "Clé API Cerebras",
		"getCerebrasApiKey": "Obtenir la clé API Cerebras",
		"chutesApiKey": "Clé API Chutes",
		"getChutesApiKey": "Obtenir la clé API Chutes",
		"fireworksApiKey": "Clé API Fireworks",
		"getFireworksApiKey": "Obtenir la clé API Fireworks",
		"syntheticApiKey": "Clé API Synthetic",
		"getSyntheticApiKey": "Obtenir la clé API Synthetic",
		"featherlessApiKey": "Clé API Featherless",
		"getFeatherlessApiKey": "Obtenir la clé API Featherless",
		"ioIntelligenceApiKey": "Clé API IO Intelligence",
		"ioIntelligenceApiKeyPlaceholder": "Saisissez votre clé d'API IO Intelligence",
		"getIoIntelligenceApiKey": "Obtenir la clé API IO Intelligence",
		"deepSeekApiKey": "Clé API DeepSeek",
		"getDeepSeekApiKey": "Obtenir la clé API DeepSeek",
		"doubaoApiKey": "Clé API Doubao",
		"getDoubaoApiKey": "Obtenir la clé API Doubao",
		"moonshotApiKey": "Clé API Moonshot",
		"getMoonshotApiKey": "Obtenir la clé API Moonshot",
		"moonshotBaseUrl": "Point d'entrée Moonshot",
		"zaiApiKey": "Clé API Z AI",
		"getZaiApiKey": "Obtenir la clé API Z AI",
		"zaiEntrypoint": "Point d'entrée Z AI",
		"zaiEntrypointDescription": "Veuillez sélectionner le point d'entrée API approprié en fonction de votre emplacement. Si vous êtes en Chine, choisissez open.bigmodel.cn. Sinon, choisissez api.z.ai.",
		"minimaxApiKey": "Clé API MiniMax",
		"getMiniMaxApiKey": "Obtenir la clé API MiniMax",
		"minimaxBaseUrl": "Point d'entrée MiniMax",
		"geminiApiKey": "Clé API Gemini",
		"getGroqApiKey": "Obtenir la clé API Groq",
		"groqApiKey": "Clé API Groq",
		"getSambaNovaApiKey": "Obtenir la clé API SambaNova",
		"sambaNovaApiKey": "Clé API SambaNova",
		"getHuggingFaceApiKey": "Obtenir la clé API Hugging Face",
		"huggingFaceApiKey": "Clé API Hugging Face",
		"getOvhCloudAiEndpointsApiKey": "Obtenir la clé API d'OVHcloud AI Endpoints",
		"ovhCloudAiEndpointsApiKey": "Clé API d'OVHcloud AI Endpoints",
		"ovhCloudAiEndpointsBaseUrl": "URL de base",
		"getOvhCloudAiEndpointsBaseUrl": "Utiliser une URL de base personnalisée",
		"huggingFaceModelId": "ID du modèle",
		"huggingFaceLoading": "Chargement...",
		"huggingFaceModelsCount": "({{count}} modèles)",
		"huggingFaceSelectModel": "Sélectionner un modèle...",
		"huggingFaceSearchModels": "Rechercher des modèles...",
		"huggingFaceNoModelsFound": "Aucun modèle trouvé",
		"huggingFaceProvider": "Fournisseur",
		"huggingFaceProviderAuto": "Automatique",
		"huggingFaceSelectProvider": "Sélectionner un fournisseur...",
		"huggingFaceSearchProviders": "Rechercher des fournisseurs...",
		"huggingFaceNoProvidersFound": "Aucun fournisseur trouvé",
		"getGeminiApiKey": "Obtenir la clé API Gemini",
		"openAiApiKey": "Clé API OpenAI",
		"apiKey": "Clé API",
		"openAiBaseUrl": "URL de base",
		"getOpenAiApiKey": "Obtenir la clé API OpenAI",
		"mistralApiKey": "Clé API Mistral",
		"getMistralApiKey": "Obtenir la clé API Mistral / Codestral",
		"codestralBaseUrl": "URL de base Codestral (Optionnel)",
		"codestralBaseUrlDesc": "Définir une URL alternative pour le modèle Codestral.",
		"xaiApiKey": "Clé API xAI",
		"getXaiApiKey": "Obtenir la clé API xAI",
		"litellmApiKey": "Clé API LiteLLM",
		"litellmBaseUrl": "URL de base LiteLLM",
		"awsCredentials": "Identifiants AWS",
		"awsProfile": "Profil AWS",
		"awsApiKey": "Clé API Amazon Bedrock",
		"awsProfileName": "Nom du profil AWS",
		"awsAccessKey": "Clé d'accès AWS",
		"awsSecretKey": "Clé secrète AWS",
		"awsSessionToken": "Jeton de session AWS",
		"awsRegion": "Région AWS",
		"awsCrossRegion": "Utiliser l'inférence inter-régions",
		"awsGlobalInference": "Utiliser l'inférence globale (sélection automatique de la région AWS optimale)",
		"awsBedrockVpc": {
			"useCustomVpcEndpoint": "Utiliser un point de terminaison VPC personnalisé",
			"vpcEndpointUrlPlaceholder": "Entrer l'URL du point de terminaison VPC (optionnel)",
			"examples": "Exemples :"
		},
		"enablePromptCaching": "Activer la mise en cache des prompts",
		"enablePromptCachingTitle": "Activer la mise en cache des prompts pour améliorer les performances et réduire les coûts pour les modèles pris en charge.",
		"cacheUsageNote": "Remarque : Si vous ne voyez pas l'utilisation du cache, essayez de sélectionner un modèle différent puis de sélectionner à nouveau votre modèle souhaité.",
		"vscodeLmModel": "Modèle de langage",
		"vscodeLmWarning": "Remarque : Les modèles accessibles via l’API VS Code Language Model peuvent être encapsulés ou ajustés par le fournisseur ; leur comportement peut donc différer de l’utilisation directe du même modèle auprès d’un fournisseur ou routeur classique. Pour utiliser un modèle depuis la liste « Language Model », bascule d’abord sur ce modèle puis clique sur « Accepter » dans l’invite de Copilot Chat ; sinon, une erreur telle que 400 « The requested model is not supported » peut apparaître.",
		"geminiParameters": {
			"urlContext": {
				"title": "Activer le contexte d'URL",
				"description": "Permet à Gemini d'accéder et de traiter les URL pour un contexte supplémentaire lors de la génération des réponses. Utile pour les tâches nécessitant l'analyse de contenu web."
			},
			"groundingSearch": {
				"title": "Activer la mise en contexte via la recherche Google",
				"description": "Permet à Gemini d'effectuer des recherches sur Google pour obtenir des informations actuelles et fonder les réponses sur des données en temps réel. Utile pour les requêtes nécessitant des informations à jour."
			}
		},
		"googleCloudSetup": {
			"title": "Pour utiliser Google Cloud Vertex AI, vous devez :",
			"step1": "1. Créer un compte Google Cloud, activer l'API Vertex AI et activer les modèles Claude souhaités.",
			"step2": "2. Installer Google Cloud CLI et configurer les identifiants par défaut de l'application.",
			"step3": "3. Ou créer un compte de service avec des identifiants."
		},
		"googleCloudCredentials": "Identifiants Google Cloud",
		"googleCloudKeyFile": "Chemin du fichier de clé Google Cloud",
		"googleCloudProjectId": "ID du projet Google Cloud",
		"googleCloudRegion": "Région Google Cloud",
		"lmStudio": {
			"baseUrl": "URL de base (optionnel)",
			"modelId": "ID du modèle",
			"speculativeDecoding": "Activer le décodage spéculatif",
			"draftModelId": "ID du modèle brouillon",
			"draftModelDesc": "Le modèle brouillon doit être de la même famille de modèles pour que le décodage spéculatif fonctionne correctement.",
			"selectDraftModel": "Sélectionner le modèle brouillon",
			"noModelsFound": "Aucun modèle brouillon trouvé. Veuillez vous assurer que LM Studio est en cours d'exécution avec le mode serveur activé.",
			"description": "LM Studio vous permet d'exécuter des modèles localement sur votre ordinateur. Pour obtenir des instructions sur la mise en route, consultez leur <a>guide de démarrage rapide</a>. Vous devrez également démarrer la fonction <b>serveur local</b> de LM Studio pour l'utiliser avec cette extension. <span>Remarque :</span> Kilo Code utilise des prompts complexes et fonctionne mieux avec les modèles Claude. Les modèles moins performants peuvent ne pas fonctionner comme prévu."
		},
		"ollama": {
			"baseUrl": "URL de base (optionnel)",
			"modelId": "ID du modèle",
			"apiKey": "Clé API Ollama",
			"apiKeyPlaceholder": "Entrez votre clé API",
			"apiKeyHelp": "Clé API optionnelle pour les instances Ollama authentifiées ou les services cloud. Laissez vide pour les installations locales.",
			"numCtx": "Taille de la fenêtre de contexte (num_ctx)",
			"numCtxHelp": "Remplace la taille de la fenêtre de contexte par défaut du modèle. Laissez vide pour utiliser la configuration du Modelfile du modèle. La valeur minimale est 128.",
			"description": "Ollama vous permet d'exécuter des modèles localement sur votre ordinateur. Pour obtenir des instructions sur la mise en route, consultez le guide de démarrage rapide.",
			"warning": "Remarque : Kilo Code utilise des prompts complexes et fonctionne mieux avec les modèles Claude. Les modèles moins performants peuvent ne pas fonctionner comme prévu."
		},
		"unboundApiKey": "Clé API Unbound",
		"getUnboundApiKey": "Obtenir la clé API Unbound",
		"unboundRefreshModelsSuccess": "Liste des modèles mise à jour ! Vous pouvez maintenant sélectionner parmi les derniers modèles.",
		"unboundInvalidApiKey": "Clé API invalide. Veuillez vérifier votre clé API et réessayer.",
		"humanRelay": {
			"description": "Aucune clé API n'est requise, mais l'utilisateur doit aider à copier et coller les informations dans le chat web de l'IA.",
			"instructions": "Pendant l'utilisation, une boîte de dialogue apparaîtra et le message actuel sera automatiquement copié dans le presse-papiers. Vous devez le coller dans les versions web de l'IA (comme ChatGPT ou Claude), puis copier la réponse de l'IA dans la boîte de dialogue et cliquer sur le bouton de confirmation."
		},
		"roo": {
			"authenticatedMessage": "Authentifié de manière sécurisée via ton compte Roo Code Cloud.",
			"connectButton": "Se connecter à Roo Code Cloud"
		},
		"openRouter": {
			"providerRouting": {
				"title": "Routage des fournisseurs OpenRouter",
				"description": "OpenRouter dirige les requêtes vers les meilleurs fournisseurs disponibles pour votre modèle. Par défaut, les requêtes sont équilibrées entre les principaux fournisseurs pour maximiser la disponibilité. Cependant, vous pouvez choisir un fournisseur spécifique à utiliser pour ce modèle.",
				"learnMore": "En savoir plus sur le routage des fournisseurs"
			}
		},
		"customModel": {
			"capabilities": "Configurez les capacités et les prix pour votre modèle personnalisé compatible OpenAI. Soyez prudent lors de la spécification des capacités du modèle, car elles peuvent affecter le fonctionnement de Kilo Code.",
			"maxTokens": {
				"label": "Tokens de sortie maximum",
				"description": "Nombre maximum de tokens que le modèle peut générer dans une réponse. (Spécifiez -1 pour permettre au serveur de définir les tokens maximum.)"
			},
			"contextWindow": {
				"label": "Taille de la fenêtre de contexte",
				"description": "Total des tokens (entrée + sortie) que le modèle peut traiter."
			},
			"imageSupport": {
				"label": "Support des images",
				"description": "Ce modèle est-il capable de traiter et de comprendre les images ?"
			},
			"computerUse": {
				"label": "Utilisation de l'ordinateur",
				"description": "Ce modèle est-il capable d'interagir avec un navigateur ?"
			},
			"promptCache": {
				"label": "Mise en cache des prompts",
				"description": "Ce modèle est-il capable de mettre en cache les prompts ?"
			},
			"pricing": {
				"input": {
					"label": "Prix d'entrée",
					"description": "Coût par million de tokens dans l'entrée/prompt. Cela affecte le coût d'envoi du contexte et des instructions au modèle."
				},
				"output": {
					"label": "Prix de sortie",
					"description": "Coût par million de tokens dans la réponse du modèle. Cela affecte le coût du contenu généré et des complétions."
				},
				"cacheReads": {
					"label": "Prix des lectures de cache",
					"description": "Coût par million de tokens pour la lecture depuis le cache. C'est le prix facturé lors de la récupération d'une réponse mise en cache."
				},
				"cacheWrites": {
					"label": "Prix des écritures de cache",
					"description": "Coût par million de tokens pour l'écriture dans le cache. C'est le prix facturé lors de la première mise en cache d'un prompt."
				}
			},
			"resetDefaults": "Réinitialiser les valeurs par défaut"
		},
		"rateLimitAfter": {
			"label": "Limite de débit en fin",
			"description": "Commencez à limiter le débit après la fin du flux API."
		},
		"rateLimitSeconds": {
			"label": "Limite de débit",
			"description": "Temps minimum entre les requêtes API."
		},
		"consecutiveMistakeLimit": {
			"label": "Limite d'erreurs et de répétitions",
<<<<<<< HEAD
			"description": "Nombre d'erreurs consécutives ou d'actions répétées avant d'afficher la boîte de dialogue 'Kilo Code a des difficultés'",
=======
			"description": "Nombre d'erreurs consécutives ou d'actions répétées avant d'afficher la boîte de dialogue 'Roo a des difficultés'. Mettre à 0 pour désactiver ce mécanisme de sécurité (il ne se déclenchera jamais).",
>>>>>>> 06b775a8
			"unlimitedDescription": "Réessais illimités activés (poursuite automatique). La boîte de dialogue n'apparaîtra jamais.",
			"warning": "⚠️ Mettre à 0 autorise des réessais illimités, ce qui peut consommer une utilisation importante de l'API"
		},
		"reasoningEffort": {
			"label": "Effort de raisonnement du modèle",
			"none": "Aucun",
			"minimal": "Minimal (le plus rapide)",
			"high": "Élevé",
			"medium": "Moyen",
			"low": "Faible"
		},
		"verbosity": {
			"label": "Verbosité de la sortie",
			"high": "Élevée",
			"medium": "Moyenne",
			"low": "Faible",
			"description": "Contrôle le niveau de détail des réponses du modèle. Une faible verbosité produit des réponses concises, tandis qu'une verbosité élevée fournit des explications approfondies."
		},
		"setReasoningLevel": "Activer l'effort de raisonnement",
		"claudeCode": {
			"pathLabel": "Chemin du code Claude",
			"description": "Chemin facultatif vers votre CLI Claude Code. La valeur par défaut est 'claude' si non défini.",
			"placeholder": "Défaut : claude",
			"maxTokensLabel": "Jetons de sortie max",
			"maxTokensDescription": "Nombre maximum de jetons de sortie pour les réponses de Claude Code. La valeur par défaut est 8000."
		},
		"geminiCli": {
			"description": "Ce fournisseur utilise l'authentification OAuth de l'outil Gemini CLI et ne nécessite pas de clés API.",
			"oauthPath": "Chemin des Identifiants OAuth (optionnel)",
			"oauthPathDescription": "Chemin vers le fichier d'identifiants OAuth. Laissez vide pour utiliser l'emplacement par défaut (~/.gemini/oauth_creds.json).",
			"instructions": "Si vous ne vous êtes pas encore authentifié, veuillez exécuter",
			"instructionsContinued": "dans votre terminal d'abord.",
			"setupLink": "Instructions de Configuration Gemini CLI",
			"requirementsTitle": "Exigences Importantes",
			"requirement1": "D'abord, vous devez installer l'outil Gemini CLI",
			"requirement2": "Ensuite, exécutez gemini dans votre terminal et assurez-vous de vous connecter avec Google",
			"requirement3": "Fonctionne uniquement avec les comptes Google personnels (pas les comptes Google Workspace)",
			"requirement4": "N'utilise pas de clés API - l'authentification est gérée via OAuth",
			"requirement5": "Nécessite que l'outil Gemini CLI soit installé et authentifié d'abord",
			"freeAccess": "Accès gratuit via l'authentification OAuth"
		},
		"qwenCode": {
			"oauthPath": "Chemin des identifiants OAuth (optionnel)",
			"oauthPathDescription": "Chemin vers le fichier d'identifiants OAuth. Laissez vide pour utiliser l'emplacement par défaut (~/.qwen/oauth_creds.json).",
			"description": "Ce fournisseur utilise l'authentification OAuth du service Qwen et ne nécessite pas de clés API.",
			"instructions": "Veuillez suivre la documentation officielle pour obtenir le fichier d'autorisation et le placer dans le chemin spécifié.",
			"setupLink": "Documentation officielle Qwen"
		}
	},
	"browser": {
		"enable": {
			"label": "Activer l'outil de navigateur",
			"description": "Lorsque cette option est activée, Kilo Code peut utiliser un navigateur pour interagir avec des sites web lors de l'utilisation de modèles qui prennent en charge l'utilisation de l'ordinateur. <0>En savoir plus</0>"
		},
		"viewport": {
			"label": "Taille de la fenêtre d'affichage",
			"description": "Sélectionnez la taille de la fenêtre d'affichage pour les interactions du navigateur. Cela affecte la façon dont les sites web sont affichés et dont on interagit avec eux.",
			"options": {
				"largeDesktop": "Grand bureau (1280x800)",
				"smallDesktop": "Petit bureau (900x600)",
				"tablet": "Tablette (768x1024)",
				"mobile": "Mobile (360x640)"
			}
		},
		"screenshotQuality": {
			"label": "Qualité des captures d'écran",
			"description": "Ajustez la qualité WebP des captures d'écran du navigateur. Des valeurs plus élevées fournissent des captures plus claires mais augmentent l'utilisation de token."
		},
		"remote": {
			"label": "Utiliser une connexion de navigateur distant",
			"description": "Se connecter à un navigateur Chrome exécuté avec le débogage à distance activé (--remote-debugging-port=9222).",
			"urlPlaceholder": "URL personnalisée (ex. http://localhost:9222)",
			"testButton": "Tester la connexion",
			"testingButton": "Test en cours...",
			"instructions": "Entrez l'adresse hôte du protocole DevTools ou laissez vide pour découvrir automatiquement les instances Chrome locales. Le bouton Tester la connexion essaiera l'URL personnalisée si fournie, ou découvrira automatiquement si le champ est vide."
		}
	},
	"checkpoints": {
		"timeout": {
			"label": "Délai d'initialisation du point de contrôle (secondes)",
			"description": "Temps d'attente maximum pour l'initialisation du service de points de contrôle. Par défaut : 15 secondes. Plage : 10-60 secondes."
		},
		"enable": {
			"label": "Activer les points de contrôle automatiques",
			"description": "Lorsque cette option est activée, Kilo Code créera automatiquement des points de contrôle pendant l'exécution des tâches, facilitant la révision des modifications ou le retour à des états antérieurs. <0>En savoir plus</0>"
		}
	},
	"autoPurge": {
		"enable": {
			"label": "Activer le nettoyage automatique des tâches",
			"description": "Supprimer automatiquement les anciennes tâches pour libérer de l'espace disque et améliorer les performances. Les tâches sont classées par type et âge pour déterminer quand elles doivent être supprimées."
		},
		"defaultRetention": {
			"label": "Période de rétention par défaut (jours)",
			"description": "Nombre de jours pour conserver les tâches avant qu'elles soient éligibles au nettoyage"
		},
		"neverPurgeFavorited": {
			"label": "Ne jamais supprimer les tâches favorites",
			"description": "Lorsque activé, les tâches favorites ne seront jamais supprimées automatiquement quel que soit leur âge"
		},
		"favoritedRetention": {
			"label": "Rétention des tâches favorites (jours)",
			"description": "Nombre de jours pour conserver les tâches favorites (s'applique uniquement lorsque 'Ne jamais supprimer les tâches favorites' est désactivé)"
		},
		"completedRetention": {
			"label": "Rétention des tâches terminées (jours)",
			"description": "Nombre de jours pour conserver les tâches qui ont été terminées avec succès"
		},
		"incompleteRetention": {
			"label": "Rétention des tâches incomplètes (jours)",
			"description": "Nombre de jours pour conserver les tâches qui n'ont pas été terminées (généralement plus court que les tâches terminées)"
		},
		"lastRun": {
			"label": "Dernier nettoyage"
		},
		"manualPurge": {
			"button": "Exécuter le nettoyage maintenant"
		}
	},
	"notifications": {
		"sound": {
			"label": "Activer les effets sonores",
			"description": "Lorsque cette option est activée, Kilo Code jouera des effets sonores pour les notifications et les événements.",
			"volumeLabel": "Volume"
		},
		"tts": {
			"label": "Activer la synthèse vocale",
			"description": "Lorsque cette option est activée, Kilo Code lira ses réponses à haute voix en utilisant la synthèse vocale.",
			"speedLabel": "Vitesse"
		}
	},
	"contextManagement": {
		"description": "Contrôlez quelles informations sont incluses dans la fenêtre de contexte de l'IA, affectant l'utilisation de token et la qualité des réponses",
		"autoCondenseContextPercent": {
			"label": "Seuil de déclenchement de la condensation intelligente du contexte",
			"description": "Lorsque la fenêtre de contexte atteint ce seuil, Kilo Code la condensera automatiquement."
		},
		"condensingApiConfiguration": {
			"label": "Configuration API pour la condensation du contexte",
			"description": "Sélectionnez quelle configuration API utiliser pour les opérations de condensation du contexte. Laissez non sélectionné pour utiliser la configuration active actuelle.",
			"useCurrentConfig": "Par défaut"
		},
		"customCondensingPrompt": {
			"label": "Prompt personnalisé de condensation du contexte",
			"description": "Personnalisez le prompt système utilisé pour la condensation du contexte. Laissez vide pour utiliser le prompt par défaut.",
			"placeholder": "Entrez votre prompt de condensation personnalisé ici...\n\nVous pouvez utiliser la même structure que le prompt par défaut :\n- Conversation précédente\n- Travail en cours\n- Concepts techniques clés\n- Fichiers et code pertinents\n- Résolution de problèmes\n- Tâches en attente et prochaines étapes",
			"reset": "Réinitialiser par défaut",
			"hint": "Vide = utiliser le prompt par défaut"
		},
		"autoCondenseContext": {
			"name": "Déclencher automatiquement la condensation intelligente du contexte",
			"description": "Lorsque cette option est activée, Kilo Code condensera automatiquement le contexte lorsque le seuil est atteint. Lorsqu'elle est désactivée, vous pouvez toujours déclencher manuellement la condensation du contexte."
		},
		"openTabs": {
			"label": "Limite de contexte des onglets ouverts",
			"description": "Nombre maximum d'onglets VSCode ouverts à inclure dans le contexte. Des valeurs plus élevées fournissent plus de contexte mais augmentent l'utilisation de token."
		},
		"workspaceFiles": {
			"label": "Limite de contexte des fichiers de l'espace de travail",
			"description": "Nombre maximum de fichiers à inclure dans les détails du répertoire de travail actuel. Des valeurs plus élevées fournissent plus de contexte mais augmentent l'utilisation de token."
		},
		"rooignore": {
			"label": "Afficher les fichiers .kilocodeignore dans les listes et recherches",
			"description": "Lorsque cette option est activée, les fichiers correspondant aux modèles dans .kilocodeignore seront affichés dans les listes avec un symbole de cadenas. Lorsqu'elle est désactivée, ces fichiers seront complètement masqués des listes de fichiers et des recherches."
		},
		"maxReadFile": {
			"label": "Seuil d'auto-troncature de lecture de fichier",
			"description": "Kilo Code lit ce nombre de lignes lorsque le modèle omet les valeurs de début/fin. Si ce nombre est inférieur au total du fichier, Kilo Code génère un index des numéros de ligne des définitions de code. Cas spéciaux : -1 indique à Kilo Code de lire le fichier entier (sans indexation), et 0 indique de ne lire aucune ligne et de fournir uniquement les index de ligne pour un contexte minimal. Des valeurs plus basses minimisent l'utilisation initiale du contexte, permettant des lectures ultérieures de plages de lignes précises. Les requêtes avec début/fin explicites ne sont pas limitées par ce paramètre.",
			"lines": "lignes",
			"always_full_read": "Toujours lire le fichier entier"
		},
		"maxConcurrentFileReads": {
			"label": "Limite de lectures simultanées",
			"description": "Nombre maximum de fichiers que l'outil 'read_file' peut traiter simultanément. Des valeurs plus élevées peuvent accélérer la lecture de plusieurs petits fichiers mais augmentent l'utilisation de la mémoire."
		},
		"maxImageFileSize": {
			"label": "Taille maximale des fichiers d'image",
			"mb": "MB",
			"description": "Taille maximale (en MB) pour les fichiers d'image qui peuvent être traités par l'outil de lecture de fichier."
		},
		"maxTotalImageSize": {
			"label": "Taille totale maximale des images",
			"mb": "MB",
			"description": "Limite de taille cumulée maximale (en MB) pour toutes les images traitées dans une seule opération read_file. Lors de la lecture de plusieurs images, la taille de chaque image est ajoutée au total. Si l'inclusion d'une autre image dépasserait cette limite, elle sera ignorée."
		},
		"diagnostics": {
			"includeMessages": {
				"label": "Inclure automatiquement les diagnostics dans le contexte",
				"description": "Lorsque cette option est activée, les messages de diagnostic (erreurs) des fichiers modifiés seront automatiquement inclus dans le contexte. Vous pouvez toujours inclure manuellement tous les diagnostics de l'espace de travail en utilisant @problems."
			},
			"maxMessages": {
				"label": "Nombre maximum de messages de diagnostic",
				"description": "Nombre maximum de messages de diagnostic à inclure par fichier. Cette limite s'applique à la fois à l'inclusion automatique (lorsque la case est cochée) et aux mentions manuelles @problems. Des valeurs plus élevées fournissent plus de contexte mais augmentent l'utilisation des jetons.",
				"resetTooltip": "Réinitialiser à la valeur par défaut (50)",
				"unlimitedLabel": "Illimité"
			},
			"delayAfterWrite": {
				"label": "Délai après les écritures pour permettre aux diagnostics de détecter les problèmes potentiels",
				"description": "Temps d'attente après les écritures de fichiers avant de continuer, permettant aux outils de diagnostic de traiter les modifications et de détecter les problèmes."
			}
		},
		"condensingThreshold": {
			"label": "Seuil de condensation du contexte",
			"selectProfile": "Configurer le seuil pour le profil",
			"defaultProfile": "Par défaut global (tous les profils)",
			"defaultDescription": "Lorsque le contexte atteint ce pourcentage, il sera automatiquement condensé pour tous les profils sauf s'ils ont des paramètres personnalisés",
			"profileDescription": "Seuil personnalisé pour ce profil uniquement (remplace le défaut global)",
			"inheritDescription": "Ce profil hérite du seuil par défaut global ({{threshold}}%)",
			"usesGlobal": "(utilise global {{threshold}}%)"
		},
		"includeCurrentTime": {
			"label": "Inclure l'heure actuelle dans le contexte",
			"description": "Lorsque cette option est activée, l'heure actuelle et les informations de fuseau horaire seront incluses dans le prompt système. Désactivez cette option si les modèles cessent de fonctionner en raison de problèmes liés à l'heure."
		},
		"includeCurrentCost": {
			"label": "Inclure le coût actuel dans le contexte",
			"description": "Lorsque cette option est activée, le coût d'utilisation actuel de l'API sera inclus dans le prompt système. Désactivez cette option si les modèles cessent de fonctionner en raison de problèmes de coût."
		}
	},
	"terminal": {
		"basic": {
			"label": "Paramètres du terminal : Base",
			"description": "Paramètres de base du terminal"
		},
		"advanced": {
			"label": "Paramètres du terminal : Avancé",
			"description": "Ces paramètres s'appliquent uniquement lorsque 'Utiliser le terminal en ligne' est désactivé. Ils affectent uniquement le terminal VS Code et peuvent nécessiter un redémarrage de l'IDE."
		},
		"outputLineLimit": {
			"label": "Limite de sortie du terminal",
			"description": "Conserve les premières et dernières lignes et supprime celles du milieu pour rester sous la limite. Réduire pour économiser des jetons ; augmenter pour donner à Kilo plus de détails intermédiaires. Kilo voit un espace réservé là où le contenu est ignoré.<0>En savoir plus</0>"
		},
		"outputCharacterLimit": {
			"label": "Limite de caractères du terminal",
			"description": "Remplace la limite de lignes pour éviter les problèmes de mémoire en imposant un plafond strict sur la taille de sortie. Si dépassé, conserve le début et la fin et affiche un espace réservé à Kilo là où le contenu est ignoré. <0>En savoir plus</0>"
		},
		"shellIntegrationTimeout": {
			"label": "Délai d'attente d'intégration du shell du terminal",
			"description": "Temps d'attente de l'intégration du shell de VS Code avant d'exécuter des commandes. Augmentez si votre shell démarre lentement ou si vous voyez des erreurs 'Intégration du Shell Indisponible'. <0>En savoir plus</0>"
		},
		"shellIntegrationDisabled": {
			"label": "Utiliser le terminal en ligne (recommandé)",
			"description": "Exécute des commandes dans le terminal en ligne (chat) pour contourner les profils/intégration du shell pour des exécutions plus rapides et fiables. Lorsque désactivé, Kilo utilise le terminal VS Code avec votre profil de shell, invites et plugins. <0>En savoir plus</0>"
		},
		"commandDelay": {
			"label": "Délai de commande du terminal",
			"description": "Ajoute une courte pause après chaque commande pour que le terminal VS Code puisse vider toute la sortie (bash/zsh : PROMPT_COMMAND sleep ; PowerShell : start-sleep). Utilisez uniquement si vous voyez une sortie de fin manquante ; sinon laissez à 0. <0>En savoir plus</0>"
		},
		"compressProgressBar": {
			"label": "Compresser la sortie de barre de progression",
			"description": "Réduit les barres de progression/spinners pour ne conserver que l'état final (économise des jetons). <0>En savoir plus</0>"
		},
		"powershellCounter": {
			"label": "Activer la solution de contournement du compteur PowerShell",
			"description": "Activez lorsque la sortie PowerShell est manquante ou dupliquée ; ajoute un petit compteur à chaque commande pour stabiliser la sortie. Laissez désactivé si la sortie semble déjà correcte. <0>En savoir plus</0>"
		},
		"zshClearEolMark": {
			"label": "Effacer la marque EOL ZSH",
			"description": "Activez lorsque vous voyez des % égarés en fin de ligne ou que l'analyse semble incorrecte ; omet la marque de fin de ligne (%) de Zsh. <0>En savoir plus</0>"
		},
		"zshOhMy": {
			"label": "Activer l'intégration Oh My Zsh",
			"description": "Activez lorsque votre thème/plugins Oh My Zsh attendent l'intégration du shell ; définit ITERM_SHELL_INTEGRATION_INSTALLED=Yes. Désactivez pour éviter de définir cette variable. <0>En savoir plus</0>"
		},
		"zshP10k": {
			"label": "Activer l'intégration Powerlevel10k",
			"description": "Activez lorsque vous utilisez l'intégration du shell Powerlevel10k. <0>En savoir plus</0>"
		},
		"zdotdir": {
			"label": "Activer la gestion ZDOTDIR",
			"description": "Activez lorsque l'intégration du shell zsh échoue ou entre en conflit avec vos dotfiles. <0>En savoir plus</0>"
		},
		"inheritEnv": {
			"label": "Hériter des variables d'environnement",
			"description": "Activez pour hériter des variables d'environnement du processus parent VS Code. <0>En savoir plus</0>"
		}
	},
	"advancedSettings": {
		"title": "Paramètres avancés"
	},
	"advanced": {
		"diff": {
			"label": "Activer l'édition via des diffs",
			"description": "Lorsque cette option est activée, Kilo Code pourra éditer des fichiers plus rapidement et rejettera automatiquement les écritures de fichiers complets tronqués",
			"strategy": {
				"label": "Stratégie de diff",
				"options": {
					"standard": "Standard (Bloc unique)",
					"multiBlock": "Expérimental : Diff multi-blocs",
					"unified": "Expérimental : Diff unifié"
				},
				"descriptions": {
					"standard": "La stratégie de diff standard applique les modifications à un seul bloc de code à la fois.",
					"unified": "La stratégie de diff unifié prend plusieurs approches pour appliquer les diffs et choisit la meilleure approche.",
					"multiBlock": "La stratégie de diff multi-blocs permet de mettre à jour plusieurs blocs de code dans un fichier en une seule requête."
				}
			},
			"matchPrecision": {
				"label": "Précision de correspondance",
				"description": "Ce curseur contrôle la précision avec laquelle les sections de code doivent correspondre lors de l'application des diffs. Des valeurs plus basses permettent des correspondances plus flexibles mais augmentent le risque de remplacement incorrects. Utilisez des valeurs inférieures à 100 % avec une extrême prudence."
			}
		},
		"todoList": {
			"label": "Activer l'outil de liste de tâches",
			"description": "Lorsqu'activé, Kilo Code peut créer et gérer des listes de tâches pour suivre la progression. Cela aide à organiser les tâches complexes en étapes gérables."
		}
	},
	"experimental": {
		"DIFF_STRATEGY_UNIFIED": {
			"name": "Utiliser la stratégie diff unifiée expérimentale",
			"description": "Activer la stratégie diff unifiée expérimentale. Cette stratégie pourrait réduire le nombre de tentatives causées par des erreurs de modèle, mais peut provoquer des comportements inattendus ou des modifications incorrectes. Activez-la uniquement si vous comprenez les risques et êtes prêt à examiner attentivement tous les changements."
		},
		"INSERT_BLOCK": {
			"name": "Utiliser l'outil d'insertion de contenu expérimental",
			"description": "Activer l'outil d'insertion de contenu expérimental, permettant à Kilo Code d'insérer du contenu à des numéros de ligne spécifiques sans avoir besoin de créer un diff."
		},
		"POWER_STEERING": {
			"name": "Utiliser le mode \"direction assistée\" expérimental",
			"description": "Lorsqu'il est activé, Kilo Code rappellera plus fréquemment au modèle les détails de sa définition de mode actuelle. Cela conduira à une adhérence plus forte aux définitions de rôles et aux instructions personnalisées, mais utilisera plus de tokens par message."
		},
		"MULTI_SEARCH_AND_REPLACE": {
			"name": "Utiliser l'outil diff multi-blocs expérimental",
			"description": "Lorsqu'il est activé, Kilo Code utilisera l'outil diff multi-blocs. Cela tentera de mettre à jour plusieurs blocs de code dans le fichier en une seule requête."
		},
		"CONCURRENT_FILE_READS": {
			"name": "Activer la lecture simultanée de fichiers",
			"description": "Lorsqu'activé, Kilo Code peut lire plusieurs fichiers dans une seule requête. Lorsque désactivé, Kilo Code doit lire les fichiers un par un. La désactivation peut aider lors du travail avec des modèles moins performants ou lorsque tu souhaites plus de contrôle sur l'accès aux fichiers."
		},
		"MARKETPLACE": {
			"name": "Activer le Marketplace",
			"description": "Lorsque cette option est activée, tu peux installer des MCP et des modes personnalisés depuis le Marketplace."
		},
		"MULTI_FILE_APPLY_DIFF": {
			"name": "Activer les éditions de fichiers concurrentes",
			"description": "Lorsque cette option est activée, Kilo Code peut éditer plusieurs fichiers en une seule requête. Lorsqu'elle est désactivée, Kilo Code doit éditer les fichiers un par un. Désactiver cette option peut aider lorsque tu travailles avec des modèles moins capables ou lorsque tu veux plus de contrôle sur les modifications de fichiers."
		},
		"MORPH_FAST_APPLY": {
			"name": "Activer Fast Apply",
			"description": "Lorsque cette option est activée, Kilo Code peut éditer des fichiers en utilisant Fast Apply avec des modèles spécialisés optimisés pour les modifications de code. Nécessite Kilo Gateway Provider, OpenRouter ou une clé API Morph.",
			"apiKey": "Clé API Morph (optionnel)",
			"placeholder": "Entrez votre clé API Morph (optionnel)",
			"modelLabel": "Sélection du modèle",
			"modelDescription": "Choisissez quel modèle Fast Apply utiliser pour les éditions de fichiers",
			"models": {
				"auto": "Auto (Par défaut - choisit le meilleur disponible)",
				"morphFast": "Morph v3 Fast (Plus rapide, coût réduit)",
				"morphLarge": "Morph v3 Large (Plus performant)",
				"relace": "Relace Apply v3"
			}
		},
		"PREVENT_FOCUS_DISRUPTION": {
			"name": "Édition en arrière-plan",
			"description": "Empêche la perturbation du focus de l'éditeur lorsqu'activé. Les modifications de fichiers se font en arrière-plan sans ouvrir de vues de différences ou voler le focus. Vous pouvez continuer à travailler sans interruption pendant que Kilo Code effectue des changements. Les fichiers peuvent être ouverts sans focus pour capturer les diagnostics ou rester complètement fermés."
		},
		"ASSISTANT_MESSAGE_PARSER": {
			"name": "Utiliser le nouveau parseur de messages",
			"description": "Active le parseur de messages en streaming expérimental qui accélère nettement les longues réponses en traitant les messages plus efficacement."
		},
		"NEW_TASK_REQUIRE_TODOS": {
			"name": "Exiger la liste 'todos' pour les nouvelles tâches",
			"description": "Lorsqu'il est activé, l'outil new_task exigera qu'un paramètre todos soit fourni. Cela garantit que toutes les nouvelles tâches commencent avec une liste claire d'objectifs. Lorsqu'il est désactivé (par défaut), le paramètre todos reste facultatif pour la compatibilité descendante."
		},
		"IMAGE_GENERATION": {
			"name": "Activer la génération d'images IA",
			"description": "Lorsqu'activé, Kilo Code peut générer des images à partir de prompts textuels. Nécessite qu'une clé API Kilo Code ou OpenRouter soit configurée.",
			"apiProvider": "Fournisseur d'API",
			"openRouterApiKeyLabel": "Clé API OpenRouter",
			"openRouterApiKeyPlaceholder": "Entrez votre clé API OpenRouter",
			"kiloCodeApiKeyLabel": "Clé API Kilo Code",
			"kiloCodeApiKeyPlaceholder": "Entrez votre clé API Kilo Code",
			"kiloCodeApiKeyPaste": "Coller la clé API Kilo Code actuelle",
			"getApiKeyText": "Obtenez votre clé API depuis",
			"modelSelectionLabel": "Modèle de génération d'images",
			"modelSelectionDescription": "Sélectionnez le modèle pour la génération d'images",
			"warningMissingKey": "⚠️ Une clé API est requise pour la génération d'images, veuillez la configurer ci-dessus.",
			"successConfigured": "✓ La génération d'images est configurée et prête à utiliser"
		},
		"INLINE_ASSIST": {
			"name": "Autocomplete",
			"description": "Active les fonctionnalités Autocomplete pour des suggestions de code rapides et des améliorations directement dans ton éditeur. Inclut Tâche Rapide (Cmd+I) pour des changements ciblés et Autocomplete pour des améliorations contextuelles."
		},
		"RUN_SLASH_COMMAND": {
			"name": "Activer les commandes slash initiées par le modèle",
			"description": "Lorsque activé, Kilo Code peut exécuter tes commandes slash pour lancer des workflows."
		}
	},
	"promptCaching": {
		"label": "Désactiver la mise en cache des prompts",
		"description": "Lorsque cette option est cochée, Kilo Code n'utilisera pas la mise en cache des prompts pour ce modèle."
	},
	"temperature": {
		"useCustom": "Utiliser une température personnalisée",
		"description": "Contrôle l'aléatoire dans les réponses du modèle.",
		"rangeDescription": "Des valeurs plus élevées rendent la sortie plus aléatoire, des valeurs plus basses la rendent plus déterministe."
	},
	"modelInfo": {
		"supportsImages": "Prend en charge les images",
		"noImages": "Ne prend pas en charge les images",
		"supportsPromptCache": "Prend en charge la mise en cache des prompts",
		"noPromptCache": "Ne prend pas en charge la mise en cache des prompts",
		"contextWindow": "Fenêtre de contexte :",
		"maxOutput": "Sortie maximale",
		"inputPrice": "Prix d'entrée",
		"outputPrice": "Prix de sortie",
		"cacheReadsPrice": "Prix des lectures de cache",
		"cacheWritesPrice": "Prix des écritures de cache",
		"enableStreaming": "Activer le streaming",
		"enableR1Format": "Activer les paramètres du modèle R1",
		"enableR1FormatTips": "Doit être activé lors de l'utilisation de modèles R1 tels que QWQ, pour éviter l'erreur 400",
		"useAzure": "Utiliser Azure",
		"azureApiVersion": "Définir la version de l'API Azure",
		"gemini": {
			"freeRequests": "* Gratuit jusqu'à {{count}} requêtes par minute. Après cela, la facturation dépend de la taille du prompt.",
			"pricingDetails": "Pour plus d'informations, voir les détails de tarification.",
			"billingEstimate": "* La facturation est une estimation - le coût exact dépend de la taille du prompt."
		}
	},
	"modelPicker": {
		"automaticFetch": "L'extension récupère automatiquement la liste la plus récente des modèles disponibles sur <serviceLink>{{serviceName}}</serviceLink>. Si vous ne savez pas quel modèle choisir, Kilo Code fonctionne mieux avec <defaultModelLink>{{defaultModelId}}</defaultModelLink>.",
		"label": "Modèle",
		"searchPlaceholder": "Rechercher",
		"noMatchFound": "Aucune correspondance trouvée",
		"useCustomModel": "Utiliser personnalisé : {{modelId}}"
	},
	"footer": {
		"feedback": "Si vous avez des questions ou des commentaires, n'hésitez pas à ouvrir un problème sur <githubLink>github.com/Kilo-Org/kilocode</githubLink> ou à rejoindre <redditLink>reddit.com/r/kilocode</redditLink> ou <discordLink>kilocode.ai/discord</discordLink>",
		"support": "Pour les questions financières, veuillez contacter le Support Client à <supportLink>https://kilocode.ai/support</supportLink>",
		"telemetry": {
			"label": "Autoriser les rapports d'erreurs et d'utilisation",
			"description": "Aide à améliorer Kilo Code en envoyant des données d'utilisation et des rapports d'erreurs. Aucun code, prompt ou information personnelle n'est jamais envoyé. Consulte notre politique de confidentialité pour plus de détails."
		},
		"settings": {
			"import": "Importer",
			"export": "Exporter",
			"reset": "Réinitialiser"
		}
	},
	"thinkingBudget": {
		"maxTokens": "Tokens maximum",
		"maxThinkingTokens": "Tokens de réflexion maximum"
	},
	"validation": {
		"apiKey": "Vous devez fournir une clé API valide.",
		"awsRegion": "Vous devez choisir une région pour utiliser Amazon Bedrock.",
		"googleCloud": "Vous devez fournir un ID de projet et une région Google Cloud valides.",
		"modelId": "Vous devez fournir un ID de modèle valide.",
		"modelSelector": "Vous devez fournir un sélecteur de modèle valide.",
		"openAi": "Vous devez fournir une URL de base, une clé API et un ID de modèle valides.",
		"arn": {
			"invalidFormat": "Format ARN invalide. Veuillez vérifier les exigences de format.",
			"regionMismatch": "Attention : La région dans votre ARN ({{arnRegion}}) ne correspond pas à votre région sélectionnée ({{region}}). Cela peut causer des problèmes d'accès. Le fournisseur utilisera la région de l'ARN."
		},
		"modelAvailability": "L'ID de modèle ({{modelId}}) que vous avez fourni n'est pas disponible. Veuillez choisir un modèle différent.",
		"modelDeprecated": "Ce modèle n'est plus disponible. Veuillez sélectionner un modèle différent.",
		"providerNotAllowed": "Le fournisseur '{{provider}}' n'est pas autorisé par votre organisation",
		"modelNotAllowed": "Le modèle '{{model}}' n'est pas autorisé pour le fournisseur '{{provider}}' par votre organisation",
		"profileInvalid": "Ce profil contient un fournisseur ou un modèle qui n'est pas autorisé par votre organisation",
		"qwenCodeOauthPath": "Tu dois fournir un chemin valide pour les identifiants OAuth"
	},
	"placeholders": {
		"apiKey": "Saisissez la clé API...",
		"profileName": "Saisissez le nom du profil",
		"accessKey": "Saisissez la clé d'accès...",
		"secretKey": "Saisissez la clé secrète...",
		"sessionToken": "Saisissez le jeton de session...",
		"credentialsJson": "Saisissez le JSON des identifiants...",
		"keyFilePath": "Saisissez le chemin du fichier de clé...",
		"projectId": "Saisissez l'ID du projet...",
		"customArn": "Saisissez l'ARN (ex. arn:aws:bedrock:us-east-1:123456789012:foundation-model/my-model)",
		"baseUrl": "Saisissez l'URL de base...",
		"modelId": {
			"lmStudio": "ex. meta-llama-3.1-8b-instruct",
			"lmStudioDraft": "ex. lmstudio-community/llama-3.2-1b-instruct",
			"ollama": "ex. llama3.1"
		},
		"numbers": {
			"maxTokens": "ex. 4096",
			"contextWindow": "ex. 128000",
			"inputPrice": "ex. 0.0001",
			"outputPrice": "ex. 0.0002",
			"cacheWritePrice": "ex. 0.00005"
		}
	},
	"defaults": {
		"ollamaUrl": "Par défaut : http://localhost:11434",
		"lmStudioUrl": "Par défaut : http://localhost:1234",
		"geminiUrl": "Par défaut : https://generativelanguage.googleapis.com"
	},
	"labels": {
		"customArn": "ARN personnalisé",
		"useCustomArn": "Utiliser un ARN personnalisé..."
	},
	"display": {
		"taskTimeline": {
			"label": "Afficher la chronologie des tâches",
			"description": "Afficher une chronologie visuelle des messages de tâches, colorés selon leur type, permettant de voir rapidement la progression des tâches et de revenir à des points spécifiques dans l'historique de la tâche."
		},
		"sendMessageOnEnter": {
			"label": "Envoyer le message avec Entrée",
			"description": "Lorsque cette option est activée, appuyez sur Entrée pour envoyer et sur Maj+Entrée pour une nouvelle ligne. Désactivez-la pour utiliser Maj+Entrée pour envoyer à la place."
		},
		"costThreshold": {
			"label": "Masquer le coût en dessous du seuil",
			"currentValue": "Seuil actuel : ${{value}}",
			"description": "N'afficher que les coûts de requête supérieurs à ce montant. Les coûts sont toujours visibles lorsque le volet de détails est ouvert."
		},
		"showTimestamps": {
			"label": "Afficher les horodatages",
			"description": "Afficher l'horodatage pour chaque message dans la vue de discussion"
		}
	},
	"ghost": {
		"showGutterAnimation": {
			"label": "Afficher l'animation dans la gouttière lors de l'autocomplétion",
			"description": "Affiche un indicateur animé dans la gouttière de l'éditeur lorsque l'autocomplétion est en cours",
			"preview": "Aperçu de l'animation"
		}
	},
	"includeMaxOutputTokens": "Inclure les tokens de sortie maximum",
	"includeMaxOutputTokensDescription": "Envoyer le paramètre de tokens de sortie maximum dans les requêtes API. Certains fournisseurs peuvent ne pas supporter cela.",
	"limitMaxTokensDescription": "Limiter le nombre maximum de tokens dans la réponse",
	"maxOutputTokensLabel": "Tokens de sortie maximum",
	"maxTokensGenerateDescription": "Tokens maximum à générer dans la réponse",
	"serviceTier": {
		"label": "Niveau de service",
		"tooltip": "Pour un traitement plus rapide des demandes d'API, essayez le niveau de service de traitement prioritaire. Pour des prix plus bas avec une latence plus élevée, essayez le niveau de traitement flexible.",
		"standard": "Standard",
		"flex": "Flexible",
		"priority": "Priorité",
		"pricingTableTitle": "Tarification par niveau de service (prix par 1M de tokens)",
		"columns": {
			"tier": "Niveau",
			"input": "Entrée",
			"output": "Sortie",
			"cacheReads": "Lectures du cache"
		}
	},
	"ui": {
		"collapseThinking": {
			"label": "Réduire les messages de réflexion par défaut",
			"description": "Si activé, les blocs de réflexion seront réduits par défaut jusqu'à ce que vous interagissiez avec eux"
		}
	}
}<|MERGE_RESOLUTION|>--- conflicted
+++ resolved
@@ -483,11 +483,7 @@
 		},
 		"consecutiveMistakeLimit": {
 			"label": "Limite d'erreurs et de répétitions",
-<<<<<<< HEAD
-			"description": "Nombre d'erreurs consécutives ou d'actions répétées avant d'afficher la boîte de dialogue 'Kilo Code a des difficultés'",
-=======
-			"description": "Nombre d'erreurs consécutives ou d'actions répétées avant d'afficher la boîte de dialogue 'Roo a des difficultés'. Mettre à 0 pour désactiver ce mécanisme de sécurité (il ne se déclenchera jamais).",
->>>>>>> 06b775a8
+			"description": "Nombre d'erreurs consécutives ou d'actions répétées avant d'afficher la boîte de dialogue 'Kilo a des difficultés'. Mettre à 0 pour désactiver ce mécanisme de sécurité (il ne se déclenchera jamais).",
 			"unlimitedDescription": "Réessais illimités activés (poursuite automatique). La boîte de dialogue n'apparaîtra jamais.",
 			"warning": "⚠️ Mettre à 0 autorise des réessais illimités, ce qui peut consommer une utilisation importante de l'API"
 		},
