{
	"greeting": "Que peut faire Kilo Code pour vous ?",
	"task": {
		"title": "Tâche",
		"expand": "Développer la tâche",
		"collapse": "Réduire la tâche",
		"seeMore": "Voir plus",
		"seeLess": "Voir moins",
		"tokens": "Tokens",
		"cache": "Cache",
		"apiCost": "Coût API",
		"size": "Taille",
		"contextWindow": "Durée du contexte",
		"closeAndStart": "Fermer la tâche et en commencer une nouvelle",
		"export": "Exporter l'historique des tâches",
		"delete": "Supprimer la tâche (Shift + Clic pour ignorer la confirmation)",
		"condenseContext": "Condenser intelligemment le contexte",
		"share": "Partager la tâche",
		"shareWithOrganization": "Partager avec l'organisation",
		"shareWithOrganizationDescription": "Seuls les membres de ton organisation peuvent accéder",
		"sharePublicly": "Partager publiquement",
		"sharePubliclyDescription": "Toute personne avec le lien peut accéder",
		"connectToCloud": "Se connecter au Cloud",
		"connectToCloudDescription": "Connecte-toi à Kilo Code Cloud pour partager des tâches",
		"sharingDisabledByOrganization": "Partage désactivé par l'organisation",
		"shareSuccessOrganization": "Lien d'organisation copié dans le presse-papiers",
		"shareSuccessPublic": "Lien public copié dans le presse-papiers",
		"openInCloud": "Ouvrir la tâche dans Roo Code Cloud",
		"openInCloudIntro": "Continue à surveiller ou interagir avec Roo depuis n'importe où. Scanne, clique ou copie pour ouvrir."
	},
	"history": {
		"title": "Historique"
	},
	"unpin": "Désépingler",
	"pin": "Épingler",
	"tokenProgress": {
		"availableSpace": "Espace disponible : {{amount}} tokens",
		"tokensUsed": "Tokens utilisés : {{used}} sur {{total}}",
		"reservedForResponse": "Réservé pour la réponse du modèle : {{amount}} tokens"
	},
	"retry": {
		"title": "Réessayer",
		"tooltip": "Tenter à nouveau l'opération"
	},
	"startNewTask": {
		"title": "Commencer une nouvelle tâche",
		"tooltip": "Démarrer une nouvelle tâche"
	},
	"reportBug": {
		"title": "Signaler un bug"
	},
	"proceedAnyways": {
		"title": "Continuer quand même",
		"tooltip": "Continuer pendant l'exécution de la commande"
	},
	"save": {
		"title": "Enregistrer",
		"tooltip": "Enregistrer les modifications du message"
	},
	"reject": {
		"title": "Rejeter",
		"tooltip": "Rejeter cette action"
	},
	"completeSubtaskAndReturn": "Terminer la sous-tâche et revenir",
	"approve": {
		"title": "Approuver",
		"tooltip": "Approuver cette action"
	},
	"runCommand": {
		"title": "Commande",
		"tooltip": "Exécuter cette commande"
	},
	"proceedWhileRunning": {
		"title": "Continuer pendant l'exécution",
		"tooltip": "Continuer malgré les avertissements"
	},
	"killCommand": {
		"title": "Arrêter la commande",
		"tooltip": "Arrêter la commande actuelle"
	},
	"resumeTask": {
		"title": "Reprendre la tâche",
		"tooltip": "Continuer la tâche actuelle"
	},
	"terminate": {
		"title": "Terminer",
		"tooltip": "Terminer la tâche actuelle"
	},
	"cancel": {
		"title": "Annuler",
		"tooltip": "Annuler l'opération actuelle"
	},
	"scrollToBottom": "Défiler jusqu'au bas du chat",
	"about": "Roo Code est une équipe complète de développeurs IA dans votre éditeur.",
	"docs": "Consultez notre <DocsLink>documentation</DocsLink> pour en savoir plus.",
	"onboarding": "Votre liste de tâches dans cet espace de travail est vide.",
	"rooTips": {
		"customizableModes": {
			"title": "Modes personnalisables",
			"description": "Des personas spécialisés qui restent concentrés sur la tâche et livrent des résultats."
		},
		"modelAgnostic": {
			"title": "Apportez votre propre modèle",
			"description": "Utilisez votre propre clé de fournisseur ou même exécutez une inférence locale — pas de majoration, pas de verrouillage, pas de restrictions"
		}
	},
	"selectMode": "Sélectionner le mode d'interaction",
	"selectApiConfig": "Sélectionner la configuration de l'API",
	"selectModelConfig": "Sélectionner le modèle",
	"enhancePrompt": "Améliorer la requête avec un contexte supplémentaire",
	"addImages": "Ajouter des images au message",
	"sendMessage": "Envoyer le message",
	"stopTts": "Arrêter la synthèse vocale",
	"typeMessage": "Écrivez un message...",
	"typeTask": "Écrivez votre tâche ici...",
	"addContext": "@ pour ajouter du contexte, / pour les commandes",
	"dragFiles": "maintenir Maj pour glisser des fichiers",
	"dragFilesImages": "maintenir Maj pour glisser des fichiers/images",
	"enhancePromptDescription": "Le bouton 'Améliorer la requête' aide à améliorer votre demande en fournissant un contexte supplémentaire, des clarifications ou des reformulations. Essayez de taper une demande ici et cliquez à nouveau sur le bouton pour voir comment cela fonctionne.",
	"modeSelector": {
		"title": "Modes",
		"marketplace": "Marketplace de Modes",
		"settings": "Paramètres des Modes",
		"description": "Personas spécialisés qui adaptent le comportement de Kilo Code.",
		"searchPlaceholder": "Rechercher des modes...",
		"noResults": "Aucun résultat trouvé",
		"organizationModes": "Modes d'organisation"
	},
	"errorReadingFile": "Erreur lors de la lecture du fichier",
	"noValidImages": "Aucune image valide n'a été traitée",
	"separator": "Séparateur",
	"edit": "Éditer...",
	"forNextMode": "pour le prochain mode",
	"forPreviousMode": "pour le mode précédent",
	"error": "Erreur",
	"diffError": {
		"title": "Modification échouée"
	},
	"troubleMessage": "Kilo Code rencontre des difficultés...",
	"apiRequest": {
		"title": "Requête API",
		"failed": "Échec de la requête API",
		"streaming": "Requête API...",
		"cancelled": "Requête API annulée",
		"streamingFailed": "Échec du streaming API"
	},
	"checkpoint": {
		"regular": "Point de contrôle",
		"initializingWarning": "Initialisation du point de contrôle en cours... Si cela prend trop de temps, tu peux désactiver les points de contrôle dans les <settingsLink>paramètres</settingsLink> et redémarrer ta tâche.",
		"menu": {
			"viewDiff": "Voir les différences",
			"more": "Plus d'options",
			"viewDiffFromInit": "Voir toutes les modifications",
			"viewDiffWithCurrent": "Voir les modifications depuis ce point de contrôle",
			"restore": "Restaurer le point de contrôle",
			"restoreFiles": "Restaurer les fichiers",
			"restoreFilesDescription": "Restaure les fichiers de votre projet à un instantané pris à ce moment.",
			"restoreFilesAndTask": "Restaurer fichiers et tâche",
			"confirm": "Confirmer",
			"cancel": "Annuler",
			"cannotUndo": "Cette action ne peut pas être annulée.",
			"restoreFilesAndTaskDescription": "Restaure les fichiers de votre projet à un instantané pris à ce moment et supprime tous les messages après ce point."
		},
		"current": "Actuel"
	},
	"fileOperations": {
		"wantsToRead": "Kilo Code veut lire ce fichier",
		"wantsToReadOutsideWorkspace": "Kilo Code veut lire ce fichier en dehors de l'espace de travail",
		"didRead": "Kilo Code a lu ce fichier",
		"wantsToEdit": "Kilo Code veut éditer ce fichier",
		"wantsToEditOutsideWorkspace": "Kilo Code veut éditer ce fichier en dehors de l'espace de travail",
		"wantsToEditProtected": "Kilo Code veut éditer un fichier de configuration protégé",
		"wantsToCreate": "Kilo Code veut créer un nouveau fichier",
		"wantsToSearchReplace": "Kilo Code veut effectuer une recherche et remplacement sur ce fichier",
		"didSearchReplace": "Kilo Code a effectué une recherche et remplacement sur ce fichier",
		"wantsToInsert": "Kilo Code veut insérer du contenu dans ce fichier",
		"wantsToInsertWithLineNumber": "Kilo Code veut insérer du contenu dans ce fichier à la ligne {{lineNumber}}",
		"wantsToInsertAtEnd": "Kilo Code veut ajouter du contenu à la fin de ce fichier",
		"wantsToReadAndXMore": "Kilo Code veut lire ce fichier et {{count}} de plus",
		"wantsToReadMultiple": "Kilo Code souhaite lire plusieurs fichiers",
		"wantsToApplyBatchChanges": "Kilo Code veut appliquer des modifications à plusieurs fichiers",
		"wantsToGenerateImage": "Kilo Code veut générer une image",
		"wantsToGenerateImageOutsideWorkspace": "Kilo Code veut générer une image en dehors de l'espace de travail",
		"wantsToGenerateImageProtected": "Kilo Code veut générer une image dans un emplacement protégé",
		"didGenerateImage": "Kilo Code a généré une image"
	},
	"instructions": {
		"wantsToFetch": "Kilo Code veut récupérer des instructions détaillées pour aider à la tâche actuelle"
	},
	"directoryOperations": {
		"wantsToViewTopLevel": "Kilo Code veut voir les fichiers de premier niveau dans ce répertoire",
		"didViewTopLevel": "Kilo Code a vu les fichiers de premier niveau dans ce répertoire",
		"wantsToViewRecursive": "Kilo Code veut voir récursivement tous les fichiers dans ce répertoire",
		"didViewRecursive": "Kilo Code a vu récursivement tous les fichiers dans ce répertoire",
		"wantsToViewDefinitions": "Kilo Code veut voir les noms de définitions de code source utilisés dans ce répertoire",
		"didViewDefinitions": "Kilo Code a vu les noms de définitions de code source utilisés dans ce répertoire",
		"wantsToSearch": "Kilo Code veut rechercher dans ce répertoire <code>{{regex}}</code>",
		"didSearch": "Kilo Code a recherché dans ce répertoire <code>{{regex}}</code>",
		"wantsToSearchOutsideWorkspace": "Kilo Code veut rechercher dans ce répertoire (hors espace de travail) <code>{{regex}}</code>",
		"didSearchOutsideWorkspace": "Kilo Code a recherché dans ce répertoire (hors espace de travail) <code>{{regex}}</code>",
		"wantsToViewTopLevelOutsideWorkspace": "Kilo Code veut voir les fichiers de premier niveau dans ce répertoire (hors espace de travail)",
		"didViewTopLevelOutsideWorkspace": "Kilo Code a vu les fichiers de premier niveau dans ce répertoire (hors espace de travail)",
		"wantsToViewRecursiveOutsideWorkspace": "Kilo Code veut voir récursivement tous les fichiers dans ce répertoire (hors espace de travail)",
		"didViewRecursiveOutsideWorkspace": "Kilo Code a vu récursivement tous les fichiers dans ce répertoire (hors espace de travail)",
		"wantsToViewDefinitionsOutsideWorkspace": "Kilo Code veut voir les noms de définitions de code source utilisés dans ce répertoire (hors espace de travail)",
		"didViewDefinitionsOutsideWorkspace": "Kilo Code a vu les noms de définitions de code source utilisés dans ce répertoire (hors espace de travail)"
	},
	"commandOutput": "Sortie de la Commande",
	"commandExecution": {
		"abort": "Abandonner",
		"running": "En cours d'exécution",
		"pid": "PID : {{pid}}",
		"exitStatus": "Terminé avec le statut {{exitCode}}",
		"manageCommands": "Commandes approuvées automatiquement",
		"addToAllowed": "Ajouter à la liste autorisée",
		"removeFromAllowed": "Retirer de la liste autorisée",
		"addToDenied": "Ajouter à la liste refusée",
		"removeFromDenied": "Retirer de la liste refusée",
		"abortCommand": "Abandonner l'exécution de la commande",
		"expandOutput": "Développer la sortie",
		"collapseOutput": "Réduire la sortie",
		"expandManagement": "Développer la section de gestion des commandes",
		"collapseManagement": "Réduire la section de gestion des commandes"
	},
	"response": "Réponse",
	"arguments": "Arguments",
	"text": {
		"rooSaid": "Kilo a dit"
	},
	"feedback": {
		"youSaid": "Tu as dit"
	},
	"mcp": {
		"wantsToUseTool": "Kilo Code veut utiliser un outil sur le serveur MCP {{serverName}}",
		"wantsToAccessResource": "Kilo Code veut accéder à une ressource sur le serveur MCP {{serverName}}"
	},
	"modes": {
		"wantsToSwitch": "Kilo Code veut passer au mode <code>{{mode}}</code>",
		"wantsToSwitchWithReason": "Kilo Code veut passer au mode <code>{{mode}}</code> car : {{reason}}",
		"didSwitch": "Kilo Code est passé au mode <code>{{mode}}</code>",
		"didSwitchWithReason": "Kilo Code est passé au mode <code>{{mode}}</code> car : {{reason}}"
	},
	"subtasks": {
		"wantsToCreate": "Kilo Code veut créer une nouvelle sous-tâche en mode <code>{{mode}}</code>",
		"wantsToFinish": "Kilo Code veut terminer cette sous-tâche",
		"newTaskContent": "Instructions de la sous-tâche",
		"completionContent": "Sous-tâche terminée",
		"resultContent": "Résultats de la sous-tâche",
		"defaultResult": "Veuillez continuer avec la tâche suivante.",
		"completionInstructions": "Sous-tâche terminée ! Vous pouvez examiner les résultats et suggérer des corrections ou les prochaines étapes. Si tout semble bon, confirmez pour retourner le résultat à la tâche parente."
	},
	"questions": {
		"hasQuestion": "Kilo Code a une question"
	},
	"taskCompleted": "Tâche terminée",
	"powershell": {
		"issues": "Il semble que vous rencontriez des problèmes avec Windows PowerShell, veuillez consulter ce"
	},
	"autoApprove": {
		"tooltipManage": "Gérer les paramètres d'approbation automatique",
		"tooltipStatus": "Approbation automatique activée pour : {{toggles}}",
		"title": "Approbation automatique",
		"toggle": "Basculer l'approbation automatique",
		"all": "Tout",
		"none": "Aucun",
		"description": "Exécutez ces actions sans demander la permission. N'activez cette option que pour les actions en lesquelles vous avez entièrement confiance.",
		"selectOptionsFirst": "Sélectionnez au moins une option ci-dessous pour activer l'approbation automatique",
		"toggleAriaLabel": "Basculer l'approbation automatique",
		"disabledAriaLabel": "Approbation automatique désactivée - sélectionnez d'abord les options",
		"triggerLabelOff": "Approbation automatique désactivée",
		"triggerLabelOffShort": "Désactivé",
		"triggerLabel_zero": "0 approuvé automatiquement",
		"triggerLabel_one": "1 approuvé automatiquement",
		"triggerLabel_other": "{{count}} approuvés automatiquement",
		"triggerLabelAll": "YOLO"
	},
	"reasoning": {
		"thinking": "Réflexion",
		"seconds": "{{count}}s"
	},
	"contextCondense": {
		"title": "Contexte condensé",
		"condensing": "Condensation du contexte...",
		"errorHeader": "Échec de la condensation du contexte",
		"tokens": "tokens"
	},
	"followUpSuggest": {
		"copyToInput": "Copier vers l'entrée (ou Shift + clic)",
		"autoSelectCountdown": "Sélection automatique dans {{count}}s",
		"countdownDisplay": "{{count}}s"
	},
	"announcement": {
		"title": "🎉 Roo Code {{version}} est sortie",
		"stealthModel": {
			"feature": "<bold>Modèle stealth GRATUIT pour une durée limitée</bold> - Code Supernova : Maintenant amélioré avec une <bold>fenêtre de contexte de 1M tokens</bold> ! Un modèle de codage agentique polyvalent qui prend en charge les entrées d'images, accessible via Roo Code Cloud.",
			"note": "(Note : les prompts et complétions sont enregistrés par le créateur du modèle et utilisés pour l'améliorer)",
			"connectButton": "Se connecter à Roo Code Cloud",
			"selectModel": "Sélectionnez <code>roo/code-supernova</code> du fournisseur Roo Code Cloud dans Paramètres pour commencer.",
			"goToSettingsButton": "Aller aux Paramètres"
		},
		"release": {
			"heading": "Nouveautés dans l'Extension :",
			"openRouterEmbeddings": "Prise en charge des modèles d'embeddings OpenRouter",
			"chutesDynamic": "Chutes charge maintenant les derniers modèles dynamiquement",
			"queuedMessagesFix": "Corrections pour les messages en file d'attente qui se perdent"
		},
		"cloudAgents": {
			"heading": "Nouveautés dans le Cloud :",
			"prFixer": "Présentation de l'agent cloud <bold>PR Fixer</bold> pour compléter le Réviseur de PR.",
			"prFixerDescription": "Le PR Fixer de Roo Code applique des modifications de haute qualité à vos PR, directement depuis GitHub. Invoquez-le via un commentaire de PR et il lira tout l'historique des commentaires pour comprendre le contexte, les accords et les compromis - puis implémentera la bonne correction.",
			"tryPrFixerButton": "Essayer le PR Fixer"
		},
		"careers": "Aussi, <careersLink>on recrute !</careersLink>",
		"socialLinks": "Rejoins-nous sur <xLink>X</xLink>, <discordLink>Discord</discordLink>, ou <redditLink>r/RooCode</redditLink> 🚀"
	},
	"browser": {
		"rooWantsToUse": "Kilo Code veut utiliser le navigateur",
		"consoleLogs": "Journaux de console",
		"noNewLogs": "(Pas de nouveaux journaux)",
		"screenshot": "Capture d'écran du navigateur",
		"cursor": "curseur",
		"navigation": {
			"step": "Étape {{current}} sur {{total}}",
			"previous": "Précédent",
			"next": "Suivant"
		},
		"sessionStarted": "Session de navigateur démarrée",
		"actions": {
			"title": "Action de navigation : ",
			"launch": "Lancer le navigateur sur {{url}}",
			"click": "Cliquer ({{coordinate}})",
			"type": "Saisir \"{{text}}\"",
			"scrollDown": "Défiler vers le bas",
			"scrollUp": "Défiler vers le haut",
			"close": "Fermer le navigateur"
		}
	},
	"codeblock": {
		"tooltips": {
			"expand": "Développer le bloc de code",
			"collapse": "Réduire le bloc de code",
			"enable_wrap": "Activer le retour à la ligne",
			"disable_wrap": "Désactiver le retour à la ligne",
			"copy_code": "Copier le code"
		}
	},
	"systemPromptWarning": "AVERTISSEMENT : Remplacement d'instructions système personnalisées actif. Cela peut gravement perturber la fonctionnalité et provoquer un comportement imprévisible.",
	"profileViolationWarning": "Le profil actuel n'est pas compatible avec les paramètres de votre organisation",
	"shellIntegration": {
		"title": "Avertissement d'exécution de commande",
		"description": "Votre commande est exécutée sans l'intégration shell du terminal VSCode. Pour supprimer cet avertissement, vous pouvez désactiver l'intégration shell dans la section <strong>Terminal</strong> des <settingsLink>paramètres de Kilo Code</settingsLink> ou résoudre les problèmes d'intégration du terminal VSCode en utilisant le lien ci-dessous.",
		"troubleshooting": "Cliquez ici pour la documentation d'intégration shell."
	},
	"ask": {
		"autoApprovedRequestLimitReached": {
			"title": "Limite de requêtes auto-approuvées atteinte",
			"description": "Kilo Code a atteint la limite auto-approuvée de {{count}} requête(s) API. Souhaitez-vous réinitialiser le compteur et poursuivre la tâche ?",
			"button": "Réinitialiser et continuer"
		},
		"autoApprovedCostLimitReached": {
			"title": "Limite de coût en auto-approbation atteinte",
			"description": "Kilo Code a atteint la limite de coût auto-approuvée de ${{count}}. Souhaitez-vous réinitialiser le coût et poursuivre la tâche ?",
			"button": "Réinitialiser et Continuer"
		}
	},
	"codebaseSearch": {
		"wantsToSearch": "Kilo Code veut rechercher dans la base de code <code>{{query}}</code>",
		"wantsToSearchWithPath": "Kilo Code veut rechercher dans la base de code <code>{{query}}</code> dans <code>{{path}}</code>",
		"didSearch_one": "1 résultat trouvé",
		"didSearch_other": "{{count}} résultats trouvés",
		"resultTooltip": "Score de similarité : {{score}} (cliquer pour ouvrir le fichier)"
	},
	"read-batch": {
		"approve": {
			"title": "Tout approuver"
		},
		"deny": {
			"title": "Tout refuser"
		}
	},
	"indexingStatus": {
		"ready": "Index prêt",
		"indexing": "Indexation {{percentage}}%",
		"indexed": "Indexé",
		"error": "Erreur d'index",
		"status": "Statut de l'index"
	},
	"versionIndicator": {
		"ariaLabel": "Version {{version}} - Cliquez pour voir les notes de version"
	},
	"rooCloudCTA": {
		"title": "Roo Code Cloud évolue !",
		"description": "Exécutez des agents distants dans le cloud, accédez à vos tâches de n'importe où, collaborez avec d'autres et bien plus encore.",
		"joinWaitlist": "Inscrivez-vous pour recevoir les dernières mises à jour."
	},
	"editMessage": {
		"placeholder": "Modifiez votre message..."
	},
	"command": {
		"triggerDescription": "Déclencher la commande {{name}}"
	},
	"slashCommands": {
		"tooltip": "Gérer les commandes slash",
		"title": "Commandes Slash",
		"description": "Utilisez les commandes slash intégrées ou créez des personnalisées pour accéder rapidement aux prompts et flux de travail fréquemment utilisés. <DocsLink>Documentation</DocsLink>",
		"manageCommands": "Gérer les commandes slash dans les paramètres",
		"builtInCommands": "Commandes Intégrées",
		"globalCommands": "Commandes Globales",
		"workspaceCommands": "Commandes de l'Espace de Travail",
		"globalCommand": "Commande globale",
		"editCommand": "Modifier la commande",
		"deleteCommand": "Supprimer la commande",
		"newGlobalCommandPlaceholder": "Nouvelle commande globale...",
		"newWorkspaceCommandPlaceholder": "Nouvelle commande de l'espace de travail...",
		"deleteDialog": {
			"title": "Supprimer la commande",
			"description": "Êtes-vous sûr de vouloir supprimer la commande \"{{name}}\" ? Cette action ne peut pas être annulée.",
			"cancel": "Annuler",
			"confirm": "Supprimer"
		}
	},
	"contextMenu": {
		"noResults": "Aucun résultat",
		"problems": "Problèmes",
		"terminal": "Terminal",
		"url": "Coller l'URL pour récupérer le contenu"
	},
	"queuedMessages": {
		"title": "Messages en file d'attente",
		"clickToEdit": "Cliquez pour modifier le message"
	},
	"slashCommand": {
<<<<<<< HEAD
		"wantsToRun": "Kilo Code veut exécuter une commande slash",
		"didRun": "Kilo Code a exécuté une commande slash"
=======
		"wantsToRun": "Roo veut exécuter une commande slash",
		"didRun": "Roo a exécuté une commande slash"
	},
	"docs": "Check our <DocsLink>docs</DocsLink> to learn more.",
	"todo": {
		"partial": "{{completed}} sur {{total}} tâches terminées",
		"complete": "{{total}} tâches terminées",
		"updated": "La liste des tâches a été mise à jour",
		"completed": "Terminé",
		"started": "Commencé"
>>>>>>> 06b775a8
	}
}<|MERGE_RESOLUTION|>--- conflicted
+++ resolved
@@ -430,20 +430,14 @@
 		"clickToEdit": "Cliquez pour modifier le message"
 	},
 	"slashCommand": {
-<<<<<<< HEAD
 		"wantsToRun": "Kilo Code veut exécuter une commande slash",
 		"didRun": "Kilo Code a exécuté une commande slash"
-=======
-		"wantsToRun": "Roo veut exécuter une commande slash",
-		"didRun": "Roo a exécuté une commande slash"
-	},
-	"docs": "Check our <DocsLink>docs</DocsLink> to learn more.",
+	},
 	"todo": {
 		"partial": "{{completed}} sur {{total}} tâches terminées",
 		"complete": "{{total}} tâches terminées",
 		"updated": "La liste des tâches a été mise à jour",
 		"completed": "Terminé",
 		"started": "Commencé"
->>>>>>> 06b775a8
 	}
 }