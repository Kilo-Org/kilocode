--- conflicted
+++ resolved
@@ -301,16 +301,10 @@
 		}
 	},
 	"codebaseSearch": {
-<<<<<<< HEAD
 		"wantsToSearch": "Kilo Code quer pesquisar na base de código por <code>{{query}}</code>:",
 		"wantsToSearchWithPath": "Kilo Code quer pesquisar na base de código por <code>{{query}}</code> em <code>{{path}}</code>:",
-		"didSearch": "Encontrado {{count}} resultado(s) para <code>{{query}}</code>:"
-=======
-		"wantsToSearch": "Roo quer pesquisar na base de código por <code>{{query}}</code>:",
-		"wantsToSearchWithPath": "Roo quer pesquisar na base de código por <code>{{query}}</code> em <code>{{path}}</code>:",
 		"didSearch": "Encontrado {{count}} resultado(s) para <code>{{query}}</code>:",
 		"resultTooltip": "Pontuação de similaridade: {{score}} (clique para abrir o arquivo)"
->>>>>>> ed536a98
 	},
 	"read-batch": {
 		"approve": {
