{
	"greeting": "O que o Kilo Code pode fazer por você?",
	"task": {
		"title": "Tarefa",
		"expand": "Expandir tarefa",
		"collapse": "Recolher tarefa",
		"seeMore": "Ver mais",
		"seeLess": "Ver menos",
		"tokens": "Tokens",
		"cache": "Cache",
		"apiCost": "Custo da API",
		"size": "Tamanho",
		"contextWindow": "Janela de contexto",
		"closeAndStart": "Fechar tarefa e iniciar nova",
		"export": "Exportar histórico de tarefas",
		"delete": "Excluir tarefa (Shift + Clique para pular confirmação)",
		"condenseContext": "Condensar contexto de forma inteligente",
		"share": "Compartilhar tarefa",
		"shareWithOrganization": "Compartilhar com organização",
		"shareWithOrganizationDescription": "Apenas membros da sua organização podem acessar",
		"sharePublicly": "Compartilhar publicamente",
		"sharePubliclyDescription": "Qualquer pessoa com o link pode acessar",
		"connectToCloud": "Conectar ao Cloud",
		"connectToCloudDescription": "Entre no Kilo Code Cloud para compartilhar tarefas",
		"sharingDisabledByOrganization": "Compartilhamento desabilitado pela organização",
		"shareSuccessOrganization": "Link da organização copiado para a área de transferência",
		"shareSuccessPublic": "Link público copiado para a área de transferência",
		"openInCloud": "Abrir tarefa no Roo Code Cloud",
		"openInCloudIntro": "Continue monitorando ou interagindo com Roo de qualquer lugar. Escaneie, clique ou copie para abrir.",
		"openApiHistory": "Abrir histórico da API",
		"openUiHistory": "Abrir histórico da UI"
	},
	"history": {
		"title": "Histórico"
	},
	"unpin": "Desfixar",
	"pin": "Fixar",
	"tokenProgress": {
		"availableSpace": "Espaço disponível: {{amount}} tokens",
		"tokensUsed": "Tokens usados: {{used}} de {{total}}",
		"reservedForResponse": "Reservado para resposta do modelo: {{amount}} tokens"
	},
	"retry": {
		"title": "Tentar novamente",
		"tooltip": "Tentar a operação novamente"
	},
	"startNewTask": {
		"title": "Iniciar nova tarefa",
		"tooltip": "Começar uma nova tarefa"
	},
	"reportBug": {
		"title": "Reportar Bug"
	},
	"proceedAnyways": {
		"title": "Prosseguir mesmo assim",
		"tooltip": "Continuar enquanto o comando executa"
	},
	"save": {
		"title": "Salvar",
		"tooltip": "Salvar as alterações da mensagem"
	},
	"reject": {
		"title": "Rejeitar",
		"tooltip": "Rejeitar esta ação"
	},
	"completeSubtaskAndReturn": "Completar subtarefa e retornar",
	"approve": {
		"title": "Aprovar",
		"tooltip": "Aprovar esta ação"
	},
	"runCommand": {
		"title": "Comando",
		"tooltip": "Executar este comando"
	},
	"proceedWhileRunning": {
		"title": "Prosseguir durante execução",
		"tooltip": "Continuar apesar dos avisos"
	},
	"killCommand": {
		"title": "Interromper Comando",
		"tooltip": "Interromper o comando atual"
	},
	"resumeTask": {
		"title": "Retomar tarefa",
		"tooltip": "Continuar a tarefa atual"
	},
	"terminate": {
		"title": "Terminar",
		"tooltip": "Encerrar a tarefa atual"
	},
	"cancel": {
		"title": "Cancelar",
		"tooltip": "Cancelar a operação atual"
	},
	"scrollToBottom": "Rolar para o final do chat",
	"about": "Gere, refatore e depure código com assistência de IA. Confira nossa <DocsLink>documentação</DocsLink> para aprender mais.",
	"docs": "Confira nossa <DocsLink>documentação</DocsLink> para saber mais.",
	"onboarding": "<strong>Sua lista de tarefas neste espaço de trabalho está vazia.</strong> Comece digitando uma tarefa abaixo. Não sabe como começar? Leia mais sobre o que o Kilo Code pode fazer por você nos <DocsLink>documentos</DocsLink>.",
	"rooTips": {
		"customizableModes": {
			"title": "Modos personalizáveis",
			"description": "Personas especializadas que mantêm o foco na tarefa e entregam resultados."
		},
		"modelAgnostic": {
			"title": "Traga seu próprio modelo",
			"description": "Use sua própria chave de provedor ou até mesmo execute inferência local — sem acréscimos, sem aprisionamento, sem restrições"
		}
	},
	"selectMode": "Selecionar modo de interação",
	"selectApiConfig": "Selecionar configuração da API",
	"selectModelConfig": "Selecionar modelo",
	"enhancePrompt": "Aprimorar prompt com contexto adicional",
	"addImages": "Adicionar imagens à mensagem",
	"sendMessage": "Enviar mensagem",
	"pressToSend": "Pressione {{keyCombination}} para enviar",
	"stopTts": "Parar conversão de texto em fala",
	"typeMessage": "Digite uma mensagem...",
	"typeTask": "Digite sua tarefa aqui...",
	"addContext": "@ para adicionar contexto, / para comandos",
	"dragFiles": "segure shift para arrastar arquivos",
	"dragFilesImages": "segure shift para arrastar arquivos/imagens",
	"enhancePromptDescription": "O botão 'Aprimorar prompt' ajuda a melhorar seu pedido fornecendo contexto adicional, esclarecimentos ou reformulações. Tente digitar um pedido aqui e clique no botão novamente para ver como funciona.",
	"modeSelector": {
		"title": "Modos",
		"marketplace": "Marketplace de Modos",
		"settings": "Configurações de Modos",
		"description": "Personas especializadas que adaptam o comportamento do Roo.",
		"searchPlaceholder": "Pesquisar modos...",
		"noResults": "Nenhum resultado encontrado",
		"organizationModes": "Modos da organização"
	},
	"errorReadingFile": "Erro ao ler arquivo",
	"noValidImages": "Nenhuma imagem válida foi processada",
	"separator": "Separador",
	"edit": "Editar...",
	"forNextMode": "para o próximo modo",
	"forPreviousMode": "para o modo anterior",
	"error": "Erro",
	"diffError": {
		"title": "Edição mal-sucedida"
	},
	"troubleMessage": "Kilo Code está tendo problemas...",
	"apiRequest": {
		"title": "Requisição API",
		"failed": "Requisição API falhou",
		"streaming": "Requisição API...",
		"cancelled": "Requisição API cancelada",
		"streamingFailed": "Streaming API falhou",
		"errorTitle": "Erro API {{code}}",
		"errorMessage": {
			"docs": "Documentação",
			"400": "O provedor não conseguiu processar a solicitação conforme feita. Interrompa a tarefa e tente uma abordagem diferente.",
			"401": "Não foi possível autenticar com o provedor. Por favor, verifique a configuração da sua chave API.",
			"402": "Parece que você ficou sem fundos/créditos em sua conta. Vá ao seu provedor e adicione mais para continuar.",
			"403": "Não autorizado. Sua chave API é válida, mas o provedor se recusou a concluir esta solicitação.",
			"429": "Muitas solicitações. Você está sendo limitado pelo provedor. Por favor, aguarde um pouco antes de sua próxima chamada de API.",
			"500": "Erro do servidor do provedor. Algo está errado do lado do provedor, não há nada de errado com sua solicitação.",
			"unknown": "Erro de API desconhecido. Por favor, entre em contato com o suporte do Roo Code.",
			"connection": "Erro de conexão. Certifique-se de que você tem uma conexão de internet funcionando."
		}
	},
	"checkpoint": {
		"regular": "Ponto de verificação",
		"initializingWarning": "Ainda inicializando ponto de verificação... Se isso demorar muito, você pode desativar os pontos de verificação nas <settingsLink>configurações</settingsLink> e reiniciar sua tarefa.",
		"menu": {
			"viewDiff": "Ver diferenças",
			"more": "Mais opções",
			"viewDiffFromInit": "Ver todas as alterações",
			"viewDiffWithCurrent": "Ver alterações desde este ponto de verificação",
			"restore": "Restaurar ponto de verificação",
			"restoreFiles": "Restaurar arquivos",
			"restoreFilesDescription": "Restaura os arquivos do seu projeto para um snapshot feito neste ponto.",
			"restoreFilesAndTask": "Restaurar arquivos e tarefa",
			"confirm": "Confirmar",
			"cancel": "Cancelar",
			"cannotUndo": "Esta ação não pode ser desfeita.",
			"restoreFilesAndTaskDescription": "Restaura os arquivos do seu projeto para um snapshot feito neste ponto e exclui todas as mensagens após este ponto."
		},
		"current": "Atual"
	},
	"instructions": {
		"wantsToFetch": "Kilo Code quer buscar instruções detalhadas para ajudar com a tarefa atual"
	},
	"fileOperations": {
		"wantsToRead": "Kilo Code quer ler este arquivo",
		"wantsToReadOutsideWorkspace": "Kilo Code quer ler este arquivo fora do espaço de trabalho",
		"didRead": "Kilo Code leu este arquivo",
		"wantsToEdit": "Kilo Code quer editar este arquivo",
		"wantsToEditOutsideWorkspace": "Kilo Code quer editar este arquivo fora do espaço de trabalho",
		"wantsToEditProtected": "Kilo Code quer editar um arquivo de configuração protegido",
		"wantsToCreate": "Kilo Code quer criar um novo arquivo",
		"wantsToSearchReplace": "Kilo Code quer realizar busca e substituição neste arquivo",
		"didSearchReplace": "Kilo Code realizou busca e substituição neste arquivo",
		"wantsToInsert": "Kilo Code quer inserir conteúdo neste arquivo",
		"wantsToInsertWithLineNumber": "Kilo Code quer inserir conteúdo neste arquivo na linha {{lineNumber}}",
		"wantsToInsertAtEnd": "Kilo Code quer adicionar conteúdo ao final deste arquivo",
		"wantsToReadAndXMore": "Kilo Code quer ler este arquivo e mais {{count}}",
		"wantsToReadMultiple": "Kilo Code deseja ler múltiplos arquivos",
		"wantsToApplyBatchChanges": "Kilo Code quer aplicar alterações a múltiplos arquivos",
		"wantsToGenerateImage": "Kilo Code quer gerar uma imagem",
		"wantsToGenerateImageOutsideWorkspace": "Kilo Code quer gerar uma imagem fora do espaço de trabalho",
		"wantsToGenerateImageProtected": "Kilo Code quer gerar uma imagem em um local protegido",
		"didGenerateImage": "Kilo Code gerou uma imagem",
		"wantsToDelete": "Kilo Code quer excluir este arquivo",
		"wantsToDeleteDirectory": "Kilo Code quer excluir este diretório"
	},
	"directoryOperations": {
<<<<<<< HEAD
		"wantsToViewTopLevel": "Kilo Code quer visualizar os arquivos de nível superior neste diretório",
		"didViewTopLevel": "Kilo Code visualizou os arquivos de nível superior neste diretório",
		"wantsToViewRecursive": "Kilo Code quer visualizar recursivamente todos os arquivos neste diretório",
		"didViewRecursive": "Kilo Code visualizou recursivamente todos os arquivos neste diretório",
		"wantsToViewDefinitions": "Kilo Code quer visualizar nomes de definição de código-fonte usados neste diretório",
		"didViewDefinitions": "Kilo Code visualizou nomes de definição de código-fonte usados neste diretório",
		"wantsToSearch": "Kilo Code quer pesquisar neste diretório por <code>{{regex}}</code>",
		"didSearch": "Kilo Code pesquisou neste diretório por <code>{{regex}}</code>",
		"wantsToSearchOutsideWorkspace": "Kilo Code quer pesquisar neste diretório (fora do espaço de trabalho) por <code>{{regex}}</code>",
		"didSearchOutsideWorkspace": "Kilo Code pesquisou neste diretório (fora do espaço de trabalho) por <code>{{regex}}</code>",
		"wantsToViewTopLevelOutsideWorkspace": "Kilo Code quer visualizar os arquivos de nível superior neste diretório (fora do espaço de trabalho)",
		"didViewTopLevelOutsideWorkspace": "Kilo Code visualizou os arquivos de nível superior neste diretório (fora do espaço de trabalho)",
		"wantsToViewRecursiveOutsideWorkspace": "Kilo Code quer visualizar recursivamente todos os arquivos neste diretório (fora do espaço de trabalho)",
		"didViewRecursiveOutsideWorkspace": "Kilo Code visualizou recursivamente todos os arquivos neste diretório (fora do espaço de trabalho)",
		"wantsToViewDefinitionsOutsideWorkspace": "Kilo Code quer visualizar nomes de definição de código-fonte usados neste diretório (fora do espaço de trabalho)",
		"didViewDefinitionsOutsideWorkspace": "Kilo Code visualizou nomes de definição de código-fonte usados neste diretório (fora do espaço de trabalho)"
=======
		"wantsToViewTopLevel": "Roo quer visualizar os arquivos de nível superior neste diretório",
		"didViewTopLevel": "Roo visualizou os arquivos de nível superior neste diretório",
		"wantsToViewRecursive": "Roo quer visualizar recursivamente todos os arquivos neste diretório",
		"didViewRecursive": "Roo visualizou recursivamente todos os arquivos neste diretório",
		"wantsToSearch": "Roo quer pesquisar neste diretório por <code>{{regex}}</code>",
		"didSearch": "Roo pesquisou neste diretório por <code>{{regex}}</code>",
		"wantsToSearchOutsideWorkspace": "Roo quer pesquisar neste diretório (fora do espaço de trabalho) por <code>{{regex}}</code>",
		"didSearchOutsideWorkspace": "Roo pesquisou neste diretório (fora do espaço de trabalho) por <code>{{regex}}</code>",
		"wantsToViewTopLevelOutsideWorkspace": "Roo quer visualizar os arquivos de nível superior neste diretório (fora do espaço de trabalho)",
		"didViewTopLevelOutsideWorkspace": "Roo visualizou os arquivos de nível superior neste diretório (fora do espaço de trabalho)",
		"wantsToViewRecursiveOutsideWorkspace": "Roo quer visualizar recursivamente todos os arquivos neste diretório (fora do espaço de trabalho)",
		"didViewRecursiveOutsideWorkspace": "Roo visualizou recursivamente todos os arquivos neste diretório (fora do espaço de trabalho)"
>>>>>>> 0b112ce8
	},
	"commandOutput": "Saída do comando",
	"commandExecution": {
		"running": "Executando",
		"abort": "Interromper",
		"pid": "PID: {{pid}}",
		"exitStatus": "Saiu com o status {{exitCode}}",
		"manageCommands": "Comandos aprovados automaticamente",
		"addToAllowed": "Adicionar à lista de permitidos",
		"removeFromAllowed": "Remover da lista de permitidos",
		"addToDenied": "Adicionar à lista de negados",
		"removeFromDenied": "Remover da lista de negados",
		"abortCommand": "Abortar execução do comando",
		"expandOutput": "Expandir saída",
		"collapseOutput": "Recolher saída",
		"expandManagement": "Expandir seção de gerenciamento de comandos",
		"collapseManagement": "Recolher seção de gerenciamento de comandos"
	},
	"response": "Resposta",
	"arguments": "Argumentos",
	"text": {
		"rooSaid": "Kilo disse"
	},
	"feedback": {
		"youSaid": "Você disse"
	},
	"mcp": {
		"wantsToUseTool": "Kilo Code quer usar uma ferramenta no servidor MCP {{serverName}}",
		"wantsToAccessResource": "Kilo Code quer acessar um recurso no servidor MCP {{serverName}}"
	},
	"modes": {
		"wantsToSwitch": "Kilo Code quer mudar para o modo <code>{{mode}}</code>",
		"wantsToSwitchWithReason": "Kilo Code quer mudar para o modo <code>{{mode}}</code> porque: {{reason}}",
		"didSwitch": "Kilo Code mudou para o modo <code>{{mode}}</code>",
		"didSwitchWithReason": "Kilo Code mudou para o modo <code>{{mode}}</code> porque: {{reason}}"
	},
	"subtasks": {
		"wantsToCreate": "Kilo Code quer criar uma nova subtarefa no modo <code>{{mode}}</code>",
		"wantsToFinish": "Kilo Code quer finalizar esta subtarefa",
		"newTaskContent": "Instruções da subtarefa",
		"completionContent": "Subtarefa concluída",
		"resultContent": "Resultados da subtarefa",
		"defaultResult": "Por favor, continue com a próxima tarefa.",
		"completionInstructions": "Subtarefa concluída! Você pode revisar os resultados e sugerir correções ou próximos passos. Se tudo parecer bom, confirme para retornar o resultado à tarefa principal."
	},
	"questions": {
		"hasQuestion": "Kilo Code tem uma pergunta"
	},
	"taskCompleted": "Tarefa concluída",
	"errorDetails": {
		"title": "Detalhes do erro",
		"copyToClipboard": "Copiar para área de transferência",
		"copied": "Copiado!"
	},
	"powershell": {
		"issues": "Parece que você está tendo problemas com o Windows PowerShell, por favor veja este"
	},
	"autoApprove": {
		"tooltipManage": "Gerenciar configurações de aprovação automática",
		"tooltipStatus": "Aprovação automática habilitada para: {{toggles}}",
		"title": "Aprovação automática",
		"toggle": "Alternar aprovação automática",
		"all": "Todos",
		"none": "Nenhum",
		"description": "Execute estas ações sem pedir permissão. Ative isso apenas para ações em que você confia totalmente.",
		"selectOptionsFirst": "Selecione pelo menos uma opção abaixo para ativar a aprovação automática",
		"toggleAriaLabel": "Alternar aprovação automática",
		"disabledAriaLabel": "Aprovação automática desativada - selecione as opções primeiro",
		"triggerLabelOff": "Aprovação automática desativada",
		"triggerLabelOffShort": "Desativada",
		"triggerLabel_zero": "0 aprovados automaticamente",
		"triggerLabel_one": "1 aprovado automaticamente",
		"triggerLabel_other": "{{count}} aprovados automaticamente",
		"triggerLabelAll": "YOLO"
	},
	"reasoning": {
		"thinking": "Pensando",
		"seconds": "{{count}}s"
	},
	"contextManagement": {
		"tokens": "tokens",
		"condensation": {
			"title": "Contexto condensado",
			"inProgress": "Condensando contexto...",
			"errorHeader": "Falha ao condensar contexto"
		},
		"truncation": {
			"title": "Contexto truncado",
			"inProgress": "Truncando contexto...",
			"messagesRemoved": "{{count}} mensagem removida",
			"messagesRemoved_other": "{{count}} mensagens removidas",
			"description": "Mensagens mais antigas foram removidas da conversa para permanecer dentro do limite da janela de contexto. Esta é uma abordagem rápida, mas menos preservadora de contexto em comparação com a condensação."
		}
	},
	"followUpSuggest": {
		"copyToInput": "Copiar para entrada (ou Shift + clique)",
		"timerPrefix": "Aprovação automática ativada. Selecionando em {{seconds}}s…"
	},
	"announcement": {
		"title": "Roo Code {{version}} Lançado",
		"support": "Apoie o Roo Code nos dando uma estrela no <githubLink>GitHub</githubLink>.",
		"stealthModel": {
			"feature": "<bold>Modelo stealth GRATUITO por tempo limitado</bold> - Code Supernova: Agora atualizado com uma <bold>janela de contexto de 1M tokens</bold>! Um modelo de codificação agêntica versátil que suporta entradas de imagem, acessível através do Roo Code Cloud.",
			"note": "(Nota: prompts e completações são registrados pelo criador do modelo e usados para melhorá-lo)",
			"connectButton": "Conectar ao Roo Code Cloud",
			"selectModel": "Selecione <code>roo/code-supernova</code> do provedor Roo Code Cloud em Configurações para começar.",
			"goToSettingsButton": "Ir para Configurações"
		},
		"release": {
			"heading": "Novidades nesta versão:",
			"contextRewind": "A condensação melhorada do contexto agora permite restaurar o contexto anterior completo ao rebobinar para um ponto de verificação",
			"rooProvider": "O provedor Roo Code Cloud agora preserva o conteúdo de raciocínio e usa ferramentas nativas por padrão para melhor desempenho"
		},
		"cloudAgents": {
			"heading": "Novidades na Nuvem:",
			"specialized": "Apresentando <bold>Explainer</bold>, <bold>Planner</bold> e <bold>Coder</bold> - três agentes em nuvem especializados para aprimorar seus fluxos de trabalho.",
			"description": "Os agentes trabalham juntos na nuvem e podem ser acionados a partir da web ou por meio do Slack.",
			"tryButton": "Experimentar Agentes em Nuvem"
		},
<<<<<<< HEAD
		"careers": "Além disso, <careersLink>estamos contratando!</careersLink>",
		"socialLinks": "Junte-se a nós no <xLink>X</xLink>, <discordLink>Discord</discordLink>, ou <redditLink>r/KiloCode</redditLink> 🚀"
=======
		"careers": "Além disso, <careersLink>estamos contratando!</careersLink>"
>>>>>>> 0b112ce8
	},
	"browser": {
		"session": "Sessão do Navegador",
		"rooWantsToUse": "Kilo Code quer usar o navegador",
		"consoleLogs": "Logs do console",
		"noNewLogs": "(Sem novos logs)",
		"screenshot": "Captura de tela do navegador",
		"cursor": "cursor",
		"navigation": {
			"step": "Passo {{current}} de {{total}}",
			"previous": "Anterior",
			"next": "Próximo"
		},
		"sessionStarted": "Sessão do navegador iniciada",
		"actions": {
			"title": "Ação do navegador: ",
			"launched": "Navegador iniciado",
			"launch": "Iniciar navegador em {{url}}",
			"clicked": "Clicado em: {{coordinate}}",
			"click": "Clique ({{coordinate}})",
			"typed": "Digitado: {{text}}",
			"type": "Digitar \"{{text}}\"",
			"pressed": "Pressionado: {{key}}",
			"press": "Pressione {{key}}",
			"scrolledDown": "Rolado para baixo",
			"scrollDown": "Rolar para baixo",
			"scrolledUp": "Rolado para cima",
			"scrollUp": "Rolar para cima",
			"hovered": "Pairado em: {{coordinate}}",
			"hover": "Pairar ({{coordinate}})",
			"resized": "Redimensionado para: {{size}}",
			"resize": "Redimensionar para {{size}}",
			"screenshotSaved": "Captura de tela salva",
			"screenshot": "Salvar captura de tela em {{path}}",
			"closed": "Navegador fechado",
			"close": "Fechar navegador"
		}
	},
	"codeblock": {
		"tooltips": {
			"expand": "Expandir bloco de código",
			"collapse": "Recolher bloco de código",
			"enable_wrap": "Ativar quebra de linha",
			"disable_wrap": "Desativar quebra de linha",
			"copy_code": "Copiar código"
		}
	},
	"systemPromptWarning": "AVISO: Substituição personalizada de instrução do sistema ativa. Isso pode comprometer gravemente a funcionalidade e causar comportamento imprevisível.",
	"profileViolationWarning": "O perfil atual não é compatível com as configurações da sua organização",
	"shellIntegration": {
		"title": "Aviso de execução de comando",
		"description": "Seu comando está sendo executado sem a integração de shell do terminal VSCode. Para suprimir este aviso, você pode desativar a integração de shell na seção <strong>Terminal</strong> das <settingsLink>configurações do Kilo Code</settingsLink> ou solucionar problemas de integração do terminal VSCode usando o link abaixo.",
		"troubleshooting": "Clique aqui para a documentação de integração de shell."
	},
	"ask": {
		"autoApprovedRequestLimitReached": {
			"title": "Limite de Solicitações Auto-aprovadas Atingido",
			"description": "Kilo Code atingiu o limite auto-aprovado de {{count}} solicitação(ões) de API. Deseja redefinir a contagem e prosseguir com a tarefa?",
			"button": "Redefinir e Continuar"
		},
		"autoApprovedCostLimitReached": {
			"title": "Limite de Custo com Aprovação Automática Atingido",
			"description": "Kilo Code atingiu o limite de custo com aprovação automática de US${{count}}. Você gostaria de redefinir o custo e prosseguir com a tarefa?",
			"button": "Redefinir e Continuar"
		}
	},
	"codebaseSearch": {
		"wantsToSearch": "Kilo Code quer pesquisar na base de código por <code>{{query}}</code>",
		"wantsToSearchWithPath": "Kilo Code quer pesquisar na base de código por <code>{{query}}</code> em <code>{{path}}</code>",
		"didSearch_one": "Encontrado 1 resultado",
		"didSearch_other": "Encontrados {{count}} resultados",
		"resultTooltip": "Pontuação de similaridade: {{score}} (clique para abrir o arquivo)"
	},
	"read-batch": {
		"approve": {
			"title": "Aprovar tudo"
		},
		"deny": {
			"title": "Negar tudo"
		}
	},
	"indexingStatus": {
		"ready": "Índice pronto",
		"indexing": "Indexando {{percentage}}%",
		"indexed": "Indexado",
		"error": "Erro do índice",
		"status": "Status do índice"
	},
	"versionIndicator": {
		"ariaLabel": "Versão {{version}} - Clique para ver as notas de lançamento"
	},
	"rooCloudCTA": {
		"title": "Roo Code Cloud está evoluindo!",
		"description": "Execute agentes remotos na nuvem, acesse suas tarefas de qualquer lugar, colabore com outros e muito mais.",
		"joinWaitlist": "Cadastre-se para receber as últimas atualizações."
	},
	"editMessage": {
		"placeholder": "Edite sua mensagem..."
	},
	"command": {
		"triggerDescription": "Acionar o comando {{name}}"
	},
	"slashCommands": {
		"tooltip": "Gerenciar comandos de barra",
		"title": "Comandos de Barra",
		"description": "Use comandos de barra integrados ou crie personalizados para acesso rápido a prompts e fluxos de trabalho usados com frequência. <DocsLink>Documentação</DocsLink>",
		"manageCommands": "Gerenciar comandos de barra nas configurações",
		"builtInCommands": "Comandos Integrados",
		"globalCommands": "Comandos Globais",
		"workspaceCommands": "Comandos do Espaço de Trabalho",
		"globalCommand": "Comando global",
		"editCommand": "Editar comando",
		"deleteCommand": "Excluir comando",
		"newGlobalCommandPlaceholder": "Novo comando global...",
		"newWorkspaceCommandPlaceholder": "Novo comando do espaço de trabalho...",
		"deleteDialog": {
			"title": "Excluir Comando",
			"description": "Tem certeza de que deseja excluir o comando \"{{name}}\"? Esta ação não pode ser desfeita.",
			"cancel": "Cancelar",
			"confirm": "Excluir"
		}
	},
	"contextMenu": {
		"noResults": "Nenhum resultado",
		"problems": "Problemas",
		"terminal": "Terminal",
		"url": "Cole o URL para buscar o conteúdo"
	},
	"queuedMessages": {
		"title": "Mensagens na fila",
		"clickToEdit": "Clique para editar a mensagem"
	},
	"slashCommand": {
		"wantsToRun": "Kilo Code quer executar um comando slash",
		"didRun": "Kilo Code executou um comando slash"
	},
	"todo": {
		"partial": "{{completed}} de {{total}} tarefas concluídas",
		"complete": "{{total}} tarefas concluídas",
		"updated": "A lista de tarefas foi atualizada",
		"completed": "Concluído",
		"started": "Iniciado"
	}
}<|MERGE_RESOLUTION|>--- conflicted
+++ resolved
@@ -205,7 +205,6 @@
 		"wantsToDeleteDirectory": "Kilo Code quer excluir este diretório"
 	},
 	"directoryOperations": {
-<<<<<<< HEAD
 		"wantsToViewTopLevel": "Kilo Code quer visualizar os arquivos de nível superior neste diretório",
 		"didViewTopLevel": "Kilo Code visualizou os arquivos de nível superior neste diretório",
 		"wantsToViewRecursive": "Kilo Code quer visualizar recursivamente todos os arquivos neste diretório",
@@ -222,20 +221,6 @@
 		"didViewRecursiveOutsideWorkspace": "Kilo Code visualizou recursivamente todos os arquivos neste diretório (fora do espaço de trabalho)",
 		"wantsToViewDefinitionsOutsideWorkspace": "Kilo Code quer visualizar nomes de definição de código-fonte usados neste diretório (fora do espaço de trabalho)",
 		"didViewDefinitionsOutsideWorkspace": "Kilo Code visualizou nomes de definição de código-fonte usados neste diretório (fora do espaço de trabalho)"
-=======
-		"wantsToViewTopLevel": "Roo quer visualizar os arquivos de nível superior neste diretório",
-		"didViewTopLevel": "Roo visualizou os arquivos de nível superior neste diretório",
-		"wantsToViewRecursive": "Roo quer visualizar recursivamente todos os arquivos neste diretório",
-		"didViewRecursive": "Roo visualizou recursivamente todos os arquivos neste diretório",
-		"wantsToSearch": "Roo quer pesquisar neste diretório por <code>{{regex}}</code>",
-		"didSearch": "Roo pesquisou neste diretório por <code>{{regex}}</code>",
-		"wantsToSearchOutsideWorkspace": "Roo quer pesquisar neste diretório (fora do espaço de trabalho) por <code>{{regex}}</code>",
-		"didSearchOutsideWorkspace": "Roo pesquisou neste diretório (fora do espaço de trabalho) por <code>{{regex}}</code>",
-		"wantsToViewTopLevelOutsideWorkspace": "Roo quer visualizar os arquivos de nível superior neste diretório (fora do espaço de trabalho)",
-		"didViewTopLevelOutsideWorkspace": "Roo visualizou os arquivos de nível superior neste diretório (fora do espaço de trabalho)",
-		"wantsToViewRecursiveOutsideWorkspace": "Roo quer visualizar recursivamente todos os arquivos neste diretório (fora do espaço de trabalho)",
-		"didViewRecursiveOutsideWorkspace": "Roo visualizou recursivamente todos os arquivos neste diretório (fora do espaço de trabalho)"
->>>>>>> 0b112ce8
 	},
 	"commandOutput": "Saída do comando",
 	"commandExecution": {
@@ -355,12 +340,8 @@
 			"description": "Os agentes trabalham juntos na nuvem e podem ser acionados a partir da web ou por meio do Slack.",
 			"tryButton": "Experimentar Agentes em Nuvem"
 		},
-<<<<<<< HEAD
 		"careers": "Além disso, <careersLink>estamos contratando!</careersLink>",
 		"socialLinks": "Junte-se a nós no <xLink>X</xLink>, <discordLink>Discord</discordLink>, ou <redditLink>r/KiloCode</redditLink> 🚀"
-=======
-		"careers": "Além disso, <careersLink>estamos contratando!</careersLink>"
->>>>>>> 0b112ce8
 	},
 	"browser": {
 		"session": "Sessão do Navegador",
