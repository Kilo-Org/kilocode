{
	"greeting": "Olá, eu sou o Kilo Code!",
	"introduction": "<strong>Kilo Code é o principal agente de codificação autônomo.</strong> Prepare-se para arquitetar, codificar, depurar e aumentar sua produtividade como nunca antes. Para continuar, o Kilo Code necessita de uma chave API.",
	"notice": "Para começar, esta extensão precisa de um provedor de API.",
	"start": "Vamos lá!",
	"routers": {
		"requesty": {
			"description": "Seu roteador LLM otimizado",
			"incentive": "$1 de crédito grátis"
		},
		"openrouter": {
			"description": "Uma interface unificada para LLMs"
		},
		"roo": {
			"description": "Os melhores modelos gratuitos para começar",
			"incentive": "Experimente o Roo gratuitamente"
		}
	},
<<<<<<< HEAD
	"chooseProvider": "Para fazer sua mágica, o Kilo Code precisa de uma chave API.",
=======
	"chooseProvider": "Para começar, você precisa de um provedor LLM:",
	"providerSignup": {
		"rooCloudProvider": "Provedor Roo Code Cloud",
		"rooCloudDescription": "A maneira mais simples de usar o Roo. Uma combinação selecionada de modelos gratuitos e pagos a baixo custo",
		"learnMore": "saiba mais",
		"useAnotherProvider": "Usar outro provedor",
		"useAnotherProviderDescription": "Digite uma chave API e comece.",
		"getStarted": "Começar"
	},
	"waitingForCloud": {
		"heading": "Levando você para Roo Code Cloud...",
		"description": "Conclua o registro no seu navegador e você retornará aqui automaticamente.",
		"noPrompt": "Se você não for solicitado a abrir uma URL, <clickHere>clique aqui</clickHere>.",
		"havingTrouble": "Se você completou o registro mas está tendo problemas, <clickHere>clique aqui</clickHere>.",
		"pasteUrl": "Cole a URL de callback do seu navegador:",
		"goBack": "Voltar"
	},
>>>>>>> 2c3b2953
	"startRouter": "Recomendamos usar um roteador LLM:",
	"startCustom": "Ou você pode trazer sua própria chave API:",
	"telemetry": {
		"helpImprove": "Ajude a melhorar o Kilo Code",
		"helpImproveMessage": "O Kilo Code coleta dados de erros e uso para nos ajudar a corrigir bugs e melhorar a extensão. Esta telemetria não coleta código, prompts ou informações pessoais. Você pode desativar isso nas <settingsLink>configurações</settingsLink>."
	},
	"importSettings": "Importar configurações"
}<|MERGE_RESOLUTION|>--- conflicted
+++ resolved
@@ -16,10 +16,7 @@
 			"incentive": "Experimente o Roo gratuitamente"
 		}
 	},
-<<<<<<< HEAD
 	"chooseProvider": "Para fazer sua mágica, o Kilo Code precisa de uma chave API.",
-=======
-	"chooseProvider": "Para começar, você precisa de um provedor LLM:",
 	"providerSignup": {
 		"rooCloudProvider": "Provedor Roo Code Cloud",
 		"rooCloudDescription": "A maneira mais simples de usar o Roo. Uma combinação selecionada de modelos gratuitos e pagos a baixo custo",
@@ -36,7 +33,6 @@
 		"pasteUrl": "Cole a URL de callback do seu navegador:",
 		"goBack": "Voltar"
 	},
->>>>>>> 2c3b2953
 	"startRouter": "Recomendamos usar um roteador LLM:",
 	"startCustom": "Ou você pode trazer sua própria chave API:",
 	"telemetry": {
