--- conflicted
+++ resolved
@@ -28,7 +28,6 @@
 	"newTaskPreview": {
 		"task": "Aufgabe"
 	},
-<<<<<<< HEAD
 	"autocompleteApiConfig": {
 		"title": "Autovervollständigung-API-Konfiguration",
 		"description": "Konfiguriere, welche API-Konfiguration für die Autovervollständigungsfunktion verwendet werden soll.",
@@ -36,7 +35,7 @@
 		"fieldDescription": "Wähle eine spezifische API-Konfiguration für die Autovervollständigung. Nur bestimmte Modelle sind gut darin, Code automatisch zu vervollständigen.",
 		"learnMore": "Mehr erfahren",
 		"useCurrentConfig": "Aktuelle API-Konfiguration verwenden"
-=======
+	},
 	"profile": {
 		"dashboard": "Dashboard",
 		"logOut": "Abmelden",
@@ -47,6 +46,5 @@
 			"description": "Die Anmeldung bei Kilo Code gibt Ihnen kostenlose Credits zum Einstieg. Nutzen Sie Ihre Credits, um unsere Funktionen zu erkunden, die neuesten und besten Modelle auszuprobieren und die Vorteile von Kilo Code ohne Verpflichtung zu erleben.",
 			"termsAndPrivacy": "Durch Fortfahren stimmen Sie den <termsLink>Nutzungsbedingungen</termsLink> und der <privacyLink>Datenschutzrichtlinie</privacyLink> zu."
 		}
->>>>>>> 17154292
 	}
 }