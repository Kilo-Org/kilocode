--- conflicted
+++ resolved
@@ -173,45 +173,7 @@
 	"autoApprove": {
 		"title": "Automatische Genehmigung:",
 		"none": "Keine",
-<<<<<<< HEAD
-		"description": "Automatische Genehmigung erlaubt Kilo Code, Aktionen ohne Nachfrage auszuführen. Aktiviere dies nur für Aktionen, denen du vollständig vertraust. Detailliertere Konfiguration verfügbar in den <settingsLink>Einstellungen</settingsLink>.",
-		"actions": {
-			"readFiles": {
-				"label": "Lesen",
-				"description": "Erlaubt Zugriff zum Lesen jeder Datei auf deinem Computer."
-			},
-			"editFiles": {
-				"label": "Bearbeiten",
-				"description": "Erlaubt die Änderung jeder Datei auf deinem Computer."
-			},
-			"executeCommands": {
-				"label": "Befehle",
-				"description": "Erlaubt die Ausführung genehmigter Terminal-Befehle. Du kannst dies im Einstellungsfenster konfigurieren."
-			},
-			"useBrowser": {
-				"label": "Browser",
-				"description": "Erlaubt die Fähigkeit, jede Website in einem Headless-Browser zu starten und mit ihr zu interagieren."
-			},
-			"useMcp": {
-				"label": "MCP",
-				"description": "Erlaubt die Verwendung konfigurierter MCP-Server, die das Dateisystem ändern oder mit APIs interagieren können."
-			},
-			"switchModes": {
-				"label": "Modi",
-				"description": "Erlaubt automatischen Wechsel zwischen verschiedenen Modi ohne erforderliche Genehmigung."
-			},
-			"subtasks": {
-				"label": "Teilaufgaben",
-				"description": "Erlaubt die Erstellung und den Abschluss von Teilaufgaben ohne erforderliche Genehmigung."
-			},
-			"retryRequests": {
-				"label": "Wiederholungen",
-				"description": "Wiederholt automatisch fehlgeschlagene API-Anfragen, wenn der Anbieter eine Fehlermeldung zurückgibt."
-			}
-		}
-=======
-		"description": "Automatische Genehmigung erlaubt Roo Code, Aktionen ohne Nachfrage auszuführen. Aktiviere dies nur für Aktionen, denen du vollständig vertraust. Detailliertere Konfiguration verfügbar in den <settingsLink>Einstellungen</settingsLink>."
->>>>>>> ae2f98a6
+		"description": "Automatische Genehmigung erlaubt Kilo Code, Aktionen ohne Nachfrage auszuführen. Aktiviere dies nur für Aktionen, denen du vollständig vertraust. Detailliertere Konfiguration verfügbar in den <settingsLink>Einstellungen</settingsLink>."
 	},
 	"reasoning": {
 		"thinking": "Denke nach",
