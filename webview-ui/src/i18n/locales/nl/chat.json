--- conflicted
+++ resolved
@@ -315,12 +315,8 @@
 		"countdownDisplay": "{{count}}s"
 	},
 	"browser": {
-<<<<<<< HEAD
+		"session": "Browsersessie",
 		"rooWantsToUse": "Kilo Code wil de browser gebruiken",
-=======
-		"session": "Browsersessie",
-		"rooWantsToUse": "Roo wil de browser gebruiken",
->>>>>>> 2c3b2953
 		"consoleLogs": "Console-logboeken",
 		"noNewLogs": "(Geen nieuwe logboeken)",
 		"screenshot": "Browserschermopname",
