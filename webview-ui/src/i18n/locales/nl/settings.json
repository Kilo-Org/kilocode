{
	"common": {
		"save": "Opslaan",
		"done": "Gereed",
		"cancel": "Annuleren",
		"reset": "Resetten",
		"select": "Selecteren",
		"add": "Header toevoegen",
		"remove": "Verwijderen"
	},
	"header": {
		"title": "Instellingen",
		"saveButtonTooltip": "Wijzigingen opslaan",
		"nothingChangedTooltip": "Niets gewijzigd",
		"doneButtonTooltip": "Niet-opgeslagen wijzigingen negeren en instellingen sluiten"
	},
	"unsavedChangesDialog": {
		"title": "Niet-opgeslagen wijzigingen",
		"description": "Wil je de wijzigingen negeren en doorgaan?",
		"cancelButton": "Annuleren",
		"discardButton": "Wijzigingen negeren"
	},
	"sections": {
		"providers": "Providers",
		"autoApprove": "Auto-goedkeuren",
		"browser": "Browser",
		"checkpoints": "Checkpoints",
		"notifications": "Meldingen",
		"contextManagement": "Context",
		"terminal": "Terminal",
		"prompts": "Prompts",
		"experimental": "Experimenteel",
		"language": "Taal",
		"about": "Over Kilo Code",
		"display": "Weergeven"
	},
	"prompts": {
		"description": "Configureer ondersteuningsprompts die worden gebruikt voor snelle acties zoals het verbeteren van prompts, het uitleggen van code en het oplossen van problemen. Deze prompts helpen Kilo Code om betere ondersteuning te bieden voor veelvoorkomende ontwikkelingstaken."
	},
	"codeIndex": {
		"title": "Codebase indexering",
		"enableLabel": "Codebase indexering inschakelen",
		"enableDescription": "<0>Codebase indexering</0> is een experimentele functie die een semantische zoekindex van je project creëert met behulp van AI-embeddings. Dit stelt Kilo Code in staat om grote codebases beter te begrijpen en te navigeren door relevante code te vinden op basis van betekenis in plaats van alleen trefwoorden.",
		"providerLabel": "Embeddings provider",
		"selectProviderPlaceholder": "Selecteer provider",
		"openaiProvider": "OpenAI",
		"ollamaProvider": "Ollama",
		"openaiCompatibleProvider": "OpenAI-compatibel",
		"openaiCompatibleBaseUrlLabel": "Basis-URL:",
		"openaiCompatibleApiKeyLabel": "API-sleutel:",
		"openaiCompatibleModelDimensionLabel": "Embedding Dimensie:",
		"openaiCompatibleModelDimensionPlaceholder": "bijv., 1536",
		"openaiCompatibleModelDimensionDescription": "De embedding dimensie (uitvoergrootte) voor uw model. Controleer de documentatie van uw provider voor deze waarde. Veelvoorkomende waarden: 384, 768, 1536, 3072.",
		"openaiKeyLabel": "OpenAI-sleutel:",
		"modelLabel": "Model",
		"selectModelPlaceholder": "Selecteer model",
		"ollamaUrlLabel": "Ollama URL:",
		"qdrantUrlLabel": "Qdrant URL",
		"qdrantKeyLabel": "Qdrant-sleutel:",
		"startIndexingButton": "Indexering starten",
		"clearIndexDataButton": "Indexgegevens wissen",
		"unsavedSettingsMessage": "Sla je instellingen op voordat je het indexeringsproces start.",
		"clearDataDialog": {
			"title": "Weet je het zeker?",
			"description": "Deze actie kan niet ongedaan worden gemaakt. Dit zal je codebase-indexgegevens permanent verwijderen.",
			"cancelButton": "Annuleren",
			"confirmButton": "Gegevens wissen"
		}
	},
	"autoApprove": {
		"description": "Sta Kilo Code toe om automatisch handelingen uit te voeren zonder goedkeuring. Schakel deze instellingen alleen in als je de AI volledig vertrouwt en de bijbehorende beveiligingsrisico's begrijpt.",
		"readOnly": {
			"label": "Lezen",
			"description": "Indien ingeschakeld, bekijkt Kilo Code automatisch de inhoud van mappen en leest bestanden zonder dat je op de Goedkeuren-knop hoeft te klikken.",
			"outsideWorkspace": {
				"label": "Inclusief bestanden buiten werkruimte",
				"description": "Sta Kilo Code toe om bestanden buiten de huidige werkruimte te lezen zonder goedkeuring."
			}
		},
		"write": {
			"label": "Schrijven",
			"description": "Automatisch bestanden aanmaken en bewerken zonder goedkeuring",
			"delayLabel": "Vertraging na schrijven om diagnostiek de kans te geven mogelijke problemen te detecteren",
			"outsideWorkspace": {
				"label": "Inclusief bestanden buiten werkruimte",
				"description": "Sta Kilo Code toe om bestanden buiten de huidige werkruimte aan te maken en te bewerken zonder goedkeuring."
			},
			"protected": {
				"label": "Inclusief beschermde bestanden",
				"description": "Sta Kilo Code toe om beschermde bestanden (zoals .kilocodeignore en .kilocode/ configuratiebestanden) aan te maken en te bewerken zonder goedkeuring."
			}
		},
		"browser": {
			"label": "Browser",
			"description": "Automatisch browseracties uitvoeren zonder goedkeuring. Let op: geldt alleen als het model computergebruik ondersteunt."
		},
		"retry": {
			"label": "Opnieuw proberen",
			"description": "Automatisch mislukte API-verzoeken opnieuw proberen wanneer de server een foutmelding geeft",
			"delayLabel": "Vertraging voordat het verzoek opnieuw wordt geprobeerd"
		},
		"mcp": {
			"label": "MCP",
			"description": "Automatische goedkeuring van individuele MCP-tools in het MCP-serversoverzicht inschakelen (vereist zowel deze instelling als het selectievakje 'Altijd toestaan' bij de tool)"
		},
		"modeSwitch": {
			"label": "Modus",
			"description": "Automatisch tussen verschillende modi schakelen zonder goedkeuring"
		},
		"subtasks": {
			"label": "Subtaken",
			"description": "Subtaken aanmaken en afronden zonder goedkeuring"
		},
		"execute": {
			"label": "Uitvoeren",
			"description": "Automatisch toegestane terminalcommando's uitvoeren zonder goedkeuring",
			"allowedCommands": "Toegestane automatisch uit te voeren commando's",
			"allowedCommandsDescription": "Commando-prefixen die automatisch kunnen worden uitgevoerd als 'Altijd goedkeuren voor uitvoeren' is ingeschakeld. Voeg * toe om alle commando's toe te staan (gebruik met voorzichtigheid).",
			"commandPlaceholder": "Voer commando-prefix in (bijv. 'git ')",
			"addButton": "Toevoegen"
		},
		"showMenu": {
			"label": "Menu voor automatisch goedkeuren weergeven in chatweergave",
			"description": "Wanneer ingeschakeld, wordt het menu voor automatisch goedkeuren onderaan de chatweergave weergegeven, zodat u snel toegang hebt tot de instellingen voor automatisch goedkeuren"
		},
		"apiRequestLimit": {
			"title": "Maximale verzoeken",
			"description": "Voer automatisch dit aantal API-verzoeken uit voordat om goedkeuring wordt gevraagd om door te gaan met de taak.",
			"unlimited": "Onbeperkt"
		}
	},
	"providers": {
		"providerDocumentation": "{{provider}} documentatie",
		"configProfile": "Configuratieprofiel",
		"description": "Sla verschillende API-configuraties op om snel te wisselen tussen providers en instellingen.",
		"apiProvider": "API-provider",
		"model": "Model",
		"nameEmpty": "Naam mag niet leeg zijn",
		"nameExists": "Er bestaat al een profiel met deze naam",
		"deleteProfile": "Profiel verwijderen",
		"invalidArnFormat": "Ongeldig ARN-formaat. Controleer de bovenstaande voorbeelden.",
		"enterNewName": "Voer een nieuwe naam in",
		"addProfile": "Profiel toevoegen",
		"renameProfile": "Profiel hernoemen",
		"newProfile": "Nieuw configuratieprofiel",
		"enterProfileName": "Voer profielnaam in",
		"createProfile": "Profiel aanmaken",
		"cannotDeleteOnlyProfile": "Kan het enige profiel niet verwijderen",
		"searchPlaceholder": "Zoek profielen",
		"noMatchFound": "Geen overeenkomende profielen gevonden",
		"vscodeLmDescription": "De VS Code Language Model API stelt je in staat modellen te draaien die door andere VS Code-extensies worden geleverd (waaronder GitHub Copilot). De eenvoudigste manier om te beginnen is door de Copilot- en Copilot Chat-extensies te installeren vanuit de VS Code Marketplace.",
		"awsCustomArnUse": "Voer een geldige Amazon Bedrock ARN in voor het model dat je wilt gebruiken. Voorbeeldformaten:",
		"awsCustomArnDesc": "Zorg ervoor dat de regio in de ARN overeenkomt met je geselecteerde AWS-regio hierboven.",
		"openRouterApiKey": "OpenRouter API-sleutel",
		"getOpenRouterApiKey": "OpenRouter API-sleutel ophalen",
		"apiKeyStorageNotice": "API-sleutels worden veilig opgeslagen in de geheime opslag van VSCode",
		"glamaApiKey": "Glama API-sleutel",
		"getGlamaApiKey": "Glama API-sleutel ophalen",
		"useCustomBaseUrl": "Aangepaste basis-URL gebruiken",
		"useReasoning": "Redenering inschakelen",
		"useHostHeader": "Aangepaste Host-header gebruiken",
		"useLegacyFormat": "Verouderd OpenAI API-formaat gebruiken",
		"customHeaders": "Aangepaste headers",
		"headerName": "Headernaam",
		"headerValue": "Headerwaarde",
		"noCustomHeaders": "Geen aangepaste headers gedefinieerd. Klik op de + knop om er een toe te voegen.",
		"requestyApiKey": "Requesty API-sleutel",
		"refreshModels": {
			"label": "Modellen verversen",
			"hint": "Open de instellingen opnieuw om de nieuwste modellen te zien.",
			"loading": "Modellenlijst wordt vernieuwd...",
			"success": "Modellenlijst succesvol vernieuwd!",
			"error": "Kan modellenlijst niet vernieuwen. Probeer het opnieuw."
		},
		"getRequestyApiKey": "Requesty API-sleutel ophalen",
		"openRouterTransformsText": "Comprimeer prompts en berichtreeksen tot de contextgrootte (<a>OpenRouter Transforms</a>)",
		"anthropicApiKey": "Anthropic API-sleutel",
		"getAnthropicApiKey": "Anthropic API-sleutel ophalen",
		"anthropicUseAuthToken": "Anthropic API-sleutel als Authorization-header doorgeven in plaats van X-Api-Key",
		"chutesApiKey": "Chutes API-sleutel",
		"getChutesApiKey": "Chutes API-sleutel ophalen",
		"deepSeekApiKey": "DeepSeek API-sleutel",
		"getDeepSeekApiKey": "DeepSeek API-sleutel ophalen",
		"geminiApiKey": "Gemini API-sleutel",
		"getGroqApiKey": "Groq API-sleutel ophalen",
		"groqApiKey": "Groq API-sleutel",
		"getGeminiApiKey": "Gemini API-sleutel ophalen",
		"apiKey": "API-sleutel",
		"openAiApiKey": "OpenAI API-sleutel",
		"openAiBaseUrl": "Basis-URL",
		"getOpenAiApiKey": "OpenAI API-sleutel ophalen",
		"mistralApiKey": "Mistral API-sleutel",
		"getMistralApiKey": "Mistral / Codestral API-sleutel ophalen",
		"codestralBaseUrl": "Codestral basis-URL (optioneel)",
		"codestralBaseUrlDesc": "Stel een alternatieve URL in voor het Codestral-model.",
		"xaiApiKey": "xAI API-sleutel",
		"getXaiApiKey": "xAI API-sleutel ophalen",
		"litellmApiKey": "LiteLLM API-sleutel",
		"litellmBaseUrl": "LiteLLM basis-URL",
		"awsCredentials": "AWS-inloggegevens",
		"awsProfile": "AWS-profiel",
		"awsProfileName": "AWS-profielnaam",
		"awsAccessKey": "AWS-toegangssleutel",
		"awsSecretKey": "AWS-geheime sleutel",
		"awsSessionToken": "AWS-sessietoken",
		"awsRegion": "AWS-regio",
		"awsCrossRegion": "Gebruik cross-region inference",
		"awsBedrockVpc": {
			"useCustomVpcEndpoint": "Aangepast VPC-eindpunt gebruiken",
			"vpcEndpointUrlPlaceholder": "Voer VPC-eindpunt URL in (optioneel)",
			"examples": "Voorbeelden:"
		},
		"enablePromptCaching": "Prompt caching inschakelen",
		"enablePromptCachingTitle": "Schakel prompt caching in om de prestaties te verbeteren en de kosten te verlagen voor ondersteunde modellen.",
		"cacheUsageNote": "Let op: als je geen cachegebruik ziet, probeer dan een ander model te selecteren en vervolgens weer je gewenste model.",
		"vscodeLmModel": "Taalmodel",
		"vscodeLmWarning": "Let op: dit is een zeer experimentele integratie en ondersteuning door providers kan variëren. Krijg je een foutmelding dat een model niet wordt ondersteund, dan ligt dat aan de provider.",
		"googleCloudSetup": {
			"title": "Om Google Cloud Vertex AI te gebruiken, moet je:",
			"step1": "1. Maak een Google Cloud-account aan, schakel de Vertex AI API in en activeer de gewenste Claude-modellen.",
			"step2": "2. Installeer de Google Cloud CLI en configureer standaardreferenties voor applicaties.",
			"step3": "3. Of maak een serviceaccount met referenties."
		},
		"googleCloudCredentials": "Google Cloud-referenties",
		"googleCloudKeyFile": "Google Cloud-sleutelbestandspad",
		"googleCloudProjectId": "Google Cloud-project-ID",
		"googleCloudRegion": "Google Cloud-regio",
		"lmStudio": {
			"baseUrl": "Basis-URL (optioneel)",
			"modelId": "Model-ID",
			"speculativeDecoding": "Speculatieve decodering inschakelen",
			"draftModelId": "Draft Model-ID",
			"draftModelDesc": "Draft-model moet uit dezelfde modelfamilie komen voor correcte speculatieve decodering.",
			"selectDraftModel": "Selecteer draft-model",
			"noModelsFound": "Geen draft-modellen gevonden. Zorg dat LM Studio draait met Server Mode ingeschakeld.",
			"description": "LM Studio laat je modellen lokaal op je computer draaien. Zie hun <a>quickstart-gids</a> voor instructies. Je moet ook de <b>lokale server</b>-functie van LM Studio starten om het met deze extensie te gebruiken. <span>Let op:</span> Kilo Code gebruikt complexe prompts en werkt het beste met Claude-modellen. Minder krachtige modellen werken mogelijk niet zoals verwacht."
		},
		"ollama": {
			"baseUrl": "Basis-URL (optioneel)",
			"modelId": "Model-ID",
			"description": "Ollama laat je modellen lokaal op je computer draaien. Zie hun quickstart-gids voor instructies.",
			"warning": "Let op: Kilo Code gebruikt complexe prompts en werkt het beste met Claude-modellen. Minder krachtige modellen werken mogelijk niet zoals verwacht."
		},
		"unboundApiKey": "Unbound API-sleutel",
		"getUnboundApiKey": "Unbound API-sleutel ophalen",
		"unboundRefreshModelsSuccess": "Modellenlijst bijgewerkt! U kunt nu kiezen uit de nieuwste modellen.",
		"unboundInvalidApiKey": "Ongeldige API-sleutel. Controleer uw API-sleutel en probeer het opnieuw.",
		"humanRelay": {
			"description": "Geen API-sleutel vereist, maar de gebruiker moet helpen met kopiëren en plakken naar de webchat-AI.",
			"instructions": "Tijdens gebruik verschijnt een dialoogvenster en wordt het huidige bericht automatisch naar het klembord gekopieerd. Je moet deze plakken in webversies van AI (zoals ChatGPT of Claude), vervolgens het antwoord van de AI terugkopiëren naar het dialoogvenster en op bevestigen klikken."
		},
		"openRouter": {
			"providerRouting": {
				"title": "OpenRouter-providerroutering",
				"description": "OpenRouter stuurt verzoeken naar de best beschikbare providers voor je model. Standaard worden verzoeken gebalanceerd over de beste providers voor maximale uptime. Je kunt echter een specifieke provider kiezen voor dit model.",
				"learnMore": "Meer informatie over providerroutering"
			}
		},
		"cerebras": {
			"apiKey": "Cerebras API-sleutel",
			"getApiKey": "Cerebras API-sleutel verkrijgen"
		},
		"customModel": {
			"capabilities": "Stel de mogelijkheden en prijzen in voor je aangepaste OpenAI-compatibele model. Wees voorzichtig met het opgeven van de modelmogelijkheden, want deze kunnen de prestaties van Kilo Code beïnvloeden.",
			"maxTokens": {
				"label": "Maximaal aantal outputtokens",
				"description": "Maximaal aantal tokens dat het model in een antwoord kan genereren. (Geef -1 op om de server het maximum te laten bepalen.)"
			},
			"contextWindow": {
				"label": "Contextvenstergrootte",
				"description": "Totaal aantal tokens (input + output) dat het model kan verwerken."
			},
			"imageSupport": {
				"label": "Ondersteuning voor afbeeldingen",
				"description": "Kan dit model afbeeldingen verwerken en begrijpen?"
			},
			"computerUse": {
				"label": "Computergebruik",
				"description": "Kan dit model met een browser werken? (bijv. Claude 3.7 Sonnet)."
			},
			"promptCache": {
				"label": "Prompt caching",
				"description": "Kan dit model prompts cachen?"
			},
			"pricing": {
				"input": {
					"label": "Invoerprijs",
					"description": "Kosten per miljoen tokens in de input/prompt. Dit beïnvloedt de kosten van het verzenden van context en instructies naar het model."
				},
				"output": {
					"label": "Uitvoerprijs",
					"description": "Kosten per miljoen tokens in het antwoord van het model. Dit beïnvloedt de kosten van gegenereerde inhoud en voltooiingen."
				},
				"cacheReads": {
					"label": "Cache-leesprijs",
					"description": "Kosten per miljoen tokens voor het lezen uit de cache. Dit is de prijs die wordt gerekend wanneer een gecachte reactie wordt opgehaald."
				},
				"cacheWrites": {
					"label": "Cache-schrijfprijs",
					"description": "Kosten per miljoen tokens voor het schrijven naar de cache. Dit is de prijs die wordt gerekend wanneer een prompt voor het eerst wordt gecachet."
				}
			},
			"resetDefaults": "Standaardwaarden herstellen"
		},
		"rateLimitSeconds": {
			"label": "Snelheidslimiet",
			"description": "Minimale tijd tussen API-verzoeken."
		},
		"reasoningEffort": {
			"label": "Model redeneervermogen",
			"high": "Hoog",
			"medium": "Middel",
			"low": "Laag"
		},
		"setReasoningLevel": "Redeneervermogen inschakelen"
	},
	"browser": {
		"enable": {
			"label": "Browserhulpmiddel inschakelen",
			"description": "Indien ingeschakeld, kan Kilo Code een browser gebruiken om te interageren met websites wanneer modellen computergebruik ondersteunen. <0>Meer informatie</0>"
		},
		"viewport": {
			"label": "Viewport-grootte",
			"description": "Selecteer de viewport-grootte voor browserinteracties. Dit beïnvloedt hoe websites worden weergegeven en gebruikt.",
			"options": {
				"largeDesktop": "Groot bureaublad (1280x800)",
				"smallDesktop": "Klein bureaublad (900x600)",
				"tablet": "Tablet (768x1024)",
				"mobile": "Mobiel (360x640)"
			}
		},
		"screenshotQuality": {
			"label": "Screenshotkwaliteit",
			"description": "Pas de WebP-kwaliteit van browserscreenshots aan. Hogere waarden geven duidelijkere screenshots maar verhogen het tokengebruik."
		},
		"remote": {
			"label": "Gebruik externe browserverbinding",
			"description": "Verbind met een Chrome-browser die draait met remote debugging ingeschakeld (--remote-debugging-port=9222).",
			"urlPlaceholder": "Aangepaste URL (bijv. http://localhost:9222)",
			"testButton": "Verbinding testen",
			"testingButton": "Bezig met testen...",
			"instructions": "Voer het DevTools Protocol hostadres in of laat leeg om lokale Chrome-instanties automatisch te detecteren. De knop Verbinding testen probeert de aangepaste URL als opgegeven, of detecteert automatisch als het veld leeg is."
		}
	},
	"checkpoints": {
		"enable": {
			"label": "Automatische checkpoints inschakelen",
			"description": "Indien ingeschakeld, maakt Kilo Code automatisch checkpoints tijdens het uitvoeren van taken, zodat je eenvoudig wijzigingen kunt bekijken of terugzetten. <0>Meer informatie</0>"
		}
	},
	"notifications": {
		"sound": {
			"label": "Geluidseffecten inschakelen",
			"description": "Indien ingeschakeld, speelt Kilo Code geluidseffecten af voor meldingen en gebeurtenissen.",
			"volumeLabel": "Volume"
		},
		"tts": {
			"label": "Tekst-naar-spraak inschakelen",
			"description": "Indien ingeschakeld, leest Kilo Code zijn antwoorden hardop voor via tekst-naar-spraak.",
			"speedLabel": "Snelheid"
		}
	},
	"contextManagement": {
		"description": "Bepaal welke informatie wordt opgenomen in het contextvenster van de AI, wat invloed heeft op tokengebruik en antwoordkwaliteit",
		"autoCondenseContextPercent": {
			"label": "Drempelwaarde om intelligente contextcompressie te activeren",
			"description": "Wanneer het contextvenster deze drempelwaarde bereikt, zal Kilo Code het automatisch comprimeren."
		},
		"condensingApiConfiguration": {
			"label": "API-configuratie voor contextcondensatie",
			"description": "Selecteer welke API-configuratie gebruikt moet worden voor contextcondensatie. Laat leeg om de huidige actieve configuratie te gebruiken.",
			"useCurrentConfig": "Standaard"
		},
		"customCondensingPrompt": {
			"label": "Aangepaste contextcondensatieprompt",
			"description": "Aangepaste systeemprompt voor contextcondensatie. Laat leeg om de standaardprompt te gebruiken.",
			"placeholder": "Voer hier je aangepaste condensatieprompt in...\n\nJe kunt dezelfde structuur gebruiken als de standaardprompt:\n- Vorig gesprek\n- Huidig werk\n- Belangrijke technische concepten\n- Relevante bestanden en code\n- Probleemoplossing\n- Openstaande taken en volgende stappen",
			"reset": "Herstellen naar standaard",
			"hint": "Leeg = gebruik standaardprompt"
		},
		"autoCondenseContext": {
			"name": "Automatisch intelligente contextcompressie activeren"
		},
		"openTabs": {
			"label": "Limiet geopende tabbladen in context",
			"description": "Maximaal aantal geopende VSCode-tabbladen dat in de context wordt opgenomen. Hogere waarden geven meer context maar verhogen het tokengebruik."
		},
		"workspaceFiles": {
			"label": "Limiet werkruimtebestanden in context",
			"description": "Maximaal aantal bestanden dat wordt opgenomen in details van de huidige werkmap. Hogere waarden geven meer context maar verhogen het tokengebruik."
		},
		"rooignore": {
			"label": ".kilocodeignore-bestanden tonen in lijsten en zoekopdrachten",
			"description": "Indien ingeschakeld, worden bestanden die overeenkomen met patronen in .kilocodeignore getoond in lijsten met een slotje. Indien uitgeschakeld, worden deze bestanden volledig verborgen in lijsten en zoekopdrachten."
		},
		"maxReadFile": {
			"label": "Automatisch afkappen bij bestandslezen",
			"description": "Kilo Code leest dit aantal regels wanneer het model geen begin/eindwaarden opgeeft. Als dit aantal lager is dan het totaal, genereert Kilo Code een index van codelijnen. Speciale gevallen: -1 laat Kilo Code het hele bestand lezen (zonder indexering), 0 leest geen regels en geeft alleen een minimale index. Lagere waarden minimaliseren het initiële contextgebruik en maken precieze vervolg-leesopdrachten mogelijk. Expliciete begin/eind-aanvragen worden niet door deze instelling beperkt.",
			"lines": "regels",
			"always_full_read": "Altijd volledig bestand lezen"
		},
		"maxConcurrentFileReads": {
			"label": "Limiet gelijktijdige bestandslezingen",
			"description": "Maximum aantal bestanden dat de 'read_file' tool tegelijkertijd kan verwerken. Hogere waarden kunnen het lezen van meerdere kleine bestanden versnellen maar verhogen het geheugengebruik."
		}
	},
	"terminal": {
		"basic": {
			"label": "Terminalinstellingen: Basis",
			"description": "Basis terminalinstellingen"
		},
		"advanced": {
			"label": "Terminalinstellingen: Geavanceerd",
			"description": "De volgende opties vereisen mogelijk een herstart van de terminal om de instelling toe te passen."
		},
		"outputLineLimit": {
			"label": "Terminaluitvoerlimiet",
			"description": "Maximaal aantal regels dat wordt opgenomen in de terminaluitvoer bij het uitvoeren van commando's. Overtollige regels worden uit het midden verwijderd om tokens te besparen. <0>Meer informatie</0>"
		},
		"shellIntegrationTimeout": {
			"label": "Terminal shell-integratie timeout",
			"description": "Maximale wachttijd voor het initialiseren van shell-integratie voordat commando's worden uitgevoerd. Voor gebruikers met lange shell-opstarttijden moet deze waarde mogelijk worden verhoogd als je 'Shell Integration Unavailable'-fouten ziet in de terminal. <0>Meer informatie</0>"
		},
		"shellIntegrationDisabled": {
			"label": "Terminal shell-integratie uitschakelen",
			"description": "Schakel dit in als terminalcommando's niet correct werken of als je 'Shell Integration Unavailable'-fouten ziet. Dit gebruikt een eenvoudigere methode om commando's uit te voeren en omzeilt enkele geavanceerde terminalfuncties. <0>Meer informatie</0>"
		},
		"commandDelay": {
			"label": "Terminalcommando-vertraging",
			"description": "Vertraging in milliseconden na het uitvoeren van een commando. De standaardinstelling van 0 schakelt de vertraging volledig uit. Dit kan helpen om te zorgen dat de uitvoer volledig wordt vastgelegd in terminals met timingproblemen. In de meeste terminals wordt dit geïmplementeerd door `PROMPT_COMMAND='sleep N'` te zetten en in Powershell wordt `start-sleep` toegevoegd aan het einde van elk commando. Oorspronkelijk was dit een workaround voor VSCode bug#237208 en is mogelijk niet meer nodig. <0>Meer informatie</0>"
		},
		"compressProgressBar": {
			"label": "Voortgangsbalk-uitvoer comprimeren",
			"description": "Indien ingeschakeld, verwerkt Kilo Code terminaluitvoer met carriage returns (\r) om te simuleren hoe een echte terminal inhoud weergeeft. Dit verwijdert tussenliggende voortgangsbalken en behoudt alleen de eindstatus, waardoor er meer contextruimte overblijft. <0>Meer informatie</0>"
		},
		"powershellCounter": {
			"label": "PowerShell-teller workaround inschakelen",
			"description": "Indien ingeschakeld, voegt Kilo Code een teller toe aan PowerShell-commando's om correcte uitvoering te garanderen. Dit helpt bij PowerShell-terminals die problemen hebben met het vastleggen van uitvoer. <0>Meer informatie</0>"
		},
		"zshClearEolMark": {
			"label": "ZSH EOL-markering wissen",
			"description": "Indien ingeschakeld, wist Kilo Code de ZSH end-of-line markering door PROMPT_EOL_MARK='' te zetten. Dit voorkomt problemen met de interpretatie van uitvoer die eindigt met speciale tekens zoals '%'. <0>Meer informatie</0>"
		},
		"zshOhMy": {
			"label": "Oh My Zsh-integratie inschakelen",
			"description": "Indien ingeschakeld, zet Kilo Code ITERM_SHELL_INTEGRATION_INSTALLED=Yes om Oh My Zsh shell-integratiefuncties te activeren. Het toepassen van deze instelling kan een herstart van de IDE vereisen. <0>Meer informatie</0>"
		},
		"zshP10k": {
			"label": "Powerlevel10k-integratie inschakelen",
			"description": "Indien ingeschakeld, zet Kilo Code POWERLEVEL9K_TERM_SHELL_INTEGRATION=true om Powerlevel10k shell-integratiefuncties te activeren. <0>Meer informatie</0>"
		},
		"zdotdir": {
			"label": "ZDOTDIR-afhandeling inschakelen",
			"description": "Indien ingeschakeld, maakt Kilo Code een tijdelijke map aan voor ZDOTDIR om zsh shell-integratie correct af te handelen. Dit zorgt ervoor dat VSCode shell-integratie goed werkt met zsh en je zsh-configuratie behouden blijft. <0>Meer informatie</0>"
		},
		"inheritEnv": {
			"label": "Omgevingsvariabelen overnemen",
			"description": "Indien ingeschakeld, neemt de terminal omgevingsvariabelen over van het bovenliggende VSCode-proces, zoals shell-integratie-instellingen uit het gebruikersprofiel. Dit schakelt direct de VSCode-instelling `terminal.integrated.inheritEnv` om. <0>Meer informatie</0>"
		}
	},
	"advanced": {
		"diff": {
			"label": "Bewerken via diffs inschakelen",
			"description": "Indien ingeschakeld kan Kilo Code sneller bestanden bewerken en worden afgekorte volledige-bestandswijzigingen automatisch geweigerd. Werkt het beste met het nieuwste Claude 4 Sonnet-model.",
			"strategy": {
				"label": "Diff-strategie",
				"options": {
					"standard": "Standaard (één blok)",
					"multiBlock": "Experimenteel: Multi-block diff",
					"unified": "Experimenteel: Unified diff"
				},
				"descriptions": {
					"standard": "Standaard diff-strategie past wijzigingen toe op één codeblok tegelijk.",
					"unified": "Unified diff-strategie gebruikt meerdere methoden om diffs toe te passen en kiest de beste aanpak.",
					"multiBlock": "Multi-block diff-strategie laat toe om meerdere codeblokken in één verzoek bij te werken."
				}
			},
			"matchPrecision": {
				"label": "Matchnauwkeurigheid",
				"description": "Deze schuifregelaar bepaalt hoe nauwkeurig codeblokken moeten overeenkomen bij het toepassen van diffs. Lagere waarden laten flexibelere matching toe maar verhogen het risico op verkeerde vervangingen. Gebruik waarden onder 100% met uiterste voorzichtigheid."
			}
		}
	},
	"experimental": {
		"DIFF_STRATEGY_UNIFIED": {
			"name": "Experimentele unified diff-strategie gebruiken",
			"description": "Schakel de experimentele unified diff-strategie in. Deze strategie kan het aantal herhalingen door model fouten verminderen, maar kan onverwacht gedrag of onjuiste bewerkingen veroorzaken. Alleen inschakelen als je de risico's begrijpt en wijzigingen zorgvuldig wilt controleren."
		},
		"SEARCH_AND_REPLACE": {
			"name": "Experimentele zoek-en-vervang-tool gebruiken",
			"description": "Schakel de experimentele zoek-en-vervang-tool in, waarmee Kilo Code meerdere instanties van een zoekterm in één verzoek kan vervangen."
		},
		"INSERT_BLOCK": {
			"name": "Experimentele inhoud-invoeg-tool gebruiken",
			"description": "Schakel de experimentele inhoud-invoeg-tool in, waarmee Kilo Code inhoud op specifieke regelnummers kan invoegen zonder een diff te maken."
		},
		"POWER_STEERING": {
			"name": "Experimentele 'power steering'-modus gebruiken",
			"description": "Indien ingeschakeld, herinnert Kilo Code het model vaker aan de details van de huidige modusdefinitie. Dit leidt tot sterkere naleving van roldefinities en aangepaste instructies, maar gebruikt meer tokens per bericht."
		},
		"AUTOCOMPLETE": {
			"name": "Gebruik experimentele \"automatisch aanvullen\"-functie",
			"description": "Indien ingeschakeld, zal Kilo Code inline codesuggesties geven terwijl je typt."
		},
		"MULTI_SEARCH_AND_REPLACE": {
			"name": "Experimentele multi-block diff-tool gebruiken",
			"description": "Indien ingeschakeld, gebruikt Kilo Code de multi-block diff-tool. Hiermee wordt geprobeerd meerdere codeblokken in het bestand in één verzoek bij te werken."
		},
		"CONCURRENT_FILE_READS": {
			"name": "Gelijktijdig lezen van bestanden inschakelen",
			"description": "Wanneer ingeschakeld, kan Kilo Code meerdere bestanden in één verzoek lezen. Wanneer uitgeschakeld, moet Kilo Code bestanden één voor één lezen. Uitschakelen kan helpen bij het werken met minder capabele modellen of wanneer u meer controle over bestandstoegang wilt."
		},
		"MARKETPLACE": {
			"name": "Marketplace inschakelen",
			"description": "Wanneer ingeschakeld kun je MCP's en aangepaste modi uit de Marketplace installeren."
		},
		"DISABLE_COMPLETION_COMMAND": {
			"name": "Commando-uitvoering in attempt_completion uitschakelen",
			"description": "Indien ingeschakeld, zal de attempt_completion tool geen commando's uitvoeren. Dit is een experimentele functie ter voorbereiding op het afschaffen van commando-uitvoering bij taakvoltooiing."
		},
		"MULTI_FILE_APPLY_DIFF": {
			"name": "Gelijktijdige bestandsbewerkingen inschakelen",
			"description": "Wanneer ingeschakeld, kan Kilo Code meerdere bestanden in één verzoek bewerken. Wanneer uitgeschakeld, moet Kilo Code bestanden één voor één bewerken. Het uitschakelen hiervan kan helpen wanneer je werkt met minder capabele modellen of wanneer je meer controle wilt over bestandswijzigingen."
		}
	},
	"promptCaching": {
		"label": "Prompt caching inschakelen",
		"description": "Indien ingeschakeld, gebruikt Kilo Code dit model met prompt caching om kosten te verlagen."
	},
	"temperature": {
		"useCustom": "Aangepaste temperatuur gebruiken",
		"description": "Bepaalt de willekeurigheid in de antwoorden van het model.",
		"rangeDescription": "Hogere waarden maken de output willekeuriger, lagere waarden maken deze deterministischer."
	},
	"modelInfo": {
		"supportsImages": "Ondersteunt afbeeldingen",
		"noImages": "Ondersteunt geen afbeeldingen",
		"supportsComputerUse": "Ondersteunt computergebruik",
		"noComputerUse": "Ondersteunt geen computergebruik",
		"supportsPromptCache": "Ondersteunt prompt caching",
		"noPromptCache": "Ondersteunt geen prompt caching",
		"maxOutput": "Maximale output",
		"inputPrice": "Invoerprijs",
		"outputPrice": "Uitvoerprijs",
		"cacheReadsPrice": "Cache-leesprijs",
		"cacheWritesPrice": "Cache-schrijfprijs",
		"enableStreaming": "Streaming inschakelen",
		"enableR1Format": "R1-modelparameters inschakelen",
		"enableR1FormatTips": "Moet ingeschakeld zijn bij gebruik van R1-modellen zoals QWQ om 400-fouten te voorkomen",
		"useAzure": "Azure gebruiken",
		"azureApiVersion": "Azure API-versie instellen",
		"gemini": {
			"freeRequests": "* Gratis tot {{count}} verzoeken per minuut. Daarna is de prijs afhankelijk van de promptgrootte.",
			"pricingDetails": "Zie prijsdetails voor meer info.",
			"billingEstimate": "* Facturering is een schatting - de exacte kosten hangen af van de promptgrootte."
		}
	},
	"modelPicker": {
		"automaticFetch": "De extensie haalt automatisch de nieuwste lijst met modellen op van <serviceLink>{{serviceName}}</serviceLink>. Weet je niet welk model je moet kiezen? Kilo Code werkt het beste met <defaultModelLink>{{defaultModelId}}</defaultModelLink>. Je kunt ook zoeken op 'free' voor gratis opties die nu beschikbaar zijn.",
		"label": "Model",
		"searchPlaceholder": "Zoeken",
		"noMatchFound": "Geen overeenkomsten gevonden",
		"useCustomModel": "Aangepast gebruiken: {{modelId}}"
	},
	"footer": {
		"feedback": "Heb je vragen of feedback? Open gerust een issue op <githubLink>github.com/Kilo-Org/kilocode</githubLink> of sluit je aan bij <redditLink>reddit.com/r/kilocode</redditLink> of <discordLink>kilocode.ai/discord</discordLink>",
		"support": "Voor financiële vragen kunt u contact opnemen met de klantenservice via <supportLink>hi@kilocode.ai</supportLink>",
		"telemetry": {
			"label": "Anonieme fout- en gebruiksrapportage toestaan",
			"description": "Help Kilo Code te verbeteren door anonieme gebruiksgegevens en foutmeldingen te verzenden. Er worden nooit code, prompts of persoonlijke gegevens verzonden. Zie ons privacybeleid voor meer informatie."
		},
		"settings": {
			"import": "Importeren",
			"export": "Exporteren",
			"reset": "Resetten"
		}
	},
	"thinkingBudget": {
		"maxTokens": "Max tokens",
		"maxThinkingTokens": "Max denk-tokens"
	},
	"validation": {
		"apiKey": "Je moet een geldige API-sleutel opgeven.",
		"awsRegion": "Je moet een regio kiezen om Amazon Bedrock te gebruiken.",
		"googleCloud": "Je moet een geldig Google Cloud Project-ID en regio opgeven.",
		"modelId": "Je moet een geldig model-ID opgeven.",
		"modelSelector": "Je moet een geldige modelselector opgeven.",
		"openAi": "Je moet een geldige basis-URL, API-sleutel en model-ID opgeven.",
		"arn": {
			"invalidFormat": "Ongeldig ARN-formaat. Controleer de formaatvereisten.",
			"regionMismatch": "Waarschuwing: De regio in je ARN ({{arnRegion}}) komt niet overeen met je geselecteerde regio ({{region}}). Dit kan toegangsfouten veroorzaken. De provider gebruikt de regio uit de ARN."
		},
		"modelAvailability": "Het opgegeven model-ID ({{modelId}}) is niet beschikbaar. Kies een ander model.",
		"providerNotAllowed": "Provider '{{provider}}' is niet toegestaan door je organisatie",
		"modelNotAllowed": "Model '{{model}}' is niet toegestaan voor provider '{{provider}}' door je organisatie",
		"profileInvalid": "Dit profiel bevat een provider of model dat niet is toegestaan door je organisatie"
	},
	"placeholders": {
		"apiKey": "Voer API-sleutel in...",
		"profileName": "Voer profielnaam in",
		"accessKey": "Voer toegangssleutel in...",
		"secretKey": "Voer geheime sleutel in...",
		"sessionToken": "Voer sessietoken in...",
		"credentialsJson": "Voer Credentials JSON in...",
		"keyFilePath": "Voer pad naar sleutelbestand in...",
		"projectId": "Voer project-ID in...",
		"customArn": "Voer ARN in (bijv. arn:aws:bedrock:us-east-1:123456789012:foundation-model/my-model)",
		"baseUrl": "Voer basis-URL in...",
		"modelId": {
			"lmStudio": "bijv. meta-llama-3.1-8b-instruct",
			"lmStudioDraft": "bijv. lmstudio-community/llama-3.2-1b-instruct",
			"ollama": "bijv. llama3.1"
		},
		"numbers": {
			"maxTokens": "bijv. 4096",
			"contextWindow": "bijv. 128000",
			"inputPrice": "bijv. 0.0001",
			"outputPrice": "bijv. 0.0002",
			"cacheWritePrice": "bijv. 0.00005"
		}
	},
	"defaults": {
		"ollamaUrl": "Standaard: http://localhost:11434",
		"lmStudioUrl": "Standaard: http://localhost:1234",
		"geminiUrl": "Standaard: https://generativelanguage.googleapis.com"
	},
	"labels": {
		"customArn": "Aangepaste ARN",
		"useCustomArn": "Aangepaste ARN gebruiken..."
	},
<<<<<<< HEAD
	"display": {
		"taskTimeline": {
			"label": "Taaktijdlijn weergeven",
			"description": "Toon een visuele tijdlijn van taakmeldingen, gekleurd per type, waardoor je snel de voortgang van taken kunt bekijken en terug kunt scrollen naar specifieke punten in de geschiedenis van de taak."
		}
	}
=======
	"includeMaxOutputTokens": "Maximale output tokens opnemen",
	"includeMaxOutputTokensDescription": "Stuur maximale output tokens parameter in API-verzoeken. Sommige providers ondersteunen dit mogelijk niet."
>>>>>>> 6ca706b0
}<|MERGE_RESOLUTION|>--- conflicted
+++ resolved
@@ -628,15 +628,12 @@
 		"customArn": "Aangepaste ARN",
 		"useCustomArn": "Aangepaste ARN gebruiken..."
 	},
-<<<<<<< HEAD
 	"display": {
 		"taskTimeline": {
 			"label": "Taaktijdlijn weergeven",
 			"description": "Toon een visuele tijdlijn van taakmeldingen, gekleurd per type, waardoor je snel de voortgang van taken kunt bekijken en terug kunt scrollen naar specifieke punten in de geschiedenis van de taak."
 		}
-	}
-=======
+	},
 	"includeMaxOutputTokens": "Maximale output tokens opnemen",
 	"includeMaxOutputTokensDescription": "Stuur maximale output tokens parameter in API-verzoeken. Sommige providers ondersteunen dit mogelijk niet."
->>>>>>> 6ca706b0
 }