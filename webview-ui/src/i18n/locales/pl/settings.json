--- conflicted
+++ resolved
@@ -674,18 +674,16 @@
 			"name": "Włącz równoczesne edycje plików",
 			"description": "Gdy włączone, Kilo Code może edytować wiele plików w jednym żądaniu. Gdy wyłączone, Kilo Code musi edytować pliki jeden po drugim. Wyłączenie tego może pomóc podczas pracy z mniej zdolnymi modelami lub gdy chcesz mieć większą kontrolę nad modyfikacjami plików."
 		},
-<<<<<<< HEAD
 		"MORPH_FAST_APPLY": {
 			"name": "Włącz Morph Fast Apply",
 			"description": "Gdy włączone, Kilo Code może edytować pliki używając Morph Fast Apply.",
 			"apiKey": "Klucz API Morph (opcjonalny)",
 			"placeholder": "Wprowadź swój klucz API Morph (opcjonalny)",
 			"warning": "Jeśli nie skonfigurujesz klucza API Morph, nadal możesz używać Fast Apply z Kilo Code lub OpenRouter, ale Twoje konto zostanie obciążone za użycie modelu!"
-=======
+		},
 		"INLINE_ASSIST": {
 			"name": "Pomoc w linii",
 			"description": "Włącz funkcje Asystenta Inline, aby uzyskać szybkie sugestie i usprawnienia kodu bezpośrednio w edytorze. Zawiera Szybkie Zadanie Inline (Cmd+I) do ukierunkowanych zmian oraz Automatyczne Zadanie Inline do kontekstowych usprawnień."
->>>>>>> b93b55fb
 		}
 	},
 	"promptCaching": {
