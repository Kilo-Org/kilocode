{
	"common": {
		"save": "Simpan",
		"done": "Selesai",
		"cancel": "Batal",
		"reset": "Reset",
		"select": "Pilih",
		"add": "Tambah Header",
		"remove": "Hapus"
	},
	"header": {
		"title": "Pengaturan",
		"saveButtonTooltip": "Simpan perubahan",
		"nothingChangedTooltip": "Tidak ada yang berubah",
		"doneButtonTooltip": "Buang perubahan yang belum disimpan dan tutup panel pengaturan"
	},
	"unsavedChangesDialog": {
		"title": "Perubahan Belum Disimpan",
		"description": "Apakah kamu ingin membuang perubahan dan melanjutkan?",
		"cancelButton": "Batal",
		"discardButton": "Buang perubahan"
	},
	"sections": {
		"providers": "Provider",
		"autoApprove": "Auto-Approve",
		"browser": "Browser",
		"checkpoints": "Checkpoint",
		"display": "Tampilkan",
		"notifications": "Notifikasi",
		"contextManagement": "Konteks",
		"terminal": "Terminal",
		"slashCommands": "Perintah Slash",
		"prompts": "Prompt",
		"ui": "UI",
		"experimental": "Eksperimental",
		"language": "Bahasa",
		"about": "Tentang Kilo Code",
		"autoPurge": "Pembersihan Otomatis"
	},
	"slashCommands": {
		"description": "Kelola perintah slash kamu untuk mengeksekusi alur kerja dan tindakan kustom dengan cepat. <DocsLink>Pelajari lebih lanjut</DocsLink>"
	},
	"prompts": {
		"description": "Konfigurasi support prompt yang digunakan untuk aksi cepat seperti meningkatkan prompt, menjelaskan kode, dan memperbaiki masalah. Prompt ini membantu Kilo Code memberikan bantuan yang lebih baik untuk tugas pengembangan umum."
	},
	"codeIndex": {
		"title": "Pengindeksan Codebase",
		"enableLabel": "Aktifkan Pengindeksan Codebase",
		"enableDescription": "Aktifkan pengindeksan kode untuk pencarian dan pemahaman konteks yang lebih baik",
		"profileLabel": "Provider Embeddings",
		"selectProfilePlaceholder": "Pilih provider",
		"openaiProvider": "OpenAI",
		"ollamaProvider": "Ollama",
		"geminiProvider": "Gemini",
		"geminiApiKeyLabel": "API Key:",
		"geminiApiKeyPlaceholder": "Masukkan kunci API Gemini Anda",
		"vercelAiGatewayProvider": "Vercel AI Gateway",
		"vercelAiGatewayApiKeyLabel": "API Key",
		"vercelAiGatewayApiKeyPlaceholder": "Masukkan kunci API Vercel AI Gateway Anda",
		"openRouterProvider": "OpenRouter",
		"openRouterApiKeyLabel": "Kunci API OpenRouter",
		"openRouterApiKeyPlaceholder": "Masukkan kunci API OpenRouter Anda",
		"mistralProvider": "Mistral",
		"mistralApiKeyLabel": "Kunci API:",
		"mistralApiKeyPlaceholder": "Masukkan kunci API Mistral Anda",
		"openaiCompatibleProvider": "OpenAI Compatible",
		"openAiKeyLabel": "OpenAI API Key",
		"openAiKeyPlaceholder": "Masukkan kunci API OpenAI kamu",
		"openAiCompatibleBaseUrlLabel": "Base URL",
		"openAiCompatibleApiKeyLabel": "API Key",
		"openAiCompatibleApiKeyPlaceholder": "Masukkan kunci API kamu",
		"openAiCompatibleModelDimensionLabel": "Dimensi Embedding:",
		"modelDimensionLabel": "Dimensi Model",
		"openAiCompatibleModelDimensionPlaceholder": "misalnya, 1536",
		"openAiCompatibleModelDimensionDescription": "Dimensi embedding (ukuran output) untuk model kamu. Periksa dokumentasi provider kamu untuk nilai ini. Nilai umum: 384, 768, 1536, 3072.",
		"modelLabel": "Model",
		"selectModelPlaceholder": "Pilih model",
		"ollamaUrlLabel": "Ollama URL:",
		"qdrantUrlLabel": "Qdrant URL",
		"qdrantKeyLabel": "Qdrant Key:",
		"startIndexingButton": "Mulai",
		"clearIndexDataButton": "Hapus Indeks",
		"unsavedSettingsMessage": "Silakan simpan pengaturan kamu sebelum memulai proses pengindeksan.",
		"clearDataDialog": {
			"title": "Apakah kamu yakin?",
			"description": "Tindakan ini tidak dapat dibatalkan. Ini akan menghapus data indeks codebase kamu secara permanen.",
			"cancelButton": "Batal",
			"confirmButton": "Hapus Data"
		},
		"description": "Konfigurasi pengaturan pengindeksan codebase untuk mengaktifkan pencarian semantik proyek kamu. <0>Pelajari lebih lanjut</0>",
		"statusTitle": "Status",
		"settingsTitle": "Pengaturan Pengindeksan",
		"disabledMessage": "Pengindeksan codebase saat ini dinonaktifkan. Aktifkan di pengaturan global untuk mengkonfigurasi opsi pengindeksan.",
		"embedderProviderLabel": "Provider Embedder",
		"modelPlaceholder": "Masukkan nama model",
		"selectModel": "Pilih model",
		"ollamaBaseUrlLabel": "URL Dasar Ollama",
		"qdrantApiKeyLabel": "Kunci API Qdrant",
		"qdrantApiKeyPlaceholder": "Masukkan kunci API Qdrant kamu (opsional)",
		"setupConfigLabel": "Pengaturan",
		"ollamaUrlPlaceholder": "http://localhost:11434",
		"openAiCompatibleBaseUrlPlaceholder": "https://api.example.com",
		"modelDimensionPlaceholder": "1536",
		"qdrantUrlPlaceholder": "http://localhost:6333",
		"saveError": "Gagal menyimpan pengaturan",
		"modelDimensions": "({{dimension}} dimensi)",
		"saveSuccess": "Pengaturan berhasil disimpan",
		"saving": "Menyimpan...",
		"saveSettings": "Simpan",
		"indexingStatuses": {
			"standby": "Siaga",
			"indexing": "Mengindeks",
			"indexed": "Terindeks",
			"error": "Error"
		},
		"close": "Tutup",
		"validation": {
			"invalidQdrantUrl": "URL Qdrant tidak valid",
			"invalidOllamaUrl": "URL Ollama tidak valid",
			"invalidBaseUrl": "URL dasar tidak valid",
			"qdrantUrlRequired": "URL Qdrant diperlukan",
			"openaiApiKeyRequired": "Kunci API OpenAI diperlukan",
			"modelSelectionRequired": "Pemilihan model diperlukan",
			"apiKeyRequired": "Kunci API diperlukan",
			"modelIdRequired": "ID Model diperlukan",
			"modelDimensionRequired": "Dimensi model diperlukan",
			"geminiApiKeyRequired": "Kunci API Gemini diperlukan",
			"mistralApiKeyRequired": "Kunci API Mistral diperlukan",
			"vercelAiGatewayApiKeyRequired": "Kunci API Vercel AI Gateway diperlukan",
			"ollamaBaseUrlRequired": "URL dasar Ollama diperlukan",
			"baseUrlRequired": "URL dasar diperlukan",
			"modelDimensionMinValue": "Dimensi model harus lebih besar dari 0",
			"openRouterApiKeyRequired": "Kunci API OpenRouter diperlukan"
		},
		"advancedConfigLabel": "Konfigurasi Lanjutan",
		"searchMinScoreLabel": "Ambang Batas Skor Pencarian",
		"searchMinScoreDescription": "Skor kesamaan minimum (0.0-1.0) yang diperlukan untuk hasil pencarian. Nilai yang lebih rendah mengembalikan lebih banyak hasil tetapi mungkin kurang relevan. Nilai yang lebih tinggi mengembalikan lebih sedikit hasil tetapi lebih relevan.",
		"searchMinScoreResetTooltip": "Reset ke nilai default (0.4)",
		"searchMaxResultsLabel": "Hasil Pencarian Maksimum",
		"searchMaxResultsDescription": "Jumlah maksimum hasil pencarian yang dikembalikan saat melakukan query indeks basis kode. Nilai yang lebih tinggi memberikan lebih banyak konteks tetapi mungkin menyertakan hasil yang kurang relevan.",
		"resetToDefault": "Reset ke default",
		"cancelling": "Membatalkan...",
		"cancelIndexingButton": "Batalkan pengindeksan"
	},
	"autoApprove": {
		"toggleShortcut": "Anda dapat mengonfigurasi pintasan global untuk pengaturan ini <SettingsLink>di preferensi IDE Anda</SettingsLink>.",
		"description": "Izinkan Kilo Code untuk secara otomatis melakukan operasi tanpa memerlukan persetujuan. Aktifkan pengaturan ini hanya jika kamu sepenuhnya mempercayai AI dan memahami risiko keamanan yang terkait.",
		"enabled": "Auto-Approve Diaktifkan",
		"toggleAriaLabel": "Beralih persetujuan otomatis",
		"disabledAriaLabel": "Persetujuan otomatis dinonaktifkan - pilih opsi terlebih dahulu",
		"readOnly": {
			"label": "Baca",
			"description": "Ketika diaktifkan, Kilo Code akan secara otomatis melihat konten direktori dan membaca file tanpa memerlukan kamu mengklik tombol Setujui.",
			"outsideWorkspace": {
				"label": "Sertakan file di luar workspace",
				"description": "Izinkan Kilo Code membaca file di luar workspace saat ini tanpa memerlukan persetujuan."
			}
		},
		"write": {
			"label": "Tulis",
			"description": "Secara otomatis membuat dan mengedit file tanpa memerlukan persetujuan",
			"delayLabel": "Delay setelah menulis untuk memungkinkan diagnostik mendeteksi masalah potensial",
			"outsideWorkspace": {
				"label": "Sertakan file di luar workspace",
				"description": "Izinkan Kilo Code membuat dan mengedit file di luar workspace saat ini tanpa memerlukan persetujuan."
			},
			"protected": {
				"label": "Sertakan file yang dilindungi",
				"description": "Izinkan Kilo Code membuat dan mengedit file yang dilindungi (seperti .kilocodeignore dan file konfigurasi .kilocode/) tanpa memerlukan persetujuan."
			}
		},
		"browser": {
			"label": "Browser",
			"description": "Secara otomatis melakukan aksi browser tanpa memerlukan persetujuan. Catatan: Hanya berlaku ketika model mendukung computer use"
		},
		"retry": {
			"label": "Coba Lagi",
			"description": "Secara otomatis mencoba ulang permintaan API yang gagal ketika server mengembalikan respons error",
			"delayLabel": "Delay sebelum mencoba ulang permintaan"
		},
		"mcp": {
			"label": "MCP",
			"description": "Aktifkan auto-approval tool MCP individual di tampilan Server MCP (memerlukan pengaturan ini dan checkbox \"Selalu izinkan\" tool tersebut)"
		},
		"modeSwitch": {
			"label": "Mode",
			"description": "Secara otomatis beralih antara mode yang berbeda tanpa memerlukan persetujuan"
		},
		"subtasks": {
			"label": "Subtugas",
			"description": "Izinkan pembuatan dan penyelesaian subtugas tanpa memerlukan persetujuan"
		},
		"followupQuestions": {
			"label": "Pertanyaan",
			"description": "Secara otomatis memilih jawaban pertama yang disarankan untuk pertanyaan lanjutan setelah batas waktu yang dikonfigurasi",
			"timeoutLabel": "Waktu tunggu sebelum otomatis memilih jawaban pertama"
		},
		"execute": {
			"label": "Eksekusi",
			"description": "Secara otomatis mengeksekusi perintah terminal yang diizinkan tanpa memerlukan persetujuan",
			"allowedCommands": "Perintah Auto-Execute yang Diizinkan",
			"allowedCommandsDescription": "Prefix perintah yang dapat di-auto-execute ketika \"Selalu setujui operasi eksekusi\" diaktifkan. Tambahkan * untuk mengizinkan semua perintah (gunakan dengan hati-hati).",
			"deniedCommands": "Perintah yang ditolak",
			"deniedCommandsDescription": "Prefix perintah yang akan ditolak secara otomatis tanpa memerlukan persetujuan. Dalam kasus konflik dengan perintah yang diizinkan, pencocokan prefix terpanjang diprioritaskan. Tambahkan * untuk menolak semua perintah.",
			"commandPlaceholder": "Masukkan prefix perintah (misalnya, 'git ')",
			"deniedCommandPlaceholder": "Masukkan prefix perintah untuk ditolak (misalnya, 'rm -rf')",
			"addButton": "Tambah",
			"autoDenied": "Perintah dengan awalan `{{prefix}}` telah dilarang oleh pengguna. Jangan menghindari pembatasan ini dengan menjalankan perintah lain."
		},
		"showMenu": {
			"label": "Tampilkan menu auto-approve di tampilan chat",
			"description": "Ketika diaktifkan, menu auto-approve akan ditampilkan di bagian bawah tampilan chat, memungkinkan akses cepat ke pengaturan auto-approve"
		},
		"updateTodoList": {
			"label": "Todo",
			"description": "Daftar tugas diperbarui secara otomatis tanpa persetujuan"
		},
		"apiRequestLimit": {
			"title": "Permintaan Maks",
			"description": "Secara otomatis membuat sejumlah permintaan API ini sebelum meminta persetujuan untuk melanjutkan tugas.",
			"unlimited": "Tidak terbatas"
		},
		"selectOptionsFirst": "Pilih setidaknya satu opsi di bawah ini untuk mengaktifkan persetujuan otomatis",
		"apiCostLimit": {
			"title": "Biaya Maksimal",
			"unlimited": "Tidak Terbatas"
		},
		"maxLimits": {
			"description": "Secara otomatis membuat permintaan hingga batas ini sebelum meminta persetujuan untuk melanjutkan."
		}
	},
	"providers": {
		"providerDocumentation": "Dokumentasi {{provider}}",
		"configProfile": "Profil Konfigurasi",
		"description": "Simpan konfigurasi API yang berbeda untuk beralih dengan cepat antara provider dan pengaturan.",
		"apiProvider": "Provider API",
		"model": "Model",
		"nameEmpty": "Nama tidak boleh kosong",
		"nameExists": "Profil dengan nama ini sudah ada",
		"deleteProfile": "Hapus Profil",
		"invalidArnFormat": "Format ARN tidak valid. Silakan periksa contoh di atas.",
		"enterNewName": "Masukkan nama baru",
		"addProfile": "Tambah Profil",
		"renameProfile": "Ganti Nama Profil",
		"newProfile": "Profil Konfigurasi Baru",
		"enterProfileName": "Masukkan nama profil",
		"createProfile": "Buat Profil",
		"cannotDeleteOnlyProfile": "Tidak dapat menghapus satu-satunya profil",
		"searchPlaceholder": "Cari profil",
		"searchProviderPlaceholder": "Cari penyedia",
		"noProviderMatchFound": "Tidak ada penyedia ditemukan",
		"noMatchFound": "Tidak ada profil yang cocok ditemukan",
		"vscodeLmDescription": " API Model Bahasa VS Code memungkinkan kamu menjalankan model yang disediakan oleh ekstensi VS Code lainnya (termasuk namun tidak terbatas pada GitHub Copilot). Cara termudah untuk memulai adalah menginstal ekstensi Copilot dan Copilot Chat dari VS Code Marketplace.",
		"vscodeLmUnavailable": "Dukungan Model Bahasa VS Code hanya tersedia di Visual Studio Code. Fork seperti VSCodium dan lainnya mungkin tidak berfungsi. Selain itu, kemampuan ini tidak tersedia di alat JetBrains.",
		"vscodeLmUnavailableInstructions": "Pastikan Anda menggunakan alat yang didukung dan bahwa VS Code Chat telah diinstal dan diaktifkan",
		"awsCustomArnUse": "Masukkan ARN Amazon Bedrock yang valid untuk model yang ingin kamu gunakan. Contoh format:",
		"awsCustomArnDesc": "Pastikan region di ARN cocok dengan AWS Region yang kamu pilih di atas.",
		"openRouterApiKey": "OpenRouter API Key",
		"getOpenRouterApiKey": "Dapatkan OpenRouter API Key",
		"vercelAiGatewayApiKey": "Vercel AI Gateway API Key",
		"getVercelAiGatewayApiKey": "Dapatkan Vercel AI Gateway API Key",
		"apiKeyStorageNotice": "API key disimpan dengan aman di Secret Storage VSCode",
		"glamaApiKey": "Glama API Key",
		"getGlamaApiKey": "Dapatkan Glama API Key",
		"useCustomBaseUrl": "Gunakan base URL kustom",
		"useReasoning": "Aktifkan reasoning",
		"useHostHeader": "Gunakan Host header kustom",
		"useLegacyFormat": "Gunakan format API OpenAI legacy",
		"customHeaders": "Header Kustom",
		"headerName": "Nama header",
		"headerValue": "Nilai header",
		"noCustomHeaders": "Tidak ada header kustom yang didefinisikan. Klik tombol + untuk menambahkan satu.",
		"requestyApiKey": "Requesty API Key",
		"refreshModels": {
			"label": "Refresh Model",
			"hint": "Silakan buka kembali pengaturan untuk melihat model terbaru.",
			"loading": "Merefresh daftar model...",
			"success": "Daftar model berhasil direfresh!",
			"error": "Gagal merefresh daftar model. Silakan coba lagi."
		},
		"getRequestyApiKey": "Dapatkan Requesty API Key",
		"getRequestyBaseUrl": "Base URL",
		"requestyUseCustomBaseUrl": "Gunakan URL dasar khusus",
		"openRouterTransformsText": "Kompres prompt dan rantai pesan ke ukuran konteks (<a>OpenRouter Transforms</a>)",
		"anthropicApiKey": "Anthropic API Key",
		"getAnthropicApiKey": "Dapatkan Anthropic API Key",
		"anthropicUseAuthToken": "Kirim Anthropic API Key sebagai Authorization header alih-alih X-Api-Key",
		"anthropic1MContextBetaLabel": "Aktifkan jendela konteks 1M (Beta)",
		"anthropic1MContextBetaDescription": "Memperluas jendela konteks menjadi 1 juta token untuk Claude Sonnet 4",
		"awsBedrock1MContextBetaLabel": "Aktifkan jendela konteks 1M (Beta)",
		"awsBedrock1MContextBetaDescription": "Memperluas jendela konteks menjadi 1 juta token untuk Claude Sonnet 4",
		"cerebrasApiKey": "Cerebras API Key",
		"getCerebrasApiKey": "Dapatkan Cerebras API Key",
		"chutesApiKey": "Chutes API Key",
		"getChutesApiKey": "Dapatkan Chutes API Key",
		"fireworksApiKey": "Fireworks API Key",
		"getFireworksApiKey": "Dapatkan Fireworks API Key",
		"syntheticApiKey": "Synthetic API Key",
		"getSyntheticApiKey": "Dapatkan Synthetic API Key",
		"featherlessApiKey": "Featherless API Key",
		"getFeatherlessApiKey": "Dapatkan Featherless API Key",
		"ioIntelligenceApiKey": "IO Intelligence API Key",
		"ioIntelligenceApiKeyPlaceholder": "Masukkan kunci API IO Intelligence Anda",
		"getIoIntelligenceApiKey": "Dapatkan IO Intelligence API Key",
		"deepSeekApiKey": "DeepSeek API Key",
		"getDeepSeekApiKey": "Dapatkan DeepSeek API Key",
		"doubaoApiKey": "Kunci API Doubao",
		"getDoubaoApiKey": "Dapatkan Kunci API Doubao",
		"moonshotApiKey": "Kunci API Moonshot",
		"getMoonshotApiKey": "Dapatkan Kunci API Moonshot",
		"moonshotBaseUrl": "Titik Masuk Moonshot",
		"zaiApiKey": "Kunci API Z AI",
		"getZaiApiKey": "Dapatkan Kunci API Z AI",
		"zaiEntrypoint": "Titik Masuk Z AI",
		"zaiEntrypointDescription": "Silakan pilih titik masuk API yang sesuai berdasarkan lokasi Anda. Jika Anda berada di China, pilih open.bigmodel.cn. Jika tidak, pilih api.z.ai.",
		"minimaxApiKey": "Kunci API MiniMax",
		"getMiniMaxApiKey": "Dapatkan Kunci API MiniMax",
		"minimaxBaseUrl": "Titik Masuk MiniMax",
		"geminiApiKey": "Gemini API Key",
		"getGroqApiKey": "Dapatkan Groq API Key",
		"groqApiKey": "Groq API Key",
		"getSambaNovaApiKey": "Dapatkan SambaNova API Key",
		"sambaNovaApiKey": "SambaNova API Key",
		"getHuggingFaceApiKey": "Dapatkan Kunci API Hugging Face",
		"huggingFaceApiKey": "Kunci API Hugging Face",
		"getOvhCloudAiEndpointsApiKey": "Dapatkan Kunci API OVHcloud AI Endpoints",
		"ovhCloudAiEndpointsApiKey": "Kunci API OVHcloud AI Endpoints",
		"ovhCloudAiEndpointsBaseUrl": "URL Dasar",
		"getOvhCloudAiEndpointsBaseUrl": "Gunakan URL dasar kustom",
		"huggingFaceModelId": "ID Model",
		"getGeminiApiKey": "Dapatkan Gemini API Key",
		"huggingFaceLoading": "Memuat...",
		"huggingFaceModelsCount": "({{count}} model)",
		"huggingFaceSelectModel": "Pilih model...",
		"huggingFaceSearchModels": "Cari model...",
		"huggingFaceNoModelsFound": "Tidak ada model ditemukan",
		"huggingFaceProvider": "Penyedia",
		"huggingFaceProviderAuto": "Otomatis",
		"huggingFaceSelectProvider": "Pilih penyedia...",
		"huggingFaceSearchProviders": "Cari penyedia...",
		"huggingFaceNoProvidersFound": "Tidak ada penyedia ditemukan",
		"openAiApiKey": "OpenAI API Key",
		"apiKey": "API Key",
		"openAiBaseUrl": "Base URL",
		"getOpenAiApiKey": "Dapatkan OpenAI API Key",
		"mistralApiKey": "Mistral API Key",
		"getMistralApiKey": "Dapatkan Mistral / Codestral API Key",
		"codestralBaseUrl": "Codestral Base URL (Opsional)",
		"codestralBaseUrlDesc": "Atur URL alternatif untuk model Codestral.",
		"xaiApiKey": "xAI API Key",
		"getXaiApiKey": "Dapatkan xAI API Key",
		"litellmApiKey": "LiteLLM API Key",
		"litellmBaseUrl": "LiteLLM Base URL",
		"awsCredentials": "AWS Credentials",
		"awsProfile": "AWS Profile",
		"awsApiKey": "Kunci API Amazon Bedrock",
		"awsProfileName": "Nama AWS Profile",
		"awsAccessKey": "AWS Access Key",
		"awsSecretKey": "AWS Secret Key",
		"awsSessionToken": "AWS Session Token",
		"awsRegion": "AWS Region",
		"awsCrossRegion": "Gunakan cross-region inference",
		"awsGlobalInference": "Gunakan inferensi Global (pilih Wilayah AWS optimal secara otomatis)",
		"awsBedrockVpc": {
			"useCustomVpcEndpoint": "Gunakan VPC endpoint kustom",
			"vpcEndpointUrlPlaceholder": "Masukkan VPC Endpoint URL (opsional)",
			"examples": "Contoh:"
		},
		"enablePromptCaching": "Aktifkan prompt caching",
		"enablePromptCachingTitle": "Aktifkan prompt caching untuk meningkatkan performa dan mengurangi biaya untuk model yang didukung.",
		"cacheUsageNote": "Catatan: Jika kamu tidak melihat penggunaan cache, coba pilih model yang berbeda lalu pilih model yang kamu inginkan lagi.",
		"vscodeLmModel": "Model Bahasa",
		"vscodeLmWarning": "Catatan: Model yang diakses melalui VS Code Language Model API dapat dibungkus atau disetel‑halus oleh penyedia, sehingga perilakunya dapat berbeda dibandingkan menggunakan model yang sama secara langsung dari penyedia atau router tipikal. Untuk menggunakan model dari menu tarik‑turun «Language Model», pertama beralihlah ke model tersebut lalu klik «Terima» pada prompt Copilot Chat; jika tidak, Anda mungkin melihat kesalahan seperti 400 «The requested model is not supported».",
		"geminiParameters": {
			"urlContext": {
				"title": "Aktifkan konteks URL",
				"description": "Memungkinkan Gemini mengakses dan memproses URL untuk konteks tambahan saat menghasilkan respons. Berguna untuk tugas yang memerlukan analisis konten web."
			},
			"groundingSearch": {
				"title": "Aktifkan Grounding dengan Pencarian Google",
				"description": "Memungkinkan Gemini mencari informasi terkini di Google dan mendasarkan respons pada data waktu nyata. Berguna untuk kueri yang memerlukan informasi terkini."
			}
		},
		"googleCloudSetup": {
			"title": "Untuk menggunakan Google Cloud Vertex AI, kamu perlu:",
			"step1": "1. Buat akun Google Cloud, aktifkan Vertex AI API & aktifkan model Claude yang diinginkan.",
			"step2": "2. Instal Google Cloud CLI & konfigurasi application default credentials.",
			"step3": "3. Atau buat service account dengan credentials."
		},
		"googleCloudCredentials": "Google Cloud Credentials",
		"googleCloudKeyFile": "Path File Key Google Cloud",
		"googleCloudProjectId": "Google Cloud Project ID",
		"googleCloudRegion": "Google Cloud Region",
		"lmStudio": {
			"baseUrl": "Base URL (opsional)",
			"modelId": "Model ID",
			"speculativeDecoding": "Aktifkan Speculative Decoding",
			"draftModelId": "Draft Model ID",
			"draftModelDesc": "Draft model harus dari keluarga model yang sama agar speculative decoding bekerja dengan benar.",
			"selectDraftModel": "Pilih Draft Model",
			"noModelsFound": "Tidak ada draft model ditemukan. Pastikan LM Studio berjalan dengan Server Mode diaktifkan.",
			"description": "LM Studio memungkinkan kamu menjalankan model secara lokal di komputer. Untuk instruksi cara memulai, lihat <a>panduan quickstart</a> mereka. Kamu juga perlu memulai fitur <b>local server</b> LM Studio untuk menggunakannya dengan ekstensi ini. <span>Catatan:</span> Kilo Code menggunakan prompt kompleks dan bekerja terbaik dengan model Claude. Model yang kurang mampu mungkin tidak bekerja seperti yang diharapkan."
		},
		"ollama": {
			"baseUrl": "Base URL (opsional)",
			"modelId": "Model ID",
			"apiKey": "Ollama API Key",
			"apiKeyPlaceholder": "Masukkan API key Anda",
			"apiKeyHelp": "API key opsional untuk instance Ollama yang terautentikasi atau layanan cloud. Biarkan kosong untuk instalasi lokal.",
			"numCtx": "Ukuran Jendela Konteks (num_ctx)",
			"numCtxHelp": "Ganti ukuran jendela konteks default model. Biarkan kosong untuk menggunakan konfigurasi Modelfile model. Nilai minimum adalah 128.",
			"description": "Ollama memungkinkan kamu menjalankan model secara lokal di komputer. Untuk instruksi cara memulai, lihat panduan quickstart mereka.",
			"warning": "Catatan: Kilo Code menggunakan prompt kompleks dan bekerja terbaik dengan model Claude. Model yang kurang mampu mungkin tidak bekerja seperti yang diharapkan."
		},
		"unboundApiKey": "Unbound API Key",
		"getUnboundApiKey": "Dapatkan Unbound API Key",
		"unboundRefreshModelsSuccess": "Daftar model diperbarui! Kamu sekarang dapat memilih dari model terbaru.",
		"unboundInvalidApiKey": "API key tidak valid. Silakan periksa API key kamu dan coba lagi.",
		"humanRelay": {
			"description": "Tidak diperlukan API key, tetapi pengguna perlu membantu menyalin dan menempel informasi ke web chat AI.",
			"instructions": "Selama penggunaan, kotak dialog akan muncul dan pesan saat ini akan disalin ke clipboard secara otomatis. Kamu perlu menempel ini ke versi web AI (seperti ChatGPT atau Claude), lalu salin balasan AI kembali ke kotak dialog dan klik tombol konfirmasi."
		},
		"roo": {
			"authenticatedMessage": "Terautentikasi dengan aman melalui akun Roo Code Cloud Anda.",
			"connectButton": "Hubungkan ke Roo Code Cloud"
		},
		"openRouter": {
			"providerRouting": {
				"title": "OpenRouter Provider Routing",
				"description": "OpenRouter mengarahkan permintaan ke provider terbaik yang tersedia untuk model kamu. Secara default, permintaan diseimbangkan beban di seluruh provider teratas untuk memaksimalkan uptime. Namun, kamu dapat memilih provider spesifik untuk digunakan untuk model ini.",
				"learnMore": "Pelajari lebih lanjut tentang provider routing"
			}
		},
		"customModel": {
			"capabilities": "Konfigurasi kemampuan dan harga untuk model kustom yang kompatibel dengan OpenAI. Hati-hati saat menentukan kemampuan model, karena dapat mempengaruhi performa Kilo Code.",
			"maxTokens": {
				"label": "Token Output Maksimum",
				"description": "Jumlah maksimum token yang dapat dihasilkan model dalam respons. (Tentukan -1 untuk membiarkan server mengatur token maksimum.)"
			},
			"contextWindow": {
				"label": "Ukuran Context Window",
				"description": "Total token (input + output) yang dapat diproses model."
			},
			"imageSupport": {
				"label": "Dukungan Gambar",
				"description": "Apakah model ini mampu memproses dan memahami gambar?"
			},
			"computerUse": {
				"label": "Computer Use",
				"description": "Apakah model ini mampu berinteraksi dengan browser?"
			},
			"promptCache": {
				"label": "Prompt Caching",
				"description": "Apakah model ini mampu melakukan caching prompt?"
			},
			"pricing": {
				"input": {
					"label": "Harga Input",
					"description": "Biaya per juta token dalam input/prompt. Ini mempengaruhi biaya mengirim konteks dan instruksi ke model."
				},
				"output": {
					"label": "Harga Output",
					"description": "Biaya per juta token dalam respons model. Ini mempengaruhi biaya konten yang dihasilkan dan completion."
				},
				"cacheReads": {
					"label": "Harga Cache Reads",
					"description": "Biaya per juta token untuk membaca dari cache. Ini adalah harga yang dikenakan ketika respons yang di-cache diambil."
				},
				"cacheWrites": {
					"label": "Harga Cache Writes",
					"description": "Biaya per juta token untuk menulis ke cache. Ini adalah harga yang dikenakan ketika prompt di-cache untuk pertama kalinya."
				}
			},
			"resetDefaults": "Reset ke Default"
		},
		"rateLimitAfter": {
			"label": "Batas laju di akhir",
			"description": "Mulai membatasi laju setelah aliran API berakhir."
		},
		"rateLimitSeconds": {
			"label": "Rate limit",
			"description": "Waktu minimum antara permintaan API."
		},
		"consecutiveMistakeLimit": {
			"label": "Batas Kesalahan & Pengulangan",
<<<<<<< HEAD
			"description": "Jumlah kesalahan berturut-turut atau tindakan berulang sebelum menampilkan dialog 'Kilo Code mengalami masalah'",
=======
			"description": "Jumlah kesalahan berturut-turut atau tindakan berulang sebelum menampilkan dialog 'Roo mengalami masalah'. Atur ke 0 untuk menonaktifkan mekanisme keamanan ini (tidak akan pernah terpicu).",
>>>>>>> 06b775a8
			"unlimitedDescription": "Percobaan ulang tak terbatas diaktifkan (lanjut otomatis). Dialog tidak akan pernah muncul.",
			"warning": "⚠️ Mengatur ke 0 memungkinkan percobaan ulang tak terbatas yang dapat menghabiskan penggunaan API yang signifikan"
		},
		"reasoningEffort": {
			"label": "Upaya Reasoning Model",
			"none": "Tidak Ada",
			"minimal": "Minimal (Tercepat)",
			"high": "Tinggi",
			"medium": "Sedang",
			"low": "Rendah"
		},
		"verbosity": {
			"label": "Verbositas Output",
			"high": "Tinggi",
			"medium": "Sedang",
			"low": "Rendah",
			"description": "Mengontrol seberapa detail respons model. Verbositas rendah menghasilkan jawaban singkat, sedangkan verbositas tinggi memberikan penjelasan menyeluruh."
		},
		"setReasoningLevel": "Aktifkan Upaya Reasoning",
		"claudeCode": {
			"pathLabel": "Jalur Kode Claude",
			"description": "Jalur opsional ke Claude Code CLI Anda. Defaultnya adalah 'claude' jika tidak diatur.",
			"placeholder": "Default: claude",
			"maxTokensLabel": "Token Output Maks",
			"maxTokensDescription": "Jumlah maksimum token output untuk respons Claude Code. Default adalah 8000."
		},
		"geminiCli": {
			"description": "Penyedia ini menggunakan autentikasi OAuth dari alat Gemini CLI dan tidak memerlukan kunci API.",
			"oauthPath": "Jalur Kredensial OAuth (opsional)",
			"oauthPathDescription": "Jalur ke file kredensial OAuth. Biarkan kosong untuk menggunakan lokasi default (~/.gemini/oauth_creds.json).",
			"instructions": "Jika Anda belum melakukan autentikasi, jalankan",
			"instructionsContinued": "di terminal Anda terlebih dahulu.",
			"setupLink": "Petunjuk Pengaturan Gemini CLI",
			"requirementsTitle": "Persyaratan Penting",
			"requirement1": "Pertama, Anda perlu menginstal alat Gemini CLI",
			"requirement2": "Kemudian, jalankan gemini di terminal Anda dan pastikan Anda masuk dengan Google",
			"requirement3": "Hanya berfungsi dengan akun Google pribadi (bukan akun Google Workspace)",
			"requirement4": "Tidak menggunakan kunci API - autentikasi ditangani melalui OAuth",
			"requirement5": "Memerlukan alat Gemini CLI diinstal dan diautentikasi terlebih dahulu",
			"freeAccess": "Akses gratis melalui autentikasi OAuth"
		},
		"qwenCode": {
			"oauthPath": "Jalur Kredensial OAuth (opsional)",
			"oauthPathDescription": "Jalur ke file kredensial OAuth. Biarkan kosong untuk menggunakan lokasi default (~/.qwen/oauth_creds.json).",
			"description": "Provider ini menggunakan autentikasi OAuth dari layanan Qwen dan tidak memerlukan kunci API.",
			"instructions": "Silakan ikuti dokumentasi resmi untuk mendapatkan file otorisasi dan tempatkan di jalur yang ditentukan.",
			"setupLink": "Dokumentasi Resmi Qwen"
		}
	},
	"browser": {
		"enable": {
			"label": "Aktifkan tool browser",
			"description": "Ketika diaktifkan, Kilo Code dapat menggunakan browser untuk berinteraksi dengan website ketika menggunakan model yang mendukung computer use. <0>Pelajari lebih lanjut</0>"
		},
		"viewport": {
			"label": "Ukuran viewport",
			"description": "Pilih ukuran viewport untuk interaksi browser. Ini mempengaruhi bagaimana website ditampilkan dan berinteraksi.",
			"options": {
				"largeDesktop": "Desktop Besar (1280x800)",
				"smallDesktop": "Desktop Kecil (900x600)",
				"tablet": "Tablet (768x1024)",
				"mobile": "Mobile (360x640)"
			}
		},
		"screenshotQuality": {
			"label": "Kualitas screenshot",
			"description": "Sesuaikan kualitas WebP screenshot browser. Nilai yang lebih tinggi memberikan screenshot yang lebih jelas tetapi meningkatkan penggunaan token."
		},
		"remote": {
			"label": "Gunakan koneksi browser remote",
			"description": "Hubungkan ke browser Chrome yang berjalan dengan remote debugging diaktifkan (--remote-debugging-port=9222).",
			"urlPlaceholder": "URL Kustom (misalnya, http://localhost:9222)",
			"testButton": "Test Koneksi",
			"testingButton": "Testing...",
			"instructions": "Masukkan alamat host DevTools Protocol atau biarkan kosong untuk auto-discover instance Chrome lokal. Tombol Test Koneksi akan mencoba URL kustom jika disediakan, atau auto-discover jika field kosong."
		}
	},
	"checkpoints": {
		"timeout": {
			"label": "Batas waktu inisialisasi checkpoint (detik)",
			"description": "Waktu maksimum menunggu inisialisasi layanan checkpoint. Default 15 detik. Rentang: 10-60 detik."
		},
		"enable": {
			"label": "Aktifkan checkpoint otomatis",
			"description": "Ketika diaktifkan, Kilo Code akan secara otomatis membuat checkpoint selama eksekusi tugas, memudahkan untuk meninjau perubahan atau kembali ke state sebelumnya. <0>Pelajari lebih lanjut</0>"
		}
	},
	"autoPurge": {
		"enable": {
			"label": "Aktifkan pembersihan tugas otomatis",
			"description": "Secara otomatis menghapus tugas lama untuk membebaskan ruang disk dan meningkatkan kinerja. Tugas diklasifikasikan berdasarkan jenis dan usia untuk menentukan kapan harus dihapus."
		},
		"defaultRetention": {
			"label": "Periode retensi default (hari)",
			"description": "Jumlah hari untuk menyimpan tugas sebelum memenuhi syarat untuk dibersihkan"
		},
		"neverPurgeFavorited": {
			"label": "Jangan pernah hapus tugas favorit",
			"description": "Ketika diaktifkan, tugas favorit tidak akan pernah dihapus secara otomatis terlepas dari usia"
		},
		"favoritedRetention": {
			"label": "Retensi tugas favorit (hari)",
			"description": "Jumlah hari untuk menyimpan tugas favorit (hanya berlaku ketika 'Jangan pernah hapus tugas favorit' dinonaktifkan)"
		},
		"completedRetention": {
			"label": "Retensi tugas selesai (hari)",
			"description": "Jumlah hari untuk menyimpan tugas yang telah berhasil diselesaikan"
		},
		"incompleteRetention": {
			"label": "Retensi tugas tidak lengkap (hari)",
			"description": "Jumlah hari untuk menyimpan tugas yang tidak diselesaikan (biasanya lebih pendek dari tugas yang selesai)"
		},
		"lastRun": {
			"label": "Pembersihan terakhir"
		},
		"manualPurge": {
			"button": "Jalankan Pembersihan Sekarang"
		}
	},
	"notifications": {
		"sound": {
			"label": "Aktifkan efek suara",
			"description": "Ketika diaktifkan, Kilo Code akan memutar efek suara untuk notifikasi dan event.",
			"volumeLabel": "Volume"
		},
		"tts": {
			"label": "Aktifkan text-to-speech",
			"description": "Ketika diaktifkan, Kilo Code akan membacakan responnya menggunakan text-to-speech.",
			"speedLabel": "Kecepatan"
		}
	},
	"contextManagement": {
		"description": "Kontrol informasi apa yang disertakan dalam context window AI, mempengaruhi penggunaan token dan kualitas respons",
		"autoCondenseContextPercent": {
			"label": "Ambang batas untuk memicu kondensasi konteks cerdas",
			"description": "Ketika context window mencapai ambang batas ini, Kilo Code akan secara otomatis mengondensasikannya."
		},
		"condensingApiConfiguration": {
			"label": "Konfigurasi API untuk Kondensasi Konteks",
			"description": "Pilih konfigurasi API mana yang akan digunakan untuk operasi kondensasi konteks. Biarkan tidak dipilih untuk menggunakan konfigurasi aktif saat ini.",
			"useCurrentConfig": "Default"
		},
		"customCondensingPrompt": {
			"label": "Prompt Kondensasi Konteks Kustom",
			"description": "Kustomisasi system prompt yang digunakan untuk kondensasi konteks. Biarkan kosong untuk menggunakan prompt default.",
			"placeholder": "Masukkan prompt kondensasi kustom kamu di sini...\n\nKamu dapat menggunakan struktur yang sama dengan prompt default:\n- Previous Conversation\n- Current Work\n- Key Technical Concepts\n- Relevant Files and Code\n- Problem Solving\n- Pending Tasks and Next Steps",
			"reset": "Reset ke Default",
			"hint": "Kosong = gunakan prompt default"
		},
		"autoCondenseContext": {
			"name": "Secara otomatis memicu kondensasi konteks cerdas",
			"description": "Ketika diaktifkan, Kilo Code akan secara otomatis mengondensasi konteks ketika ambang batas tercapai. Ketika dinonaktifkan, kamu masih dapat memicu kondensasi konteks secara manual."
		},
		"diagnostics": {
			"includeMessages": {
				"label": "Secara otomatis sertakan diagnostik dalam konteks",
				"description": "Ketika diaktifkan, pesan diagnostik (error) dari file yang diedit akan secara otomatis disertakan dalam konteks. Kamu selalu dapat menyertakan semua diagnostik workspace secara manual menggunakan @problems."
			},
			"maxMessages": {
				"label": "Pesan diagnostik maksimum",
				"description": "Jumlah maksimum pesan diagnostik yang akan disertakan per file. Batas ini berlaku untuk penyertaan otomatis (ketika checkbox diaktifkan) dan penyebutan manual @problems. Nilai yang lebih tinggi memberikan lebih banyak konteks tetapi meningkatkan penggunaan token.",
				"resetTooltip": "Reset ke nilai default (50)",
				"unlimited": "Pesan diagnostik tidak terbatas",
				"unlimitedLabel": "Tak terbatas"
			},
			"delayAfterWrite": {
				"label": "Tunda setelah penulisan untuk memungkinkan diagnostik mendeteksi potensi masalah",
				"description": "Waktu tunggu setelah penulisan file sebelum melanjutkan, memungkinkan alat diagnostik untuk memproses perubahan dan mendeteksi masalah."
			}
		},
		"condensingThreshold": {
			"label": "Ambang Batas Pemicu Kondensasi",
			"selectProfile": "Konfigurasi ambang batas untuk profil",
			"defaultProfile": "Default Global (semua profil)",
			"defaultDescription": "Ketika konteks mencapai persentase ini, akan secara otomatis dikondensasi untuk semua profil kecuali mereka memiliki pengaturan kustom",
			"profileDescription": "Ambang batas kustom untuk profil ini saja (menimpa default global)",
			"inheritDescription": "Profil ini mewarisi ambang batas default global ({{threshold}}%)",
			"usesGlobal": "(menggunakan global {{threshold}}%)"
		},
		"openTabs": {
			"label": "Batas konteks tab terbuka",
			"description": "Jumlah maksimum tab VSCode terbuka yang disertakan dalam konteks. Nilai yang lebih tinggi memberikan lebih banyak konteks tetapi meningkatkan penggunaan token."
		},
		"workspaceFiles": {
			"label": "Batas konteks file workspace",
			"description": "Jumlah maksimum file yang disertakan dalam detail direktori kerja saat ini. Nilai yang lebih tinggi memberikan lebih banyak konteks tetapi meningkatkan penggunaan token."
		},
		"rooignore": {
			"label": "Tampilkan file .kilocodeignore'd dalam daftar dan pencarian",
			"description": "Ketika diaktifkan, file yang cocok dengan pola di .kilocodeignore akan ditampilkan dalam daftar dengan simbol kunci. Ketika dinonaktifkan, file ini akan sepenuhnya disembunyikan dari daftar file dan pencarian."
		},
		"maxConcurrentFileReads": {
			"label": "Batas pembacaan file bersamaan",
			"description": "Jumlah maksimum file yang dapat diproses oleh tool 'read_file' secara bersamaan. Nilai yang lebih tinggi dapat mempercepat pembacaan beberapa file kecil tetapi meningkatkan penggunaan memori."
		},
		"maxReadFile": {
			"label": "Ambang batas auto-truncate pembacaan file",
			"description": "Kilo Code membaca sejumlah baris ini ketika model menghilangkan nilai start/end. Jika angka ini kurang dari total file, Kilo Code menghasilkan indeks nomor baris dari definisi kode. Kasus khusus: -1 menginstruksikan Kilo Code untuk membaca seluruh file (tanpa indexing), dan 0 menginstruksikannya untuk tidak membaca baris dan hanya menyediakan indeks baris untuk konteks minimal. Nilai yang lebih rendah meminimalkan penggunaan konteks awal, memungkinkan pembacaan rentang baris yang tepat selanjutnya. Permintaan start/end eksplisit tidak dibatasi oleh pengaturan ini.",
			"lines": "baris",
			"always_full_read": "Selalu baca seluruh file"
		},
		"maxImageFileSize": {
			"label": "Ukuran file gambar maksimum",
			"mb": "MB",
			"description": "Ukuran maksimum (dalam MB) untuk file gambar yang dapat diproses oleh alat baca file."
		},
		"maxTotalImageSize": {
			"label": "Ukuran total gambar maksimum",
			"mb": "MB",
			"description": "Batas ukuran kumulatif maksimum (dalam MB) untuk semua gambar yang diproses dalam satu operasi read_file. Saat membaca beberapa gambar, ukuran setiap gambar ditambahkan ke total. Jika menyertakan gambar lain akan melebihi batas ini, gambar tersebut akan dilewati."
		},
		"includeCurrentTime": {
			"label": "Sertakan waktu saat ini dalam konteks",
			"description": "Ketika diaktifkan, waktu saat ini dan informasi zona waktu akan disertakan dalam prompt sistem. Nonaktifkan ini jika model berhenti bekerja karena masalah waktu."
		},
		"includeCurrentCost": {
			"label": "Sertakan biaya saat ini dalam konteks",
			"description": "Ketika diaktifkan, biaya penggunaan API saat ini akan disertakan dalam prompt sistem. Nonaktifkan ini jika model berhenti bekerja karena masalah biaya."
		}
	},
	"terminal": {
		"basic": {
			"label": "Pengaturan Terminal: Dasar",
			"description": "Pengaturan terminal dasar"
		},
		"advanced": {
			"label": "Pengaturan Terminal: Lanjutan",
			"description": "Pengaturan ini hanya berlaku ketika 'Gunakan Terminal Inline' dinonaktifkan. Hanya mempengaruhi terminal VS Code dan mungkin memerlukan restart IDE."
		},
		"outputLineLimit": {
			"label": "Batas keluaran terminal",
			"description": "Menyimpan baris pertama dan terakhir dan membuang yang tengah agar tetap di bawah batas. Turunkan untuk menghemat token; naikkan untuk memberi Kilo lebih banyak detail tengah. Kilo melihat placeholder di mana konten dilewati.<0>Pelajari lebih lanjut</0>"
		},
		"outputCharacterLimit": {
			"label": "Batas karakter terminal",
			"description": "Override batas baris untuk mencegah masalah memori dengan memberlakukan cap keras pada ukuran output. Jika terlampaui, simpan awal dan akhir lalu tampilkan placeholder ke Kilo di mana konten dilewati. <0>Pelajari lebih lanjut</0>"
		},
		"shellIntegrationTimeout": {
			"label": "Timeout integrasi shell terminal",
			"description": "Waktu tunggu integrasi shell VS Code sebelum menjalankan perintah. Naikkan jika shell lambat start atau muncul error 'Shell Integration Unavailable'. <0>Pelajari lebih lanjut</0>"
		},
		"shellIntegrationDisabled": {
			"label": "Gunakan Terminal Inline (disarankan)",
			"description": "Jalankan perintah di Terminal Inline (obrolan) untuk melewati profil/integrasi shell untuk proses lebih cepat dan andal. Saat dinonaktifkan, Kilo menggunakan terminal VS Code dengan profil shell, prompt, dan plugin Anda. <0>Pelajari lebih lanjut</0>"
		},
		"commandDelay": {
			"label": "Delay perintah terminal",
			"description": "Tambahkan jeda singkat setelah setiap perintah agar VS Code terminal bisa flush semua output (bash/zsh: PROMPT_COMMAND sleep; PowerShell: start-sleep). Gunakan hanya jika output ekor hilang; jika tidak biarkan di 0. <0>Pelajari lebih lanjut</0>"
		},
		"compressProgressBar": {
			"label": "Kompres keluaran bilah kemajuan",
			"description": "Menciutkan bilah kemajuan/spinner sehingga hanya status akhir yang disimpan (menghemat token). <0>Pelajari lebih lanjut</0>"
		},
		"powershellCounter": {
			"label": "Aktifkan solusi penghitung PowerShell",
			"description": "Aktifkan saat keluaran PowerShell hilang atau digandakan; menambahkan penghitung kecil ke setiap perintah untuk menstabilkan keluaran. Biarkan nonaktif jika keluaran sudah terlihat benar. <0>Pelajari lebih lanjut</0>"
		},
		"zshClearEolMark": {
			"label": "Hapus tanda EOL ZSH",
			"description": "Aktifkan saat Anda melihat % liar di akhir baris atau penguraian terlihat salah; menghilangkan tanda akhir baris (%) Zsh. <0>Pelajari lebih lanjut</0>"
		},
		"zshOhMy": {
			"label": "Aktifkan integrasi Oh My Zsh",
			"description": "Aktifkan saat tema/plugin Oh My Zsh Anda mengharapkan integrasi shell; menyetel ITERM_SHELL_INTEGRATION_INSTALLED=Yes. Nonaktifkan untuk menghindari penyetelan variabel tersebut. <0>Pelajari lebih lanjut</0>"
		},
		"zshP10k": {
			"label": "Aktifkan integrasi Powerlevel10k",
			"description": "Aktifkan saat menggunakan integrasi shell Powerlevel10k. <0>Pelajari lebih lanjut</0>"
		},
		"zdotdir": {
			"label": "Aktifkan penanganan ZDOTDIR",
			"description": "Aktifkan saat integrasi shell zsh gagal atau bertentangan dengan dotfile Anda. <0>Pelajari lebih lanjut</0>"
		},
		"inheritEnv": {
			"label": "Warisi variabel lingkungan",
			"description": "Aktifkan untuk mewarisi variabel lingkungan dari proses induk VS Code. <0>Pelajari lebih lanjut</0>"
		}
	},
	"advancedSettings": {
		"title": "Pengaturan lanjutan"
	},
	"advanced": {
		"diff": {
			"label": "Aktifkan editing melalui diff",
			"description": "Ketika diaktifkan, Kilo Code akan dapat mengedit file lebih cepat dan akan secara otomatis menolak penulisan file penuh yang terpotong",
			"strategy": {
				"label": "Strategi diff",
				"options": {
					"standard": "Standard (Single block)",
					"multiBlock": "Eksperimental: Multi-block diff",
					"unified": "Eksperimental: Unified diff"
				},
				"descriptions": {
					"standard": "Strategi diff standard menerapkan perubahan ke satu blok kode pada satu waktu.",
					"unified": "Strategi unified diff mengambil beberapa pendekatan untuk menerapkan diff dan memilih pendekatan terbaik.",
					"multiBlock": "Strategi multi-block diff memungkinkan memperbarui beberapa blok kode dalam file dalam satu permintaan."
				}
			},
			"matchPrecision": {
				"label": "Presisi pencocokan",
				"description": "Slider ini mengontrol seberapa tepat bagian kode harus cocok saat menerapkan diff. Nilai yang lebih rendah memungkinkan pencocokan yang lebih fleksibel tetapi meningkatkan risiko penggantian yang salah. Gunakan nilai di bawah 100% dengan sangat hati-hati."
			}
		},
		"todoList": {
			"label": "Aktifkan alat daftar tugas",
			"description": "Saat diaktifkan, Kilo Code dapat membuat dan mengelola daftar tugas untuk melacak kemajuan tugas. Ini membantu mengatur tugas kompleks menjadi langkah-langkah yang dapat dikelola."
		}
	},
	"experimental": {
		"warning": "⚠️",
		"autoCondenseContextPercent": {
			"label": "Ambang batas untuk memicu kondensasi konteks cerdas",
			"description": "Ketika context window mencapai ambang batas ini, Kilo Code akan secara otomatis mengondensasikannya."
		},
		"condensingApiConfiguration": {
			"label": "Konfigurasi API untuk Kondensasi Konteks",
			"description": "Pilih konfigurasi API mana yang akan digunakan untuk operasi kondensasi konteks. Biarkan tidak dipilih untuk menggunakan konfigurasi aktif saat ini.",
			"useCurrentConfig": "Default"
		},
		"customCondensingPrompt": {
			"label": "Prompt Kondensasi Konteks Kustom",
			"description": "Kustomisasi system prompt yang digunakan untuk kondensasi konteks. Biarkan kosong untuk menggunakan prompt default.",
			"placeholder": "Masukkan prompt kondensasi kustom kamu di sini...\n\nKamu dapat menggunakan struktur yang sama dengan prompt default:\n- Previous Conversation\n- Current Work\n- Key Technical Concepts\n- Relevant Files and Code\n- Problem Solving\n- Pending Tasks and Next Steps",
			"reset": "Reset ke Default",
			"hint": "Kosong = gunakan prompt default"
		},
		"AUTO_CONDENSE_CONTEXT": {
			"name": "Secara cerdas mengondensasi context window",
			"description": "Kondensasi konteks cerdas menggunakan panggilan LLM untuk merangkum percakapan masa lalu ketika context window tugas mencapai ambang batas yang telah ditetapkan, daripada menghapus pesan lama ketika konteks penuh."
		},
		"DIFF_STRATEGY_UNIFIED": {
			"name": "Gunakan strategi unified diff eksperimental",
			"description": "Aktifkan strategi unified diff eksperimental. Strategi ini mungkin mengurangi jumlah retry yang disebabkan oleh error model tetapi dapat menyebabkan perilaku yang tidak terduga atau edit yang salah. Hanya aktifkan jika kamu memahami risikonya dan bersedia meninjau semua perubahan dengan hati-hati."
		},
		"INSERT_BLOCK": {
			"name": "Gunakan tool insert content eksperimental",
			"description": "Aktifkan tool insert content eksperimental, memungkinkan Kilo Code menyisipkan konten pada nomor baris spesifik tanpa perlu membuat diff."
		},
		"POWER_STEERING": {
			"name": "Gunakan mode \"power steering\" eksperimental",
			"description": "Ketika diaktifkan, Kilo Code akan mengingatkan model tentang detail definisi mode saat ini lebih sering. Ini akan menghasilkan kepatuhan yang lebih kuat terhadap definisi peran dan instruksi kustom, tetapi akan menggunakan lebih banyak token per pesan."
		},
		"CONCURRENT_FILE_READS": {
			"name": "Aktifkan pembacaan file bersamaan",
			"description": "Ketika diaktifkan, Kilo Code dapat membaca beberapa file dalam satu permintaan. Ketika dinonaktifkan, Kilo Code harus membaca file satu per satu. Menonaktifkan ini dapat membantu saat bekerja dengan model yang kurang mampu atau ketika kamu ingin kontrol lebih terhadap akses file."
		},
		"MULTI_SEARCH_AND_REPLACE": {
			"name": "Gunakan tool multi block diff eksperimental",
			"description": "Ketika diaktifkan, Kilo Code akan menggunakan tool multi block diff. Ini akan mencoba memperbarui beberapa blok kode dalam file dalam satu permintaan."
		},
		"MARKETPLACE": {
			"name": "Aktifkan Marketplace",
			"description": "Ketika diaktifkan, kamu dapat menginstal MCP dan mode kustom dari Marketplace."
		},
		"MULTI_FILE_APPLY_DIFF": {
			"name": "Aktifkan edit file bersamaan",
			"description": "Ketika diaktifkan, Kilo Code dapat mengedit beberapa file dalam satu permintaan. Ketika dinonaktifkan, Kilo Code harus mengedit file satu per satu. Menonaktifkan ini dapat membantu saat bekerja dengan model yang kurang mampu atau ketika kamu ingin kontrol lebih terhadap modifikasi file."
		},
		"MORPH_FAST_APPLY": {
			"name": "Aktifkan Fast Apply",
			"description": "Ketika diaktifkan, Kilo Code dapat mengedit file menggunakan Fast Apply dengan model khusus yang dioptimalkan untuk modifikasi kode. Memerlukan Kilo Gateway Provider, OpenRouter, atau kunci API Morph.",
			"apiKey": "Kunci API Morph (opsional)",
			"placeholder": "Masukkan kunci API Morph kamu (opsional)",
			"modelLabel": "Pemilihan Model",
			"modelDescription": "Pilih model Fast Apply mana yang akan digunakan untuk edit file",
			"models": {
				"auto": "Otomatis (Default - memilih yang terbaik yang tersedia)",
				"morphFast": "Morph v3 Fast (Lebih cepat, biaya lebih rendah)",
				"morphLarge": "Morph v3 Large (Lebih mampu)",
				"relace": "Relace Apply v3"
			}
		},
		"PREVENT_FOCUS_DISRUPTION": {
			"name": "Pengeditan Latar Belakang",
			"description": "Ketika diaktifkan, mencegah gangguan fokus editor. Pengeditan file terjadi di latar belakang tanpa membuka tampilan diff atau mencuri fokus. Anda dapat terus bekerja tanpa gangguan saat Kilo Code melakukan perubahan. File mungkin dibuka tanpa fokus untuk menangkap diagnostik atau tetap tertutup sepenuhnya."
		},
		"ASSISTANT_MESSAGE_PARSER": {
			"name": "Gunakan parser pesan baru",
			"description": "Aktifkan parser pesan streaming eksperimental yang meningkatkan kinerja untuk respons panjang dengan memproses pesan lebih efisien."
		},
		"NEW_TASK_REQUIRE_TODOS": {
			"name": "Membutuhkan daftar 'todos' untuk tugas baru",
			"description": "Ketika diaktifkan, alat new_task akan membutuhkan parameter todos untuk disediakan. Ini memastikan semua tugas baru dimulai dengan daftar tujuan yang jelas. Ketika dinonaktifkan (default), parameter todos tetap opsional untuk kompatibilitas mundur."
		},
		"IMAGE_GENERATION": {
			"name": "Aktifkan pembuatan gambar AI",
			"description": "Ketika diaktifkan, Kilo Code dapat menghasilkan gambar dari prompt teks. Memerlukan kunci API Kilo Code atau OpenRouter yang dikonfigurasi.",
			"apiProvider": "Penyedia API",
			"openRouterApiKeyLabel": "Kunci API OpenRouter",
			"openRouterApiKeyPlaceholder": "Masukkan kunci API OpenRouter Anda",
			"kiloCodeApiKeyLabel": "Kunci API Kilo Code",
			"kiloCodeApiKeyPlaceholder": "Masukkan kunci API Kilo Code Anda",
			"kiloCodeApiKeyPaste": "Tempel kunci API Kilo Code saat ini",
			"getApiKeyText": "Dapatkan kunci API Anda dari",
			"modelSelectionLabel": "Model Pembuatan Gambar",
			"modelSelectionDescription": "Pilih model untuk pembuatan gambar",
			"warningMissingKey": "⚠️ Kunci API diperlukan untuk pembuatan gambar, silakan konfigurasi di atas.",
			"successConfigured": "✓ Pembuatan gambar dikonfigurasi dan siap digunakan"
		},
		"INLINE_ASSIST": {
			"name": "Autocomplete",
			"description": "Aktifkan fitur Autocomplete untuk saran kode cepat dan perbaikan langsung di editor Anda. Termasuk Tugas Cepat (Cmd+I) untuk perubahan yang ditargetkan dan Autocomplete untuk perbaikan kontekstual."
		},
		"RUN_SLASH_COMMAND": {
			"name": "Aktifkan perintah slash yang dimulai model",
			"description": "Ketika diaktifkan, Kilo Code dapat menjalankan perintah slash Anda untuk mengeksekusi alur kerja."
		}
	},
	"promptCaching": {
		"label": "Nonaktifkan prompt caching",
		"description": "Ketika dicentang, Kilo Code tidak akan menggunakan prompt caching untuk model ini."
	},
	"temperature": {
		"useCustom": "Gunakan temperature kustom",
		"description": "Mengontrol keacakan dalam respons model.",
		"rangeDescription": "Nilai yang lebih tinggi membuat output lebih acak, nilai yang lebih rendah membuatnya lebih deterministik."
	},
	"modelInfo": {
		"supportsImages": "Mendukung gambar",
		"noImages": "Tidak mendukung gambar",
		"supportsPromptCache": "Mendukung prompt caching",
		"noPromptCache": "Tidak mendukung prompt caching",
		"contextWindow": "Jendela Konteks:",
		"maxOutput": "Output maksimum",
		"inputPrice": "Harga input",
		"outputPrice": "Harga output",
		"cacheReadsPrice": "Harga cache reads",
		"cacheWritesPrice": "Harga cache writes",
		"enableStreaming": "Aktifkan streaming",
		"enableR1Format": "Aktifkan parameter model R1",
		"enableR1FormatTips": "Harus diaktifkan saat menggunakan model R1 seperti QWQ untuk mencegah error 400",
		"useAzure": "Gunakan Azure",
		"azureApiVersion": "Atur versi API Azure",
		"gemini": {
			"freeRequests": "* Gratis hingga {{count}} permintaan per menit. Setelah itu, penagihan tergantung pada ukuran prompt.",
			"pricingDetails": "Untuk info lebih lanjut, lihat detail harga.",
			"billingEstimate": "* Penagihan adalah estimasi - biaya sebenarnya tergantung pada ukuran prompt."
		}
	},
	"modelPicker": {
		"automaticFetch": "Ekstensi secara otomatis mengambil daftar model terbaru yang tersedia di <serviceLink>{{serviceName}}</serviceLink>. Jika kamu tidak yakin model mana yang harus dipilih, Kilo Code bekerja terbaik dengan <defaultModelLink>{{defaultModelId}}</defaultModelLink>.",
		"label": "Model",
		"searchPlaceholder": "Cari",
		"noMatchFound": "Tidak ada yang cocok ditemukan",
		"useCustomModel": "Gunakan kustom: {{modelId}}"
	},
	"footer": {
		"feedback": "Jika kamu punya pertanyaan atau feedback, jangan ragu untuk membuka issue di <githubLink>github.com/Kilo-Org/kilocode</githubLink> atau bergabung <redditLink>reddit.com/r/kilocode</redditLink> atau <discordLink>kilocode.ai/discord</discordLink>",
		"support": "Untuk pertanyaan keuangan, silakan hubungi Customer Support di <supportLink>https://kilocode.ai/support</supportLink>",
		"telemetry": {
			"label": "Izinkan pelaporan error dan penggunaan",
			"description": "Bantu tingkatkan Kilo Code dengan mengirim data penggunaan dan laporan error. Tidak ada kode, prompt, atau informasi pribadi yang pernah dikirim. Lihat kebijakan privasi kami untuk detail lebih lanjut."
		},
		"settings": {
			"import": "Impor",
			"export": "Ekspor",
			"reset": "Reset"
		}
	},
	"thinkingBudget": {
		"maxTokens": "Token Maksimum",
		"maxThinkingTokens": "Token Thinking Maksimum"
	},
	"validation": {
		"apiKey": "Kamu harus menyediakan API key yang valid.",
		"awsRegion": "Kamu harus memilih region untuk digunakan dengan Amazon Bedrock.",
		"googleCloud": "Kamu harus menyediakan Google Cloud Project ID dan Region yang valid.",
		"modelId": "Kamu harus menyediakan model ID yang valid.",
		"modelSelector": "Kamu harus menyediakan model selector yang valid.",
		"openAi": "Kamu harus menyediakan base URL, API key, dan model ID yang valid.",
		"arn": {
			"invalidFormat": "Format ARN tidak valid. Silakan periksa persyaratan format.",
			"regionMismatch": "Peringatan: Region di ARN kamu ({{arnRegion}}) tidak cocok dengan region yang kamu pilih ({{region}}). Ini dapat menyebabkan masalah akses. Provider akan menggunakan region dari ARN."
		},
		"modelAvailability": "Model ID ({{modelId}}) yang kamu berikan tidak tersedia. Silakan pilih model yang berbeda.",
		"modelDeprecated": "Model ini tidak lagi tersedia. Silakan pilih model yang berbeda.",
		"providerNotAllowed": "Provider '{{provider}}' tidak diizinkan oleh organisasi kamu",
		"modelNotAllowed": "Model '{{model}}' tidak diizinkan untuk provider '{{provider}}' oleh organisasi kamu",
		"profileInvalid": "Profil ini berisi provider atau model yang tidak diizinkan oleh organisasi kamu",
		"qwenCodeOauthPath": "Kamu harus memberikan jalur kredensial OAuth yang valid"
	},
	"placeholders": {
		"apiKey": "Masukkan API Key...",
		"profileName": "Masukkan nama profil",
		"accessKey": "Masukkan Access Key...",
		"secretKey": "Masukkan Secret Key...",
		"sessionToken": "Masukkan Session Token...",
		"credentialsJson": "Masukkan Credentials JSON...",
		"keyFilePath": "Masukkan Path File Key...",
		"projectId": "Masukkan Project ID...",
		"customArn": "Masukkan ARN (misalnya arn:aws:bedrock:us-east-1:123456789012:foundation-model/my-model)",
		"baseUrl": "Masukkan base URL...",
		"modelId": {
			"lmStudio": "misalnya meta-llama-3.1-8b-instruct",
			"lmStudioDraft": "misalnya lmstudio-community/llama-3.2-1b-instruct",
			"ollama": "misalnya llama3.1"
		},
		"numbers": {
			"maxTokens": "misalnya 4096",
			"contextWindow": "misalnya 128000",
			"inputPrice": "misalnya 0.0001",
			"outputPrice": "misalnya 0.0002",
			"cacheWritePrice": "misalnya 0.00005"
		}
	},
	"defaults": {
		"ollamaUrl": "Default: http://localhost:11434",
		"lmStudioUrl": "Default: http://localhost:1234",
		"geminiUrl": "Default: https://generativelanguage.googleapis.com"
	},
	"labels": {
		"customArn": "ARN Kustom",
		"useCustomArn": "Gunakan ARN kustom..."
	},
	"display": {
		"taskTimeline": {
			"label": "Tampilkan linimasa tugas",
			"description": "Tampilkan timeline visual dari pesan-pesan tugas, diwarnai berdasarkan jenisnya, memungkinkan Anda untuk melihat kemajuan tugas dengan cepat dan menggulir kembali ke titik-titik tertentu dalam riwayat tugas."
		},
		"sendMessageOnEnter": {
			"label": "Kirim pesan dengan Enter",
			"description": "Saat diaktifkan, tekan Enter untuk mengirim dan Shift+Enter untuk baris baru. Matikan untuk menggunakan Shift+Enter untuk mengirim."
		},
		"costThreshold": {
			"label": "Sembunyikan biaya di bawah ambang batas",
			"currentValue": "Ambang batas saat ini: ${{value}}",
			"description": "Hanya tampilkan biaya permintaan di atas jumlah ini. Biaya selalu terlihat saat panel detail terbuka."
		},
		"showTimestamps": {
			"label": "Tampilkan stempel waktu",
			"description": "Tampilkan stempel waktu untuk setiap pesan di tampilan obrolan"
		}
	},
	"ghost": {
		"showGutterAnimation": {
			"label": "Tampilkan animasi gutter saat autocomplete",
			"description": "Tampilkan indikator animasi di gutter editor saat autocompletion sedang berjalan",
			"preview": "Pratinjau animasi"
		}
	},
	"includeMaxOutputTokens": "Sertakan token output maksimum",
	"includeMaxOutputTokensDescription": "Kirim parameter token output maksimum dalam permintaan API. Beberapa provider mungkin tidak mendukung ini.",
	"limitMaxTokensDescription": "Batasi jumlah maksimum token dalam respons",
	"maxOutputTokensLabel": "Token output maksimum",
	"maxTokensGenerateDescription": "Token maksimum untuk dihasilkan dalam respons",
	"serviceTier": {
		"label": "Tingkat layanan",
		"tooltip": "Untuk pemrosesan permintaan API yang lebih cepat, coba tingkat layanan pemrosesan prioritas. Untuk harga lebih rendah dengan latensi lebih tinggi, coba tingkat pemrosesan fleksibel.",
		"standard": "Standar",
		"flex": "Fleksibel",
		"priority": "Prioritas",
		"pricingTableTitle": "Harga berdasarkan tingkat layanan (harga per 1 juta token)",
		"columns": {
			"tier": "Tingkat",
			"input": "Input",
			"output": "Output",
			"cacheReads": "Pembacaan cache"
		}
	},
	"ui": {
		"collapseThinking": {
			"label": "Ciutkan pesan Berpikir secara default",
			"description": "Jika diaktifkan, blok berpikir akan diciutkan secara default sampai Anda berinteraksi dengannya"
		}
	}
}<|MERGE_RESOLUTION|>--- conflicted
+++ resolved
@@ -483,11 +483,7 @@
 		},
 		"consecutiveMistakeLimit": {
 			"label": "Batas Kesalahan & Pengulangan",
-<<<<<<< HEAD
-			"description": "Jumlah kesalahan berturut-turut atau tindakan berulang sebelum menampilkan dialog 'Kilo Code mengalami masalah'",
-=======
-			"description": "Jumlah kesalahan berturut-turut atau tindakan berulang sebelum menampilkan dialog 'Roo mengalami masalah'. Atur ke 0 untuk menonaktifkan mekanisme keamanan ini (tidak akan pernah terpicu).",
->>>>>>> 06b775a8
+			"description": "Jumlah kesalahan berturut-turut atau tindakan berulang sebelum menampilkan dialog 'Kilo mengalami masalah'. Atur ke 0 untuk menonaktifkan mekanisme keamanan ini (tidak akan pernah terpicu).",
 			"unlimitedDescription": "Percobaan ulang tak terbatas diaktifkan (lanjut otomatis). Dialog tidak akan pernah muncul.",
 			"warning": "⚠️ Mengatur ke 0 memungkinkan percobaan ulang tak terbatas yang dapat menghabiskan penggunaan API yang signifikan"
 		},
