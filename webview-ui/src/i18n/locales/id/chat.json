{
	"greeting": "Selamat datang di Kilo Code",
	"task": {
		"title": "Tugas",
		"expand": "Perluas tugas",
		"collapse": "Ciutkan tugas",
		"seeMore": "Lihat lebih banyak",
		"seeLess": "Lihat lebih sedikit",
		"tokens": "Token",
		"cache": "Cache",
		"apiCost": "Biaya API",
		"size": "Ukuran",
		"condenseContext": "Kondensasi konteks secara cerdas",
		"contextWindow": "Panjang Konteks",
		"closeAndStart": "Tutup tugas dan mulai yang baru",
		"export": "Ekspor riwayat tugas",
		"share": "Bagikan tugas",
		"delete": "Hapus Tugas (Shift + Klik untuk lewati konfirmasi)",
		"shareWithOrganization": "Bagikan dengan organisasi",
		"shareWithOrganizationDescription": "Hanya anggota organisasi Anda yang dapat mengakses",
		"sharePublicly": "Bagikan secara publik",
		"sharePubliclyDescription": "Siapa pun dengan tautan dapat mengakses",
		"connectToCloud": "Hubungkan ke Cloud",
		"connectToCloudDescription": "Masuk ke Kilo Code Cloud untuk berbagi tugas",
		"sharingDisabledByOrganization": "Berbagi dinonaktifkan oleh organisasi",
		"shareSuccessOrganization": "Tautan organisasi disalin ke clipboard",
		"shareSuccessPublic": "Tautan publik disalin ke clipboard",
		"openInCloud": "Buka tugas di Roo Code Cloud",
		"openInCloudIntro": "Terus pantau atau berinteraksi dengan Roo dari mana saja. Pindai, klik atau salin untuk membuka."
	},
	"history": {
		"title": "Riwayat"
	},
	"unpin": "Lepas Pin",
	"pin": "Pin",
	"retry": {
		"title": "Coba Lagi",
		"tooltip": "Coba operasi lagi"
	},
	"startNewTask": {
		"title": "Mulai Tugas Baru",
		"tooltip": "Mulai tugas baru"
	},
	"reportBug": {
		"title": "Laporkan Bug"
	},
	"proceedAnyways": {
		"title": "Lanjutkan Saja",
		"tooltip": "Lanjutkan saat perintah dijalankan"
	},
	"save": {
		"title": "Simpan",
		"tooltip": "Simpan perubahan pesan"
	},
	"tokenProgress": {
		"availableSpace": "Ruang tersedia: {{amount}} token",
		"tokensUsed": "Token digunakan: {{used}} dari {{total}}",
		"reservedForResponse": "Dicadangkan untuk respons model: {{amount}} token"
	},
	"reject": {
		"title": "Tolak",
		"tooltip": "Tolak aksi ini"
	},
	"completeSubtaskAndReturn": "Selesaikan Subtugas dan Kembali",
	"approve": {
		"title": "Setujui",
		"tooltip": "Setujui aksi ini"
	},
	"read-batch": {
		"approve": {
			"title": "Setujui Semua"
		},
		"deny": {
			"title": "Tolak Semua"
		}
	},
	"runCommand": {
		"title": "Perintah",
		"tooltip": "Jalankan perintah ini"
	},
	"proceedWhileRunning": {
		"title": "Lanjutkan Saat Berjalan",
		"tooltip": "Lanjutkan meskipun ada peringatan"
	},
	"killCommand": {
		"title": "Hentikan Perintah",
		"tooltip": "Hentikan perintah saat ini"
	},
	"resumeTask": {
		"title": "Lanjutkan Tugas",
		"tooltip": "Lanjutkan tugas saat ini"
	},
	"terminate": {
		"title": "Hentikan",
		"tooltip": "Akhiri tugas saat ini"
	},
	"cancel": {
		"title": "Batal",
		"tooltip": "Batalkan operasi saat ini"
	},
	"scrollToBottom": "Gulir ke bawah chat",
	"about": "Roo Code adalah seluruh tim pengembang AI di editor Anda.",
	"docs": "Lihat <DocsLink>dokumentasi</DocsLink> kami untuk mempelajari lebih lanjut.",
	"onboarding": "Daftar tugas Anda di ruang kerja ini kosong.",
	"rooTips": {
		"customizableModes": {
			"title": "Mode yang dapat disesuaikan",
			"description": "Persona khusus yang tetap mengerjakan tugas dan memberikan hasil."
		},
		"modelAgnostic": {
			"title": "Bawa model Anda sendiri",
			"description": "Gunakan kunci penyedia Anda sendiri atau bahkan jalankan inferensi lokal — tanpa markup, tanpa lock-in, tanpa batasan"
		}
	},
	"selectMode": "Pilih mode untuk interaksi",
	"selectApiConfig": "Pilih konfigurasi API",
	"selectModelConfig": "Pilih model",
	"enhancePrompt": "Tingkatkan prompt dengan konteks tambahan",
	"enhancePromptDescription": "Tombol 'Tingkatkan Prompt' membantu memperbaiki prompt kamu dengan memberikan konteks tambahan, klarifikasi, atau penyusunan ulang. Coba ketik prompt di sini dan klik tombol lagi untuk melihat cara kerjanya.",
	"modeSelector": {
		"title": "Mode",
		"marketplace": "Marketplace Mode",
		"settings": "Pengaturan Mode",
		"description": "Persona khusus yang menyesuaikan perilaku Kilo Code.",
		"searchPlaceholder": "Cari mode...",
		"noResults": "Tidak ada hasil yang ditemukan",
		"organizationModes": "Mode Organisasi"
	},
	"addImages": "Tambahkan gambar ke pesan",
	"sendMessage": "Kirim pesan",
	"stopTts": "Hentikan text-to-speech",
	"typeMessage": "Ketik pesan...",
	"typeTask": "Bangun, cari, tanya sesuatu",
	"addContext": "@ untuk menambah konteks, / untuk perintah",
	"dragFiles": "tahan shift untuk drag file",
	"dragFilesImages": "tahan shift untuk drag file/gambar",
	"errorReadingFile": "Error membaca file",
	"noValidImages": "Tidak ada gambar valid yang diproses",
	"separator": "Pemisah",
	"edit": "Edit...",
	"forNextMode": "untuk mode selanjutnya",
	"forPreviousMode": "untuk mode sebelumnya",
	"apiRequest": {
		"title": "Permintaan API",
		"failed": "Permintaan API Gagal",
		"streaming": "Permintaan API...",
		"cancelled": "Permintaan API Dibatalkan",
		"streamingFailed": "Streaming API Gagal"
	},
	"checkpoint": {
		"regular": "Checkpoint",
		"initializingWarning": "Masih menginisialisasi checkpoint... Jika ini terlalu lama, kamu bisa menonaktifkan checkpoint di <settingsLink>pengaturan</settingsLink> dan restart tugas.",
		"menu": {
			"viewDiff": "Lihat Diff",
			"more": "Opsi lainnya",
			"viewDiffFromInit": "Lihat Semua Perubahan",
			"viewDiffWithCurrent": "Lihat Perubahan Sejak Checkpoint Ini",
			"restore": "Pulihkan Checkpoint",
			"restoreFiles": "Pulihkan File",
			"restoreFilesDescription": "Mengembalikan file proyek kamu ke snapshot yang diambil pada titik ini.",
			"restoreFilesAndTask": "Pulihkan File & Tugas",
			"confirm": "Konfirmasi",
			"cancel": "Batal",
			"cannotUndo": "Aksi ini tidak dapat dibatalkan.",
			"restoreFilesAndTaskDescription": "Mengembalikan file proyek kamu ke snapshot yang diambil pada titik ini dan menghapus semua pesan setelah titik ini."
		},
		"current": "Saat Ini"
	},
	"contextCondense": {
		"title": "Konteks Dikondensasi",
		"condensing": "Mengondensasi konteks...",
		"errorHeader": "Gagal mengondensasi konteks",
		"tokens": "token"
	},
	"instructions": {
		"wantsToFetch": "Kilo Code ingin mengambil instruksi detail untuk membantu tugas saat ini"
	},
	"fileOperations": {
		"wantsToRead": "Kilo Code ingin membaca file ini",
		"wantsToReadMultiple": "Kilo Code ingin membaca beberapa file",
		"wantsToReadAndXMore": "Kilo Code ingin membaca file ini dan {{count}} lainnya",
		"wantsToReadOutsideWorkspace": "Kilo Code ingin membaca file ini di luar workspace",
		"didRead": "Kilo Code membaca file ini",
		"wantsToEdit": "Kilo Code ingin mengedit file ini",
		"wantsToEditOutsideWorkspace": "Kilo Code ingin mengedit file ini di luar workspace",
		"wantsToEditProtected": "Kilo Code ingin mengedit file konfigurasi yang dilindungi",
		"wantsToApplyBatchChanges": "Kilo Code ingin menerapkan perubahan ke beberapa file",
		"wantsToGenerateImage": "Kilo Code ingin menghasilkan gambar",
		"wantsToGenerateImageOutsideWorkspace": "Kilo Code ingin menghasilkan gambar di luar workspace",
		"wantsToGenerateImageProtected": "Kilo Code ingin menghasilkan gambar di lokasi yang dilindungi",
		"didGenerateImage": "Kilo Code telah menghasilkan gambar",
		"wantsToCreate": "Kilo Code ingin membuat file baru",
		"wantsToSearchReplace": "Kilo Code ingin mencari dan mengganti di file ini",
		"didSearchReplace": "Kilo Code melakukan pencarian dan penggantian pada file ini",
		"wantsToInsert": "Kilo Code ingin menyisipkan konten ke file ini",
		"wantsToInsertWithLineNumber": "Kilo Code ingin menyisipkan konten ke file ini di baris {{lineNumber}}",
		"wantsToInsertAtEnd": "Kilo Code ingin menambahkan konten ke akhir file ini"
	},
	"directoryOperations": {
		"wantsToViewTopLevel": "Kilo Code ingin melihat file tingkat atas di direktori ini",
		"didViewTopLevel": "Kilo Code melihat file tingkat atas di direktori ini",
		"wantsToViewRecursive": "Kilo Code ingin melihat semua file secara rekursif di direktori ini",
		"didViewRecursive": "Kilo Code melihat semua file secara rekursif di direktori ini",
		"wantsToViewDefinitions": "Kilo Code ingin melihat nama definisi source code yang digunakan di direktori ini",
		"didViewDefinitions": "Kilo Code melihat nama definisi source code yang digunakan di direktori ini",
		"wantsToSearch": "Kilo Code ingin mencari direktori ini untuk <code>{{regex}}</code>",
		"didSearch": "Kilo Code mencari direktori ini untuk <code>{{regex}}</code>",
		"wantsToSearchOutsideWorkspace": "Kilo Code ingin mencari direktori ini (di luar workspace) untuk <code>{{regex}}</code>",
		"didSearchOutsideWorkspace": "Kilo Code mencari direktori ini (di luar workspace) untuk <code>{{regex}}</code>",
		"wantsToViewTopLevelOutsideWorkspace": "Kilo Code ingin melihat file tingkat atas di direktori ini (di luar workspace)",
		"didViewTopLevelOutsideWorkspace": "Kilo Code melihat file tingkat atas di direktori ini (di luar workspace)",
		"wantsToViewRecursiveOutsideWorkspace": "Kilo Code ingin melihat semua file secara rekursif di direktori ini (di luar workspace)",
		"didViewRecursiveOutsideWorkspace": "Kilo Code melihat semua file secara rekursif di direktori ini (di luar workspace)",
		"wantsToViewDefinitionsOutsideWorkspace": "Kilo Code ingin melihat nama definisi source code yang digunakan di direktori ini (di luar workspace)",
		"didViewDefinitionsOutsideWorkspace": "Kilo Code melihat nama definisi source code yang digunakan di direktori ini (di luar workspace)"
	},
	"codebaseSearch": {
		"wantsToSearch": "Kilo Code ingin mencari codebase untuk <code>{{query}}</code>",
		"wantsToSearchWithPath": "Kilo Code ingin mencari codebase untuk <code>{{query}}</code> di <code>{{path}}</code>",
		"didSearch_one": "Ditemukan 1 hasil",
		"didSearch_other": "Ditemukan {{count}} hasil",
		"resultTooltip": "Skor kemiripan: {{score}} (klik untuk membuka file)"
	},
	"commandOutput": "Keluaran Perintah",
	"commandExecution": {
		"abort": "Batalkan",
		"running": "Menjalankan",
		"pid": "PID: {{pid}}",
		"exitStatus": "Keluar dengan status {{exitCode}}",
		"manageCommands": "Perintah yang disetujui secara otomatis",
		"addToAllowed": "Tambahkan ke daftar yang diizinkan",
		"removeFromAllowed": "Hapus dari daftar yang diizinkan",
		"addToDenied": "Tambahkan ke daftar yang ditolak",
		"removeFromDenied": "Hapus dari daftar yang ditolak",
		"abortCommand": "Batalkan eksekusi perintah",
		"expandOutput": "Perluas keluaran",
		"collapseOutput": "Ciutkan keluaran",
		"expandManagement": "Perluas bagian manajemen perintah",
		"collapseManagement": "Ciutkan bagian manajemen perintah"
	},
	"response": "Respons",
	"arguments": "Argumen",
	"text": {
		"rooSaid": "Kilo berkata"
	},
	"feedback": {
		"youSaid": "Anda bilang"
	},
	"mcp": {
		"wantsToUseTool": "Kilo Code ingin menggunakan tool di server MCP {{serverName}}",
		"wantsToAccessResource": "Kilo Code ingin mengakses resource di server MCP {{serverName}}"
	},
	"modes": {
		"wantsToSwitch": "Kilo Code ingin beralih ke mode {{mode}}",
		"wantsToSwitchWithReason": "Kilo Code ingin beralih ke mode {{mode}} karena: {{reason}}",
		"didSwitch": "Kilo Code beralih ke mode {{mode}}",
		"didSwitchWithReason": "Kilo Code beralih ke mode {{mode}} karena: {{reason}}"
	},
	"subtasks": {
		"wantsToCreate": "Kilo Code ingin membuat subtugas baru dalam mode {{mode}}",
		"wantsToFinish": "Kilo Code ingin menyelesaikan subtugas ini",
		"newTaskContent": "Instruksi Subtugas",
		"completionContent": "Subtugas Selesai",
		"resultContent": "Hasil Subtugas",
		"defaultResult": "Silakan lanjutkan ke tugas berikutnya.",
		"completionInstructions": "Subtugas selesai! Kamu bisa meninjau hasilnya dan menyarankan koreksi atau langkah selanjutnya. Jika semuanya terlihat baik, konfirmasi untuk mengembalikan hasil ke tugas induk."
	},
	"questions": {
		"hasQuestion": "Kilo Code punya pertanyaan"
	},
	"taskCompleted": "Tugas Selesai",
	"error": "Error",
	"diffError": {
		"title": "Edit Tidak Berhasil"
	},
	"troubleMessage": "Kilo Code mengalami masalah...",
	"powershell": {
		"issues": "Sepertinya kamu mengalami masalah Windows PowerShell, silakan lihat ini"
	},
	"autoApprove": {
		"tooltipManage": "Kelola pengaturan persetujuan otomatis",
		"tooltipStatus": "Persetujuan otomatis diaktifkan untuk: {{toggles}}",
		"title": "Setujui Otomatis",
		"toggle": "Beralih persetujuan otomatis",
		"all": "Semua",
		"none": "Tidak ada",
		"description": "Jalankan tindakan ini tanpa meminta izin. Hanya aktifkan untuk tindakan yang Anda percayai sepenuhnya.",
		"selectOptionsFirst": "Pilih setidaknya satu opsi di bawah ini untuk mengaktifkan persetujuan otomatis",
		"toggleAriaLabel": "Beralih persetujuan otomatis",
		"disabledAriaLabel": "Persetujuan otomatis dinonaktifkan - pilih opsi terlebih dahulu",
		"triggerLabelOff": "Persetujuan otomatis mati",
		"triggerLabelOffShort": "Mati",
		"triggerLabel_zero": "0 disetujui otomatis",
		"triggerLabel_one": "1 disetujui otomatis",
		"triggerLabel_other": "{{count}} disetujui otomatis",
		"triggerLabelAll": "YOLO"
	},
	"announcement": {
		"title": "🎉 Roo Code {{version}} Dirilis",
		"stealthModel": {
			"feature": "<bold>Model stealth GRATIS waktu terbatas</bold> - Code Supernova: Sekarang diupgrade dengan <bold>jendela konteks 1M token</bold>! Model coding agentik serbaguna yang mendukung input gambar, tersedia melalui Roo Code Cloud.",
			"note": "(Catatan: prompt dan completion dicatat oleh pembuat model dan digunakan untuk meningkatkan model)",
			"connectButton": "Hubungkan ke Roo Code Cloud",
			"selectModel": "Pilih <code>roo/code-supernova</code> dari penyedia Roo Code Cloud di Pengaturan untuk memulai.",
			"goToSettingsButton": "Pergi ke Pengaturan"
		},
		"release": {
			"heading": "Baru di Ekstensi:",
			"openRouterEmbeddings": "Dukungan untuk model embedding OpenRouter",
			"chutesDynamic": "Chutes sekarang memuat model terbaru secara dinamis",
			"queuedMessagesFix": "Perbaikan untuk pesan antrian yang hilang"
		},
		"cloudAgents": {
			"heading": "Baru di Cloud:",
			"prFixer": "Memperkenalkan agen cloud <bold>PR Fixer</bold> untuk melengkapi PR Reviewer.",
			"prFixerDescription": "PR Fixer dari Roo Code menerapkan perubahan berkualitas tinggi ke PR Anda, langsung dari GitHub. Panggil melalui komentar PR dan ia akan membaca seluruh riwayat komentar untuk memahami konteks, kesepakatan, dan trade-off - kemudian menerapkan perbaikan yang tepat.",
			"tryPrFixerButton": "Coba PR Fixer"
		},
		"careers": "Juga, <careersLink>kami sedang merekrut!</careersLink>",
		"socialLinks": "Bergabunglah dengan kami di <xLink>X</xLink>, <discordLink>Discord</discordLink>, atau <redditLink>r/RooCode</redditLink> 🚀"
	},
	"reasoning": {
		"thinking": "Berpikir",
		"seconds": "{{count}}d"
	},
	"followUpSuggest": {
		"copyToInput": "Salin ke input (sama dengan shift + klik)",
		"autoSelectCountdown": "Pemilihan otomatis dalam {{count}}dtk",
		"countdownDisplay": "{{count}}dtk"
	},
	"browser": {
		"rooWantsToUse": "Kilo Code ingin menggunakan browser",
		"consoleLogs": "Log Konsol",
		"noNewLogs": "(Tidak ada log baru)",
		"screenshot": "Screenshot browser",
		"cursor": "kursor",
		"navigation": {
			"step": "Langkah {{current}} dari {{total}}",
			"previous": "Sebelumnya",
			"next": "Selanjutnya"
		},
		"sessionStarted": "Sesi Browser Dimulai",
		"actions": {
			"title": "Aksi Browse: ",
			"launch": "Luncurkan browser di {{url}}",
			"click": "Klik ({{coordinate}})",
			"type": "Ketik \"{{text}}\"",
			"scrollDown": "Gulir ke bawah",
			"scrollUp": "Gulir ke atas",
			"close": "Tutup browser"
		}
	},
	"codeblock": {
		"tooltips": {
			"expand": "Perluas blok kode",
			"collapse": "Tutup blok kode",
			"enable_wrap": "Aktifkan pembungkusan",
			"disable_wrap": "Nonaktifkan pembungkusan",
			"copy_code": "Salin kode"
		}
	},
	"systemPromptWarning": "PERINGATAN: Override system prompt kustom aktif. Ini dapat merusak fungsionalitas secara serius dan menyebabkan perilaku yang tidak terduga.",
	"profileViolationWarning": "Profil saat ini tidak kompatibel dengan pengaturan organisasi kamu",
	"shellIntegration": {
		"title": "Peringatan Eksekusi Perintah",
		"description": "Perintah kamu dijalankan tanpa integrasi shell terminal VSCode. Untuk menekan peringatan ini kamu bisa menonaktifkan integrasi shell di bagian <strong>Terminal</strong> dari <settingsLink>pengaturan Kilo Code</settingsLink> atau troubleshoot integrasi terminal VSCode menggunakan link di bawah.",
		"troubleshooting": "Klik di sini untuk dokumentasi integrasi shell."
	},
	"ask": {
		"autoApprovedRequestLimitReached": {
			"title": "Batas Permintaan yang Disetujui Otomatis Tercapai",
			"description": "Kilo Code telah mencapai batas {{count}} permintaan API yang disetujui otomatis. Apakah Anda ingin mengatur ulang hitungan dan melanjutkan tugas?",
			"button": "Setel Ulang dan Lanjutkan"
		},
		"autoApprovedCostLimitReached": {
			"title": "Batas Biaya yang Disetujui Otomatis Tercapai",
			"description": "Kilo Code telah mencapai batas biaya yang disetujui otomatis sebesar ${{count}}. Apakah Anda ingin mengatur ulang biaya dan melanjutkan tugas?",
			"button": "Setel Ulang dan Lanjutkan"
		}
	},
	"indexingStatus": {
		"ready": "Indeks siap",
		"indexing": "Mengindeks {{percentage}}%",
		"indexed": "Terindeks",
		"error": "Error indeks",
		"status": "Status indeks"
	},
	"versionIndicator": {
		"ariaLabel": "Versi {{version}} - Klik untuk melihat catatan rilis"
	},
	"rooCloudCTA": {
		"title": "Roo Code Cloud sedang berkembang!",
		"description": "Jalankan agen jarak jauh di cloud, akses tugas Anda dari mana saja, berkolaborasi dengan orang lain, dan banyak lagi.",
		"joinWaitlist": "Daftar untuk mendapatkan pembaruan terbaru."
	},
	"editMessage": {
		"placeholder": "Edit pesan Anda..."
	},
	"command": {
		"triggerDescription": "Jalankan perintah {{name}}"
	},
	"slashCommands": {
		"tooltip": "Kelola perintah slash",
		"title": "Perintah Slash",
		"description": "Gunakan perintah slash bawaan atau buat kustom untuk akses cepat ke prompt dan alur kerja yang sering digunakan. <DocsLink>Dokumentasi</DocsLink>",
		"manageCommands": "Kelola perintah slash di pengaturan",
		"builtInCommands": "Perintah Bawaan",
		"globalCommands": "Perintah Global",
		"workspaceCommands": "Perintah Workspace",
		"globalCommand": "Perintah global",
		"editCommand": "Edit perintah",
		"deleteCommand": "Hapus perintah",
		"newGlobalCommandPlaceholder": "Perintah global baru...",
		"newWorkspaceCommandPlaceholder": "Perintah workspace baru...",
		"deleteDialog": {
			"title": "Hapus Perintah",
			"description": "Apakah Anda yakin ingin menghapus perintah \"{{name}}\"? Tindakan ini tidak dapat dibatalkan.",
			"cancel": "Batal",
			"confirm": "Hapus"
		}
	},
	"contextMenu": {
		"noResults": "Tidak ada hasil",
		"problems": "Masalah",
		"terminal": "Terminal",
		"url": "Tempel URL untuk mengambil konten"
	},
	"queuedMessages": {
		"title": "Pesan Antrian",
		"clickToEdit": "Klik untuk mengedit pesan"
	},
	"slashCommand": {
<<<<<<< HEAD
		"wantsToRun": "Kilo Code ingin menjalankan perintah slash",
		"didRun": "Kilo Code telah menjalankan perintah slash"
=======
		"wantsToRun": "Roo ingin menjalankan perintah slash",
		"didRun": "Roo telah menjalankan perintah slash"
	},
	"docs": "Check our <DocsLink>docs</DocsLink> to learn more.",
	"todo": {
		"partial": "{{completed}} dari {{total}} to-do selesai",
		"complete": "{{total}} to-do selesai",
		"updated": "Memperbarui daftar to-do",
		"completed": "Selesai",
		"started": "Dimulai"
>>>>>>> 06b775a8
	}
}<|MERGE_RESOLUTION|>--- conflicted
+++ resolved
@@ -430,20 +430,14 @@
 		"clickToEdit": "Klik untuk mengedit pesan"
 	},
 	"slashCommand": {
-<<<<<<< HEAD
 		"wantsToRun": "Kilo Code ingin menjalankan perintah slash",
 		"didRun": "Kilo Code telah menjalankan perintah slash"
-=======
-		"wantsToRun": "Roo ingin menjalankan perintah slash",
-		"didRun": "Roo telah menjalankan perintah slash"
-	},
-	"docs": "Check our <DocsLink>docs</DocsLink> to learn more.",
+	},
 	"todo": {
 		"partial": "{{completed}} dari {{total}} to-do selesai",
 		"complete": "{{total}} to-do selesai",
 		"updated": "Memperbarui daftar to-do",
 		"completed": "Selesai",
 		"started": "Dimulai"
->>>>>>> 06b775a8
 	}
 }