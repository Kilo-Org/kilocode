{
	"greeting": "Selamat datang di Kilo Code",
	"task": {
		"title": "Tugas",
		"expand": "Perluas tugas",
		"collapse": "Ciutkan tugas",
		"seeMore": "Lihat lebih banyak",
		"seeLess": "Lihat lebih sedikit",
		"tokens": "Token",
		"cache": "Cache",
		"apiCost": "Biaya API",
		"size": "Ukuran",
		"condenseContext": "Kondensasi konteks secara cerdas",
		"contextWindow": "Panjang Konteks",
		"closeAndStart": "Tutup tugas dan mulai yang baru",
		"export": "Ekspor riwayat tugas",
		"share": "Bagikan tugas",
		"delete": "Hapus Tugas (Shift + Klik untuk lewati konfirmasi)",
		"shareWithOrganization": "Bagikan dengan organisasi",
		"shareWithOrganizationDescription": "Hanya anggota organisasi Anda yang dapat mengakses",
		"sharePublicly": "Bagikan secara publik",
		"sharePubliclyDescription": "Siapa pun dengan tautan dapat mengakses",
		"connectToCloud": "Hubungkan ke Cloud",
		"connectToCloudDescription": "Masuk ke Kilo Code Cloud untuk berbagi tugas",
		"sharingDisabledByOrganization": "Berbagi dinonaktifkan oleh organisasi",
		"shareSuccessOrganization": "Tautan organisasi disalin ke clipboard",
		"shareSuccessPublic": "Tautan publik disalin ke clipboard",
		"openInCloud": "Buka tugas di Roo Code Cloud",
		"openInCloudIntro": "Terus pantau atau berinteraksi dengan Roo dari mana saja. Pindai, klik atau salin untuk membuka.",
		"openApiHistory": "Buka Riwayat API",
		"openUiHistory": "Buka Riwayat UI"
	},
	"history": {
		"title": "Riwayat"
	},
	"unpin": "Lepas Pin",
	"pin": "Pin",
	"retry": {
		"title": "Coba Lagi",
		"tooltip": "Coba operasi lagi"
	},
	"startNewTask": {
		"title": "Mulai Tugas Baru",
		"tooltip": "Mulai tugas baru"
	},
	"reportBug": {
		"title": "Laporkan Bug"
	},
	"proceedAnyways": {
		"title": "Lanjutkan Saja",
		"tooltip": "Lanjutkan saat perintah dijalankan"
	},
	"save": {
		"title": "Simpan",
		"tooltip": "Simpan perubahan pesan"
	},
	"tokenProgress": {
		"availableSpace": "Ruang tersedia: {{amount}} token",
		"tokensUsed": "Token digunakan: {{used}} dari {{total}}",
		"reservedForResponse": "Dicadangkan untuk respons model: {{amount}} token"
	},
	"reject": {
		"title": "Tolak",
		"tooltip": "Tolak aksi ini"
	},
	"completeSubtaskAndReturn": "Selesaikan Subtugas dan Kembali",
	"approve": {
		"title": "Setujui",
		"tooltip": "Setujui aksi ini"
	},
	"read-batch": {
		"approve": {
			"title": "Setujui Semua"
		},
		"deny": {
			"title": "Tolak Semua"
		}
	},
	"runCommand": {
		"title": "Perintah",
		"tooltip": "Jalankan perintah ini"
	},
	"proceedWhileRunning": {
		"title": "Lanjutkan Saat Berjalan",
		"tooltip": "Lanjutkan meskipun ada peringatan"
	},
	"killCommand": {
		"title": "Hentikan Perintah",
		"tooltip": "Hentikan perintah saat ini"
	},
	"resumeTask": {
		"title": "Lanjutkan Tugas",
		"tooltip": "Lanjutkan tugas saat ini"
	},
	"terminate": {
		"title": "Hentikan",
		"tooltip": "Akhiri tugas saat ini"
	},
	"cancel": {
		"title": "Batal",
		"tooltip": "Batalkan operasi saat ini"
	},
	"scrollToBottom": "Gulir ke bawah chat",
	"about": "Buat, refaktor, dan debug kode dengan bantuan AI. Lihat <DocsLink>dokumentasi</DocsLink> kami untuk mempelajari lebih lanjut.",
	"docs": "Lihat <DocsLink>dokumentasi</DocsLink> kami untuk mempelajari lebih lanjut.",
	"onboarding": "Daftar tugas Anda di ruang kerja ini kosong.",
	"rooTips": {
		"customizableModes": {
			"title": "Mode yang dapat disesuaikan",
			"description": "Persona khusus yang tetap mengerjakan tugas dan memberikan hasil."
		},
		"modelAgnostic": {
			"title": "Bawa model Anda sendiri",
			"description": "Gunakan kunci penyedia Anda sendiri atau bahkan jalankan inferensi lokal — tanpa markup, tanpa lock-in, tanpa batasan"
		}
	},
	"selectMode": "Pilih mode untuk interaksi",
	"selectApiConfig": "Pilih konfigurasi API",
	"selectModelConfig": "Pilih model",
	"enhancePrompt": "Tingkatkan prompt dengan konteks tambahan",
	"enhancePromptDescription": "Tombol 'Tingkatkan Prompt' membantu memperbaiki prompt kamu dengan memberikan konteks tambahan, klarifikasi, atau penyusunan ulang. Coba ketik prompt di sini dan klik tombol lagi untuk melihat cara kerjanya.",
	"modeSelector": {
		"title": "Mode",
		"marketplace": "Marketplace Mode",
		"settings": "Pengaturan Mode",
		"description": "Persona khusus yang menyesuaikan perilaku Kilo Code.",
		"searchPlaceholder": "Cari mode...",
		"noResults": "Tidak ada hasil yang ditemukan",
		"organizationModes": "Mode Organisasi"
	},
	"addImages": "Tambahkan gambar ke pesan",
	"sendMessage": "Kirim pesan",
	"pressToSend": "Tekan {{keyCombination}} untuk mengirim",
	"stopTts": "Hentikan text-to-speech",
	"typeMessage": "Ketik pesan...",
	"typeTask": "Bangun, cari, tanya sesuatu",
	"addContext": "@ untuk menambah konteks, / untuk perintah",
	"dragFiles": "tahan shift untuk drag file",
	"dragFilesImages": "tahan shift untuk drag file/gambar",
	"errorReadingFile": "Error membaca file",
	"noValidImages": "Tidak ada gambar valid yang diproses",
	"separator": "Pemisah",
	"edit": "Edit...",
	"forNextMode": "untuk mode selanjutnya",
	"forPreviousMode": "untuk mode sebelumnya",
	"apiRequest": {
		"title": "Permintaan API",
		"failed": "Permintaan API Gagal",
		"streaming": "Permintaan API...",
		"cancelled": "Permintaan API Dibatalkan",
		"streamingFailed": "Streaming API Gagal",
		"errorTitle": "Kesalahan API {{code}}",
		"errorMessage": {
			"docs": "Dokumentasi",
			"400": "Penyedia tidak dapat memproses permintaan seperti yang dibuat. Hentikan tugas dan coba pendekatan berbeda.",
			"401": "Tidak dapat mengautentikasi dengan penyedia. Harap periksa konfigurasi kunci API Anda.",
			"402": "Tampaknya Anda telah kehabisan dana/kredit di akun Anda. Pergi ke penyedia Anda dan tambahkan lebih banyak untuk melanjutkan.",
			"403": "Tidak sah. Kunci API Anda valid, tetapi penyedia menolak untuk menyelesaikan permintaan ini.",
			"429": "Terlalu banyak permintaan. Anda dibatasi tingkat oleh penyedia. Harap tunggu sebentar sebelum panggilan API berikutnya Anda.",
			"500": "Kesalahan server penyedia. Ada yang salah di sisi penyedia, tidak ada yang salah dengan permintaan Anda.",
			"unknown": "Kesalahan API yang tidak diketahui. Harap hubungi dukungan Roo Code.",
			"connection": "Kesalahan koneksi. Pastikan Anda memiliki koneksi internet yang berfungsi."
		}
	},
	"checkpoint": {
		"regular": "Checkpoint",
		"initializingWarning": "Masih menginisialisasi checkpoint... Jika ini terlalu lama, kamu bisa menonaktifkan checkpoint di <settingsLink>pengaturan</settingsLink> dan restart tugas.",
		"menu": {
			"viewDiff": "Lihat Diff",
			"more": "Opsi lainnya",
			"viewDiffFromInit": "Lihat Semua Perubahan",
			"viewDiffWithCurrent": "Lihat Perubahan Sejak Checkpoint Ini",
			"restore": "Pulihkan Checkpoint",
			"restoreFiles": "Pulihkan File",
			"restoreFilesDescription": "Mengembalikan file proyek kamu ke snapshot yang diambil pada titik ini.",
			"restoreFilesAndTask": "Pulihkan File & Tugas",
			"confirm": "Konfirmasi",
			"cancel": "Batal",
			"cannotUndo": "Aksi ini tidak dapat dibatalkan.",
			"restoreFilesAndTaskDescription": "Mengembalikan file proyek kamu ke snapshot yang diambil pada titik ini dan menghapus semua pesan setelah titik ini."
		},
		"current": "Saat Ini"
	},
	"contextManagement": {
		"tokens": "token",
		"condensation": {
			"title": "Konteks Dikondensasi",
			"inProgress": "Mengondensasi konteks...",
			"errorHeader": "Gagal mengondensasi konteks"
		},
		"truncation": {
			"title": "Konteks Dipotong",
			"inProgress": "Memotong konteks...",
			"messagesRemoved": "{{count}} pesan dihapus",
			"messagesRemoved_other": "{{count}} pesan dihapus",
			"description": "Pesan lama telah dihapus dari percakapan untuk tetap dalam batas jendela konteks. Ini adalah pendekatan yang cepat tetapi kurang mempertahankan konteks dibandingkan dengan kondensasi."
		}
	},
	"instructions": {
		"wantsToFetch": "Kilo Code ingin mengambil instruksi detail untuk membantu tugas saat ini"
	},
	"fileOperations": {
		"wantsToRead": "Kilo Code ingin membaca file ini",
		"wantsToReadMultiple": "Kilo Code ingin membaca beberapa file",
		"wantsToReadAndXMore": "Kilo Code ingin membaca file ini dan {{count}} lainnya",
		"wantsToReadOutsideWorkspace": "Kilo Code ingin membaca file ini di luar workspace",
		"didRead": "Kilo Code membaca file ini",
		"wantsToEdit": "Kilo Code ingin mengedit file ini",
		"wantsToEditOutsideWorkspace": "Kilo Code ingin mengedit file ini di luar workspace",
		"wantsToEditProtected": "Kilo Code ingin mengedit file konfigurasi yang dilindungi",
		"wantsToApplyBatchChanges": "Kilo Code ingin menerapkan perubahan ke beberapa file",
		"wantsToGenerateImage": "Kilo Code ingin menghasilkan gambar",
		"wantsToGenerateImageOutsideWorkspace": "Kilo Code ingin menghasilkan gambar di luar workspace",
		"wantsToGenerateImageProtected": "Kilo Code ingin menghasilkan gambar di lokasi yang dilindungi",
		"didGenerateImage": "Kilo Code telah menghasilkan gambar",
		"wantsToCreate": "Kilo Code ingin membuat file baru",
		"wantsToSearchReplace": "Kilo Code ingin mencari dan mengganti di file ini",
		"didSearchReplace": "Kilo Code melakukan pencarian dan penggantian pada file ini",
		"wantsToInsert": "Kilo Code ingin menyisipkan konten ke file ini",
		"wantsToInsertWithLineNumber": "Kilo Code ingin menyisipkan konten ke file ini di baris {{lineNumber}}",
		"wantsToInsertAtEnd": "Kilo Code ingin menambahkan konten ke akhir file ini",
		"wantsToDelete": "Kilo Code ingin menghapus file ini",
		"wantsToDeleteDirectory": "Kilo Code ingin menghapus direktori ini"
	},
	"directoryOperations": {
<<<<<<< HEAD
		"wantsToViewTopLevel": "Kilo Code ingin melihat file tingkat atas di direktori ini",
		"didViewTopLevel": "Kilo Code melihat file tingkat atas di direktori ini",
		"wantsToViewRecursive": "Kilo Code ingin melihat semua file secara rekursif di direktori ini",
		"didViewRecursive": "Kilo Code melihat semua file secara rekursif di direktori ini",
		"wantsToViewDefinitions": "Kilo Code ingin melihat nama definisi source code yang digunakan di direktori ini",
		"didViewDefinitions": "Kilo Code melihat nama definisi source code yang digunakan di direktori ini",
		"wantsToSearch": "Kilo Code ingin mencari direktori ini untuk <code>{{regex}}</code>",
		"didSearch": "Kilo Code mencari direktori ini untuk <code>{{regex}}</code>",
		"wantsToSearchOutsideWorkspace": "Kilo Code ingin mencari direktori ini (di luar workspace) untuk <code>{{regex}}</code>",
		"didSearchOutsideWorkspace": "Kilo Code mencari direktori ini (di luar workspace) untuk <code>{{regex}}</code>",
		"wantsToViewTopLevelOutsideWorkspace": "Kilo Code ingin melihat file tingkat atas di direktori ini (di luar workspace)",
		"didViewTopLevelOutsideWorkspace": "Kilo Code melihat file tingkat atas di direktori ini (di luar workspace)",
		"wantsToViewRecursiveOutsideWorkspace": "Kilo Code ingin melihat semua file secara rekursif di direktori ini (di luar workspace)",
		"didViewRecursiveOutsideWorkspace": "Kilo Code melihat semua file secara rekursif di direktori ini (di luar workspace)",
		"wantsToViewDefinitionsOutsideWorkspace": "Kilo Code ingin melihat nama definisi source code yang digunakan di direktori ini (di luar workspace)",
		"didViewDefinitionsOutsideWorkspace": "Kilo Code melihat nama definisi source code yang digunakan di direktori ini (di luar workspace)"
=======
		"wantsToViewTopLevel": "Roo ingin melihat file tingkat atas di direktori ini",
		"didViewTopLevel": "Roo melihat file tingkat atas di direktori ini",
		"wantsToViewRecursive": "Roo ingin melihat semua file secara rekursif di direktori ini",
		"didViewRecursive": "Roo melihat semua file secara rekursif di direktori ini",
		"wantsToSearch": "Roo ingin mencari direktori ini untuk <code>{{regex}}</code>",
		"didSearch": "Roo mencari direktori ini untuk <code>{{regex}}</code>",
		"wantsToSearchOutsideWorkspace": "Roo ingin mencari direktori ini (di luar workspace) untuk <code>{{regex}}</code>",
		"didSearchOutsideWorkspace": "Roo mencari direktori ini (di luar workspace) untuk <code>{{regex}}</code>",
		"wantsToViewTopLevelOutsideWorkspace": "Roo ingin melihat file tingkat atas di direktori ini (di luar workspace)",
		"didViewTopLevelOutsideWorkspace": "Roo melihat file tingkat atas di direktori ini (di luar workspace)",
		"wantsToViewRecursiveOutsideWorkspace": "Roo ingin melihat semua file secara rekursif di direktori ini (di luar workspace)",
		"didViewRecursiveOutsideWorkspace": "Roo melihat semua file secara rekursif di direktori ini (di luar workspace)"
>>>>>>> 0b112ce8
	},
	"codebaseSearch": {
		"wantsToSearch": "Kilo Code ingin mencari codebase untuk <code>{{query}}</code>",
		"wantsToSearchWithPath": "Kilo Code ingin mencari codebase untuk <code>{{query}}</code> di <code>{{path}}</code>",
		"didSearch_one": "Ditemukan 1 hasil",
		"didSearch_other": "Ditemukan {{count}} hasil",
		"resultTooltip": "Skor kemiripan: {{score}} (klik untuk membuka file)"
	},
	"commandOutput": "Keluaran Perintah",
	"commandExecution": {
		"abort": "Batalkan",
		"running": "Menjalankan",
		"pid": "PID: {{pid}}",
		"exitStatus": "Keluar dengan status {{exitCode}}",
		"manageCommands": "Perintah yang disetujui secara otomatis",
		"addToAllowed": "Tambahkan ke daftar yang diizinkan",
		"removeFromAllowed": "Hapus dari daftar yang diizinkan",
		"addToDenied": "Tambahkan ke daftar yang ditolak",
		"removeFromDenied": "Hapus dari daftar yang ditolak",
		"abortCommand": "Batalkan eksekusi perintah",
		"expandOutput": "Perluas keluaran",
		"collapseOutput": "Ciutkan keluaran",
		"expandManagement": "Perluas bagian manajemen perintah",
		"collapseManagement": "Ciutkan bagian manajemen perintah"
	},
	"response": "Respons",
	"arguments": "Argumen",
	"text": {
		"rooSaid": "Kilo berkata"
	},
	"feedback": {
		"youSaid": "Anda bilang"
	},
	"mcp": {
		"wantsToUseTool": "Kilo Code ingin menggunakan tool di server MCP {{serverName}}",
		"wantsToAccessResource": "Kilo Code ingin mengakses resource di server MCP {{serverName}}"
	},
	"modes": {
		"wantsToSwitch": "Kilo Code ingin beralih ke mode {{mode}}",
		"wantsToSwitchWithReason": "Kilo Code ingin beralih ke mode {{mode}} karena: {{reason}}",
		"didSwitch": "Kilo Code beralih ke mode {{mode}}",
		"didSwitchWithReason": "Kilo Code beralih ke mode {{mode}} karena: {{reason}}"
	},
	"subtasks": {
		"wantsToCreate": "Kilo Code ingin membuat subtugas baru dalam mode {{mode}}",
		"wantsToFinish": "Kilo Code ingin menyelesaikan subtugas ini",
		"newTaskContent": "Instruksi Subtugas",
		"completionContent": "Subtugas Selesai",
		"resultContent": "Hasil Subtugas",
		"defaultResult": "Silakan lanjutkan ke tugas berikutnya.",
		"completionInstructions": "Subtugas selesai! Kamu bisa meninjau hasilnya dan menyarankan koreksi atau langkah selanjutnya. Jika semuanya terlihat baik, konfirmasi untuk mengembalikan hasil ke tugas induk."
	},
	"questions": {
		"hasQuestion": "Kilo Code punya pertanyaan"
	},
	"taskCompleted": "Tugas Selesai",
	"error": "Error",
	"diffError": {
		"title": "Edit Tidak Berhasil"
	},
<<<<<<< HEAD
	"troubleMessage": "Kilo Code mengalami masalah...",
=======
	"troubleMessage": "Roo mengalami masalah...",
	"errorDetails": {
		"title": "Detail Kesalahan",
		"copyToClipboard": "Salin ke Clipboard",
		"copied": "Disalin!"
	},
>>>>>>> 0b112ce8
	"powershell": {
		"issues": "Sepertinya kamu mengalami masalah Windows PowerShell, silakan lihat ini"
	},
	"autoApprove": {
		"tooltipManage": "Kelola pengaturan persetujuan otomatis",
		"tooltipStatus": "Persetujuan otomatis diaktifkan untuk: {{toggles}}",
		"title": "Setujui Otomatis",
		"toggle": "Beralih persetujuan otomatis",
		"all": "Semua",
		"none": "Tidak ada",
		"description": "Jalankan tindakan ini tanpa meminta izin. Hanya aktifkan untuk tindakan yang Anda percayai sepenuhnya.",
		"selectOptionsFirst": "Pilih setidaknya satu opsi di bawah ini untuk mengaktifkan persetujuan otomatis",
		"toggleAriaLabel": "Beralih persetujuan otomatis",
		"disabledAriaLabel": "Persetujuan otomatis dinonaktifkan - pilih opsi terlebih dahulu",
		"triggerLabelOff": "Persetujuan otomatis mati",
		"triggerLabelOffShort": "Mati",
		"triggerLabel_zero": "0 disetujui otomatis",
		"triggerLabel_one": "1 disetujui otomatis",
		"triggerLabel_other": "{{count}} disetujui otomatis",
		"triggerLabelAll": "YOLO"
	},
	"announcement": {
		"title": "Roo Code {{version}} Dirilis",
		"support": "Dukung Roo Code dengan memberi kami bintang di <githubLink>GitHub</githubLink>.",
		"stealthModel": {
			"feature": "<bold>Model stealth GRATIS waktu terbatas</bold> - Code Supernova: Sekarang diupgrade dengan <bold>jendela konteks 1M token</bold>! Model coding agentik serbaguna yang mendukung input gambar, tersedia melalui Roo Code Cloud.",
			"note": "(Catatan: prompt dan completion dicatat oleh pembuat model dan digunakan untuk meningkatkan model)",
			"connectButton": "Hubungkan ke Roo Code Cloud",
			"selectModel": "Pilih <code>roo/code-supernova</code> dari penyedia Roo Code Cloud di Pengaturan untuk memulai.",
			"goToSettingsButton": "Pergi ke Pengaturan"
		},
		"release": {
			"heading": "Terbaru:",
			"contextRewind": "Kondensasi konteks yang ditingkatkan sekarang memungkinkan Anda mengembalikan konteks sebelumnya secara penuh saat memutar ulang ke checkpoint",
			"rooProvider": "Penyedia Roo Code Cloud sekarang mempertahankan konten penalaran dan menggunakan alat asli secara default untuk kinerja yang lebih baik"
		},
		"cloudAgents": {
			"heading": "Baru di Cloud:",
			"specialized": "Memperkenalkan <bold>Explainer</bold>, <bold>Planner</bold>, dan <bold>Coder</bold> - tiga agen cloud khusus untuk meningkatkan alur kerja Anda.",
			"description": "Agen bekerja bersama di cloud dan dapat dipicu dari web atau melalui Slack.",
			"tryButton": "Coba Agen Cloud"
		},
<<<<<<< HEAD
		"careers": "Juga, <careersLink>kami sedang merekrut!</careersLink>",
		"socialLinks": "Bergabunglah dengan kami di <xLink>X</xLink>, <discordLink>Discord</discordLink>, atau <redditLink>r/KiloRooCode</redditLink> 🚀"
=======
		"careers": "Juga, <careersLink>kami sedang merekrut!</careersLink>"
>>>>>>> 0b112ce8
	},
	"reasoning": {
		"thinking": "Berpikir",
		"seconds": "{{count}}d"
	},
	"followUpSuggest": {
		"copyToInput": "Salin ke input (sama dengan shift + klik)",
		"timerPrefix": "Persetujuan otomatis diaktifkan. Memilih dalam {{seconds}}s…"
	},
	"browser": {
		"session": "Sesi Browser",
		"rooWantsToUse": "Kilo Code ingin menggunakan browser",
		"consoleLogs": "Log Konsol",
		"noNewLogs": "(Tidak ada log baru)",
		"screenshot": "Screenshot browser",
		"cursor": "kursor",
		"navigation": {
			"step": "Langkah {{current}} dari {{total}}",
			"previous": "Sebelumnya",
			"next": "Selanjutnya"
		},
		"sessionStarted": "Sesi Browser Dimulai",
		"actions": {
			"title": "Aksi Browser: ",
			"launched": "Browser diluncurkan",
			"launch": "Luncurkan browser di {{url}}",
			"clicked": "Diklik ({{coordinate}})",
			"click": "Klik ({{coordinate}})",
			"typed": "Diketik: {{text}}",
			"type": "Ketik \"{{text}}\"",
			"pressed": "Ditekan: {{key}}",
			"press": "Tekan {{key}}",
			"scrolledDown": "Digulir ke bawah",
			"scrollDown": "Gulir ke bawah",
			"scrolledUp": "Digulir ke atas",
			"scrollUp": "Gulir ke atas",
			"hovered": "Diarahkan ({{coordinate}})",
			"hover": "Arahkan ({{coordinate}})",
			"resized": "Ukuran diubah ke: {{size}}",
			"resize": "Ubah ukuran ke {{size}}",
			"screenshotSaved": "Screenshot disimpan",
			"screenshot": "Simpan screenshot ke {{path}}",
			"closed": "Browser ditutup",
			"close": "Tutup browser"
		}
	},
	"codeblock": {
		"tooltips": {
			"expand": "Perluas blok kode",
			"collapse": "Tutup blok kode",
			"enable_wrap": "Aktifkan pembungkusan",
			"disable_wrap": "Nonaktifkan pembungkusan",
			"copy_code": "Salin kode"
		}
	},
	"systemPromptWarning": "PERINGATAN: Override system prompt kustom aktif. Ini dapat merusak fungsionalitas secara serius dan menyebabkan perilaku yang tidak terduga.",
	"profileViolationWarning": "Profil saat ini tidak kompatibel dengan pengaturan organisasi kamu",
	"shellIntegration": {
		"title": "Peringatan Eksekusi Perintah",
		"description": "Perintah kamu dijalankan tanpa integrasi shell terminal VSCode. Untuk menekan peringatan ini kamu bisa menonaktifkan integrasi shell di bagian <strong>Terminal</strong> dari <settingsLink>pengaturan Kilo Code</settingsLink> atau troubleshoot integrasi terminal VSCode menggunakan link di bawah.",
		"troubleshooting": "Klik di sini untuk dokumentasi integrasi shell."
	},
	"ask": {
		"autoApprovedRequestLimitReached": {
			"title": "Batas Permintaan yang Disetujui Otomatis Tercapai",
			"description": "Kilo Code telah mencapai batas {{count}} permintaan API yang disetujui otomatis. Apakah Anda ingin mengatur ulang hitungan dan melanjutkan tugas?",
			"button": "Setel Ulang dan Lanjutkan"
		},
		"autoApprovedCostLimitReached": {
			"title": "Batas Biaya yang Disetujui Otomatis Tercapai",
			"description": "Kilo Code telah mencapai batas biaya yang disetujui otomatis sebesar ${{count}}. Apakah Anda ingin mengatur ulang biaya dan melanjutkan tugas?",
			"button": "Setel Ulang dan Lanjutkan"
		}
	},
	"indexingStatus": {
		"ready": "Indeks siap",
		"indexing": "Mengindeks {{percentage}}%",
		"indexed": "Terindeks",
		"error": "Error indeks",
		"status": "Status indeks"
	},
	"versionIndicator": {
		"ariaLabel": "Versi {{version}} - Klik untuk melihat catatan rilis"
	},
	"rooCloudCTA": {
		"title": "Roo Code Cloud sedang berkembang!",
		"description": "Jalankan agen jarak jauh di cloud, akses tugas Anda dari mana saja, berkolaborasi dengan orang lain, dan banyak lagi.",
		"joinWaitlist": "Daftar untuk mendapatkan pembaruan terbaru."
	},
	"editMessage": {
		"placeholder": "Edit pesan Anda..."
	},
	"command": {
		"triggerDescription": "Jalankan perintah {{name}}"
	},
	"slashCommands": {
		"tooltip": "Kelola perintah slash",
		"title": "Perintah Slash",
		"description": "Gunakan perintah slash bawaan atau buat kustom untuk akses cepat ke prompt dan alur kerja yang sering digunakan. <DocsLink>Dokumentasi</DocsLink>",
		"manageCommands": "Kelola perintah slash di pengaturan",
		"builtInCommands": "Perintah Bawaan",
		"globalCommands": "Perintah Global",
		"workspaceCommands": "Perintah Workspace",
		"globalCommand": "Perintah global",
		"editCommand": "Edit perintah",
		"deleteCommand": "Hapus perintah",
		"newGlobalCommandPlaceholder": "Perintah global baru...",
		"newWorkspaceCommandPlaceholder": "Perintah workspace baru...",
		"deleteDialog": {
			"title": "Hapus Perintah",
			"description": "Apakah Anda yakin ingin menghapus perintah \"{{name}}\"? Tindakan ini tidak dapat dibatalkan.",
			"cancel": "Batal",
			"confirm": "Hapus"
		}
	},
	"contextMenu": {
		"noResults": "Tidak ada hasil",
		"problems": "Masalah",
		"terminal": "Terminal",
		"url": "Tempel URL untuk mengambil konten"
	},
	"queuedMessages": {
		"title": "Pesan Antrian",
		"clickToEdit": "Klik untuk mengedit pesan"
	},
	"slashCommand": {
		"wantsToRun": "Kilo Code ingin menjalankan perintah slash",
		"didRun": "Kilo Code telah menjalankan perintah slash"
	},
	"todo": {
		"partial": "{{completed}} dari {{total}} to-do selesai",
		"complete": "{{total}} to-do selesai",
		"updated": "Memperbarui daftar to-do",
		"completed": "Selesai",
		"started": "Dimulai"
	}
}<|MERGE_RESOLUTION|>--- conflicted
+++ resolved
@@ -223,7 +223,6 @@
 		"wantsToDeleteDirectory": "Kilo Code ingin menghapus direktori ini"
 	},
 	"directoryOperations": {
-<<<<<<< HEAD
 		"wantsToViewTopLevel": "Kilo Code ingin melihat file tingkat atas di direktori ini",
 		"didViewTopLevel": "Kilo Code melihat file tingkat atas di direktori ini",
 		"wantsToViewRecursive": "Kilo Code ingin melihat semua file secara rekursif di direktori ini",
@@ -240,20 +239,6 @@
 		"didViewRecursiveOutsideWorkspace": "Kilo Code melihat semua file secara rekursif di direktori ini (di luar workspace)",
 		"wantsToViewDefinitionsOutsideWorkspace": "Kilo Code ingin melihat nama definisi source code yang digunakan di direktori ini (di luar workspace)",
 		"didViewDefinitionsOutsideWorkspace": "Kilo Code melihat nama definisi source code yang digunakan di direktori ini (di luar workspace)"
-=======
-		"wantsToViewTopLevel": "Roo ingin melihat file tingkat atas di direktori ini",
-		"didViewTopLevel": "Roo melihat file tingkat atas di direktori ini",
-		"wantsToViewRecursive": "Roo ingin melihat semua file secara rekursif di direktori ini",
-		"didViewRecursive": "Roo melihat semua file secara rekursif di direktori ini",
-		"wantsToSearch": "Roo ingin mencari direktori ini untuk <code>{{regex}}</code>",
-		"didSearch": "Roo mencari direktori ini untuk <code>{{regex}}</code>",
-		"wantsToSearchOutsideWorkspace": "Roo ingin mencari direktori ini (di luar workspace) untuk <code>{{regex}}</code>",
-		"didSearchOutsideWorkspace": "Roo mencari direktori ini (di luar workspace) untuk <code>{{regex}}</code>",
-		"wantsToViewTopLevelOutsideWorkspace": "Roo ingin melihat file tingkat atas di direktori ini (di luar workspace)",
-		"didViewTopLevelOutsideWorkspace": "Roo melihat file tingkat atas di direktori ini (di luar workspace)",
-		"wantsToViewRecursiveOutsideWorkspace": "Roo ingin melihat semua file secara rekursif di direktori ini (di luar workspace)",
-		"didViewRecursiveOutsideWorkspace": "Roo melihat semua file secara rekursif di direktori ini (di luar workspace)"
->>>>>>> 0b112ce8
 	},
 	"codebaseSearch": {
 		"wantsToSearch": "Kilo Code ingin mencari codebase untuk <code>{{query}}</code>",
@@ -314,16 +299,12 @@
 	"diffError": {
 		"title": "Edit Tidak Berhasil"
 	},
-<<<<<<< HEAD
 	"troubleMessage": "Kilo Code mengalami masalah...",
-=======
-	"troubleMessage": "Roo mengalami masalah...",
 	"errorDetails": {
 		"title": "Detail Kesalahan",
 		"copyToClipboard": "Salin ke Clipboard",
 		"copied": "Disalin!"
 	},
->>>>>>> 0b112ce8
 	"powershell": {
 		"issues": "Sepertinya kamu mengalami masalah Windows PowerShell, silakan lihat ini"
 	},
@@ -366,12 +347,8 @@
 			"description": "Agen bekerja bersama di cloud dan dapat dipicu dari web atau melalui Slack.",
 			"tryButton": "Coba Agen Cloud"
 		},
-<<<<<<< HEAD
 		"careers": "Juga, <careersLink>kami sedang merekrut!</careersLink>",
 		"socialLinks": "Bergabunglah dengan kami di <xLink>X</xLink>, <discordLink>Discord</discordLink>, atau <redditLink>r/KiloRooCode</redditLink> 🚀"
-=======
-		"careers": "Juga, <careersLink>kami sedang merekrut!</careersLink>"
->>>>>>> 0b112ce8
 	},
 	"reasoning": {
 		"thinking": "Berpikir",
