--- conflicted
+++ resolved
@@ -797,16 +797,9 @@
 		},
 		"MORPH_FAST_APPLY": {
 			"name": "Enable Fast Apply",
-<<<<<<< HEAD
-			"description": "When enabled, Kilo Code can edit files using Fast Apply with specialized models optimized for code modifications. Requires the Kilo Code API Provider, OpenRouter, or a Morph API key.",
-			"apiProvider": "Fast Apply Model API Provider",
-			"apiKey": "Fast Apply Model API key",
-			"placeholder": "Enter your Fast Apply Model API key",
-=======
 			"description": "When enabled, Kilo Code can edit files using Fast Apply with specialized models optimized for code modifications. Requires the Kilo Gateway Provider, OpenRouter, or a Morph API key.",
 			"apiKey": "Morph API key (optional)",
 			"placeholder": "Enter your Morph API key (optional)",
->>>>>>> b857bc06
 			"modelLabel": "Model Selection",
 			"modelDescription": "Choose which Fast Apply model to use for file edits",
 			"models": {
