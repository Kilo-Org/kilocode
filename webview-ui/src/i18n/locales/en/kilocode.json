--- conflicted
+++ resolved
@@ -15,14 +15,10 @@
 	},
 	"pricing": {
 		"costUnknown": "cost unknown",
-<<<<<<< HEAD
-		"costUnknownDescription": "The API Provider did not provide any cost data or the request was canceled."
-=======
 		"costUnknownDescription": "The API Provider did not provide any cost data or the request was canceled.",
 		"discoverModelPricing": "Discover model pricing and capabilities",
 		"freeModelsDescription": "Free models may have rate limits. Use the link below to optimize your free model usage!",
 		"freeModelsLink": "Discover free model options"
->>>>>>> be3d3df8
 	},
 	"notifications": {
 		"toolRequest": "Tool request waiting for approval",
