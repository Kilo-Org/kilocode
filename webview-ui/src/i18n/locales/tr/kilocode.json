{
	"welcome": {
		"greeting": "Kilo Code sizin için ne yapabilir?",
		"introText": "En hızlı mevcut yapay zeka modelleriyle eğitildim ve sizin için ışık hızında kod üretmeye hazırım!",
		"ctaButton": "Kilo Code'u ücretsiz deneyin",
		"manualModeButton": "Kendi API anahtarınızı kullanın"
	},
	"lowCreditWarning": {
		"addCredit": "Kredi Ekle",
		"lowBalance": "Kilo Code bakiyeniz düşük"
	},
	"notifications": {
		"toolRequest": "Araç isteği onay bekliyor",
		"browserAction": "Tarayıcı eylemi onay bekliyor",
		"command": "Komut onay bekliyor"
	},
	"settings": {
		"sections": {
			"mcp": "MCP Sunucuları"
		}
	},
	"chat": {
		"condense": {
			"wantsToCondense": "Kilo Code konuşmanı özetlemek istiyor",
			"condenseConversation": "Konuşmayı Özetle"
		}
	},
	"newTaskPreview": {
		"task": "Görev"
	},
<<<<<<< HEAD
	"autocompleteApiConfig": {
		"title": "Otomatik Tamamlama API Yapılandırması",
		"description": "Otomatik tamamlama işlevi için hangi API yapılandırmasının kullanılacağını yapılandırın.",
		"fieldLabel": "Otomatik Tamamlama API Yapılandırması",
		"fieldDescription": "Otomatik tamamlama için belirli bir API yapılandırması seçin. Yalnızca belirli modeller kod otomatik tamamlamada iyidir.",
		"learnMore": "Daha fazla bilgi",
		"useCurrentConfig": "Mevcut API yapılandırmasını kullan"
=======
	"profile": {
		"dashboard": "Kontrol Paneli",
		"logOut": "Çıkış Yap",
		"currentBalance": "MEVCUT BAKİYE",
		"loading": "Yükleniyor...",
		"signUp": {
			"title": "Kilo Code'a Kaydol",
			"description": "Kilo Code'a kaydolmak size başlamak için ücretsiz krediler verir. Özelliklerimizi keşfetmek, en yeni ve en iyi modelleri denemek ve herhangi bir taahhüt olmadan Kilo Code'un avantajlarını deneyimlemek için kredilerinizi kullanın.",
			"termsAndPrivacy": "Devam ederek <termsLink>Hizmet Şartları</termsLink> ve <privacyLink>Gizlilik Politikası</privacyLink>'nı kabul etmiş olursunuz."
		}
>>>>>>> 17154292
	}
}<|MERGE_RESOLUTION|>--- conflicted
+++ resolved
@@ -28,7 +28,6 @@
 	"newTaskPreview": {
 		"task": "Görev"
 	},
-<<<<<<< HEAD
 	"autocompleteApiConfig": {
 		"title": "Otomatik Tamamlama API Yapılandırması",
 		"description": "Otomatik tamamlama işlevi için hangi API yapılandırmasının kullanılacağını yapılandırın.",
@@ -36,7 +35,7 @@
 		"fieldDescription": "Otomatik tamamlama için belirli bir API yapılandırması seçin. Yalnızca belirli modeller kod otomatik tamamlamada iyidir.",
 		"learnMore": "Daha fazla bilgi",
 		"useCurrentConfig": "Mevcut API yapılandırmasını kullan"
-=======
+	},
 	"profile": {
 		"dashboard": "Kontrol Paneli",
 		"logOut": "Çıkış Yap",
@@ -47,6 +46,5 @@
 			"description": "Kilo Code'a kaydolmak size başlamak için ücretsiz krediler verir. Özelliklerimizi keşfetmek, en yeni ve en iyi modelleri denemek ve herhangi bir taahhüt olmadan Kilo Code'un avantajlarını deneyimlemek için kredilerinizi kullanın.",
 			"termsAndPrivacy": "Devam ederek <termsLink>Hizmet Şartları</termsLink> ve <privacyLink>Gizlilik Politikası</privacyLink>'nı kabul etmiş olursunuz."
 		}
->>>>>>> 17154292
 	}
 }