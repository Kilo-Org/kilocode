{
	"greeting": "Kilo Code sizin için ne yapabilir?",
	"task": {
		"title": "Görev",
		"expand": "Görevi genişlet",
		"collapse": "Görevi daralt",
		"seeMore": "Daha fazla gör",
		"seeLess": "Daha az gör",
		"tokens": "Tokenlar",
		"cache": "Önbellek",
		"apiCost": "API Maliyeti",
		"size": "Boyut",
		"contextWindow": "Bağlam Uzunluğu",
		"closeAndStart": "Görevi kapat ve yeni bir görev başlat",
		"export": "Görev geçmişini dışa aktar",
		"delete": "Görevi sil (Onayı atlamak için Shift + Tıkla)",
		"condenseContext": "Bağlamı akıllıca yoğunlaştır",
		"share": "Görevi paylaş",
		"shareWithOrganization": "Kuruluşla paylaş",
		"shareWithOrganizationDescription": "Sadece kuruluşunuzun üyeleri erişebilir",
		"sharePublicly": "Herkese açık paylaş",
		"sharePubliclyDescription": "Bağlantıya sahip herkes erişebilir",
		"connectToCloud": "Buluta bağlan",
		"connectToCloudDescription": "Görevleri paylaşmak için Kilo Code Cloud'a giriş yap",
		"sharingDisabledByOrganization": "Paylaşım kuruluş tarafından devre dışı bırakıldı",
		"shareSuccessOrganization": "Organizasyon bağlantısı panoya kopyalandı",
		"shareSuccessPublic": "Genel bağlantı panoya kopyalandı",
		"openInCloud": "Görevi Roo Code Cloud'da aç",
		"openInCloudIntro": "Roo'yu her yerden izlemeye veya etkileşime devam et. Açmak için tara, tıkla veya kopyala."
	},
	"history": {
		"title": "Geçmiş"
	},
	"unpin": "Sabitlemeyi iptal et",
	"pin": "Sabitle",
	"tokenProgress": {
		"availableSpace": "Kullanılabilir alan: {{amount}} token",
		"tokensUsed": "Kullanılan tokenlar: {{used}} / {{total}}",
		"reservedForResponse": "Model yanıtı için ayrılan: {{amount}} token"
	},
	"retry": {
		"title": "Yeniden Dene",
		"tooltip": "İşlemi tekrar dene"
	},
	"startNewTask": {
		"title": "Yeni Görev Başlat",
		"tooltip": "Yeni bir görev başlat"
	},
	"reportBug": {
		"title": "Hata Bildir"
	},
	"proceedAnyways": {
		"title": "Yine de Devam Et",
		"tooltip": "Komut çalışırken devam et"
	},
	"save": {
		"title": "Kaydet",
		"tooltip": "Mesaj değişikliklerini kaydet"
	},
	"reject": {
		"title": "Reddet",
		"tooltip": "Bu eylemi reddet"
	},
	"completeSubtaskAndReturn": "Alt görevi tamamla ve geri dön",
	"approve": {
		"title": "Onayla",
		"tooltip": "Bu eylemi onayla"
	},
	"runCommand": {
		"title": "Komut",
		"tooltip": "Bu komutu çalıştır"
	},
	"proceedWhileRunning": {
		"title": "Çalışırken Devam Et",
		"tooltip": "Uyarılara rağmen devam et"
	},
	"killCommand": {
		"title": "Komutu Durdur",
		"tooltip": "Mevcut komutu durdur"
	},
	"resumeTask": {
		"title": "Göreve Devam Et",
		"tooltip": "Mevcut göreve devam et"
	},
	"terminate": {
		"title": "Sonlandır",
		"tooltip": "Mevcut görevi sonlandır"
	},
	"cancel": {
		"title": "İptal",
		"tooltip": "Mevcut işlemi iptal et"
	},
	"scrollToBottom": "Sohbetin altına kaydır",
<<<<<<< HEAD
	"about": "AI yardımıyla kod oluşturun, yeniden düzenleyin ve hatalarını ayıklayın. Daha fazla bilgi edinmek için <DocsLink>belgelerimize</DocsLink> göz atın.",
	"onboarding": "<strong>Bu çalışma alanındaki görev listeniz boş.</strong> Aşağıya bir görev yazarak başlayın. Nasıl başlayacağınızdan emin değil misiniz? Kilo Code'nun sizin için neler yapabileceği hakkında daha fazla bilgiyi <DocsLink>belgelerde</DocsLink> okuyun.",
=======
	"about": "Roo Code, düzenleyicinizdeki bütün bir yapay zeka geliştirme ekibidir.",
	"docs": "Daha fazla bilgi için <DocsLink>belgelerimize</DocsLink> göz atın.",
	"onboarding": "Bu çalışma alanındaki görev listeniz boş.",
>>>>>>> 06b775a8
	"rooTips": {
		"customizableModes": {
			"title": "Özelleştirilebilir modlar",
			"description": "Göreve odaklanan ve sonuç veren özel kişilikler."
		},
		"modelAgnostic": {
			"title": "Kendi modelinizi getirin",
			"description": "Kendi sağlayıcı anahtarınızı kullanın veya hatta yerel çıkarım yapın — ek ücret yok, kilitlenme yok, kısıtlama yok"
		}
	},
	"selectMode": "Etkileşim modunu seçin",
	"selectApiConfig": "API yapılandırmasını seçin",
	"selectModelConfig": "Model seçin",
	"enhancePrompt": "Ek bağlamla istemi geliştir",
	"addImages": "Mesaja resim ekle",
	"sendMessage": "Mesaj gönder",
	"stopTts": "Metin okumayı durdur",
	"typeMessage": "Bir mesaj yazın...",
	"typeTask": "Görevinizi buraya yazın...",
	"addContext": "Bağlam eklemek için @, komutlar için /",
	"dragFiles": "dosyaları sürüklemek için shift tuşuna basılı tutun",
	"dragFilesImages": "dosyaları/resimleri sürüklemek için shift tuşuna basılı tutun",
	"enhancePromptDescription": "'İstemi geliştir' düğmesi, ek bağlam, açıklama veya yeniden ifade sağlayarak isteğinizi iyileştirmeye yardımcı olur. Buraya bir istek yazıp düğmeye tekrar tıklayarak nasıl çalıştığını görebilirsiniz.",
	"modeSelector": {
		"title": "Modlar",
		"marketplace": "Mod Pazaryeri",
		"settings": "Mod Ayarları",
		"description": "Kilo Code'nun davranışını özelleştiren uzmanlaşmış kişilikler.",
		"searchPlaceholder": "Modları ara...",
		"noResults": "Sonuç bulunamadı",
		"organizationModes": "Kuruluş Modları"
	},
	"errorReadingFile": "Dosya okuma hatası",
	"noValidImages": "Hiçbir geçerli resim işlenmedi",
	"separator": "Ayırıcı",
	"edit": "Düzenle...",
	"forNextMode": "sonraki mod için",
	"forPreviousMode": "önceki mod için",
	"error": "Hata",
	"diffError": {
		"title": "Düzenleme Başarısız"
	},
	"troubleMessage": "Kilo Code sorun yaşıyor...",
	"apiRequest": {
		"title": "API İsteği",
		"failed": "API İsteği Başarısız",
		"streaming": "API İsteği...",
		"cancelled": "API İsteği İptal Edildi",
		"streamingFailed": "API Akışı Başarısız"
	},
	"checkpoint": {
		"regular": "Kontrol Noktası",
		"initializingWarning": "Kontrol noktası hala başlatılıyor... Bu çok uzun sürerse, <settingsLink>ayarlar</settingsLink> bölümünden kontrol noktalarını devre dışı bırakabilir ve görevinizi yeniden başlatabilirsiniz.",
		"menu": {
			"viewDiff": "Farkları Görüntüle",
			"more": "Daha fazla seçenek",
			"viewDiffFromInit": "Tüm Değişiklikleri Görüntüle",
			"viewDiffWithCurrent": "Bu Kontrol Noktasından Bu Yana Değişiklikleri Görüntüle",
			"restore": "Kontrol Noktasını Geri Yükle",
			"restoreFiles": "Dosyaları Geri Yükle",
			"restoreFilesDescription": "Projenizin dosyalarını bu noktada alınan bir anlık görüntüye geri yükler.",
			"restoreFilesAndTask": "Dosyaları ve Görevi Geri Yükle",
			"confirm": "Onayla",
			"cancel": "İptal",
			"cannotUndo": "Bu işlem geri alınamaz.",
			"restoreFilesAndTaskDescription": "Projenizin dosyalarını bu noktada alınan bir anlık görüntüye geri yükler ve bu noktadan sonraki tüm mesajları siler."
		},
		"current": "Mevcut"
	},
	"instructions": {
		"wantsToFetch": "Kilo Code mevcut göreve yardımcı olmak için ayrıntılı talimatlar almak istiyor"
	},
	"fileOperations": {
		"wantsToRead": "Kilo Code bu dosyayı okumak istiyor",
		"wantsToReadOutsideWorkspace": "Kilo Code çalışma alanı dışındaki bu dosyayı okumak istiyor",
		"didRead": "Kilo Code bu dosyayı okudu",
		"wantsToEdit": "Kilo Code bu dosyayı düzenlemek istiyor",
		"wantsToEditOutsideWorkspace": "Kilo Code çalışma alanı dışındaki bu dosyayı düzenlemek istiyor",
		"wantsToEditProtected": "Kilo Code korumalı bir yapılandırma dosyasını düzenlemek istiyor",
		"wantsToCreate": "Kilo Code yeni bir dosya oluşturmak istiyor",
		"wantsToSearchReplace": "Kilo Code bu dosyada arama ve değiştirme yapmak istiyor",
		"didSearchReplace": "Kilo Code bu dosyada arama ve değiştirme yaptı",
		"wantsToInsert": "Kilo Code bu dosyaya içerik eklemek istiyor",
		"wantsToInsertWithLineNumber": "Kilo Code bu dosyanın {{lineNumber}}. satırına içerik eklemek istiyor",
		"wantsToInsertAtEnd": "Kilo Code bu dosyanın sonuna içerik eklemek istiyor",
		"wantsToReadAndXMore": "Kilo Code bu dosyayı ve {{count}} tane daha okumak istiyor",
		"wantsToReadMultiple": "Kilo Code birden fazla dosya okumak istiyor",
		"wantsToApplyBatchChanges": "Kilo Code birden fazla dosyaya değişiklik uygulamak istiyor",
		"wantsToGenerateImage": "Kilo Code bir görsel oluşturmak istiyor",
		"wantsToGenerateImageOutsideWorkspace": "Kilo Code çalışma alanının dışında bir görsel oluşturmak istiyor",
		"wantsToGenerateImageProtected": "Kilo Code korumalı bir konumda görsel oluşturmak istiyor",
		"didGenerateImage": "Kilo Code bir görsel oluşturdu"
	},
	"directoryOperations": {
		"wantsToViewTopLevel": "Kilo Code bu dizindeki üst düzey dosyaları görüntülemek istiyor",
		"didViewTopLevel": "Kilo Code bu dizindeki üst düzey dosyaları görüntüledi",
		"wantsToViewRecursive": "Kilo Code bu dizindeki tüm dosyaları özyinelemeli olarak görüntülemek istiyor",
		"didViewRecursive": "Kilo Code bu dizindeki tüm dosyaları özyinelemeli olarak görüntüledi",
		"wantsToViewDefinitions": "Kilo Code bu dizinde kullanılan kaynak kod tanımlama isimlerini görüntülemek istiyor",
		"didViewDefinitions": "Kilo Code bu dizinde kullanılan kaynak kod tanımlama isimlerini görüntüledi",
		"wantsToSearch": "Kilo Code bu dizinde <code>{{regex}}</code> için arama yapmak istiyor",
		"didSearch": "Kilo Code bu dizinde <code>{{regex}}</code> için arama yaptı",
		"wantsToSearchOutsideWorkspace": "Kilo Code bu dizinde (çalışma alanı dışında) <code>{{regex}}</code> için arama yapmak istiyor",
		"didSearchOutsideWorkspace": "Kilo Code bu dizinde (çalışma alanı dışında) <code>{{regex}}</code> için arama yaptı",
		"wantsToViewTopLevelOutsideWorkspace": "Kilo Code bu dizindeki (çalışma alanı dışında) üst düzey dosyaları görüntülemek istiyor",
		"didViewTopLevelOutsideWorkspace": "Kilo Code bu dizindeki (çalışma alanı dışında) üst düzey dosyaları görüntüledi",
		"wantsToViewRecursiveOutsideWorkspace": "Kilo Code bu dizindeki (çalışma alanı dışında) tüm dosyaları özyinelemeli olarak görüntülemek istiyor",
		"didViewRecursiveOutsideWorkspace": "Kilo Code bu dizindeki (çalışma alanı dışında) tüm dosyaları özyinelemeli olarak görüntüledi",
		"wantsToViewDefinitionsOutsideWorkspace": "Kilo Code bu dizinde (çalışma alanı dışında) kullanılan kaynak kod tanımlama isimlerini görüntülemek istiyor",
		"didViewDefinitionsOutsideWorkspace": "Kilo Code bu dizinde (çalışma alanı dışında) kullanılan kaynak kod tanımlama isimlerini görüntüledi"
	},
	"commandOutput": "Komut Çıktısı",
	"commandExecution": {
		"running": "Çalışıyor",
		"abort": "İptal Et",
		"pid": "PID: {{pid}}",
		"exitStatus": "{{exitCode}} durumuyla çıkıldı",
		"manageCommands": "Komut İzinlerini Yönet",
		"commandManagementDescription": "Komut izinlerini yönetin: Otomatik yürütmeye izin vermek için ✓'e, yürütmeyi reddetmek için ✗'e tıklayın. Desenler açılıp kapatılabilir veya listelerden kaldırılabilir. <settingsLink>Tüm ayarları görüntüle</settingsLink>",
		"addToAllowed": "İzin verilenler listesine ekle",
		"removeFromAllowed": "İzin verilenler listesinden kaldır",
		"addToDenied": "Reddedilenler listesine ekle",
		"removeFromDenied": "Reddedilenler listesinden kaldır",
		"abortCommand": "Komut yürütmeyi iptal et",
		"expandOutput": "Çıktıyı genişlet",
		"collapseOutput": "Çıktıyı daralt",
		"expandManagement": "Komut yönetimi bölümünü genişlet",
		"collapseManagement": "Komut yönetimi bölümünü daralt"
	},
	"response": "Yanıt",
	"arguments": "Argümanlar",
	"text": {
		"rooSaid": "Kilo dedi"
	},
	"feedback": {
		"youSaid": "Dediniz ki"
	},
	"mcp": {
		"wantsToUseTool": "Kilo Code {{serverName}} MCP sunucusunda bir araç kullanmak istiyor",
		"wantsToAccessResource": "Kilo Code {{serverName}} MCP sunucusundaki bir kaynağa erişmek istiyor"
	},
	"modes": {
		"wantsToSwitch": "Kilo Code <code>{{mode}}</code> moduna geçmek istiyor",
		"wantsToSwitchWithReason": "Kilo Code <code>{{mode}}</code> moduna geçmek istiyor çünkü: {{reason}}",
		"didSwitch": "Kilo Code <code>{{mode}}</code> moduna geçti",
		"didSwitchWithReason": "Kilo Code <code>{{mode}}</code> moduna geçti çünkü: {{reason}}"
	},
	"subtasks": {
		"wantsToCreate": "Kilo Code <code>{{mode}}</code> modunda yeni bir alt görev oluşturmak istiyor",
		"wantsToFinish": "Kilo Code bu alt görevi bitirmek istiyor",
		"newTaskContent": "Alt Görev Talimatları",
		"completionContent": "Alt Görev Tamamlandı",
		"resultContent": "Alt Görev Sonuçları",
		"defaultResult": "Lütfen sonraki göreve devam edin.",
		"completionInstructions": "Alt görev tamamlandı! Sonuçları inceleyebilir ve düzeltmeler veya sonraki adımlar önerebilirsiniz. Her şey iyi görünüyorsa, sonucu üst göreve döndürmek için onaylayın."
	},
	"questions": {
		"hasQuestion": "Kilo Code'nun bir sorusu var"
	},
	"taskCompleted": "Görev Tamamlandı",
	"powershell": {
		"issues": "Windows PowerShell ile ilgili sorunlar yaşıyor gibi görünüyorsunuz, lütfen şu konuya bakın"
	},
	"autoApprove": {
		"tooltipManage": "Otomatik onay ayarlarını yönet",
		"tooltipStatus": "Otomatik onay şunlar için etkinleştirildi: {{toggles}}",
		"title": "Otomatik onayla",
		"toggle": "Otomatik onayı aç/kapat",
		"all": "Tümü",
		"none": "Hiçbiri",
		"description": "İzin istemeden bu eylemleri gerçekleştirin. Bunu yalnızca tamamen güvendiğiniz eylemler için etkinleştirin.",
		"selectOptionsFirst": "Otomatik onayı etkinleştirmek için aşağıdan en az bir seçenek seçin",
		"toggleAriaLabel": "Otomatik onayı aç/kapat",
		"disabledAriaLabel": "Otomatik onay devre dışı - önce seçenekleri seçin",
		"triggerLabelOff": "Otomatik onay kapalı",
		"triggerLabelOffShort": "Kapalı",
		"triggerLabel_zero": "0 otomatik onaylandı",
		"triggerLabel_one": "1 otomatik onaylandı",
		"triggerLabel_other": "{{count}} otomatik onaylandı",
		"triggerLabelAll": "YOLO"
	},
	"reasoning": {
		"thinking": "Düşünüyor",
		"seconds": "{{count}}sn"
	},
	"contextCondense": {
		"title": "Bağlam Özetlendi",
		"condensing": "Bağlam yoğunlaştırılıyor...",
		"errorHeader": "Bağlam yoğunlaştırılamadı",
		"tokens": "token"
	},
	"followUpSuggest": {
		"copyToInput": "Giriş alanına kopyala (veya Shift + tıklama)",
		"autoSelectCountdown": "{{count}}s içinde otomatik seçilecek",
		"countdownDisplay": "{{count}}sn"
	},
	"announcement": {
		"title": "🎉 Roo Code {{version}} Yayınlandı",
		"stealthModel": {
			"feature": "<bold>Sınırlı süre ÜCRETSİZ gizli model</bold> - Code Supernova: Artık <bold>1M token bağlam penceresi</bold> ile yükseltildi! Görüntü girişlerini destekleyen çok amaçlı acentik kodlama modeli, Roo Code Cloud üzerinden kullanılabilir.",
			"note": "(Not: istemler ve tamamlamalar model yaratıcısı tarafından kaydedilir ve modeli geliştirmek için kullanılır)",
			"connectButton": "Roo Code Cloud'a bağlan",
			"selectModel": "Başlamak için Ayarlar'da Roo Code Cloud sağlayıcısından <code>roo/code-supernova</code>'yı seçin.",
			"goToSettingsButton": "Ayarlar'a Git"
		},
		"release": {
			"heading": "Uzantıdaki yenilikler:",
			"openRouterEmbeddings": "OpenRouter gömme modelleri desteği",
			"chutesDynamic": "Chutes artık en son modelleri dinamik olarak yüklüyor",
			"queuedMessagesFix": "Sıradaki mesajların kaybolması için düzeltmeler"
		},
		"cloudAgents": {
			"heading": "Cloud'daki yenilikler:",
			"prFixer": "PR Reviewer'ı tamamlamak için <bold>PR Fixer</bold> bulut ajanını tanıtıyoruz.",
			"prFixerDescription": "Roo Code'un PR Fixer'ı, PR'larınıza doğrudan GitHub'dan yüksek kaliteli değişiklikler uygular. Bir PR yorumu aracılığıyla çağırın ve bağlamı, anlaşmaları ve ödünleri anlamak için tüm yorum geçmişini okuyacak - sonra doğru düzeltmeyi uygulayacaktır.",
			"tryPrFixerButton": "PR Fixer'ı Dene"
		},
		"careers": "Ayrıca, <careersLink>işe alım yapıyoruz!</careersLink>",
		"socialLinks": "Bize <xLink>X</xLink>, <discordLink>Discord</discordLink>, veya <redditLink>r/RooCode</redditLink>'da katılın 🚀"
	},
	"browser": {
		"rooWantsToUse": "Kilo Code tarayıcıyı kullanmak istiyor",
		"consoleLogs": "Konsol Kayıtları",
		"noNewLogs": "(Yeni kayıt yok)",
		"screenshot": "Tarayıcı ekran görüntüsü",
		"cursor": "imleç",
		"navigation": {
			"step": "Adım {{current}} / {{total}}",
			"previous": "Önceki",
			"next": "Sonraki"
		},
		"sessionStarted": "Tarayıcı Oturumu Başlatıldı",
		"actions": {
			"title": "Tarayıcı İşlemi: ",
			"launch": "{{url}} adresinde tarayıcı başlat",
			"click": "Tıkla ({{coordinate}})",
			"type": "Yaz \"{{text}}\"",
			"scrollDown": "Aşağı kaydır",
			"scrollUp": "Yukarı kaydır",
			"close": "Tarayıcıyı kapat"
		}
	},
	"codeblock": {
		"tooltips": {
			"expand": "Kod bloğunu genişlet",
			"collapse": "Kod bloğunu daralt",
			"enable_wrap": "Satır kaydırmayı etkinleştir",
			"disable_wrap": "Satır kaydırmayı devre dışı bırak",
			"copy_code": "Kodu kopyala"
		}
	},
	"systemPromptWarning": "UYARI: Özel sistem komut geçersiz kılma aktif. Bu işlevselliği ciddi şekilde bozabilir ve öngörülemeyen davranışlara neden olabilir.",
	"profileViolationWarning": "Geçerli profil kuruluşunuzun ayarlarıyla uyumlu değil",
	"shellIntegration": {
		"title": "Komut Çalıştırma Uyarısı",
		"description": "Komutunuz VSCode terminal kabuk entegrasyonu olmadan çalıştırılıyor. Bu uyarıyı gizlemek için <settingsLink>Kilo Code ayarları</settingsLink>'nın <strong>Terminal</strong> bölümünden kabuk entegrasyonunu devre dışı bırakabilir veya aşağıdaki bağlantıyı kullanarak VSCode terminal entegrasyonu sorunlarını giderebilirsiniz.",
		"troubleshooting": "Kabuk entegrasyonu belgelerini görmek için buraya tıklayın."
	},
	"ask": {
		"autoApprovedRequestLimitReached": {
			"title": "Otomatik Onaylanan İstek Limiti Aşıldı",
			"description": "Kilo Code, {{count}} API isteği/istekleri için otomatik onaylanan limite ulaştı. Sayacı sıfırlamak ve göreve devam etmek istiyor musunuz?",
			"button": "Sıfırla ve Devam Et"
		},
		"autoApprovedCostLimitReached": {
			"title": "Otomatik Onaylanan Maliyet Sınırına Ulaşıldı",
			"description": "Kilo Code otomatik olarak onaylanmış ${{count}} maliyet sınırına ulaştı. Maliyeti sıfırlamak ve göreve devam etmek ister misiniz?",
			"button": "Sıfırla ve Devam Et"
		}
	},
	"codebaseSearch": {
		"wantsToSearch": "Kilo Code kod tabanında <code>{{query}}</code> aramak istiyor",
		"wantsToSearchWithPath": "Kilo Code <code>{{path}}</code> içinde kod tabanında <code>{{query}}</code> aramak istiyor",
		"didSearch_one": "1 sonuç bulundu",
		"didSearch_other": "{{count}} sonuç bulundu",
		"resultTooltip": "Benzerlik puanı: {{score}} (dosyayı açmak için tıklayın)"
	},
	"read-batch": {
		"approve": {
			"title": "Tümünü Onayla"
		},
		"deny": {
			"title": "Tümünü Reddet"
		}
	},
	"indexingStatus": {
		"ready": "İndeks hazır",
		"indexing": "İndeksleniyor {{percentage}}%",
		"indexed": "İndekslendi",
		"error": "İndeks hatası",
		"status": "İndeks durumu"
	},
	"versionIndicator": {
		"ariaLabel": "Sürüm {{version}} - Sürüm notlarını görüntülemek için tıklayın"
	},
	"rooCloudCTA": {
		"title": "Roo Code Cloud gelişiyor!",
		"description": "Bulutta uzak ajanlar çalıştırın, görevlerinize her yerden erişin, başkalarıyla işbirliği yapın ve daha fazlası.",
		"joinWaitlist": "En son güncellemeleri almak için kaydolun."
	},
	"editMessage": {
		"placeholder": "Mesajını düzenle..."
	},
	"command": {
		"triggerDescription": "{{name}} komutunu tetikle"
	},
	"slashCommands": {
		"tooltip": "Eğik çizgi komutlarını yönet",
		"title": "Eğik Çizgi Komutları",
		"description": "Yerleşik eğik çizgi komutlarını kullanın veya sık kullanılan komut istemleri ve iş akışlarına hızlı erişim için özel komutlar oluşturun. <DocsLink>Belgeler</DocsLink>",
		"manageCommands": "Ayarlarda eğik çizgi komutlarını yönet",
		"builtInCommands": "Yerleşik Komutlar",
		"globalCommands": "Genel Komutlar",
		"workspaceCommands": "Çalışma Alanı Komutları",
		"globalCommand": "Genel komut",
		"editCommand": "Komutu düzenle",
		"deleteCommand": "Komutu sil",
		"newGlobalCommandPlaceholder": "Yeni genel komut...",
		"newWorkspaceCommandPlaceholder": "Yeni çalışma alanı komutu...",
		"deleteDialog": {
			"title": "Komutu Sil",
			"description": "\"{{name}}\" komutunu silmek istediğinizden emin misiniz? Bu işlem geri alınamaz.",
			"cancel": "İptal",
			"confirm": "Sil"
		}
	},
	"contextMenu": {
		"noResults": "Sonuç yok",
		"problems": "Sorunlar",
		"terminal": "Terminal",
		"url": "İçeriği getirmek için URL'yi yapıştırın"
	},
	"queuedMessages": {
		"title": "Sıradaki Mesajlar",
		"clickToEdit": "Mesajı düzenlemek için tıkla"
	},
	"slashCommand": {
<<<<<<< HEAD
		"wantsToRun": "Kilo Code bir slash komutu çalıştırmak istiyor",
		"didRun": "Kilo Code bir slash komutu çalıştırdı"
=======
		"wantsToRun": "Roo bir slash komutu çalıştırmak istiyor",
		"didRun": "Roo bir slash komutu çalıştırdı"
	},
	"docs": "Check our <DocsLink>docs</DocsLink> to learn more.",
	"todo": {
		"partial": "{{total}} yapılacaklar listesinden {{completed}} tanesi tamamlandı",
		"complete": "{{total}} yapılacaklar listesi tamamlandı",
		"updated": "Yapılacaklar listesi güncellendi",
		"completed": "Tamamlandı",
		"started": "Başladı"
>>>>>>> 06b775a8
	}
}<|MERGE_RESOLUTION|>--- conflicted
+++ resolved
@@ -91,14 +91,9 @@
 		"tooltip": "Mevcut işlemi iptal et"
 	},
 	"scrollToBottom": "Sohbetin altına kaydır",
-<<<<<<< HEAD
 	"about": "AI yardımıyla kod oluşturun, yeniden düzenleyin ve hatalarını ayıklayın. Daha fazla bilgi edinmek için <DocsLink>belgelerimize</DocsLink> göz atın.",
+	"docs": "Daha fazla bilgi için <DocsLink>belgelerimize</DocsLink> göz atın.",
 	"onboarding": "<strong>Bu çalışma alanındaki görev listeniz boş.</strong> Aşağıya bir görev yazarak başlayın. Nasıl başlayacağınızdan emin değil misiniz? Kilo Code'nun sizin için neler yapabileceği hakkında daha fazla bilgiyi <DocsLink>belgelerde</DocsLink> okuyun.",
-=======
-	"about": "Roo Code, düzenleyicinizdeki bütün bir yapay zeka geliştirme ekibidir.",
-	"docs": "Daha fazla bilgi için <DocsLink>belgelerimize</DocsLink> göz atın.",
-	"onboarding": "Bu çalışma alanındaki görev listeniz boş.",
->>>>>>> 06b775a8
 	"rooTips": {
 		"customizableModes": {
 			"title": "Özelleştirilebilir modlar",
@@ -436,20 +431,14 @@
 		"clickToEdit": "Mesajı düzenlemek için tıkla"
 	},
 	"slashCommand": {
-<<<<<<< HEAD
 		"wantsToRun": "Kilo Code bir slash komutu çalıştırmak istiyor",
 		"didRun": "Kilo Code bir slash komutu çalıştırdı"
-=======
-		"wantsToRun": "Roo bir slash komutu çalıştırmak istiyor",
-		"didRun": "Roo bir slash komutu çalıştırdı"
-	},
-	"docs": "Check our <DocsLink>docs</DocsLink> to learn more.",
+	},
 	"todo": {
 		"partial": "{{total}} yapılacaklar listesinden {{completed}} tanesi tamamlandı",
 		"complete": "{{total}} yapılacaklar listesi tamamlandı",
 		"updated": "Yapılacaklar listesi güncellendi",
 		"completed": "Tamamlandı",
 		"started": "Başladı"
->>>>>>> 06b775a8
 	}
 }