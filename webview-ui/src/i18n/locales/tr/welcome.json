--- conflicted
+++ resolved
@@ -1,11 +1,6 @@
 {
-<<<<<<< HEAD
 	"greeting": "Merhaba, ben Kilo Code!",
-	"introduction": "Ajan tabanlı kodlama yeteneklerindeki son gelişmeler ve dosya oluşturma ve düzenleme, karmaşık projeleri keşfetme, tarayıcı kullanma ve terminal komutları çalıştırma (tabii ki senin izninle) gibi işlemleri yapmamı sağlayan araçlara erişim sayesinde her türlü görevi gerçekleştirebilirim. Hatta MCP'yi kullanarak yeni araçlar oluşturabilir ve kendi yeteneklerimi genişletebilirim.",
-=======
-	"greeting": "Merhaba, ben Roo!",
-	"introduction": "<strong>Roo Code, önde gelen otonom kodlama aracıdır.</strong> Daha önce hiç görmediğin şekilde mimari tasarım yapmaya, kod yazmaya, hata ayıklamaya ve üretkenliğini artırmaya hazırlan. Devam etmek için Roo Code'un bir API anahtarına ihtiyacı var.",
->>>>>>> 7f026f5c
+	"introduction": "<strong>Kilo Code, önde gelen otonom kodlama aracıdır.</strong> Daha önce hiç görmediğin şekilde mimari tasarım yapmaya, kod yazmaya, hata ayıklamaya ve üretkenliğini artırmaya hazırlan. Devam etmek için Kilo Code'un bir API anahtarına ihtiyacı var.",
 	"notice": "Başlamak için bu eklentinin bir API sağlayıcısına ihtiyacı var.",
 	"start": "Hadi başlayalım!",
 	"chooseProvider": "Başlamak için bir API sağlayıcısı seç:",
