--- conflicted
+++ resolved
@@ -16,10 +16,7 @@
 			"incentive": "Roo'yu ücretsiz dene"
 		}
 	},
-<<<<<<< HEAD
 	"chooseProvider": "Sihirini yapabilmesi için Kilo Code'nun bir API anahtarına ihtiyacı var.",
-=======
-	"chooseProvider": "Başlamak için bir LLM sağlayıcısına ihtiyacın var:",
 	"providerSignup": {
 		"rooCloudProvider": "Roo Code Cloud Sağlayıcısı",
 		"rooCloudDescription": "Roo'yu kullanmanın en basit yolu. Düşük maliyetle seçilmiş ücretsiz ve ücretli modellerin karışımı",
@@ -36,7 +33,6 @@
 		"pasteUrl": "Tarayıcınızdan geri arama URL'sini yapıştırın:",
 		"goBack": "Geri Dön"
 	},
->>>>>>> 2c3b2953
 	"startRouter": "Bir LLM yönlendiricisi kullanmanı öneririz:",
 	"startCustom": "Veya kendi API anahtarını kullanabilirsin:",
 	"telemetry": {
