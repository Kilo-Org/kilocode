--- conflicted
+++ resolved
@@ -293,7 +293,6 @@
 	"modes": {
 		"shareModesNewBanner": "Nuevo: Comparte modos creando una organización"
 	},
-<<<<<<< HEAD
 	"intelligentProvider": {
 		"title": "Configuración del Proveedor Inteligente",
 		"description": "Configura tres perfiles para diferentes niveles de dificultad. El sistema seleccionará automáticamente el proveedor apropiado basado en la complejidad de tu solicitud.",
@@ -308,7 +307,6 @@
 		"easyProfileDescription": "Se usa para solicitudes simples como explicaciones rápidas, resúmenes básicos o fragmentos de código simples.",
 		"mediumProfileDescription": "Se usa para solicitudes moderadas como análisis de código, sugerencias de implementación o tareas de complejidad moderada.",
 		"hardProfileDescription": "Se usa para solicitudes complejas como diseño de arquitectura, depuración compleja o resolución avanzada de problemas."
-=======
 	"deviceAuth": {
 		"title": "Iniciar sesión en Kilo Code",
 		"step1": "Abre la siguiente URL en tu navegador",
@@ -327,6 +325,5 @@
 		"tryAgain": "Intentar de nuevo",
 		"cancelled": "Autenticación cancelada",
 		"initiating": "Iniciando autenticación..."
->>>>>>> 1440d198
 	}
 }