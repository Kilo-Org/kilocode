--- conflicted
+++ resolved
@@ -315,12 +315,8 @@
 		"socialLinks": "Únete a nosotros en <xLink>X</xLink>, <discordLink>Discord</discordLink>, o <redditLink>r/RooCode</redditLink> 🚀"
 	},
 	"browser": {
-<<<<<<< HEAD
+		"session": "Sesión del navegador",
 		"rooWantsToUse": "Kilo Code quiere usar el navegador",
-=======
-		"session": "Sesión del navegador",
-		"rooWantsToUse": "Roo quiere usar el navegador",
->>>>>>> 2c3b2953
 		"consoleLogs": "Registros de la consola",
 		"noNewLogs": "(No hay nuevos registros)",
 		"screenshot": "Captura de pantalla del navegador",
