{
	"greeting": "¿Qué puede hacer Kilo Code por ti?",
	"task": {
		"title": "Tarea",
		"seeMore": "Ver más",
		"seeLess": "Ver menos",
		"tokens": "Tokens:",
		"cache": "Caché:",
		"apiCost": "Costo de API:",
		"contextWindow": "Longitud del contexto:",
		"closeAndStart": "Cerrar tarea e iniciar una nueva",
		"export": "Exportar historial de tareas",
		"delete": "Eliminar tarea (Shift + Clic para omitir confirmación)",
		"condenseContext": "Condensar contexto de forma inteligente"
	},
	"history": {
		"title": "Historial"
	},
	"unpin": "Desfijar",
	"pin": "Fijar",
	"retry": {
		"title": "Reintentar",
		"tooltip": "Intenta la operación de nuevo"
	},
	"startNewTask": {
		"title": "Iniciar nueva tarea",
		"tooltip": "Comienza una nueva tarea"
	},
	"reportBug": {
		"title": "Reportar Error"
	},
	"proceedAnyways": {
		"title": "Continuar de todos modos",
		"tooltip": "Continuar mientras se ejecuta el comando"
	},
	"save": {
		"title": "Guardar",
		"tooltip": "Guardar los cambios del archivo"
	},
	"tokenProgress": {
		"availableSpace": "Espacio disponible: {{amount}} tokens",
		"tokensUsed": "Tokens utilizados: {{used}} de {{total}}",
		"reservedForResponse": "Reservado para respuesta del modelo: {{amount}} tokens"
	},
	"reject": {
		"title": "Rechazar",
		"tooltip": "Rechazar esta acción"
	},
	"completeSubtaskAndReturn": "Completar subtarea y regresar",
	"approve": {
		"title": "Aprobar",
		"tooltip": "Aprobar esta acción"
	},
	"runCommand": {
		"title": "Ejecutar comando",
		"tooltip": "Ejecutar este comando"
	},
	"proceedWhileRunning": {
		"title": "Continuar mientras se ejecuta",
		"tooltip": "Continuar a pesar de las advertencias"
	},
	"killCommand": {
		"title": "Terminar comando",
		"tooltip": "Terminar el comando actual"
	},
	"resumeTask": {
		"title": "Reanudar tarea",
		"tooltip": "Reanudar la tarea actual"
	},
	"terminate": {
		"title": "Terminar",
		"tooltip": "Terminar la tarea actual"
	},
	"cancel": {
		"title": "Cancelar",
		"tooltip": "Cancelar la operación actual"
	},
	"scrollToBottom": "Desplazarse al final del chat",
<<<<<<< HEAD
	"about": "Genera, refactoriza y depura código con asistencia de IA.<br />Consulta nuestra <DocsLink>documentación</DocsLink> para obtener más información.",
	"onboarding": "<strong>Tu lista de tareas en este espacio de trabajo está vacía.</strong> Comienza escribiendo una tarea abajo. ¿No estás seguro cómo empezar? Lee más sobre lo que Kilo Code puede hacer por ti en <DocsLink>la documentación</DocsLink>.",
=======
	"about": "Genera, refactoriza y depura código con asistencia de IA. Consulta nuestra <DocsLink>documentación</DocsLink> para obtener más información.",
	"onboarding": "<strong>Tu lista de tareas en este espacio de trabajo está vacía.</strong> Comienza escribiendo una tarea abajo. ¿No estás seguro cómo empezar? Lee más sobre lo que Roo puede hacer por ti en <DocsLink>la documentación</DocsLink>.",
>>>>>>> 582a117a
	"rooTips": {
		"boomerangTasks": {
			"title": "Tareas Boomerang",
			"description": "Divide las tareas en partes más pequeñas y manejables."
		},
		"stickyModels": {
			"title": "Modos persistentes",
			"description": "Cada modo recuerda tu último modelo utilizado"
		},
		"tools": {
			"title": "Herramientas",
			"description": "Permite que la IA resuelva problemas navegando por la web, ejecutando comandos y mucho más."
		},
		"customizableModes": {
			"title": "Modos personalizables",
			"description": "Personalidades especializadas con sus propios comportamientos y modelos asignados"
		}
	},
	"selectMode": "Seleccionar modo de interacción",
	"selectApiConfig": "Seleccionar configuración de API",
	"enhancePrompt": "Mejorar el mensaje con contexto adicional",
	"addImages": "Agregar imágenes al mensaje",
	"sendMessage": "Enviar mensaje",
	"typeMessage": "Escribe un mensaje...",
	"typeTask": "Construir, buscar, preguntar algo",
	"addContext": "@ para agregar contexto, / para cambiar modos",
	"dragFiles": "mantén shift para arrastrar archivos",
	"dragFilesImages": "mantén shift para arrastrar archivos/imágenes",
	"enhancePromptDescription": "El botón 'Mejorar el mensaje' ayuda a mejorar tu petición proporcionando contexto adicional, aclaraciones o reformulaciones. Intenta escribir una petición aquí y haz clic en el botón nuevamente para ver cómo funciona.",
	"errorReadingFile": "Error al leer el archivo:",
	"noValidImages": "No se procesaron imágenes válidas",
	"separator": "Separador",
	"edit": "Editar...",
	"forNextMode": "para el siguiente modo",
	"error": "Error",
	"diffError": {
		"title": "Edición fallida"
	},
	"troubleMessage": "Kilo Code está teniendo problemas...",
	"apiRequest": {
		"title": "Solicitud API",
		"failed": "Solicitud API falló",
		"streaming": "Solicitud API...",
		"cancelled": "Solicitud API cancelada",
		"streamingFailed": "Transmisión API falló"
	},
	"checkpoint": {
		"initial": "Punto de control inicial",
		"regular": "Punto de control",
		"initializingWarning": "Todavía inicializando el punto de control... Si esto tarda demasiado, puedes desactivar los puntos de control en la <settingsLink>configuración</settingsLink> y reiniciar tu tarea.",
		"menu": {
			"viewDiff": "Ver diferencias",
			"restore": "Restaurar punto de control",
			"restoreFiles": "Restaurar archivos",
			"restoreFilesDescription": "Restaura los archivos de tu proyecto a una instantánea tomada en este punto.",
			"restoreFilesAndTask": "Restaurar archivos y tarea",
			"confirm": "Confirmar",
			"cancel": "Cancelar",
			"cannotUndo": "Esta acción no se puede deshacer.",
			"restoreFilesAndTaskDescription": "Restaura los archivos de tu proyecto a una instantánea tomada en este punto y elimina todos los mensajes posteriores a este punto."
		},
		"current": "Actual"
	},
	"instructions": {
		"wantsToFetch": "Kilo Code quiere obtener instrucciones detalladas para ayudar con la tarea actual"
	},
	"fileOperations": {
		"wantsToRead": "Kilo Code quiere leer este archivo:",
		"wantsToReadOutsideWorkspace": "Kilo Code quiere leer este archivo fuera del espacio de trabajo:",
		"didRead": "Kilo Code leyó este archivo:",
		"wantsToEdit": "Kilo Code quiere editar este archivo:",
		"wantsToEditOutsideWorkspace": "Kilo Code quiere editar este archivo fuera del espacio de trabajo:",
		"wantsToCreate": "Kilo Code quiere crear un nuevo archivo:",
		"wantsToSearchReplace": "Kilo Code quiere realizar búsqueda y reemplazo en este archivo:",
		"didSearchReplace": "Kilo Code realizó búsqueda y reemplazo en este archivo:",
		"wantsToInsert": "Kilo Code quiere insertar contenido en este archivo:",
		"wantsToInsertWithLineNumber": "Kilo Code quiere insertar contenido en este archivo en la línea {{lineNumber}}:",
		"wantsToInsertAtEnd": "Kilo Code quiere añadir contenido al final de este archivo:"
	},
	"directoryOperations": {
		"wantsToViewTopLevel": "Kilo Code quiere ver los archivos de nivel superior en este directorio:",
		"didViewTopLevel": "Kilo Code vio los archivos de nivel superior en este directorio:",
		"wantsToViewRecursive": "Kilo Code quiere ver recursivamente todos los archivos en este directorio:",
		"didViewRecursive": "Kilo Code vio recursivamente todos los archivos en este directorio:",
		"wantsToViewDefinitions": "Kilo Code quiere ver nombres de definiciones de código fuente utilizados en este directorio:",
		"didViewDefinitions": "Kilo Code vio nombres de definiciones de código fuente utilizados en este directorio:",
		"wantsToSearch": "Kilo Code quiere buscar en este directorio <code>{{regex}}</code>:",
		"didSearch": "Kilo Code buscó en este directorio <code>{{regex}}</code>:"
	},
	"commandOutput": "Salida del comando",
	"response": "Respuesta",
	"arguments": "Argumentos",
	"mcp": {
		"wantsToUseTool": "Kilo Code quiere usar una herramienta en el servidor MCP {{serverName}}:",
		"wantsToAccessResource": "Kilo Code quiere acceder a un recurso en el servidor MCP {{serverName}}:"
	},
	"modes": {
		"wantsToSwitch": "Kilo Code quiere cambiar a modo <code>{{mode}}</code>",
		"wantsToSwitchWithReason": "Kilo Code quiere cambiar a modo <code>{{mode}}</code> porque: {{reason}}",
		"didSwitch": "Kilo Code cambió a modo <code>{{mode}}</code>",
		"didSwitchWithReason": "Kilo Code cambió a modo <code>{{mode}}</code> porque: {{reason}}"
	},
	"subtasks": {
		"wantsToCreate": "Kilo Code quiere crear una nueva subtarea en modo <code>{{mode}}</code>:",
		"wantsToFinish": "Kilo Code quiere finalizar esta subtarea",
		"newTaskContent": "Instrucciones de la subtarea",
		"completionContent": "Subtarea completada",
		"resultContent": "Resultados de la subtarea",
		"defaultResult": "Por favor, continúa con la siguiente tarea.",
		"completionInstructions": "¡Subtarea completada! Puedes revisar los resultados y sugerir correcciones o próximos pasos. Si todo se ve bien, confirma para devolver el resultado a la tarea principal."
	},
	"questions": {
		"hasQuestion": "Kilo Code tiene una pregunta:"
	},
	"taskCompleted": "Tarea completada",
	"powershell": {
		"issues": "Parece que estás teniendo problemas con Windows PowerShell, por favor consulta esta"
	},
	"autoApprove": {
		"title": "Auto-aprobar:",
		"none": "Ninguno",
		"description": "Auto-aprobar permite a Kilo Code realizar acciones sin pedir permiso. Habilita solo para acciones en las que confíes plenamente. Configuración más detallada disponible en <settingsLink>Configuración</settingsLink>."
	},
	"reasoning": {
		"thinking": "Pensando",
		"seconds": "{{count}}s"
	},
	"contextCondense": {
		"title": "Contexto condensado",
		"condensing": "Condensando contexto...",
		"tokens": "tokens"
	},
	"followUpSuggest": {
		"copyToInput": "Copiar a la entrada (o Shift + clic)"
	},
	"announcement": {
		"title": "🎉 Roo Code {{version}} publicado",
		"description": "Roo Code {{version}} trae potentes nuevas funcionalidades y mejoras basadas en tus comentarios.",
		"whatsNew": "Novedades",
		"feature1": "<bold>Modelos de vista previa Gemini 2.5 Flash</bold>: Accede a los últimos modelos Gemini Flash para respuestas más rápidas y eficientes",
		"feature2": "<bold>Condensación inteligente de contexto</bold>: Nuevo botón en la cabecera de tareas que permite condensar contenido de forma inteligente con retroalimentación visual",
		"feature3": "<bold>Soporte YAML para definiciones de modo</bold>: Crea y personaliza modos más fácilmente con soporte YAML",
		"hideButton": "Ocultar anuncio",
		"detailsDiscussLinks": "Obtén más detalles y participa en <discordLink>Discord</discordLink> y <redditLink>Reddit</redditLink> 🚀"
	},
	"browser": {
		"rooWantsToUse": "Kilo Code quiere usar el navegador:",
		"consoleLogs": "Registros de la consola",
		"noNewLogs": "(No hay nuevos registros)",
		"screenshot": "Captura de pantalla del navegador",
		"cursor": "cursor",
		"navigation": {
			"step": "Paso {{current}} de {{total}}",
			"previous": "Anterior",
			"next": "Siguiente"
		},
		"sessionStarted": "Sesión de navegador iniciada",
		"actions": {
			"title": "Acción de navegación: ",
			"launch": "Iniciar navegador en {{url}}",
			"click": "Clic ({{coordinate}})",
			"type": "Escribir \"{{text}}\"",
			"scrollDown": "Desplazar hacia abajo",
			"scrollUp": "Desplazar hacia arriba",
			"close": "Cerrar navegador"
		}
	},
	"codeblock": {
		"tooltips": {
			"expand": "Expandir bloque de código",
			"collapse": "Contraer bloque de código",
			"enable_wrap": "Activar ajuste de línea",
			"disable_wrap": "Desactivar ajuste de línea",
			"copy_code": "Copiar código"
		}
	},
	"systemPromptWarning": "ADVERTENCIA: Anulación de instrucciones del sistema personalizada activa. Esto puede romper gravemente la funcionalidad y causar un comportamiento impredecible.",
	"shellIntegration": {
		"title": "Advertencia de ejecución de comandos",
		"description": "Tu comando se está ejecutando sin la integración de shell de terminal de VSCode. Para suprimir esta advertencia, puedes desactivar la integración de shell en la sección <strong>Terminal</strong> de la <settingsLink>configuración de Kilo Code</settingsLink> o solucionar problemas de integración de terminal de VSCode usando el enlace de abajo.",
		"troubleshooting": "Haz clic aquí para ver la documentación de integración de shell."
	},
	"ask": {
		"autoApprovedRequestLimitReached": {
			"title": "Límite de Solicitudes Auto-aprobadas Alcanzado",
			"description": "Kilo Code ha alcanzado el límite auto-aprobado de {{count}} solicitud(es) API. ¿Deseas reiniciar el contador y continuar con la tarea?",
			"button": "Reiniciar y Continuar"
		}
	},
	"codebaseSearch": {
		"wantsToSearch": "Roo quiere buscar en la base de código <code>{{query}}</code>:",
		"wantsToSearchWithPath": "Roo quiere buscar en la base de código <code>{{query}}</code> en <code>{{path}}</code>:",
		"didSearch": "Se encontraron {{count}} resultado(s) para <code>{{query}}</code>:"
	}
}<|MERGE_RESOLUTION|>--- conflicted
+++ resolved
@@ -76,13 +76,8 @@
 		"tooltip": "Cancelar la operación actual"
 	},
 	"scrollToBottom": "Desplazarse al final del chat",
-<<<<<<< HEAD
-	"about": "Genera, refactoriza y depura código con asistencia de IA.<br />Consulta nuestra <DocsLink>documentación</DocsLink> para obtener más información.",
+	"about": "Genera, refactoriza y depura código con asistencia de IA. Consulta nuestra <DocsLink>documentación</DocsLink> para obtener más información.",
 	"onboarding": "<strong>Tu lista de tareas en este espacio de trabajo está vacía.</strong> Comienza escribiendo una tarea abajo. ¿No estás seguro cómo empezar? Lee más sobre lo que Kilo Code puede hacer por ti en <DocsLink>la documentación</DocsLink>.",
-=======
-	"about": "Genera, refactoriza y depura código con asistencia de IA. Consulta nuestra <DocsLink>documentación</DocsLink> para obtener más información.",
-	"onboarding": "<strong>Tu lista de tareas en este espacio de trabajo está vacía.</strong> Comienza escribiendo una tarea abajo. ¿No estás seguro cómo empezar? Lee más sobre lo que Roo puede hacer por ti en <DocsLink>la documentación</DocsLink>.",
->>>>>>> 582a117a
 	"rooTips": {
 		"boomerangTasks": {
 			"title": "Tareas Boomerang",
@@ -273,8 +268,8 @@
 		}
 	},
 	"codebaseSearch": {
-		"wantsToSearch": "Roo quiere buscar en la base de código <code>{{query}}</code>:",
-		"wantsToSearchWithPath": "Roo quiere buscar en la base de código <code>{{query}}</code> en <code>{{path}}</code>:",
+		"wantsToSearch": "Kilo Code quiere buscar en la base de código <code>{{query}}</code>:",
+		"wantsToSearchWithPath": "Kilo Code quiere buscar en la base de código <code>{{query}}</code> en <code>{{path}}</code>:",
 		"didSearch": "Se encontraron {{count}} resultado(s) para <code>{{query}}</code>:"
 	}
 }