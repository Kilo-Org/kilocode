--- conflicted
+++ resolved
@@ -28,7 +28,6 @@
 	"newTaskPreview": {
 		"task": "Nhiệm vụ"
 	},
-<<<<<<< HEAD
 	"autocompleteApiConfig": {
 		"title": "Cấu hình API tự động hoàn thành",
 		"description": "Cấu hình cài đặt API nào sẽ được sử dụng cho chức năng tự động hoàn thành.",
@@ -36,7 +35,7 @@
 		"fieldDescription": "Chọn một cấu hình API cụ thể cho tự động hoàn thành. Chỉ một số mô hình nhất định mới giỏi trong việc tự động hoàn thành mã.",
 		"learnMore": "Tìm hiểu thêm",
 		"useCurrentConfig": "Sử dụng cấu hình API hiện tại"
-=======
+	},
 	"profile": {
 		"dashboard": "Bảng điều khiển",
 		"logOut": "Đăng xuất",
@@ -47,6 +46,5 @@
 			"description": "Đăng ký Kilo Code sẽ cung cấp cho bạn tín dụng miễn phí để bắt đầu. Sử dụng tín dụng của bạn để khám phá các tính năng, thử nghiệm các mô hình mới nhất và tốt nhất, và trải nghiệm lợi ích của Kilo Code mà không cần cam kết.",
 			"termsAndPrivacy": "Bằng cách tiếp tục, bạn đồng ý với <termsLink>Điều khoản Dịch vụ</termsLink> và <privacyLink>Chính sách Bảo mật.</privacyLink>"
 		}
->>>>>>> 17154292
 	}
 }