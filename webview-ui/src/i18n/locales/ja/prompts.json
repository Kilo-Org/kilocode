{
	"title": "プロンプト",
	"done": "完了",
	"modes": {
		"title": "モード",
		"createNewMode": "新しいモードを作成",
		"editModesConfig": "モード設定を編集",
		"editGlobalModes": "グローバルモードを編集",
<<<<<<< HEAD
		"editProjectModes": "プロジェクトモードを編集 (.kilocodemodes)",
		"createModeHelpText": "+ をクリックして新しいカスタムモードを作成するか、チャットで Kilo Code に作成を依頼してください！"
=======
		"editProjectModes": "プロジェクトモードを編集 (.roomodes)",
		"createModeHelpText": "+ をクリックして新しいカスタムモードを作成するか、チャットで Roo に作成を依頼してください！",
		"selectMode": "モードを検索"
>>>>>>> 2caf974e
	},
	"apiConfiguration": {
		"title": "API設定",
		"select": "このモードで使用するAPI設定を選択してください"
	},
	"tools": {
		"title": "利用可能なツール",
		"builtInModesText": "組み込みモードのツールは変更できません",
		"editTools": "ツールを編集",
		"doneEditing": "編集完了",
		"allowedFiles": "許可されたファイル：",
		"toolNames": {
			"read": "ファイルを読み込む",
			"edit": "ファイルを編集",
			"browser": "ブラウザを使用",
			"command": "コマンドを実行",
			"mcp": "MCP を使用"
		},
		"noTools": "なし"
	},
	"roleDefinition": {
		"title": "役割の定義",
		"resetToDefault": "デフォルトにリセット",
		"description": "このモードのKilo Codeの専門知識と個性を定義します。この説明は、Kilo Codeが自身をどのように表現し、タスクにどのように取り組むかを形作ります。"
	},
	"customInstructions": {
		"title": "モード固有のカスタム指示（オプション）",
		"resetToDefault": "デフォルトにリセット",
		"description": "{{modeName}}モードに特化した行動ガイドラインを追加します。",
		"loadFromFile": "{{mode}}モード固有のカスタム指示は、ワークスペースの<span>.kilocode/rules/</span>フォルダからも読み込めます（.kilocoderules-{{slug}}は非推奨であり、まもなく機能しなくなります）。"
	},
	"globalCustomInstructions": {
		"title": "すべてのモードのカスタム指示",
		"description": "これらの指示はすべてのモードに適用されます。モード固有の指示で強化できる基本的な動作セットを提供します。\nKilo Codeにエディタの表示言語({{language}})とは異なる言語で考えたり話したりさせたい場合は、ここで指定できます。",
		"loadFromFile": "指示はワークスペースの<span>.kilocode/rules/</span>フォルダからも読み込めます（.kilocoderules は非推奨であり、まもなく機能しなくなります）。"
	},
	"systemPrompt": {
		"preview": "システムプロンプトのプレビュー",
		"copy": "システムプロンプトをクリップボードにコピー",
		"title": "システムプロンプト（{{modeName}}モード）"
	},
	"supportPrompts": {
		"title": "サポートプロンプト",
		"resetPrompt": "{{promptType}}プロンプトをデフォルトにリセット",
		"prompt": "プロンプト",
		"enhance": {
			"apiConfiguration": "API設定",
			"apiConfigDescription": "プロンプトの強化に常に使用するAPI設定を選択するか、現在選択されているものを使用できます",
			"useCurrentConfig": "現在選択されているAPI設定を使用",
			"testPromptPlaceholder": "強化をテストするプロンプトを入力してください",
			"previewButton": "プロンプト強化のプレビュー"
		},
		"types": {
			"ENHANCE": {
				"label": "プロンプトを強化",
				"description": "プロンプト強化を使用して、入力に合わせたカスタマイズされた提案や改善を得ることができます。これにより、Kilo Codeがあなたの意図を理解し、最適な回答を提供できます。チャットの✨アイコンから利用できます。"
			},
			"EXPLAIN": {
				"label": "コードを説明",
				"description": "コードスニペット、関数、またはファイル全体の詳細な説明を得ることができます。複雑なコードを理解したり、新しいパターンを学んだりするのに役立ちます。コードアクション（エディタの電球アイコン）やエディタのコンテキストメニュー（選択したコードで右クリック）から利用できます。"
			},
			"FIX": {
				"label": "問題を修正",
				"description": "バグ、エラー、コード品質の問題を特定して解決するための支援を受けることができます。問題を修正するためのステップバイステップのガイダンスを提供します。コードアクション（エディタの電球アイコン）やエディタのコンテキストメニュー（選択したコードで右クリック）から利用できます。"
			},
			"IMPROVE": {
				"label": "コードを改善",
				"description": "機能を維持しながらコードの最適化、より良い実践方法、アーキテクチャの改善に関する提案を受けることができます。コードアクション（エディタの電球アイコン）やエディタのコンテキストメニュー（選択したコードで右クリック）から利用できます。"
			},
			"ADD_TO_CONTEXT": {
				"label": "コンテキストに追加",
				"description": "現在のタスクや会話にコンテキストを追加します。追加情報や説明を提供するのに役立ちます。コードアクション（エディタの電球アイコン）やエディタのコンテキストメニュー（選択したコードで右クリック）から利用できます。"
			},
			"TERMINAL_ADD_TO_CONTEXT": {
				"label": "ターミナルの内容をコンテキストに追加",
				"description": "ターミナルの出力を現在のタスクや会話に追加します。コマンドの出力やログを提供するのに役立ちます。ターミナルのコンテキストメニュー（選択したターミナルの内容で右クリック）から利用できます。"
			},
			"TERMINAL_FIX": {
				"label": "ターミナルコマンドを修正",
				"description": "失敗したり改善が必要なターミナルコマンドの修正を支援します。ターミナルのコンテキストメニュー（選択したターミナルの内容で右クリック）から利用できます。"
			},
			"TERMINAL_EXPLAIN": {
				"label": "ターミナルコマンドを説明",
				"description": "ターミナルコマンドとその出力の詳細な説明を得ることができます。ターミナルのコンテキストメニュー（選択したターミナルの内容で右クリック）から利用できます。"
			},
			"NEW_TASK": {
				"label": "新しいタスクを開始",
				"description": "入力内容で新しいタスクを開始できます。コマンドパレットから利用できます。"
			}
		}
	},
	"advancedSystemPrompt": {
		"title": "詳細設定：システムプロンプトの上書き",
		"description": "ワークスペースの<span>.kilocode/system-prompt-{{slug}}</span>にファイルを作成することで、このモードのシステムプロンプト（役割定義とカスタム指示以外）を完全に置き換えることができます。これは組み込みの安全対策と一貫性チェック（特にツールの使用に関して）をバイパスする非常に高度な機能なので、注意して使用してください！"
	},
	"createModeDialog": {
		"title": "新しいモードを作成",
		"close": "閉じる",
		"name": {
			"label": "名前",
			"placeholder": "モード名を入力"
		},
		"slug": {
			"label": "スラッグ",
			"description": "スラッグはURLやファイル名で使用されます。小文字で、文字、数字、ハイフンのみを含める必要があります。"
		},
		"saveLocation": {
			"label": "保存場所",
			"description": "このモードの保存場所を選択してください。プロジェクト固有のモードはグローバルモードよりも優先されます。",
			"global": {
				"label": "グローバル",
				"description": "すべてのワークスペースで利用可能"
			},
			"project": {
				"label": "プロジェクト固有 (.kilocodemodes)",
				"description": "このワークスペースでのみ使用可能、グローバルよりも優先"
			}
		},
		"roleDefinition": {
			"label": "役割の定義",
			"description": "このモードのKilo Codeの専門知識と個性を定義します。"
		},
		"tools": {
			"label": "利用可能なツール",
			"description": "このモードが使用できるツールを選択します。"
		},
		"customInstructions": {
			"label": "カスタム指示（オプション）",
			"description": "このモードに特化した行動ガイドラインを追加します。"
		},
		"buttons": {
			"cancel": "キャンセル",
			"create": "モードを作成"
		},
		"deleteMode": "モードを削除"
	},
	"allFiles": "すべてのファイル"
}<|MERGE_RESOLUTION|>--- conflicted
+++ resolved
@@ -6,14 +6,9 @@
 		"createNewMode": "新しいモードを作成",
 		"editModesConfig": "モード設定を編集",
 		"editGlobalModes": "グローバルモードを編集",
-<<<<<<< HEAD
 		"editProjectModes": "プロジェクトモードを編集 (.kilocodemodes)",
-		"createModeHelpText": "+ をクリックして新しいカスタムモードを作成するか、チャットで Kilo Code に作成を依頼してください！"
-=======
-		"editProjectModes": "プロジェクトモードを編集 (.roomodes)",
-		"createModeHelpText": "+ をクリックして新しいカスタムモードを作成するか、チャットで Roo に作成を依頼してください！",
+		"createModeHelpText": "+ をクリックして新しいカスタムモードを作成するか、チャットで Kilo Code に作成を依頼してください！",
 		"selectMode": "モードを検索"
->>>>>>> 2caf974e
 	},
 	"apiConfiguration": {
 		"title": "API設定",
