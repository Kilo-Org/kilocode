--- conflicted
+++ resolved
@@ -256,10 +256,6 @@
 		"disabledAriaLabel": "Автоодобрение отключено - сначала выберите опции"
 	},
 	"announcement": {
-<<<<<<< HEAD
-		"title": "🎉 Выпущен Kilo Code {{version}}",
-		"description": "Kilo Code {{version}} приносит мощные новые функции и значительные улучшения для совершенствования вашего рабочего процесса разработки.",
-=======
 		"title": "🎉 Выпущен Roo Code {{version}}",
 		"stealthModel": {
 			"feature": "<bold>Бесплатная скрытая модель на ограниченное время</bold> - Сверхбыстрая модель рассуждений, которая превосходно справляется с агентным программированием с окном контекста 262k, доступна через Roo Code Cloud.",
@@ -268,7 +264,6 @@
 			"selectModel": "Выберите <code>roo/sonic</code> от провайдера Roo Code Cloud в<br/><settingsLink>Настройках</settingsLink> для начала"
 		},
 		"description": "Roo Code {{version}} приносит мощные новые функции и значительные улучшения для совершенствования вашего рабочего процесса разработки.",
->>>>>>> 81cba186
 		"whatsNew": "Что нового",
 		"feature1": "<bold>Очередь сообщений</bold>: Ставьте несколько сообщений в очередь, пока Kilo Code работает, позволяя вам продолжать планировать рабочий процесс без прерывания.",
 		"feature2": "<bold>Пользовательские слэш-команды</bold>: Создавайте персонализированные слэш-команды для быстрого доступа к часто используемым промптам и рабочим процессам с полным управлением пользовательского интерфейса.",
