{
	"greeting": "Добро пожаловать в Kilo Code",
	"task": {
		"title": "Задача",
		"expand": "Развернуть задачу",
		"collapse": "Свернуть задачу",
		"seeMore": "Показать больше",
		"seeLess": "Показать меньше",
		"tokens": "Токенов",
		"cache": "Кэш",
		"apiCost": "Стоимость API",
		"size": "Размер",
		"contextWindow": "Длина контекста",
		"closeAndStart": "Закрыть задачу и начать новую",
		"export": "Экспортировать историю задач",
		"delete": "Удалить задачу (Shift + клик для пропуска подтверждения)",
		"condenseContext": "Интеллектуально сжать контекст",
		"share": "Поделиться задачей",
		"shareWithOrganization": "Поделиться с организацией",
		"shareWithOrganizationDescription": "Только члены вашей организации могут получить доступ",
		"sharePublicly": "Поделиться публично",
		"sharePubliclyDescription": "Любой, у кого есть ссылка, может получить доступ",
		"connectToCloud": "Подключиться к облаку",
		"connectToCloudDescription": "Войди в Kilo Code Cloud, чтобы делиться задачами",
		"sharingDisabledByOrganization": "Обмен отключен организацией",
		"shareSuccessOrganization": "Ссылка организации скопирована в буфер обмена",
		"shareSuccessPublic": "Публичная ссылка скопирована в буфер обмена",
		"openInCloud": "Открыть задачу в Roo Code Cloud",
		"openInCloudIntro": "Продолжай отслеживать или взаимодействовать с Roo откуда угодно. Отсканируй, нажми или скопируй для открытия.",
		"openApiHistory": "Открыть историю API",
		"openUiHistory": "Открыть историю UI"
	},
	"history": {
		"title": "История"
	},
	"unpin": "Открепить",
	"pin": "Закрепить",
	"retry": {
		"title": "Повторить",
		"tooltip": "Попробовать выполнить операцию снова"
	},
	"startNewTask": {
		"title": "Начать новую задачу",
		"tooltip": "Начать новую задачу"
	},
	"reportBug": {
		"title": "Сообщить об ошибке"
	},
	"proceedAnyways": {
		"title": "Все равно продолжить",
		"tooltip": "Продолжить выполнение команды"
	},
	"save": {
		"title": "Сохранить",
		"tooltip": "Сохранить изменения сообщения"
	},
	"tokenProgress": {
		"availableSpace": "Доступно места: {{amount}} токенов",
		"tokensUsed": "Использовано токенов: {{used}} из {{total}}",
		"reservedForResponse": "Зарезервировано для ответа модели: {{amount}} токенов"
	},
	"reject": {
		"title": "Отклонить",
		"tooltip": "Отклонить это действие"
	},
	"completeSubtaskAndReturn": "Завершить подзадачу и вернуться",
	"approve": {
		"title": "Одобрить",
		"tooltip": "Одобрить это действие"
	},
	"runCommand": {
		"title": "Команда",
		"tooltip": "Выполнить эту команду"
	},
	"proceedWhileRunning": {
		"title": "Продолжить во время выполнения",
		"tooltip": "Продолжить несмотря на предупреждения"
	},
	"resumeTask": {
		"title": "Возобновить задачу",
		"tooltip": "Продолжить текущую задачу"
	},
	"killCommand": {
		"title": "Завершить команду",
		"tooltip": "Завершить текущую команду"
	},
	"terminate": {
		"title": "Завершить",
		"tooltip": "Завершить текущую задачу"
	},
	"cancel": {
		"title": "Отмена",
		"tooltip": "Отменить текущую операцию"
	},
	"scrollToBottom": "Прокрутить чат вниз",
	"about": "Генерируйте, рефакторьте и отлаживайте код с помощью ИИ. Ознакомьтесь с нашей <DocsLink>документацией</DocsLink>, чтобы узнать больше.",
	"docs": "Ознакомьтесь с нашей <DocsLink>документацией</DocsLink>, чтобы узнать больше.",
	"onboarding": "Ваш список задач в этом рабочем пространстве пуст.",
	"rooTips": {
		"customizableModes": {
			"title": "Настраиваемые режимы",
			"description": "Специализированные персонажи, которые придерживаются задачи и выполняют ее."
		},
		"modelAgnostic": {
			"title": "Используйте свою собственную модель",
			"description": "Используйте свой собственный ключ провайдера или даже запускайте локальный вывод — без наценки, без привязки, без ограничений"
		}
	},
	"selectMode": "Выберите режим взаимодействия",
	"selectApiConfig": "Выберите конфигурацию API",
	"selectModelConfig": "Выберите модель",
	"enhancePrompt": "Улучшить запрос с дополнительным контекстом",
	"enhancePromptDescription": "Кнопка 'Улучшить запрос' помогает сделать ваш запрос лучше, предоставляя дополнительный контекст, уточнения или переформулировку. Попробуйте ввести запрос и снова нажать кнопку, чтобы увидеть, как это работает.",
	"modeSelector": {
		"title": "Режимы",
		"marketplace": "Маркетплейс режимов",
		"settings": "Настройки режимов",
		"description": "Специализированные персоны, которые настраивают поведение Roo.",
		"searchPlaceholder": "Поиск режимов...",
		"noResults": "Ничего не найдено",
		"organizationModes": "Режимы организации"
	},
	"addImages": "Добавить изображения к сообщению",
	"sendMessage": "Отправить сообщение",
	"pressToSend": "Нажми {{keyCombination}} для отправки",
	"stopTts": "Остановить синтез речи",
	"typeMessage": "Введите сообщение...",
	"typeTask": "Введите вашу задачу здесь...",
	"addContext": "@ для добавления контекста, / для команд",
	"dragFiles": "удерживайте shift для перетаскивания файлов",
	"dragFilesImages": "удерживайте shift для перетаскивания файлов/изображений",
	"errorReadingFile": "Ошибка чтения файла",
	"noValidImages": "Не удалось обработать ни одно изображение",
	"separator": "Разделитель",
	"edit": "Редактировать...",
	"forNextMode": "для следующего режима",
	"forPreviousMode": "для предыдущего режима",
	"apiRequest": {
		"title": "API-запрос",
		"failed": "API-запрос не выполнен",
		"streaming": "API-запрос...",
		"cancelled": "API-запрос отменен",
		"streamingFailed": "Ошибка потокового API-запроса",
		"errorTitle": "Ошибка API {{code}}",
		"errorMessage": {
			"docs": "Документация",
			"400": "Провайдер не смог обработать запрос. Остановите задачу и попробуйте другой подход.",
			"401": "Не удалось аутентифицироваться у провайдера. Проверьте конфигурацию ключа API.",
			"402": "Похоже, у вас закончились средства/кредиты на вашем счете. Перейдите к провайдеру и пополните счет, чтобы продолжить.",
			"403": "Без авторизации. Ваш ключ API действителен, но провайдер отказался выполнить этот запрос.",
			"429": "Слишком много запросов. Провайдер ограничивает частоту ваших запросов. Пожалуйста, подождите немного перед следующим вызовом API.",
			"500": "Ошибка сервера провайдера. На стороне провайдера что-то пошло не так, с вашим запросом все в порядке.",
			"unknown": "Неизвестная ошибка API. Пожалуйста, свяжитесь с поддержкой Roo Code.",
			"connection": "Ошибка подключения. Убедитесь, что у вас есть рабочее подключение к Интернету."
		}
	},
	"checkpoint": {
		"regular": "Точка сохранения",
		"initializingWarning": "Точка сохранения еще инициализируется... Если это занимает слишком много времени, вы можете отключить точки сохранения в <settingsLink>настройках</settingsLink> и перезапустить задачу.",
		"menu": {
			"viewDiff": "Просмотреть различия",
			"more": "Больше опций",
			"viewDiffFromInit": "Просмотреть все изменения",
			"viewDiffWithCurrent": "Просмотреть изменения с этой точки сохранения",
			"restore": "Восстановить точку сохранения",
			"restoreFiles": "Восстановить файлы",
			"restoreFilesDescription": "Восстанавливает файлы вашего проекта до состояния на момент этой точки.",
			"restoreFilesAndTask": "Восстановить файлы и задачу",
			"confirm": "Подтвердить",
			"cancel": "Отмена",
			"cannotUndo": "Это действие нельзя отменить.",
			"restoreFilesAndTaskDescription": "Восстанавливает файлы проекта до состояния на момент этой точки и удаляет все сообщения после нее."
		},
		"current": "Текущая"
	},
	"instructions": {
		"wantsToFetch": "Kilo Code хочет получить подробные инструкции для помощи с текущей задачей"
	},
	"fileOperations": {
		"wantsToRead": "Kilo Code хочет прочитать этот файл",
		"wantsToReadOutsideWorkspace": "Kilo Code хочет прочитать этот файл вне рабочей области",
		"didRead": "Kilo Code прочитал этот файл",
		"wantsToEdit": "Kilo Code хочет отредактировать этот файл",
		"wantsToEditOutsideWorkspace": "Kilo Code хочет отредактировать этот файл вне рабочей области",
		"wantsToEditProtected": "Kilo Code хочет отредактировать защищённый файл конфигурации",
		"wantsToCreate": "Kilo Code хочет создать новый файл",
		"wantsToSearchReplace": "Kilo Code хочет выполнить поиск и замену в этом файле",
		"didSearchReplace": "Kilo Code выполнил поиск и замену в этом файле",
		"wantsToInsert": "Kilo Code хочет вставить содержимое в этот файл",
		"wantsToInsertWithLineNumber": "Kilo Code хочет вставить содержимое в этот файл на строку {{lineNumber}}",
		"wantsToInsertAtEnd": "Kilo Code хочет добавить содержимое в конец этого файла",
		"wantsToReadAndXMore": "Kilo Code хочет прочитать этот файл и еще {{count}}",
		"wantsToReadMultiple": "Kilo Code хочет прочитать несколько файлов",
		"wantsToApplyBatchChanges": "Kilo Code хочет применить изменения к нескольким файлам",
		"wantsToGenerateImage": "Kilo Code хочет сгенерировать изображение",
		"wantsToGenerateImageOutsideWorkspace": "Kilo Code хочет сгенерировать изображение вне рабочего пространства",
		"wantsToGenerateImageProtected": "Kilo Code хочет сгенерировать изображение в защищённом месте",
		"didGenerateImage": "Kilo Code сгенерировал изображение",
		"wantsToDelete": "Kilo Code хочет удалить этот файл",
		"wantsToDeleteDirectory": "Kilo Code хочет удалить эту директорию"
	},
	"directoryOperations": {
<<<<<<< HEAD
		"wantsToViewTopLevel": "Kilo Code хочет просмотреть файлы верхнего уровня в этой директории",
		"didViewTopLevel": "Kilo Code просмотрел файлы верхнего уровня в этой директории",
		"wantsToViewRecursive": "Kilo Code хочет рекурсивно просмотреть все файлы в этой директории",
		"didViewRecursive": "Kilo Code рекурсивно просмотрел все файлы в этой директории",
		"wantsToViewDefinitions": "Kilo Code хочет просмотреть имена определений исходного кода в этой директории",
		"didViewDefinitions": "Kilo Code просмотрел имена определений исходного кода в этой директории",
		"wantsToSearch": "Kilo Code хочет выполнить поиск в этой директории по <code>{{regex}}</code>",
		"didSearch": "Kilo Code выполнил поиск в этой директории по <code>{{regex}}</code>",
		"wantsToSearchOutsideWorkspace": "Kilo Code хочет выполнить поиск в этой директории (вне рабочего пространства) по <code>{{regex}}</code>",
		"didSearchOutsideWorkspace": "Kilo Code выполнил поиск в этой директории (вне рабочего пространства) по <code>{{regex}}</code>",
		"wantsToViewTopLevelOutsideWorkspace": "Kilo Code хочет просмотреть файлы верхнего уровня в этой директории (вне рабочего пространства)",
		"didViewTopLevelOutsideWorkspace": "Kilo Code просмотрел файлы верхнего уровня в этой директории (вне рабочего пространства)",
		"wantsToViewRecursiveOutsideWorkspace": "Kilo Code хочет рекурсивно просмотреть все файлы в этой директории (вне рабочего пространства)",
		"didViewRecursiveOutsideWorkspace": "Kilo Code рекурсивно просмотрел все файлы в этой директории (вне рабочего пространства)",
		"wantsToViewDefinitionsOutsideWorkspace": "Kilo Code хочет просмотреть имена определений исходного кода в этой директории (вне рабочего пространства)",
		"didViewDefinitionsOutsideWorkspace": "Kilo Code просмотрел имена определений исходного кода в этой директории (вне рабочего пространства)"
=======
		"wantsToViewTopLevel": "Roo хочет просмотреть файлы верхнего уровня в этой директории",
		"didViewTopLevel": "Roo просмотрел файлы верхнего уровня в этой директории",
		"wantsToViewRecursive": "Roo хочет рекурсивно просмотреть все файлы в этой директории",
		"didViewRecursive": "Roo рекурсивно просмотрел все файлы в этой директории",
		"wantsToSearch": "Roo хочет выполнить поиск в этой директории по <code>{{regex}}</code>",
		"didSearch": "Roo выполнил поиск в этой директории по <code>{{regex}}</code>",
		"wantsToSearchOutsideWorkspace": "Roo хочет выполнить поиск в этой директории (вне рабочего пространства) по <code>{{regex}}</code>",
		"didSearchOutsideWorkspace": "Roo выполнил поиск в этой директории (вне рабочего пространства) по <code>{{regex}}</code>",
		"wantsToViewTopLevelOutsideWorkspace": "Roo хочет просмотреть файлы верхнего уровня в этой директории (вне рабочего пространства)",
		"didViewTopLevelOutsideWorkspace": "Roo просмотрел файлы верхнего уровня в этой директории (вне рабочего пространства)",
		"wantsToViewRecursiveOutsideWorkspace": "Roo хочет рекурсивно просмотреть все файлы в этой директории (вне рабочего пространства)",
		"didViewRecursiveOutsideWorkspace": "Roo рекурсивно просмотрел все файлы в этой директории (вне рабочего пространства)"
>>>>>>> 0b112ce8
	},
	"commandOutput": "Вывод команды",
	"commandExecution": {
		"running": "Выполняется",
		"abort": "Прервать",
		"pid": "PID: {{pid}}",
		"exitStatus": "Завершено со статусом {{exitCode}}",
		"manageCommands": "Управление разрешениями команд",
		"commandManagementDescription": "Управляйте разрешениями команд: Нажмите ✓, чтобы разрешить автоматическое выполнение, ✗, чтобы запретить выполнение. Шаблоны можно включать/выключать или удалять из списков. <settingsLink>Просмотреть все настройки</settingsLink>",
		"addToAllowed": "Добавить в список разрешенных",
		"removeFromAllowed": "Удалить из списка разрешенных",
		"addToDenied": "Добавить в список запрещенных",
		"removeFromDenied": "Удалить из списка запрещенных",
		"abortCommand": "Прервать выполнение команды",
		"expandOutput": "Развернуть вывод",
		"collapseOutput": "Свернуть вывод",
		"expandManagement": "Развернуть раздел управления командами",
		"collapseManagement": "Свернуть раздел управления командами"
	},
	"response": "Ответ",
	"arguments": "Аргументы",
	"text": {
		"rooSaid": "Кило сказал"
	},
	"feedback": {
		"youSaid": "Вы сказали"
	},
	"mcp": {
		"wantsToUseTool": "Kilo Code хочет использовать инструмент на сервере MCP {{serverName}}",
		"wantsToAccessResource": "Kilo Code хочет получить доступ к ресурсу на сервере MCP {{serverName}}"
	},
	"modes": {
		"wantsToSwitch": "Kilo Code хочет переключиться в режим {{mode}}",
		"wantsToSwitchWithReason": "Kilo Code хочет переключиться в режим {{mode}}, потому что: {{reason}}",
		"didSwitch": "Kilo Code переключился в режим {{mode}}",
		"didSwitchWithReason": "Kilo Code переключился в режим {{mode}}, потому что: {{reason}}"
	},
	"subtasks": {
		"wantsToCreate": "Kilo Code хочет создать новую подзадачу в режиме {{mode}}",
		"wantsToFinish": "Kilo Code хочет завершить эту подзадачу",
		"newTaskContent": "Инструкции по подзадаче",
		"completionContent": "Подзадача завершена",
		"resultContent": "Результаты подзадачи",
		"defaultResult": "Пожалуйста, переходите к следующей задаче.",
		"completionInstructions": "Подзадача завершена! Вы можете просмотреть результаты и предложить исправления или следующие шаги. Если всё в порядке, подтвердите для возврата результата в родительскую задачу."
	},
	"questions": {
		"hasQuestion": "У Kilo Code есть вопрос"
	},
	"taskCompleted": "Задача завершена",
	"error": "Ошибка",
	"diffError": {
		"title": "Не удалось выполнить редактирование"
	},
<<<<<<< HEAD
	"troubleMessage": "У Kilo Code возникли проблемы...",
=======
	"troubleMessage": "У Roo возникли проблемы...",
	"errorDetails": {
		"title": "Детали ошибки",
		"copyToClipboard": "Скопировать в буфер обмена",
		"copied": "Скопировано!"
	},
>>>>>>> 0b112ce8
	"powershell": {
		"issues": "Похоже, у вас проблемы с Windows PowerShell, пожалуйста, ознакомьтесь с этим"
	},
	"autoApprove": {
		"tooltipManage": "Управление настройками автоматического одобрения",
		"tooltipStatus": "Авто-одобрение включено для: {{toggles}}",
		"title": "Авто-одобрение",
		"toggle": "Переключить авто-утверждение",
		"all": "Все",
		"none": "Ни одного",
		"description": "Выполняйте эти действия, не спрашивая разрешения. Включайте это только для действий, которым вы полностью доверяете.",
		"selectOptionsFirst": "Выберите хотя бы один вариант ниже, чтобы включить авто-утверждение",
		"toggleAriaLabel": "Переключить авто-утверждение",
		"disabledAriaLabel": "Авто-утверждение отключено - сначала выберите опции",
		"triggerLabelOff": "Авто-утверждение выкл",
		"triggerLabelOffShort": "Выкл",
		"triggerLabel_zero": "0 авто-утвержденных",
		"triggerLabel_one": "1 авто-утвержден",
		"triggerLabel_other": "{{count}} авто-утвержденных",
		"triggerLabelAll": "YOLO"
	},
	"announcement": {
		"title": "Выпущен Roo Code {{version}}",
		"support": "Поддержите Roo Code, поставив нам звезду на <githubLink>GitHub</githubLink>.",
		"stealthModel": {
			"feature": "<bold>Бесплатная скрытая модель на ограниченное время</bold> - Code Supernova: Теперь обновлена до <bold>контекстного окна 1M токенов</bold>! Универсальная модель агентного программирования, поддерживающая ввод изображений, доступная через Roo Code Cloud.",
			"note": "(Примечание: промпты и дополнения записываются создателем модели и используются для её улучшения)",
			"connectButton": "Подключиться к Roo Code Cloud",
			"selectModel": "Выберите <code>roo/code-supernova</code> от провайдера Roo Code Cloud в Настройках для начала работы.",
			"goToSettingsButton": "Перейти к Настройкам"
		},
		"release": {
			"heading": "Новое в этой версии:",
			"contextRewind": "Улучшенное сжатие контекста теперь позволяет восстановить полный предыдущий контекст при перемотке к точке сохранения",
			"rooProvider": "Провайдер Roo Code Cloud теперь сохраняет содержимое рассуждений и по умолчанию использует встроенные инструменты для лучшей производительности"
		},
		"cloudAgents": {
			"heading": "Новое в облаке:",
			"specialized": "Представляем <bold>Explainer</bold>, <bold>Planner</bold> и <bold>Coder</bold> - трёх специализированных облачных агентов для улучшения ваших рабочих процессов.",
			"description": "Агенты работают вместе в облаке и могут быть запущены из веб-интерфейса или через Slack.",
			"tryButton": "Попробовать облачных агентов"
		},
<<<<<<< HEAD
		"careers": "Кроме того, <careersLink>мы нанимаем!</careersLink>",
		"socialLinks": "Присоединяйтесь к нам в <xLink>X</xLink>, <discordLink>Discord</discordLink>, или <redditLink>r/KiloCode</redditLink> 🚀"
=======
		"careers": "Кроме того, <careersLink>мы нанимаем!</careersLink>"
>>>>>>> 0b112ce8
	},
	"reasoning": {
		"thinking": "Обдумывание",
		"seconds": "{{count}}с"
	},
	"contextManagement": {
		"tokens": "токены",
		"condensation": {
			"title": "Контекст сжат",
			"inProgress": "Сжатие контекста...",
			"errorHeader": "Не удалось сжать контекст"
		},
		"truncation": {
			"title": "Контекст усечён",
			"inProgress": "Усечение контекста...",
			"messagesRemoved": "{{count}} сообщение удалено",
			"messagesRemoved_other": "{{count}} сообщений удалено",
			"description": "Более старые сообщения были удалены из разговора, чтобы остаться в пределах контекстного окна. Это быстрый, но менее сохраняющий контекст подход по сравнению со сжатием."
		}
	},
	"followUpSuggest": {
		"copyToInput": "Скопировать во ввод (то же, что shift + клик)",
		"timerPrefix": "Автоматическое одобрение включено. Выбор через {{seconds}}s…"
	},
	"browser": {
		"session": "Сеанс браузера",
		"rooWantsToUse": "Kilo Code хочет использовать браузер",
		"consoleLogs": "Логи консоли",
		"noNewLogs": "(Новых логов нет)",
		"screenshot": "Скриншот браузера",
		"cursor": "курсор",
		"navigation": {
			"step": "Шаг {{current}} из {{total}}",
			"previous": "Предыдущий",
			"next": "Следующий"
		},
		"sessionStarted": "Сессия браузера запущена",
		"actions": {
			"title": "Действие браузера: ",
			"launched": "Браузер открыт",
			"launch": "Открыть браузер по адресу {{url}}",
			"clicked": "Клик в: {{coordinate}}",
			"click": "Клик ({{coordinate}})",
			"typed": "Введено: {{text}}",
			"type": "Ввести \"{{text}}\"",
			"pressed": "Нажато: {{key}}",
			"press": "Нажать {{key}}",
			"scrolledDown": "Прокручено вниз",
			"scrollDown": "Прокрутить вниз",
			"scrolledUp": "Прокручено вверх",
			"scrollUp": "Прокрутить вверх",
			"hovered": "Наведено в: {{coordinate}}",
			"hover": "Навести ({{coordinate}})",
			"resized": "Размер изменен на: {{size}}",
			"resize": "Изменить размер на {{size}}",
			"screenshotSaved": "Снимок экрана сохранён",
			"screenshot": "Сохранить снимок экрана в {{path}}",
			"closed": "Браузер закрыт",
			"close": "Закрыть браузер"
		}
	},
	"codeblock": {
		"tooltips": {
			"expand": "Развернуть блок кода",
			"collapse": "Свернуть блок кода",
			"enable_wrap": "Включить перенос строк",
			"disable_wrap": "Отключить перенос строк",
			"copy_code": "Копировать код"
		}
	},
	"systemPromptWarning": "ПРЕДУПРЕЖДЕНИЕ: Активна пользовательская системная подсказка. Это может серьезно нарушить работу и вызвать непредсказуемое поведение.",
	"profileViolationWarning": "Текущий профиль несовместим с настройками вашей организации",
	"shellIntegration": {
		"title": "Предупреждение о выполнении команды",
		"description": "Ваша команда выполняется без интеграции оболочки терминала VSCode. Чтобы скрыть это предупреждение, вы можете отключить интеграцию оболочки в разделе <strong>Terminal</strong> в <settingsLink>настройках Kilo Code</settingsLink> или устранить проблемы с интеграцией терминала VSCode, используя ссылку ниже.",
		"troubleshooting": "Нажмите здесь для просмотра документации по интеграции оболочки."
	},
	"ask": {
		"autoApprovedRequestLimitReached": {
			"title": "Достигнут лимит автоматически одобренных запросов",
			"description": "Kilo Code достиг автоматически одобренного лимита в {{count}} API-запрос(ов). Хотите сбросить счетчик и продолжить задачу?",
			"button": "Сбросить и продолжить"
		},
		"autoApprovedCostLimitReached": {
			"title": "Достигнут лимит автоматически одобряемых расходов",
			"button": "Сбросить и продолжить",
			"description": "Ру достиг автоматически утвержденного лимита расходов в размере ${{count}}. Хотите сбросить расходы и продолжить выполнение задачи?"
		}
	},
	"codebaseSearch": {
		"wantsToSearch": "Kilo Code хочет выполнить поиск в кодовой базе по <code>{{query}}</code>",
		"wantsToSearchWithPath": "Kilo Code хочет выполнить поиск в кодовой базе по <code>{{query}}</code> в <code>{{path}}</code>",
		"didSearch_one": "Найден 1 результат",
		"didSearch_other": "Найдено {{count}} результатов",
		"resultTooltip": "Оценка схожести: {{score}} (нажмите, чтобы открыть файл)"
	},
	"read-batch": {
		"approve": {
			"title": "Одобрить все"
		},
		"deny": {
			"title": "Отклонить все"
		}
	},
	"indexingStatus": {
		"ready": "Индекс готов",
		"indexing": "Индексация {{percentage}}%",
		"indexed": "Проиндексировано",
		"error": "Ошибка индекса",
		"status": "Статус индекса"
	},
	"versionIndicator": {
		"ariaLabel": "Версия {{version}} - Нажмите, чтобы просмотреть примечания к выпуску"
	},
	"rooCloudCTA": {
		"title": "Roo Code Cloud развивается!",
		"description": "Запускайте удаленные агенты в облаке, получайте доступ к своим задачам из любого места, сотрудничайте с другими и многое другое.",
		"joinWaitlist": "Зарегистрируйтесь, чтобы получать последние обновления."
	},
	"editMessage": {
		"placeholder": "Редактировать сообщение..."
	},
	"command": {
		"triggerDescription": "Запустить команду {{name}}"
	},
	"slashCommands": {
		"tooltip": "Управление слэш-командами",
		"title": "Слэш-команды",
		"description": "Используйте встроенные слэш-команды или создавайте пользовательские для быстрого доступа к часто используемым промптам и рабочим процессам. <DocsLink>Документация</DocsLink>",
		"manageCommands": "Управление слэш-командами в настройках",
		"builtInCommands": "Встроенные команды",
		"globalCommands": "Глобальные команды",
		"workspaceCommands": "Команды рабочего пространства",
		"globalCommand": "Глобальная команда",
		"editCommand": "Редактировать команду",
		"deleteCommand": "Удалить команду",
		"newGlobalCommandPlaceholder": "Новая глобальная команда...",
		"newWorkspaceCommandPlaceholder": "Новая команда рабочего пространства...",
		"deleteDialog": {
			"title": "Удалить команду",
			"description": "Вы уверены, что хотите удалить команду \"{{name}}\"? Это действие нельзя отменить.",
			"cancel": "Отмена",
			"confirm": "Удалить"
		}
	},
	"contextMenu": {
		"noResults": "Нет результатов",
		"problems": "Проблемы",
		"terminal": "Терминал",
		"url": "Вставьте URL для получения содержимого"
	},
	"queuedMessages": {
		"title": "Сообщения в очереди",
		"clickToEdit": "Нажмите, чтобы редактировать сообщение"
	},
	"slashCommand": {
		"wantsToRun": "Kilo Code хочет выполнить слеш-команду",
		"didRun": "Kilo Code выполнил слеш-команду"
	},
	"todo": {
		"partial": "{{completed}} из {{total}} задач выполнено",
		"complete": "{{total}} задач выполнено",
		"updated": "Список задач обновлен",
		"completed": "Завершено",
		"started": "Начато"
	}
}<|MERGE_RESOLUTION|>--- conflicted
+++ resolved
@@ -200,7 +200,6 @@
 		"wantsToDeleteDirectory": "Kilo Code хочет удалить эту директорию"
 	},
 	"directoryOperations": {
-<<<<<<< HEAD
 		"wantsToViewTopLevel": "Kilo Code хочет просмотреть файлы верхнего уровня в этой директории",
 		"didViewTopLevel": "Kilo Code просмотрел файлы верхнего уровня в этой директории",
 		"wantsToViewRecursive": "Kilo Code хочет рекурсивно просмотреть все файлы в этой директории",
@@ -217,20 +216,6 @@
 		"didViewRecursiveOutsideWorkspace": "Kilo Code рекурсивно просмотрел все файлы в этой директории (вне рабочего пространства)",
 		"wantsToViewDefinitionsOutsideWorkspace": "Kilo Code хочет просмотреть имена определений исходного кода в этой директории (вне рабочего пространства)",
 		"didViewDefinitionsOutsideWorkspace": "Kilo Code просмотрел имена определений исходного кода в этой директории (вне рабочего пространства)"
-=======
-		"wantsToViewTopLevel": "Roo хочет просмотреть файлы верхнего уровня в этой директории",
-		"didViewTopLevel": "Roo просмотрел файлы верхнего уровня в этой директории",
-		"wantsToViewRecursive": "Roo хочет рекурсивно просмотреть все файлы в этой директории",
-		"didViewRecursive": "Roo рекурсивно просмотрел все файлы в этой директории",
-		"wantsToSearch": "Roo хочет выполнить поиск в этой директории по <code>{{regex}}</code>",
-		"didSearch": "Roo выполнил поиск в этой директории по <code>{{regex}}</code>",
-		"wantsToSearchOutsideWorkspace": "Roo хочет выполнить поиск в этой директории (вне рабочего пространства) по <code>{{regex}}</code>",
-		"didSearchOutsideWorkspace": "Roo выполнил поиск в этой директории (вне рабочего пространства) по <code>{{regex}}</code>",
-		"wantsToViewTopLevelOutsideWorkspace": "Roo хочет просмотреть файлы верхнего уровня в этой директории (вне рабочего пространства)",
-		"didViewTopLevelOutsideWorkspace": "Roo просмотрел файлы верхнего уровня в этой директории (вне рабочего пространства)",
-		"wantsToViewRecursiveOutsideWorkspace": "Roo хочет рекурсивно просмотреть все файлы в этой директории (вне рабочего пространства)",
-		"didViewRecursiveOutsideWorkspace": "Roo рекурсивно просмотрел все файлы в этой директории (вне рабочего пространства)"
->>>>>>> 0b112ce8
 	},
 	"commandOutput": "Вывод команды",
 	"commandExecution": {
@@ -285,16 +270,12 @@
 	"diffError": {
 		"title": "Не удалось выполнить редактирование"
 	},
-<<<<<<< HEAD
 	"troubleMessage": "У Kilo Code возникли проблемы...",
-=======
-	"troubleMessage": "У Roo возникли проблемы...",
 	"errorDetails": {
 		"title": "Детали ошибки",
 		"copyToClipboard": "Скопировать в буфер обмена",
 		"copied": "Скопировано!"
 	},
->>>>>>> 0b112ce8
 	"powershell": {
 		"issues": "Похоже, у вас проблемы с Windows PowerShell, пожалуйста, ознакомьтесь с этим"
 	},
@@ -337,12 +318,8 @@
 			"description": "Агенты работают вместе в облаке и могут быть запущены из веб-интерфейса или через Slack.",
 			"tryButton": "Попробовать облачных агентов"
 		},
-<<<<<<< HEAD
 		"careers": "Кроме того, <careersLink>мы нанимаем!</careersLink>",
 		"socialLinks": "Присоединяйтесь к нам в <xLink>X</xLink>, <discordLink>Discord</discordLink>, или <redditLink>r/KiloCode</redditLink> 🚀"
-=======
-		"careers": "Кроме того, <careersLink>мы нанимаем!</careersLink>"
->>>>>>> 0b112ce8
 	},
 	"reasoning": {
 		"thinking": "Обдумывание",
