{
	"welcome": {
		"greeting": "Что может сделать для вас Kilo Code?",
		"introText": "Я обучен на самых быстрых доступных моделях ИИ и готов генерировать код для вас на сверхскоростях!",
		"ctaButton": "Попробуйте Kilo Code бесплатно",
		"manualModeButton": "Использовать свой API-ключ"
	},
	"lowCreditWarning": {
		"addCredit": "Добавить кредит",
		"lowBalance": "Ваш баланс Kilo Code низкий"
	},
	"notifications": {
		"toolRequest": "Запрос инструмента ожидает утверждения",
		"browserAction": "Действие браузера ожидает утверждения",
		"command": "Команда ожидает утверждения"
	},
	"settings": {
		"sections": {
			"mcp": "MCP Серверы"
		}
	},
	"chat": {
		"condense": {
			"wantsToCondense": "Kilo Code хочет сократить твой разговор",
			"condenseConversation": "Сократить разговор"
		}
	},
	"newTaskPreview": {
		"task": "Задача"
	},
<<<<<<< HEAD
	"autocompleteApiConfig": {
		"title": "Конфигурация API автодополнения",
		"description": "Настройте, какую конфигурацию API использовать для функции автодополнения.",
		"fieldLabel": "Конфигурация API автодополнения",
		"fieldDescription": "Выберите определенную конфигурацию API для автодополнения. Только некоторые модели хорошо справляются с автодополнением кода.",
		"learnMore": "Узнать больше",
		"useCurrentConfig": "Использовать текущую конфигурацию API"
=======
	"profile": {
		"dashboard": "Панель управления",
		"logOut": "Выйти",
		"currentBalance": "ТЕКУЩИЙ БАЛАНС",
		"loading": "Загрузка...",
		"signUp": {
			"title": "Зарегистрироваться в Kilo Code",
			"description": "Регистрация в Kilo Code дает вам бесплатные кредиты для начала работы. Используйте свои кредиты для изучения наших функций, опробования новейших и лучших моделей и получения преимуществ Kilo Code без обязательств.",
			"termsAndPrivacy": "Продолжая, вы соглашаетесь с <termsLink>Условиями обслуживания</termsLink> и <privacyLink>Политикой конфиденциальности.</privacyLink>"
		}
>>>>>>> 17154292
	}
}<|MERGE_RESOLUTION|>--- conflicted
+++ resolved
@@ -28,7 +28,6 @@
 	"newTaskPreview": {
 		"task": "Задача"
 	},
-<<<<<<< HEAD
 	"autocompleteApiConfig": {
 		"title": "Конфигурация API автодополнения",
 		"description": "Настройте, какую конфигурацию API использовать для функции автодополнения.",
@@ -36,7 +35,7 @@
 		"fieldDescription": "Выберите определенную конфигурацию API для автодополнения. Только некоторые модели хорошо справляются с автодополнением кода.",
 		"learnMore": "Узнать больше",
 		"useCurrentConfig": "Использовать текущую конфигурацию API"
-=======
+	},
 	"profile": {
 		"dashboard": "Панель управления",
 		"logOut": "Выйти",
@@ -47,6 +46,5 @@
 			"description": "Регистрация в Kilo Code дает вам бесплатные кредиты для начала работы. Используйте свои кредиты для изучения наших функций, опробования новейших и лучших моделей и получения преимуществ Kilo Code без обязательств.",
 			"termsAndPrivacy": "Продолжая, вы соглашаетесь с <termsLink>Условиями обслуживания</termsLink> и <privacyLink>Политикой конфиденциальности.</privacyLink>"
 		}
->>>>>>> 17154292
 	}
 }