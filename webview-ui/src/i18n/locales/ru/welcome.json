--- conflicted
+++ resolved
@@ -16,10 +16,7 @@
 			"incentive": "Попробуй Roo бесплатно"
 		}
 	},
-<<<<<<< HEAD
 	"chooseProvider": "Для своей магии Kilo Code нуждается в API-ключе.",
-=======
-	"chooseProvider": "Для начала работы тебе нужен LLM-провайдер:",
 	"providerSignup": {
 		"rooCloudProvider": "Провайдер Roo Code Cloud",
 		"rooCloudDescription": "Самый простой способ использования Roo. Подобранная комбинация бесплатных и платных моделей по низкой цене",
@@ -36,7 +33,6 @@
 		"pasteUrl": "Вставьте URL обратного вызова из браузера:",
 		"goBack": "Назад"
 	},
->>>>>>> 2c3b2953
 	"startRouter": "Мы рекомендуем использовать маршрутизатор LLM:",
 	"startCustom": "Или вы можете использовать свой собственный API-ключ:",
 	"telemetry": {
