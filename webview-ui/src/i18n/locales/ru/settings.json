--- conflicted
+++ resolved
@@ -483,11 +483,7 @@
 		},
 		"consecutiveMistakeLimit": {
 			"label": "Лимит ошибок и повторений",
-<<<<<<< HEAD
-			"description": "Количество последовательных ошибок или повторных действий перед показом диалогового окна 'У Kilo Code возникли проблемы'",
-=======
-			"description": "Количество последовательных ошибок или повторных действий перед показом диалогового окна 'У Roo возникли проблемы'. Установите 0, чтобы отключить этот механизм безопасности (он никогда не сработает).",
->>>>>>> 06b775a8
+			"description": "Количество последовательных ошибок или повторных действий перед показом диалогового окна 'У Kilo возникли проблемы'. Установите 0, чтобы отключить этот механизм безопасности (он никогда не сработает).",
 			"unlimitedDescription": "Включены неограниченные повторные попытки (автоматическое продолжение). Диалоговое окно никогда не появится.",
 			"warning": "⚠️ Установка значения 0 разрешает неограниченные повторные попытки, что может значительно увеличить использование API"
 		},
