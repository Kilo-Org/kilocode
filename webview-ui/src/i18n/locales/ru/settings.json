{
	"common": {
		"save": "Сохранить",
		"done": "Готово",
		"cancel": "Отмена",
		"reset": "Сбросить",
		"select": "Выбрать",
		"add": "Добавить заголовок",
		"remove": "Удалить"
	},
	"header": {
		"title": "Настройки",
		"saveButtonTooltip": "Сохранить изменения",
		"nothingChangedTooltip": "Изменений нет",
		"doneButtonTooltip": "Отменить несохранённые изменения и закрыть панель настроек"
	},
	"unsavedChangesDialog": {
		"title": "Несохранённые изменения",
		"description": "Вы хотите отменить изменения и продолжить?",
		"cancelButton": "Отмена",
		"discardButton": "Отменить изменения"
	},
	"sections": {
		"providers": "Провайдеры",
		"autoApprove": "Автоодобрение",
		"browser": "Доступ к компьютеру",
		"checkpoints": "Контрольные точки",
		"notifications": "Уведомления",
		"contextManagement": "Контекст",
		"terminal": "Терминал",
		"prompts": "Промпты",
		"experimental": "Экспериментальное",
		"language": "Язык",
		"about": "О Kilo Code",
		"display": "Показать"
	},
	"prompts": {
		"description": "Настройте промпты поддержки, используемые для быстрых действий, таких как улучшение промптов, объяснение кода и исправление проблем. Эти промпты помогают Kilo Code обеспечить лучшую поддержку для общих задач разработки."
	},
	"codeIndex": {
		"title": "Индексация кодовой базы",
		"enableLabel": "Включить индексацию кодовой базы",
		"enableDescription": "<0>Индексация кодовой базы</0> — это экспериментальная функция, которая создает семантический поисковый индекс вашего проекта с использованием ИИ-эмбеддингов. Это позволяет Kilo Code лучше понимать и навигировать по большим кодовым базам, находя релевантный код на основе смысла, а не только ключевых слов.",
		"providerLabel": "Провайдер эмбеддингов",
		"selectProviderPlaceholder": "Выберите провайдера",
		"openaiProvider": "OpenAI",
		"ollamaProvider": "Ollama",
		"openaiCompatibleProvider": "OpenAI-совместимый",
		"openaiCompatibleBaseUrlLabel": "Базовый URL:",
		"openaiCompatibleApiKeyLabel": "Ключ API:",
		"openaiCompatibleModelDimensionLabel": "Размерность эмбеддинга:",
		"openaiCompatibleModelDimensionPlaceholder": "напр., 1536",
		"openaiCompatibleModelDimensionDescription": "Размерность эмбеддинга (размер выходных данных) для вашей модели. Проверьте документацию вашего провайдера для этого значения. Распространенные значения: 384, 768, 1536, 3072.",
		"openaiKeyLabel": "Ключ OpenAI:",
		"modelLabel": "Модель",
		"selectModelPlaceholder": "Выберите модель",
		"ollamaUrlLabel": "URL Ollama:",
		"qdrantUrlLabel": "URL Qdrant",
		"qdrantKeyLabel": "Ключ Qdrant:",
		"startIndexingButton": "Начать индексацию",
		"clearIndexDataButton": "Очистить данные индекса",
		"unsavedSettingsMessage": "Пожалуйста, сохрани настройки перед запуском процесса индексации.",
		"clearDataDialog": {
			"title": "Вы уверены?",
			"description": "Это действие нельзя отменить. Оно навсегда удалит данные индекса вашей кодовой базы.",
			"cancelButton": "Отмена",
			"confirmButton": "Очистить данные"
		}
	},
	"autoApprove": {
		"description": "Разрешить Kilo Code автоматически выполнять операции без необходимости одобрения. Включайте эти параметры только если полностью доверяете ИИ и понимаете связанные с этим риски безопасности.",
		"readOnly": {
			"label": "Чтение",
			"description": "Если включено, Kilo Code будет автоматически просматривать содержимое каталогов и читать файлы без необходимости нажимать кнопку \"Одобрить\".",
			"outsideWorkspace": {
				"label": "Включая файлы вне рабочей области",
				"description": "Разрешить Kilo Code читать файлы вне текущей рабочей области без необходимости одобрения."
			}
		},
		"write": {
			"label": "Запись",
			"description": "Автоматически создавать и редактировать файлы без необходимости одобрения",
			"delayLabel": "Задержка после записи для диагностики возможных проблем",
			"outsideWorkspace": {
				"label": "Включая файлы вне рабочей области",
				"description": "Разрешить Kilo Code создавать и редактировать файлы вне текущей рабочей области без необходимости одобрения."
			},
			"protected": {
				"label": "Включить защищенные файлы",
				"description": "Разрешить Kilo Code создавать и редактировать защищенные файлы (такие как .kilocodeignore и файлы конфигурации .kilocode/) без необходимости одобрения."
			}
		},
		"browser": {
			"label": "Браузер",
			"description": "Автоматически выполнять действия в браузере без необходимости одобрения. Применяется только, если модель поддерживает использование компьютера"
		},
		"retry": {
			"label": "Повтор",
			"description": "Автоматически повторять неудачные запросы к API при ошибке сервера",
			"delayLabel": "Задержка перед повтором запроса"
		},
		"mcp": {
			"label": "MCP",
			"description": "Включить автоодобрение отдельных инструментов MCP в представлении MCP Servers (требуется включить как этот параметр, так и индивидуальный чекбокс инструмента \"Всегда разрешать\")"
		},
		"modeSwitch": {
			"label": "Режим",
			"description": "Автоматически переключаться между разными режимами без необходимости одобрения"
		},
		"subtasks": {
			"label": "Подзадачи",
			"description": "Разрешить создание и выполнение подзадач без необходимости одобрения"
		},
		"execute": {
			"label": "Выполнение",
			"description": "Автоматически выполнять разрешённые команды терминала без необходимости одобрения",
			"allowedCommands": "Разрешённые авто-выполняемые команды",
			"allowedCommandsDescription": "Префиксы команд, которые могут быть автоматически выполнены при включённом параметре \"Всегда одобрять выполнение операций\". Добавьте * для разрешения всех команд (используйте с осторожностью).",
			"commandPlaceholder": "Введите префикс команды (например, 'git ')",
			"addButton": "Добавить"
		},
		"showMenu": {
			"label": "Показывать меню автоодобрения в окне чата",
			"description": "Если включено, меню автоодобрения будет отображаться внизу окна чата, обеспечивая быстрый доступ к настройкам автоодобрения"
		},
		"apiRequestLimit": {
			"title": "Максимум запросов",
			"description": "Автоматически выполнять это количество API-запросов перед запросом разрешения на продолжение задачи.",
			"unlimited": "Без ограничений"
		}
	},
	"providers": {
		"providerDocumentation": "Документация {{provider}}",
		"configProfile": "Профиль конфигурации",
		"description": "Сохраняйте различные конфигурации API для быстрого переключения между провайдерами и настройками.",
		"apiProvider": "Провайдер API",
		"model": "Модель",
		"nameEmpty": "Имя не может быть пустым",
		"nameExists": "Профиль с таким именем уже существует",
		"deleteProfile": "Удалить профиль",
		"invalidArnFormat": "Неверный формат ARN. Пожалуйста, проверьте примеры выше.",
		"enterNewName": "Введите новое имя",
		"addProfile": "Добавить профиль",
		"renameProfile": "Переименовать профиль",
		"newProfile": "Новый профиль конфигурации",
		"enterProfileName": "Введите имя профиля",
		"createProfile": "Создать профиль",
		"cannotDeleteOnlyProfile": "Нельзя удалить единственный профиль",
		"searchPlaceholder": "Поиск профилей",
		"noMatchFound": "Совпадений не найдено",
		"vscodeLmDescription": "API языковой модели VS Code позволяет запускать модели, предоставляемые другими расширениями VS Code (включая, но не ограничиваясь GitHub Copilot). Для начала установите расширения Copilot и Copilot Chat из VS Code Marketplace.",
		"awsCustomArnUse": "Введите действительный Amazon Bedrock ARN для используемой модели. Примеры формата:",
		"awsCustomArnDesc": "Убедитесь, что регион в ARN совпадает с выбранным выше регионом AWS.",
		"openRouterApiKey": "OpenRouter API-ключ",
		"getOpenRouterApiKey": "Получить OpenRouter API-ключ",
		"apiKeyStorageNotice": "API-ключи хранятся безопасно в Secret Storage VSCode",
		"cerebras": {
			"apiKey": "Cerebras API-ключ",
			"getApiKey": "Получить Cerebras API-ключ"
		},
		"glamaApiKey": "Glama API-ключ",
		"getGlamaApiKey": "Получить Glama API-ключ",
		"useCustomBaseUrl": "Использовать пользовательский базовый URL",
		"useReasoning": "Включить рассуждения",
		"useHostHeader": "Использовать пользовательский Host-заголовок",
		"useLegacyFormat": "Использовать устаревший формат OpenAI API",
		"customHeaders": "Пользовательские заголовки",
		"headerName": "Имя заголовка",
		"headerValue": "Значение заголовка",
		"noCustomHeaders": "Пользовательские заголовки не определены. Нажмите кнопку +, чтобы добавить.",
		"requestyApiKey": "Requesty API-ключ",
		"refreshModels": {
			"label": "Обновить модели",
			"hint": "Пожалуйста, откройте настройки заново, чтобы увидеть последние модели.",
			"loading": "Обновление списка моделей...",
			"success": "Список моделей успешно обновлен!",
			"error": "Не удалось обновить список моделей. Пожалуйста, попробуйте снова."
		},
		"getRequestyApiKey": "Получить Requesty API-ключ",
		"openRouterTransformsText": "Сжимать подсказки и цепочки сообщений до размера контекста (<a>OpenRouter Transforms</a>)",
		"anthropicApiKey": "Anthropic API-ключ",
		"getAnthropicApiKey": "Получить Anthropic API-ключ",
		"anthropicUseAuthToken": "Передавать Anthropic API-ключ как Authorization-заголовок вместо X-Api-Key",
		"chutesApiKey": "Chutes API-ключ",
		"getChutesApiKey": "Получить Chutes API-ключ",
		"deepSeekApiKey": "DeepSeek API-ключ",
		"getDeepSeekApiKey": "Получить DeepSeek API-ключ",
		"geminiApiKey": "Gemini API-ключ",
		"getGroqApiKey": "Получить Groq API-ключ",
		"groqApiKey": "Groq API-ключ",
		"getGeminiApiKey": "Получить Gemini API-ключ",
		"apiKey": "API-ключ",
		"openAiApiKey": "OpenAI API-ключ",
		"openAiBaseUrl": "Базовый URL",
		"getOpenAiApiKey": "Получить OpenAI API-ключ",
		"mistralApiKey": "Mistral API-ключ",
		"getMistralApiKey": "Получить Mistral / Codestral API-ключ",
		"codestralBaseUrl": "Базовый URL Codestral (опционально)",
		"codestralBaseUrlDesc": "Укажите альтернативный URL для модели Codestral.",
		"xaiApiKey": "xAI API-ключ",
		"getXaiApiKey": "Получить xAI API-ключ",
		"litellmApiKey": "API-ключ LiteLLM",
		"litellmBaseUrl": "Базовый URL LiteLLM",
		"awsCredentials": "AWS-учётные данные",
		"awsProfile": "Профиль AWS",
		"awsProfileName": "Имя профиля AWS",
		"awsAccessKey": "AWS Access Key",
		"awsSecretKey": "AWS Secret Key",
		"awsSessionToken": "AWS Session Token",
		"awsRegion": "Регион AWS",
		"awsCrossRegion": "Использовать кросс-региональный вывод",
		"awsBedrockVpc": {
			"useCustomVpcEndpoint": "Использовать пользовательскую конечную точку VPC",
			"vpcEndpointUrlPlaceholder": "Введите URL конечной точки VPC (опционально)",
			"examples": "Примеры:"
		},
		"enablePromptCaching": "Включить кэширование подсказок",
		"enablePromptCachingTitle": "Включить кэширование подсказок для повышения производительности и снижения затрат для поддерживаемых моделей.",
		"cacheUsageNote": "Примечание: если вы не видите использование кэша, попробуйте выбрать другую модель, а затем вернуться к нужной.",
		"vscodeLmModel": "Языковая модель",
		"vscodeLmWarning": "Внимание: это очень экспериментальная интеграция, поддержка провайдера может отличаться. Если возникает ошибка о неподдерживаемой модели — проблема на стороне провайдера.",
		"googleCloudSetup": {
			"title": "Для использования Google Cloud Vertex AI необходимо:",
			"step1": "1. Создайте аккаунт Google Cloud, включите Vertex AI API и нужные модели Claude.",
			"step2": "2. Установите Google Cloud CLI и настройте учетные данные по умолчанию.",
			"step3": "3. Или создайте сервисный аккаунт с ключом."
		},
		"googleCloudCredentials": "Учётные данные Google Cloud",
		"googleCloudKeyFile": "Путь к ключу Google Cloud",
		"googleCloudProjectId": "ID проекта Google Cloud",
		"googleCloudRegion": "Регион Google Cloud",
		"lmStudio": {
			"baseUrl": "Базовый URL (опционально)",
			"modelId": "ID модели",
			"speculativeDecoding": "Включить speculative decoding",
			"draftModelId": "ID черновой модели",
			"draftModelDesc": "Черновая модель должна быть из той же семьи моделей для корректной работы speculative decoding.",
			"selectDraftModel": "Выбрать черновую модель",
			"noModelsFound": "Черновых моделей не найдено. Проверьте, что LM Studio запущен с включённым серверным режимом.",
			"description": "LM Studio позволяет запускать модели локально на вашем компьютере. Для начала ознакомьтесь с <a>кратким руководством</a>. Также необходимо включить <b>локальный сервер</b> LM Studio для работы с этим расширением. <span>Примечание:</span> Kilo Code использует сложные подсказки и лучше всего работает с моделями Claude. Менее мощные модели могут работать некорректно."
		},
		"ollama": {
			"baseUrl": "Базовый URL (опционально)",
			"modelId": "ID модели",
			"description": "Ollama позволяет запускать модели локально на вашем компьютере. Для начала ознакомьтесь с кратким руководством.",
			"warning": "Примечание: Kilo Code использует сложные подсказки и лучше всего работает с моделями Claude. Менее мощные модели могут работать некорректно."
		},
		"unboundApiKey": "Unbound API-ключ",
		"getUnboundApiKey": "Получить Unbound API-ключ",
		"unboundRefreshModelsSuccess": "Список моделей обновлен! Теперь вы можете выбрать из последних моделей.",
		"unboundInvalidApiKey": "Недействительный API-ключ. Пожалуйста, проверьте ваш API-ключ и попробуйте снова.",
		"humanRelay": {
			"description": "API-ключ не требуется, но пользователю нужно вручную копировать и вставлять информацию в веб-чат ИИ.",
			"instructions": "Во время использования появится диалоговое окно, и текущее сообщение будет скопировано в буфер обмена автоматически. Вам нужно вставить его в веб-версию ИИ (например, ChatGPT или Claude), затем скопировать ответ ИИ обратно в диалоговое окно и нажать кнопку подтверждения."
		},
		"openRouter": {
			"providerRouting": {
				"title": "Маршрутизация провайдера OpenRouter",
				"description": "OpenRouter направляет запросы к лучшим доступным провайдерам для вашей модели. По умолчанию запросы балансируются между топовыми провайдерами для максимальной доступности. Однако вы можете выбрать конкретного провайдера для этой модели.",
				"learnMore": "Подробнее о маршрутизации провайдеров"
			}
		},
		"customModel": {
			"capabilities": "Настройте возможности и стоимость вашей пользовательской модели, совместимой с OpenAI. Будьте осторожны при указании возможностей модели, это может повлиять на работу Kilo Code.",
			"maxTokens": {
				"label": "Максимум токенов на вывод",
				"description": "Максимальное количество токенов, которые модель может сгенерировать в ответе. (Укажите -1, чтобы сервер сам определил максимум.)"
			},
			"contextWindow": {
				"label": "Размер окна контекста",
				"description": "Общее количество токенов (вход + выход), которые модель может обработать."
			},
			"imageSupport": {
				"label": "Поддержка изображений",
				"description": "Может ли эта модель обрабатывать и понимать изображения?"
			},
			"computerUse": {
				"label": "Использование компьютера",
				"description": "Может ли эта модель взаимодействовать с браузером? (например, Claude 3.7 Sonnet)."
			},
			"promptCache": {
				"label": "Кэширование подсказок",
				"description": "Может ли эта модель кэшировать подсказки?"
			},
			"pricing": {
				"input": {
					"label": "Цена за вход",
					"description": "Стоимость за миллион токенов во входном сообщении/подсказке. Влияет на стоимость отправки контекста и инструкций модели."
				},
				"output": {
					"label": "Цена за вывод",
					"description": "Стоимость за миллион токенов в ответе модели. Влияет на стоимость генерируемого контента."
				},
				"cacheReads": {
					"label": "Цена чтения из кэша",
					"description": "Стоимость за миллион токенов при чтении из кэша. Взимается при получении кэшированного ответа."
				},
				"cacheWrites": {
					"label": "Цена записи в кэш",
					"description": "Стоимость за миллион токенов при записи в кэш. Взимается при первом кэшировании подсказки."
				}
			},
			"resetDefaults": "Сбросить к значениям по умолчанию"
		},
		"rateLimitSeconds": {
			"label": "Лимит скорости",
			"description": "Минимальное время между запросами к API."
		},
		"reasoningEffort": {
			"label": "Усилия по рассуждению модели",
			"high": "Высокие",
			"medium": "Средние",
			"low": "Низкие"
		},
		"setReasoningLevel": "Включить усилие рассуждения"
	},
	"browser": {
		"enable": {
			"label": "Включить инструмент браузера",
			"description": "Если включено, Kilo Code может использовать браузер для взаимодействия с сайтами при использовании моделей, поддерживающих работу с компьютером. <0>Подробнее</0>"
		},
		"viewport": {
			"label": "Размер окна просмотра",
			"description": "Выберите размер окна для взаимодействия с браузером. Влияет на отображение и взаимодействие с сайтами.",
			"options": {
				"largeDesktop": "Большой рабочий стол (1280x800)",
				"smallDesktop": "Маленький рабочий стол (900x600)",
				"tablet": "Планшет (768x1024)",
				"mobile": "Мобильный (360x640)"
			}
		},
		"screenshotQuality": {
			"label": "Качество скриншота",
			"description": "Настройте качество WebP для скриншотов браузера. Более высокие значения дают более чёткие изображения, но увеличивают расход токенов."
		},
		"remote": {
			"label": "Использовать удалённое подключение к браузеру",
			"description": "Подключиться к Chrome с включённым удалённым дебагом (--remote-debugging-port=9222).",
			"urlPlaceholder": "Пользовательский URL (например, http://localhost:9222)",
			"testButton": "Проверить соединение",
			"testingButton": "Проверка...",
			"instructions": "Введите адрес DevTools Protocol или оставьте поле пустым для автоматического поиска локальных экземпляров Chrome. Кнопка проверки попробует пользовательский URL, если он указан, или выполнит автопоиск."
		}
	},
	"checkpoints": {
		"enable": {
			"label": "Включить автоматические контрольные точки",
			"description": "Если включено, Kilo Code будет автоматически создавать контрольные точки во время выполнения задач, что упрощает просмотр изменений или возврат к предыдущим состояниям. <0>Подробнее</0>"
		}
	},
	"notifications": {
		"sound": {
			"label": "Включить звуковые эффекты",
			"description": "Если включено, Kilo Code будет воспроизводить звуковые эффекты для уведомлений и событий.",
			"volumeLabel": "Громкость"
		},
		"tts": {
			"label": "Включить озвучивание",
			"description": "Если включено, Kilo Code будет озвучивать свои ответы с помощью преобразования текста в речь.",
			"speedLabel": "Скорость"
		}
	},
	"contextManagement": {
		"description": "Управляйте, какая информация включается в окно контекста ИИ, что влияет на расход токенов и качество ответов",
		"autoCondenseContextPercent": {
			"label": "Порог для запуска интеллектуального сжатия контекста",
			"description": "Когда контекстное окно достигает этого порога, Kilo Code автоматически его сожмёт."
		},
		"condensingApiConfiguration": {
			"label": "Конфигурация API для сжатия контекста",
			"description": "Выберите конфигурацию API для операций сжатия контекста. Оставьте невыбранным, чтобы использовать текущую активную конфигурацию.",
			"useCurrentConfig": "По умолчанию"
		},
		"customCondensingPrompt": {
			"label": "Пользовательская подсказка для сжатия контекста",
			"description": "Пользовательская системная подсказка для сжатия контекста. Оставьте пустым, чтобы использовать подсказку по умолчанию.",
			"placeholder": "Введите здесь свой пользовательский промпт для сжатия...\n\nВы можете использовать ту же структуру, что и в промпте по умолчанию:\n- Предыдущий разговор\n- Текущая работа\n- Ключевые технические концепции\n- Соответствующие файлы и код\n- Решение проблем\n- Ожидающие задачи и следующие шаги",
			"reset": "Сбросить на значение по умолчанию",
			"hint": "Пусто = использовать промпт по умолчанию"
		},
		"autoCondenseContext": {
			"name": "Автоматически запускать интеллектуальное сжатие контекста"
		},
		"openTabs": {
			"label": "Лимит контекста открытых вкладок",
			"description": "Максимальное количество открытых вкладок VSCode, включаемых в контекст. Большее значение даёт больше контекста, но увеличивает расход токенов."
		},
		"workspaceFiles": {
			"label": "Лимит контекста файлов рабочей области",
			"description": "Максимальное количество файлов, включаемых в детали текущей рабочей директории. Большее значение даёт больше контекста, но увеличивает расход токенов."
		},
		"rooignore": {
			"label": "Показывать .kilocodeignore-файлы в списках и поиске",
			"description": "Если включено, файлы, совпадающие с шаблонами в .kilocodeignore, будут отображаться в списках с символом замка. Если выключено, такие файлы полностью скрываются из списков и поиска."
		},
		"maxReadFile": {
			"label": "Порог автообрезки при чтении файла",
			"description": "Kilo Code читает столько строк, если модель не указала явно начало/конец. Если число меньше общего количества строк в файле, Kilo Code создаёт индекс определений кода по строкам. Особые случаи: -1 — Kilo Code читает весь файл (без индексации), 0 — не читает строки, а создаёт только минимальный индекс. Меньшие значения минимизируют начальный контекст, позволяя точнее читать нужные диапазоны строк. Явные запросы начала/конца не ограничиваются этим параметром.",
			"lines": "строк",
			"always_full_read": "Всегда читать весь файл"
		},
		"maxConcurrentFileReads": {
			"label": "Лимит одновременного чтения",
			"description": "Максимальное количество файлов, которые инструмент 'read_file' может обрабатывать одновременно. Более высокие значения могут ускорить чтение нескольких небольших файлов, но увеличивают использование памяти."
		}
	},
	"terminal": {
		"basic": {
			"label": "Настройки терминала: Основные",
			"description": "Основные настройки терминала"
		},
		"advanced": {
			"label": "Настройки терминала: Расширенные",
			"description": "Следующие параметры могут потребовать перезапуск терминала для применения настроек."
		},
		"outputLineLimit": {
			"label": "Лимит вывода терминала",
			"description": "Максимальное количество строк, включаемых в вывод терминала при выполнении команд. При превышении строки из середины будут удаляться для экономии токенов. <0>Подробнее</0>"
		},
		"shellIntegrationTimeout": {
			"label": "Таймаут интеграции оболочки терминала",
			"description": "Максимальное время ожидания инициализации интеграции оболочки перед выполнением команд. Для пользователей с долгим стартом shell это значение можно увеличить, если появляются ошибки \"Shell Integration Unavailable\". <0>Подробнее</0>"
		},
		"shellIntegrationDisabled": {
			"label": "Отключить интеграцию оболочки терминала",
			"description": "Включите это, если команды терминала не работают должным образом или вы видите ошибки 'Shell Integration Unavailable'. Это использует более простой метод выполнения команд, обходя некоторые расширенные функции терминала. <0>Подробнее</0>"
		},
		"commandDelay": {
			"label": "Задержка команды терминала",
			"description": "Задержка в миллисекундах после выполнения команды. Значение по умолчанию 0 полностью отключает задержку. Это может помочь захватить весь вывод в терминалах с проблемами синхронизации. Обычно реализуется установкой `PROMPT_COMMAND='sleep N'`, в Powershell добавляется `start-sleep` в конец команды. Изначально было обходом бага VSCode #237208 и может не требоваться. <0>Подробнее</0>"
		},
		"compressProgressBar": {
			"label": "Сжимать вывод прогресс-бара",
			"description": "Если включено, обрабатывает вывод терминала с возвратами каретки (\\r), имитируя отображение в реальном терминале. Промежуточные состояния прогресс-бара удаляются, остаётся только финальное, что экономит место в контексте. <0>Подробнее</0>"
		},
		"powershellCounter": {
			"label": "Включить обходчик счётчика PowerShell",
			"description": "Если включено, добавляет счётчик к командам PowerShell для корректного выполнения. Помогает при проблемах с захватом вывода в терминалах PowerShell. <0>Подробнее</0>"
		},
		"zshClearEolMark": {
			"label": "Очищать метку конца строки ZSH",
			"description": "Если включено, очищает PROMPT_EOL_MARK в zsh, чтобы избежать проблем с интерпретацией вывода, когда он заканчивается специальными символами типа '%'. <0>Подробнее</0>"
		},
		"zshOhMy": {
			"label": "Включить интеграцию Oh My Zsh",
			"description": "Если включено, устанавливает ITERM_SHELL_INTEGRATION_INSTALLED=Yes для поддержки функций интеграции Oh My Zsh. Применение этой настройки может потребовать перезапуска IDE. <0>Подробнее</0>"
		},
		"zshP10k": {
			"label": "Включить интеграцию Powerlevel10k",
			"description": "Если включено, устанавливает POWERLEVEL9K_TERM_SHELL_INTEGRATION=true для поддержки функций Powerlevel10k. <0>Подробнее</0>"
		},
		"zdotdir": {
			"label": "Включить обработку ZDOTDIR",
			"description": "Если включено, создаёт временную директорию для ZDOTDIR для корректной интеграции zsh. Это обеспечивает корректную работу интеграции VSCode с zsh, сохраняя вашу конфигурацию. <0>Подробнее</0>"
		},
		"inheritEnv": {
			"label": "Наследовать переменные среды",
			"description": "Если включено, терминал будет наследовать переменные среды от родительского процесса VSCode, такие как настройки интеграции оболочки, определённые в профиле пользователя. Напрямую переключает глобальную настройку VSCode `terminal.integrated.inheritEnv`. <0>Подробнее</0>"
		}
	},
	"advanced": {
		"diff": {
			"label": "Включить редактирование через диффы",
			"description": "Если включено, Kilo Code сможет быстрее редактировать файлы и автоматически отклонять усечённые полные записи. Лучше всего работает с последней моделью Claude 4 Sonnet.",
			"strategy": {
				"label": "Стратегия диффа",
				"options": {
					"standard": "Стандартная (один блок)",
					"multiBlock": "Экспериментально: Мультиблочный дифф",
					"unified": "Экспериментально: Унифицированный дифф"
				},
				"descriptions": {
					"standard": "Стандартная стратегия применяет изменения к одному блоку кода за раз.",
					"unified": "Унифицированная стратегия использует несколько подходов к применению диффов и выбирает лучший.",
					"multiBlock": "Мультиблочная стратегия позволяет обновлять несколько блоков кода в файле за один запрос."
				}
			},
			"matchPrecision": {
				"label": "Точность совпадения",
				"description": "Этот ползунок управляет точностью совпадения секций кода при применении диффов. Меньшие значения позволяют более гибкое совпадение, но увеличивают риск неверной замены. Используйте значения ниже 100% с осторожностью."
			}
		}
	},
	"experimental": {
		"DIFF_STRATEGY_UNIFIED": {
			"name": "Использовать экспериментальную стратегию унифицированного диффа",
			"description": "Включает экспериментальную стратегию унифицированного диффа. Может уменьшить количество повторных попыток из-за ошибок модели, но может привести к неожиданному поведению или неверным правкам. Включайте только если готовы внимательно проверять все изменения."
		},
		"SEARCH_AND_REPLACE": {
			"name": "Использовать экспериментальный инструмент поиска и замены",
			"description": "Включает экспериментальный инструмент поиска и замены, позволяя Kilo Code заменять несколько вхождений за один запрос."
		},
		"INSERT_BLOCK": {
			"name": "Использовать экспериментальный инструмент вставки контента",
			"description": "Включает экспериментальный инструмент вставки контента, позволяя Kilo Code вставлять контент по номеру строки без создания диффа."
		},
		"POWER_STEERING": {
			"name": "Использовать экспериментальный режим \"power steering\"",
			"description": "Если включено, Kilo Code будет чаще напоминать модели детали текущего режима. Это приведёт к более строгому следованию ролям и инструкциям, но увеличит расход токенов."
		},
		"AUTOCOMPLETE": {
			"name": "Использовать экспериментальную функцию \"автодополнения\"",
			"description": "Если включено, Kilo Code будет предоставлять встроенные предложения кода по мере ввода."
		},
		"MULTI_SEARCH_AND_REPLACE": {
			"name": "Использовать экспериментальный мультиблочный инструмент диффа",
			"description": "Если включено, Kilo Code будет использовать мультиблочный инструмент диффа, пытаясь обновить несколько блоков кода за один запрос."
		},
		"CONCURRENT_FILE_READS": {
			"name": "Включить одновременное чтение файлов",
			"description": "При включении Kilo Code может читать несколько файлов в одном запросе. При отключении Kilo Code должен читать файлы по одному. Отключение может помочь при работе с менее производительными моделями или когда вы хотите больше контроля над доступом к файлам."
		},
		"DISABLE_COMPLETION_COMMAND": {
			"name": "Отключить выполнение команд в attempt_completion",
			"description": "Если включено, инструмент attempt_completion не будет выполнять команды. Это экспериментальная функция для подготовки к будущему прекращению поддержки выполнения команд при завершении задачи."
		},
		"MARKETPLACE": {
			"name": "Включить Marketplace",
			"description": "Когда включено, вы можете устанавливать MCP и пользовательские режимы из Marketplace."
		},
		"MULTI_FILE_APPLY_DIFF": {
			"name": "Включить одновременное редактирование файлов",
			"description": "Когда включено, Kilo Code может редактировать несколько файлов в одном запросе. Когда отключено, Kilo Code должен редактировать файлы по одному. Отключение этой функции может помочь при работе с менее способными моделями или когда вы хотите больше контроля над изменениями файлов."
		}
	},
	"promptCaching": {
		"label": "Отключить кэширование промптов",
		"description": "Если отмечено, Kilo Code не будет использовать кэширование промптов для этой модели."
	},
	"temperature": {
		"useCustom": "Использовать пользовательскую температуру",
		"description": "Управляет случайностью ответов модели.",
		"rangeDescription": "Более высокие значения делают ответы более случайными, низкие — более детерминированными."
	},
	"modelInfo": {
		"supportsImages": "Поддерживает изображения",
		"noImages": "Не поддерживает изображения",
		"supportsComputerUse": "Поддерживает использование компьютера",
		"noComputerUse": "Не поддерживает использование компьютера",
		"supportsPromptCache": "Поддерживает кэширование подсказок",
		"noPromptCache": "Не поддерживает кэширование подсказок",
		"maxOutput": "Максимум вывода",
		"inputPrice": "Цена за вход",
		"outputPrice": "Цена за вывод",
		"cacheReadsPrice": "Цена чтения из кэша",
		"cacheWritesPrice": "Цена записи в кэш",
		"enableStreaming": "Включить потоковую передачу",
		"enableR1Format": "Включить параметры модели R1",
		"enableR1FormatTips": "Необходимо включить при использовании моделей R1 (например, QWQ), чтобы избежать ошибок 400",
		"useAzure": "Использовать Azure",
		"azureApiVersion": "Установить версию API Azure",
		"gemini": {
			"freeRequests": "* Бесплатно до {{count}} запросов в минуту. Далее тарификация зависит от размера подсказки.",
			"pricingDetails": "Подробнее о ценах.",
			"billingEstimate": "* Счёт — приблизительный, точная стоимость зависит от размера подсказки."
		}
	},
	"modelPicker": {
		"automaticFetch": "Расширение автоматически получает актуальный список моделей на <serviceLink>{{serviceName}}</serviceLink>. Если не уверены, что выбрать, Kilo Code лучше всего работает с <defaultModelLink>{{defaultModelId}}</defaultModelLink>. Также попробуйте поискать \"free\" для бесплатных вариантов.",
		"label": "Модель",
		"searchPlaceholder": "Поиск",
		"noMatchFound": "Совпадений не найдено",
		"useCustomModel": "Использовать пользовательскую: {{modelId}}"
	},
	"footer": {
		"feedback": "Если у вас есть вопросы или предложения, откройте issue на <githubLink>github.com/Kilo-Org/kilocode</githubLink> или присоединяйтесь к <redditLink>reddit.com/r/kilocode</redditLink> или <discordLink>kilocode.ai/discord</discordLink>",
		"support": "По финансовым вопросам обращайтесь в службу поддержки по адресу <supportLink>hi@kilocode.ai</supportLink>",
		"telemetry": {
			"label": "Разрешить анонимную отправку ошибок и статистики использования",
			"description": "Помогите улучшить Kilo Code, отправляя анонимные данные об ошибках и использовании. Код, подсказки и личная информация не отправляются. Подробнее — в политике конфиденциальности."
		},
		"settings": {
			"import": "Импорт",
			"export": "Экспорт",
			"reset": "Сбросить"
		}
	},
	"thinkingBudget": {
		"maxTokens": "Максимум токенов",
		"maxThinkingTokens": "Максимум токенов на размышления"
	},
	"validation": {
		"apiKey": "Вы должны указать действительный API-ключ.",
		"awsRegion": "Вы должны выбрать регион для использования с Amazon Bedrock.",
		"googleCloud": "Вы должны указать действительный Project ID и регион Google Cloud.",
		"modelId": "Вы должны указать действительный ID модели.",
		"modelSelector": "Вы должны указать действительный селектор модели.",
		"openAi": "Вы должны указать действительный базовый URL, API-ключ и ID модели.",
		"arn": {
			"invalidFormat": "Неверный формат ARN. Проверьте требования к формату.",
			"regionMismatch": "Внимание: регион в вашем ARN ({{arnRegion}}) не совпадает с выбранным регионом ({{region}}). Это может вызвать проблемы с доступом. Провайдер будет использовать регион из ARN."
		},
		"modelAvailability": "ID модели ({{modelId}}), который вы указали, недоступен. Пожалуйста, выберите другую модель.",
		"providerNotAllowed": "Провайдер '{{provider}}' не разрешен вашей организацией",
		"modelNotAllowed": "Модель '{{model}}' не разрешена для провайдера '{{provider}}' вашей организацией",
		"profileInvalid": "Этот профиль содержит провайдера или модель, которые не разрешены вашей организацией"
	},
	"placeholders": {
		"apiKey": "Введите API-ключ...",
		"profileName": "Введите имя профиля",
		"accessKey": "Введите Access Key...",
		"secretKey": "Введите Secret Key...",
		"sessionToken": "Введите Session Token...",
		"credentialsJson": "Введите Credentials JSON...",
		"keyFilePath": "Введите путь к ключу...",
		"projectId": "Введите Project ID...",
		"customArn": "Введите ARN (например, arn:aws:bedrock:us-east-1:123456789012:foundation-model/my-model)",
		"baseUrl": "Введите базовый URL...",
		"modelId": {
			"lmStudio": "например, meta-llama-3.1-8b-instruct",
			"lmStudioDraft": "например, lmstudio-community/llama-3.2-1b-instruct",
			"ollama": "например, llama3.1"
		},
		"numbers": {
			"maxTokens": "например, 4096",
			"contextWindow": "например, 128000",
			"inputPrice": "например, 0.0001",
			"outputPrice": "например, 0.0002",
			"cacheWritePrice": "например, 0.00005"
		}
	},
	"defaults": {
		"ollamaUrl": "По умолчанию: http://localhost:11434",
		"lmStudioUrl": "По умолчанию: http://localhost:1234",
		"geminiUrl": "По умолчанию: https://generativelanguage.googleapis.com"
	},
	"labels": {
		"customArn": "Пользовательский ARN",
		"useCustomArn": "Использовать пользовательский ARN..."
	},
<<<<<<< HEAD
	"display": {
		"taskTimeline": {
			"label": "Показать временную шкалу задачи",
			"description": "Отображение визуальной временной шкалы сообщений задачи с цветовым разделением по типам, позволяющее быстро просматривать прогресс выполнения и перематывать к определенным моментам в истории задачи."
		}
	}
=======
	"includeMaxOutputTokens": "Включить максимальные выходные токены",
	"includeMaxOutputTokensDescription": "Отправлять параметр максимальных выходных токенов в API-запросах. Некоторые провайдеры могут не поддерживать это."
>>>>>>> 6ca706b0
}<|MERGE_RESOLUTION|>--- conflicted
+++ resolved
@@ -628,15 +628,12 @@
 		"customArn": "Пользовательский ARN",
 		"useCustomArn": "Использовать пользовательский ARN..."
 	},
-<<<<<<< HEAD
 	"display": {
 		"taskTimeline": {
 			"label": "Показать временную шкалу задачи",
 			"description": "Отображение визуальной временной шкалы сообщений задачи с цветовым разделением по типам, позволяющее быстро просматривать прогресс выполнения и перематывать к определенным моментам в истории задачи."
 		}
-	}
-=======
+	},
 	"includeMaxOutputTokens": "Включить максимальные выходные токены",
 	"includeMaxOutputTokensDescription": "Отправлять параметр максимальных выходных токенов в API-запросах. Некоторые провайдеры могут не поддерживать это."
->>>>>>> 6ca706b0
 }