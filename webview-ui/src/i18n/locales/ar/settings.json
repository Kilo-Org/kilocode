{
	"common": {
		"save": "حفظ",
		"done": "تم",
		"cancel": "إلغاء",
		"reset": "إعادة ضبط",
		"select": "اختيار",
		"add": "إضافة رأس",
		"remove": "إزالة"
	},
	"header": {
		"title": "الإعدادات",
		"saveButtonTooltip": "حفظ التغييرات",
		"nothingChangedTooltip": "ما صار أي تغيير",
		"doneButtonTooltip": "تجاهل التغييرات غير المحفوظة وإغلاق اللوحة"
	},
	"unsavedChangesDialog": {
		"title": "تغييرات غير محفوظة",
		"description": "تبي تتجاهل التغييرات وتكمل؟",
		"cancelButton": "إلغاء",
		"discardButton": "تجاهل التغييرات"
	},
	"sections": {
		"providers": "المزوّدون",
		"autoApprove": "الموافقة التلقائية",
		"browser": "المتصفح",
		"checkpoints": "نقاط الحفظ",
		"display": "العرض",
		"notifications": "الإشعارات",
		"contextManagement": "السياق",
		"terminal": "الطرفية",
		"prompts": "الموجهات",
		"experimental": "تجريبي",
		"language": "اللغة",
		"about": "عن Kilo Code"
	},
	"prompts": {
		"description": "اضبط الموجهات المساعدة لعمليات مثل تحسين الموجه وشرح الكود وإصلاح المشاكل. هذي الموجهات تساعد Kilo Code يقدّم دعم أفضل للمهام المتكررة."
	},
	"codeIndex": {
		"title": "فهرسة قاعدة الكود",
		"description": "اضبط إعدادات فهرسة الكود لتمكين البحث الدلالي في مشروعك. <0>تعرف أكثر</0>",
		"statusTitle": "الحالة",
		"enableLabel": "تفعيل فهرسة الكود",
		"enableDescription": "تفعيل فهرسة الكود لتحسين البحث وفهم السياق",
		"settingsTitle": "إعدادات الفهرسة",
		"disabledMessage": "فهرسة الكود معطلة حاليًا. فعّلها في الإعدادات العامة لضبط خيارات الفهرسة.",
		"profileLabel": "موفّر التضمين",
		"embedderProviderLabel": "موفّر التضمين",
		"selectProfilePlaceholder": "اختر المزوّد",
		"openaiProvider": "OpenAI",
		"ollamaProvider": "Ollama",
		"geminiProvider": "Gemini",
		"geminiApiKeyLabel": "مفتاح API:",
		"geminiApiKeyPlaceholder": "أدخل مفتاح Gemini API",
		"mistralProvider": "Mistral",
		"mistralApiKeyLabel": "مفتاح API:",
		"mistralApiKeyPlaceholder": "أدخل مفتاح Mistral API",
		"vercelAiGatewayProvider": "Vercel AI Gateway",
		"vercelAiGatewayApiKeyLabel": "مفتاح API",
		"vercelAiGatewayApiKeyPlaceholder": "أدخل مفتاح Vercel AI Gateway API",
		"openaiCompatibleProvider": "متوافق مع OpenAI",
		"openAiKeyLabel": "مفتاح OpenAI API",
		"openAiKeyPlaceholder": "أدخل مفتاح OpenAI API",
		"openAiCompatibleBaseUrlLabel": "الرابط الأساسي",
		"openAiCompatibleApiKeyLabel": "مفتاح API",
		"openAiCompatibleApiKeyPlaceholder": "أدخل مفتاح API",
		"openAiCompatibleModelDimensionLabel": "بُعد التضمين:",
		"modelDimensionLabel": "بُعد النموذج",
		"openAiCompatibleModelDimensionPlaceholder": "مثال: 1536",
		"openAiCompatibleModelDimensionDescription": "بُعد التضمين (حجم المخرجات) لنموذجك. راجع توثيق المزوّد لهذه القيمة. القيم الشائعة: 384، 768، 1536، 3072.",
		"modelLabel": "النموذج",
		"modelPlaceholder": "أدخل اسم النموذج",
		"selectModel": "اختر نموذج",
		"selectModelPlaceholder": "اختر نموذج",
		"ollamaUrlLabel": "رابط Ollama:",
		"ollamaBaseUrlLabel": "رابط Ollama الأساسي",
		"qdrantUrlLabel": "رابط Qdrant",
		"qdrantKeyLabel": "مفتاح Qdrant:",
		"qdrantApiKeyLabel": "مفتاح Qdrant API",
		"qdrantApiKeyPlaceholder": "أدخل مفتاح Qdrant API (اختياري)",
		"setupConfigLabel": "الإعداد",
		"advancedConfigLabel": "الإعدادات المتقدمة",
		"searchMinScoreLabel": "حد نقاط البحث",
		"searchMinScoreDescription": "أدنى نقاط التشابه (0.0-1.0) المطلوبة للنتائج. القيم الأقل تعطي نتائج أكثر لكن قد تكون أقل صلة. القيم الأعلى تعطي نتائج أقل لكن أكثر صلة.",
		"searchMinScoreResetTooltip": "إعادة للقيمة الافتراضية (0.4)",
		"searchMaxResultsLabel": "أقصى نتائج البحث",
		"searchMaxResultsDescription": "أقصى عدد نتائج البحث المُعادة عند الاستعلام عن فهرس الكود. القيم الأعلى توفر سياق أكثر لكن قد تشمل نتائج أقل صلة.",
		"resetToDefault": "إعادة للافتراضي",
		"startIndexingButton": "ابدأ الفهرسة",
		"clearIndexDataButton": "مسح بيانات الفهرسة",
		"unsavedSettingsMessage": "احفظ الإعدادات قبل بدء الفهرسة.",
		"clearDataDialog": {
			"title": "متأكد؟",
			"description": "العملية غير قابلة للتراجع. هذا يمسح بيانات الفهرسة نهائيًا.",
			"cancelButton": "إلغاء",
			"confirmButton": "مسح البيانات"
		},
		"ollamaUrlPlaceholder": "http://localhost:11434",
		"openAiCompatibleBaseUrlPlaceholder": "https://api.example.com",
		"modelDimensionPlaceholder": "1536",
		"qdrantUrlPlaceholder": "http://localhost:6333",
		"saveError": "فشل في حفظ الإعدادات",
		"modelDimensions": "({{dimension}} أبعاد)",
		"saveSuccess": "تم حفظ الإعدادات بنجاح",
		"saving": "جارٍ الحفظ...",
		"saveSettings": "حفظ",
		"indexingStatuses": {
			"standby": "في الانتظار",
			"indexing": "جارٍ الفهرسة",
			"indexed": "مُفهرس",
			"error": "خطأ"
		},
		"close": "إغلاق",
		"validation": {
			"qdrantUrlRequired": "رابط Qdrant مطلوب",
			"invalidQdrantUrl": "رابط Qdrant غير صالح",
			"invalidOllamaUrl": "رابط Ollama غير صالح",
			"invalidBaseUrl": "رابط أساسي غير صالح",
			"openaiApiKeyRequired": "مفتاح OpenAI API مطلوب",
			"modelSelectionRequired": "اختيار النموذج مطلوب",
			"apiKeyRequired": "مفتاح API مطلوب",
			"modelIdRequired": "معرّف النموذج مطلوب",
			"modelDimensionRequired": "بُعد النموذج مطلوب",
			"geminiApiKeyRequired": "مفتاح Gemini API مطلوب",
			"mistralApiKeyRequired": "مفتاح Mistral API مطلوب",
			"vercelAiGatewayApiKeyRequired": "مفتاح Vercel AI Gateway API مطلوب",
			"ollamaBaseUrlRequired": "رابط Ollama الأساسي مطلوب",
			"baseUrlRequired": "الرابط الأساسي مطلوب",
			"modelDimensionMinValue": "بُعد النموذج يجب أن يكون أكبر من 0"
		}
	},
	"autoApproval": {
		"title": "الموافقة التلقائية",
		"description": "السماح لـ Kilo Code بتنفيذ العمليات تلقائيًا بدون طلب الموافقة. فعّل هذه الإعدادات فقط إذا كنت تثق بالذكاء الاصطناعي تمامًا وتفهم المخاطر الأمنية المرتبطة."
	},
	"autoApprove": {
		"description": "خلّ Kilo Code ينفذ العمليات تلقائيًا بدون موافقة. فعّلها فقط إذا كنت واثق من الأمان.",
		"enabled": "الموافقة التلقائية مفعلة",
		"readOnly": {
			"label": "قراءة",
			"description": "يسمح لـ Kilo Code يعرض المجلدات ويقرأ الملفات تلقائي.",
			"outsideWorkspace": {
				"label": "تشمل الملفات خارج المشروع",
				"description": "اسمح لـ Kilo Code يقرأ ملفات برّا مساحة العمل بدون موافقة."
			}
		},
		"write": {
			"label": "كتابة",
			"description": "إنشاء وتعديل الملفات تلقائيًا",
			"delayLabel": "تأخير بعد الكتابة لفحص المشاكل",
			"outsideWorkspace": {
				"label": "تشمل الملفات خارج المشروع",
				"description": "اسمح لـ Kilo Code يعدل ملفات خارج مساحة العمل بدون موافقة."
			},
			"protected": {
				"label": "تشمل الملفات المحمية",
				"description": "اسمح لـ Kilo Code يعدل ملفات إعدادات محمية بدون موافقة."
			}
		},
		"browser": {
			"label": "المتصفح",
			"description": "تنفيذ إجراءات المتصفح تلقائيًا (للنماذج الداعمة)"
		},
		"retry": {
			"label": "إعادة المحاولة",
			"description": "إعادة محاولة طلبات API الفاشلة تلقائيًا",
			"delayLabel": "تأخير قبل الإعادة"
		},
		"mcp": {
			"label": "MCP",
			"description": "الموافقة التلقائية لأدوات MCP الفردية في عرض الخوادم"
		},
		"modeSwitch": {
			"label": "النمط",
			"description": "تبديل الأنماط تلقائيًا بدون موافقة"
		},
		"subtasks": {
			"label": "المهام الفرعية",
			"description": "إنشاء وإنهاء المهام الفرعية تلقائيًا"
		},
		"followupQuestions": {
			"label": "الأسئلة",
			"description": "اختيار الإجابة الأولى المقترحة تلقائيًا بعد المهلة المحددة",
			"timeoutLabel": "وقت الانتظار قبل الاختيار التلقائي للإجابة الأولى"
		},
		"execute": {
			"label": "تشغيل",
			"description": "تنفيذ أوامر الطرفية المسموحة تلقائيًا",
			"allowedCommands": "أوامر التنفيذ التلقائي المسموحة",
			"allowedCommandsDescription": "بادئات الأوامر المسموح بها عند تفعيل \"الموافقة الدائمة على التنفيذ\". أضف * للسماح بكل الأوامر (بحذر).",
			"deniedCommands": "الأوامر المرفوضة",
			"deniedCommandsDescription": "بادئات الأوامر التي سيتم رفضها تلقائيًا بدون طلب الموافقة. في حالة التعارض مع الأوامر المسموحة، تأخذ أطول بادئة مطابقة الأولوية. أضف * لرفض جميع الأوامر.",
			"commandPlaceholder": "أدخل بادئة الأمر (مثال: 'git ')",
			"deniedCommandPlaceholder": "أدخل بادئة الأمر المرفوض (مثال: 'rm -rf')",
			"addButton": "إضافة",
			"autoDenied": "الأوامر التي تبدأ بـ `{{prefix}}` محظورة من قبل المستخدم. لا تتجاوز هذا القيد بتشغيل أمر آخر."
		},
		"showMenu": {
			"label": "إظهار قائمة الموافقة التلقائية في عرض المحادثة",
			"description": "عند التفعيل، ستظهر قائمة الموافقة التلقائية في أسفل عرض المحادثة، مما يتيح الوصول السريع لإعدادات الموافقة التلقائية"
		},
		"updateTodoList": {
			"label": "المهام",
			"description": "تحديث قائمة المهام تلقائيًا بدون موافقة"
		},
		"apiRequestLimit": {
			"title": "أقصى الطلبات",
			"unlimited": "غير محدود"
		},
		"apiCostLimit": {
			"title": "أقصى تكلفة",
			"unlimited": "غير محدود"
		},
		"maxLimits": {
			"description": "تنفيذ الطلبات تلقائيًا حتى هذه الحدود قبل طلب الموافقة للمتابعة."
		},
		"toggleAriaLabel": "تبديل الموافقة التلقائية",
		"disabledAriaLabel": "الموافقة التلقائية معطلة - اختر الخيارات أولاً",
		"selectOptionsFirst": "اختر خيار واحد على الأقل أدناه لتفعيل الموافقة التلقائية"
	},
	"providers": {
		"providerDocumentation": "توثيق {{provider}}",
		"configProfile": "ملف الإعداد",
		"description": "احفظ إعدادات متعددة للتبديل السريع بين مزوّدين ونماذج.",
		"apiProvider": "مزود API",
		"model": "النموذج",
		"nameEmpty": "الاسم ما يصير فاضي",
		"nameExists": "الاسم مستخدم مسبقًا",
		"deleteProfile": "حذف الملف",
		"invalidArnFormat": "تنسيق ARN غير صالح.",
		"enterNewName": "أدخل اسم جديد",
		"addProfile": "إضافة ملف",
		"renameProfile": "إعادة تسمية الملف",
		"newProfile": "ملف إعداد جديد",
		"enterProfileName": "اكتب اسم الملف",
		"createProfile": "إنشاء الملف",
		"cannotDeleteOnlyProfile": "ما تقدر تحذف الملف الوحيد",
		"searchPlaceholder": "بحث في الملفات",
		"searchProviderPlaceholder": "بحث في المزوّدين",
		"noProviderMatchFound": "لم يتم العثور على مزوّدين",
		"noMatchFound": "ما فيه ملفات مطابقة",
		"vscodeLmDescription": "واجهة VS Code Language Model تسمح بتشغيل نماذج من إضافات أخرى مثل GitHub Copilot.",
		"awsCustomArnUse": "أدخل ARN صحيح لنموذج Amazon Bedrock. أمثلة:",
		"awsCustomArnDesc": "تأكد إن المنطقة في ARN تطابق المنطقة المختارة.",
		"openRouterApiKey": "مفتاح OpenRouter",
		"getOpenRouterApiKey": "احصل على المفتاح",
		"vercelAiGatewayApiKey": "مفتاح Vercel AI Gateway",
		"getVercelAiGatewayApiKey": "احصل على مفتاح Vercel AI Gateway",
		"apiKeyStorageNotice": "المفاتيح تُحفظ بأمان في مخزن أسرار VSCode",
		"glamaApiKey": "مفتاح Glama",
		"getGlamaApiKey": "احصل على مفتاح Glama",
		"useCustomBaseUrl": "استخدم رابط أساسي مخصص",
		"useReasoning": "تفعيل الـ Reasoning",
		"useHostHeader": "استخدم ترويسة Host مخصصة",
		"useLegacyFormat": "استخدم تنسيق OpenAI القديم",
		"customHeaders": "ترويسات مخصصة",
		"headerName": "اسم الترويسة",
		"headerValue": "قيمة الترويسة",
		"noCustomHeaders": "ما فيه ترويسات. اضغط + لإضافة واحدة.",
		"requestyApiKey": "مفتاح Requesty",
		"refreshModels": {
			"label": "تحديث النماذج",
			"hint": "أعد فتح الإعدادات لرؤية النماذج الجديدة.",
			"loading": "جاري تحديث القائمة...",
			"success": "تم التحديث!",
			"error": "فشل التحديث. جرّب مرة ثانية."
		},
		"getRequestyApiKey": "احصل على مفتاح Requesty",
		"getRequestyBaseUrl": "رابط الأساس",
		"requestyUseCustomBaseUrl": "استخدم رابط أساس مخصص",
		"openRouterTransformsText": "ضغط الموجهات لتناسب حجم السياق (<a>OpenRouter Transforms</a>)",
		"anthropicApiKey": "مفتاح Anthropic",
		"getAnthropicApiKey": "احصل على مفتاح Anthropic",
		"anthropicUseAuthToken": "إرسال المفتاح في ترويسة Authorization بدل X-Api-Key",
		"anthropic1MContextBetaLabel": "تفعيل نافذة السياق 1 مليون (Beta)",
		"anthropic1MContextBetaDescription": "توسيع نافذة السياق إلى مليون رمز لـ Claude Sonnet 4",
		"awsBedrock1MContextBetaLabel": "تفعيل نافذة السياق 1 مليون (Beta)",
		"awsBedrock1MContextBetaDescription": "توسيع نافذة السياق إلى مليون رمز لـ Claude Sonnet 4",
		"cerebrasApiKey": "مفتاح Cerebras API",
		"getCerebrasApiKey": "احصل على مفتاح Cerebras API",
		"chutesApiKey": "مفتاح Chutes",
		"getChutesApiKey": "احصل على مفتاح Chutes",
		"ioIntelligenceApiKey": "مفتاح IO Intelligence",
		"ioIntelligenceApiKeyPlaceholder": "أدخل مفتاح IO Intelligence API",
		"getIoIntelligenceApiKey": "احصل على مفتاح IO Intelligence",
		"deepSeekApiKey": "مفتاح DeepSeek",
		"getDeepSeekApiKey": "احصل على مفتاح DeepSeek",
		"doubaoApiKey": "مفتاح Doubao",
		"getDoubaoApiKey": "احصل على مفتاح Doubao",
		"featherlessApiKey": "مفتاح Featherless API",
		"getFeatherlessApiKey": "احصل على مفتاح Featherless API",
		"fireworksApiKey": "مفتاح Fireworks",
		"getFireworksApiKey": "احصل على مفتاح Fireworks",
		"zaiApiKey": "مفتاح Z.AI",
		"getZaiApiKey": "احصل على مفتاح Z.AI",
		"moonshotApiKey": "مفتاح Moonshot",
		"getMoonshotApiKey": "احصل على مفتاح Moonshot",
		"moonshotBaseUrl": "نقطة دخول Moonshot",
		"zaiEntrypoint": "نقطة دخول Z AI",
		"zaiEntrypointDescription": "يرجى اختيار نقطة دخول API المناسبة حسب موقعك. إذا كنت في الصين، اختر open.bigmodel.cn. وإلا، اختر api.z.ai.",
		"geminiApiKey": "مفتاح Gemini",
		"getGroqApiKey": "احصل على مفتاح Groq",
		"groqApiKey": "مفتاح Groq",
		"getSambaNovaApiKey": "احصل على مفتاح SambaNova",
		"sambaNovaApiKey": "مفتاح SambaNova",
		"getGeminiApiKey": "احصل على مفتاح Gemini",
		"openAiApiKey": "مفتاح OpenAI",
		"getHuggingFaceApiKey": "احصل على مفتاح Hugging Face API",
		"huggingFaceApiKey": "مفتاح Hugging Face API",
		"huggingFaceModelId": "معرّف النموذج",
		"huggingFaceLoading": "جارٍ التحميل...",
		"huggingFaceModelsCount": "({{count}} نموذج)",
		"huggingFaceSelectModel": "اختر نموذج...",
		"huggingFaceSearchModels": "البحث في النماذج...",
		"huggingFaceNoModelsFound": "لم يتم العثور على نماذج",
		"huggingFaceProvider": "المزوّد",
		"huggingFaceProviderAuto": "تلقائي",
		"huggingFaceSelectProvider": "اختر مزوّد...",
		"huggingFaceSearchProviders": "البحث في المزوّدين...",
		"huggingFaceNoProvidersFound": "لم يتم العثور على مزوّدين",
		"awsApiKey": "مفتاح Amazon Bedrock API",
		"apiKey": "مفتاح API",
		"anthropic": {
			"baseUrl": "الرابط الأساسي",
			"baseUrlDescription": "رابط أساسي مخصص لـ Anthropic API (اختياري)"
		},
		"openai": {
			"baseUrl": "الرابط الأساسي",
			"baseUrlDescription": "رابط أساسي مخصص لـ OpenAI API (اختياري)"
		},
		"openrouter": {
			"baseUrl": "الرابط الأساسي",
			"baseUrlDescription": "رابط أساسي مخصص لـ OpenRouter API (اختياري)"
		},
		"openAiBaseUrl": "الرابط الأساسي",
		"getOpenAiApiKey": "احصل على مفتاح OpenAI",
		"mistralApiKey": "مفتاح Mistral",
		"getMistralApiKey": "احصل على مفتاح Mistral/Codestral",
		"codestralBaseUrl": "رابط Codestral الأساسي (اختياري)",
		"codestralBaseUrlDesc": "يمكنك تعيين رابط بديل لنموذج Codestral.",
		"xaiApiKey": "مفتاح xAI",
		"getXaiApiKey": "احصل على مفتاح xAI",
		"litellmApiKey": "مفتاح LiteLLM",
		"litellmBaseUrl": "رابط LiteLLM الأساسي",
		"awsCredentials": "بيانات اعتماد AWS",
		"awsProfile": "ملف AWS",
		"awsProfileName": "اسم ملف AWS",
		"awsAccessKey": "مفتاح الوصول",
		"awsSecretKey": "المفتاح السري",
		"awsSessionToken": "رمز الجلسة",
		"awsRegion": "منطقة AWS",
		"awsCrossRegion": "تمكين الاستدلال عبر المناطق",
		"awsBedrockVpc": {
			"useCustomVpcEndpoint": "استخدام نقطة VPC مخصصة",
			"vpcEndpointUrlPlaceholder": "اكتب رابط نقطة VPC (اختياري)",
			"examples": "أمثلة:"
		},
		"enablePromptCaching": "تفعيل تخزين الموجهات",
		"enablePromptCachingTitle": "تسريع الأداء وتقليل التكلفة.",
		"cacheUsageNote": "إذا ما تشوف استخدام الكاش، اختر نموذج مختلف ثم ارجع.",
		"geminiParameters": {
			"urlContext": {
				"title": "تفعيل سياق URL",
				"description": "يسمح لـ Gemini بقراءة الصفحات المرتبطة لاستخراج ومقارنة وتجميع محتواها في ردود مدروسة."
			},
			"groundingSearch": {
				"title": "تفعيل التأسيس مع بحث Google",
				"description": "يربط Gemini ببيانات الويب الحية للحصول على إجابات دقيقة ومحدثة مع استشهادات قابلة للتحقق."
			}
		},
		"vscodeLmModel": "نموذج اللغة",
		"vscodeLmWarning": "الميزة تجريبية جدًا والدعم يختلف حسب المزوّد.",
		"googleCloudSetup": {
			"title": "لاستخدام Vertex AI:",
			"step1": "1. فعل Vertex AI ونماذج Claude بالحساب.",
			"step2": "2. ثبت Google Cloud CLI واضبط الاعتماد.",
			"step3": "3. أو أنشئ حساب خدمة بمفاتيح."
		},
		"googleCloudCredentials": "بيانات اعتماد Google Cloud",
		"googleCloudKeyFile": "مسار ملف المفتاح",
		"googleCloudProjectId": "معرّف المشروع",
		"googleCloudRegion": "المنطقة",
		"lmStudio": {
			"baseUrl": "الرابط الأساسي (اختياري)",
			"modelId": "معرّف النموذج",
			"speculativeDecoding": "تفعيل Speculative Decoding",
			"draftModelId": "معرّف نموذج مسودة",
			"draftModelDesc": "لازم يكون من نفس العائلة.",
			"selectDraftModel": "اختر نموذج مسودة",
			"noModelsFound": "ما فيه نماذج. تأكد LM Studio شغال بوضع السيرفر.",
			"description": "LM Studio يشغّل نماذج محليًا. اتبع دليل البدء السريع. ملاحظة: أفضل أداء مع Claude."
		},
		"ollama": {
			"baseUrl": "الرابط الأساسي (اختياري)",
			"modelId": "معرّف النموذج",
			"apiKey": "مفتاح API",
			"apiKeyPlaceholder": "أدخل مفتاح API",
			"apiKeyInfo": "سيتم إرسال مفتاح API في ترويسة Authorization",
			"description": "Ollama يشغّل نماذج محليًا. راجع دليلهم.",
			"warning": "ملاحظة: Kilo Code يعمل أفضل مع Claude. النماذج الضعيفة قد لا تؤدي المطلوب."
		},
		"unboundApiKey": "مفتاح Unbound",
		"getUnboundApiKey": "احصل على مفتاح Unbound",
		"unboundRefreshModelsSuccess": "تم تحديث قائمة النماذج!",
		"unboundInvalidApiKey": "مفتاح غير صالح.",
		"humanRelay": {
			"description": "ما يحتاج مفتاح، لكن عليك تنسخ/تلصق بين المتصفح والإضافة.",
			"instructions": "يطلع مربع حوار ينسخ الرسالة تلقائي. الصقها في ChatGPT أو Claude ثم انسخ الرد ورجعه."
		},
		"openRouter": {
			"providerRouting": {
				"title": "توجيه مزوّد OpenRouter",
				"description": "OpenRouter يوازن الطلبات على أفضل مزوّد. تقدر تختار مزوّد محدد.",
				"learnMore": "تعرف أكثر"
			}
		},
		"customModel": {
			"capabilities": "اضبط قدرات وتسعير النموذج المتوافق مع OpenAI.",
			"maxTokens": {
				"label": "أقصى مخرجات التوكينات",
				"description": "الحد الأقصى للتوكينات في الرد (-1 للسماح للسيرفر يحدد)."
			},
			"contextWindow": {
				"label": "حجم نافذة السياق",
				"description": "إجمالي التوكينات (إدخال + إخراج) المدعومة."
			},
			"imageSupport": {
				"label": "دعم الصور",
				"description": "هل النموذج يفهم الصور؟"
			},
			"computerUse": {
				"label": "استخدام الكمبيوتر",
				"description": "هل النموذج يقدر يتفاعل مع المتصفح؟"
			},
			"promptCache": {
				"label": "تخزين الموجهات",
				"description": "هل النموذج يدعم تخزين الموجهات؟"
			},
			"pricing": {
				"input": {
					"label": "سعر الإدخال",
					"description": "تكلفة كل مليون توكين إدخال."
				},
				"output": {
					"label": "سعر المخرجات",
					"description": "تكلفة كل مليون توكين مخرجات."
				},
				"cacheReads": {
					"label": "سعر قراءة الكاش",
					"description": "تكلفة قراءة من الكاش."
				},
				"cacheWrites": {
					"label": "سعر كتابة الكاش",
					"description": "تكلفة كتابة للكاش أول مرة."
				}
			},
			"resetDefaults": "رجع للإعدادات الافتراضية"
		},
		"rateLimitSeconds": {
			"label": "معدل الطلب",
			"description": "أقل وقت بين طلبات API."
		},
		"consecutiveMistakeLimit": {
			"label": "حد الأخطاء والتكرار",
			"description": "عدد الأخطاء المتتالية أو الإجراءات المتكررة قبل إظهار حوار 'Kilo Code يواجه مشكلة'",
			"unlimitedDescription": "إعادة المحاولة غير المحدودة مفعلة (المتابعة التلقائية). لن يظهر الحوار أبداً.",
			"warning": "⚠️ تعيين القيمة إلى 0 يسمح بإعادة المحاولة غير المحدودة مما قد يستهلك استخدام API كبير"
		},
		"reasoningEffort": {
			"label": "جهد الاستنتاج",
			"minimal": "الحد الأدنى (الأسرع)",
			"high": "عالي",
			"medium": "متوسط",
			"low": "منخفض"
		},
		"verbosity": {
			"label": "مستوى التفصيل في المخرجات",
			"high": "عالي",
			"medium": "متوسط",
			"low": "منخفض",
			"description": "يتحكم في مدى تفصيل ردود النموذج. المستوى المنخفض ينتج إجابات مختصرة، بينما المستوى العالي يوفر شروحات شاملة."
		},
		"setReasoningLevel": "تفعيل جهد الاستنتاج",
		"claudeCode": {
			"pathLabel": "مسار Claude Code",
			"description": "مسار CLI اختياري (الافتراضي 'claude').",
			"placeholder": "الافتراضي: claude",
			"maxTokensLabel": "أقصى توكنات المخرجات",
			"maxTokensDescription": "الحد الأقصى لعدد توكنات المخرجات لردود Claude Code. الافتراضي هو 8000."
		},
		"geminiCli": {
			"description": "يستخدم OAuth من أداة Gemini CLI ولا يحتاج مفاتيح.",
			"oauthPath": "مسار بيانات OAuth (اختياري)",
			"oauthPathDescription": "إذا تركته فاضي يستخدم المسار الافتراضي (~/.gemini/oauth_creds.json).",
			"instructions": "إذا ما سجلت دخول، شغّل",
			"instructionsContinued": "في الطرفية أولاً.",
			"setupLink": "دليل إعداد Gemini CLI",
			"requirementsTitle": "متطلبات مهمة",
			"requirement1": "ثبت أداة Gemini CLI",
			"requirement2": "سجل دخول بـ Google",
			"requirement3": "يعمل مع حسابات Google الشخصية فقط",
			"requirement4": "المصادقة تتم عبر OAuth",
			"requirement5": "الأداة لازم تكون مثبتة ومُسجلة دخول",
			"freeAccess": "طبقة مجانية عبر OAuth"
		},
		"io_intelligence": {
			"name": "IO Intelligence",
			"description": "ذكاء ميسور للمهام اليومية"
		},
		"requesty": {
			"name": "Requesty",
			"description": "مساعد ذكي سريع وموثوق"
		},
		"kilo_code_openrouter": {
			"description": "الوصول لأكثر من 200 نموذج عبر OpenRouter بنافذة سياق 1 مليون"
		},
		"qwenCode": {
			"oauthPath": "مسار بيانات OAuth (اختياري)",
			"oauthPathDescription": "مسار ملف بيانات OAuth. اتركه فاضي لاستخدام المسار الافتراضي (~/.qwen/oauth_creds.json).",
			"description": "يستخدم هذا المزوّد مصادقة OAuth من خدمة Qwen ولا يحتاج مفاتيح API.",
			"instructions": "يرجى اتباع التوثيق الرسمي للحصول على ملف التخويل ووضعه في المسار المحدد.",
			"setupLink": "توثيق Qwen الرسمي"
		},
		"roo": {
			"authenticatedMessage": "تم التوثيق بأمان عبر حساب Roo Code Cloud.",
			"connectButton": "اتصل بـ Roo Code Cloud"
		}
	},
	"contextWindow": {
		"description": "أقصى سياق محادثة",
		"oneMillion": "1 مليون"
	},
	"maxTokens": {
		"description": "أقصى طول إجابة"
	},
	"topP": {
		"description": "تحكم في تنوع الإجابات"
	},
	"kiloRemoteControl": {
		"description": "تفعيل التحكم عن بُعد للمهام"
	},
	"browser": {
		"enable": {
			"label": "تفعيل أداة المتصفح",
			"description": "إذا تم التفعيل، Kilo Code يقدر يستخدم المتصفح مع النماذج الداعمة. <0>تعرف أكثر</0>"
		},
		"viewport": {
			"label": "حجم العرض",
			"description": "اختر حجم الشاشة لتفاعلات المتصفح.",
			"options": {
				"largeDesktop": "سطح مكتب كبير (1280×800)",
				"smallDesktop": "سطح مكتب صغير (900×600)",
				"tablet": "جهاز لوحي (768×1024)",
				"mobile": "جوال (360×640)"
			}
		},
		"screenshotQuality": {
			"label": "جودة اللقطة",
			"description": "اضبط جودة WebP للقطات. القيمة الأعلى أوضح لكن تزيد استهلاك التوكن."
		},
		"remote": {
			"label": "استخدام اتصال متصفح بعيد",
			"description": "اتصال بـ Chrome مع remote debugging.",
			"urlPlaceholder": "رابط مخصص (مثال http://localhost:9222)",
			"testButton": "اختبار الاتصال",
			"testingButton": "جارٍ الاختبار...",
			"instructions": "أدخل عنوان DevTools أو اتركه فاضي للاكتشاف التلقائي."
		}
	},
	"checkpoints": {
		"enable": {
			"label": "تفعيل نقاط الحفظ التلقائية",
			"description": "ينشئ نقاط حفظ آليًا أثناء التنفيذ. <0>تعرف أكثر</0>"
		}
	},
	"display": {
		"taskTimeline": {
			"label": "إظهار خط الزمن للمهمة",
			"description": "يعرض مخطط زمني ملون لرسائل المهمة لتتبع التقدّم بسرعة."
		}
	},
	"notifications": {
		"sound": {
			"label": "تفعيل الصوتيات",
			"description": "يشغّل مؤثرات صوتية.",
			"volumeLabel": "المستوى"
		},
		"tts": {
			"label": "تفعيل النص إلى كلام",
			"description": "يقرأ ردود Kilo Code بصوت عالٍ.",
			"speedLabel": "السرعة"
		}
	},
	"contextManagement": {
		"description": "تحكّم بالمعلومات المُدرجة في سياق الذكاء.",
		"autoCondenseContextPercent": {
			"label": "نسبة تشغيل التلخيص الذكي",
			"description": "عند الوصول لهذه النسبة، يختصر Kilo Code السياق."
		},
		"condensingApiConfiguration": {
			"label": "إعداد API للتلخيص",
			"description": "اختر إعداد API للتلخيص أو اترك الحالي.",
			"useCurrentConfig": "الافتراضي"
		},
		"customCondensingPrompt": {
			"label": "موجه تلخيص مخصص",
			"description": "اكتب موجه مخصص للتلخيص (أو اتركه فاضي).",
			"placeholder": "اكتب موجه التلخيص هنا...\n\nنفس هيكل الموجه الافتراضي يمكن استخدامه:",
			"reset": "رجوع للافتراضي",
			"hint": "فارغ = الافتراضي"
		},
		"autoCondenseContext": {
			"name": "تشغيل التلخيص الذكي تلقائيًا",
			"description": "عند التفعيل، يتم التلخيص تلقائيًا. إذا عطّلت، تقدر تشغله يدويًا."
		},
		"openTabs": {
			"label": "حد تبويبات السياق",
			"description": "أقصى عدد تبويبات VSCode المضافة للسياق."
		},
		"workspaceFiles": {
			"label": "حد ملفات المشروع",
			"description": "أقصى عدد ملفات تُدرج من المجلد الحالي."
		},
		"rooignore": {
			"label": "إظهار ملفات .kilocodeignore",
			"description": "عند التفعيل تُعرض مع رمز قفل؛ عند التعطيل تُخفى."
		},
		"maxConcurrentFileReads": {
			"label": "حد قراءة الملفات المتزامنة",
			"description": "كم ملف يقرأه read_file مع بعض."
		},
		"maxReadFile": {
			"label": "حد تقديري لقراءة الملف",
			"description": "عدد الأسطر يُقرأ عند غياب start/end. -1 يقرأ الكل، 0 لا يقرأ ويعرض الفهرس فقط.",
			"lines": "أسطر",
			"always_full_read": "دومًا اقرأ الملف كامل"
		},
		"maxImageFileSize": {
			"label": "أقصى حجم ملف صورة",
			"mb": "ميجابايت",
			"description": "الحد الأقصى لحجم (بالميجابايت) لملفات الصور التي يمكن معالجتها بواسطة أداة قراءة الملفات."
		},
		"maxTotalImageSize": {
			"label": "أقصى حجم إجمالي للصور",
			"mb": "ميجابايت",
			"description": "الحد الأقصى التراكمي للحجم (بالميجابايت) لجميع الصور المعالجة في عملية read_file واحدة. عند قراءة صور متعددة، يُضاف حجم كل صورة للإجمالي. إذا كان تضمين صورة أخرى سيتجاوز هذا الحد، فسيتم تخطيها."
		},
		"condensingThreshold": {
			"label": "نسبة التفعيل",
			"selectProfile": "اضبط النسبة للملف",
			"defaultProfile": "افتراضي عام",
			"defaultDescription": "إذا وصل السياق للنسبة يختصر (لكل الملفات).",
			"profileDescription": "نسبة مخصصة لهذا الملف فقط.",
			"inheritDescription": "هذا الملف يرث النسبة العامة ({{threshold}}%)",
			"usesGlobal": "(يستخدم {{threshold}}% عام)"
		},
		"diagnostics": {
			"includeMessages": {
				"label": "تضمين رسائل التشخيص تلقائيًا في السياق",
				"description": "عند التفعيل، سيتم تضمين رسائل التشخيص (الأخطاء) من الملفات المُحررة تلقائيًا في السياق. يمكنك دائمًا تضمين جميع تشخيصات مساحة العمل يدويًا باستخدام @problems."
			},
			"maxMessages": {
				"label": "أقصى عدد رسائل التشخيص",
				"description": "يحدد عدد رسائل التشخيص (أخطاء، تحذيرات) المُدرجة في السياق. عند التعيين، سيتم عرض هذا العدد فقط من التشخيصات، مع إعطاء الأولوية للأخطاء على التحذيرات. اضبط على 0 للتشخيصات غير المحدودة.",
				"resetTooltip": "إعادة للقيمة الافتراضية (50)",
				"unlimitedLabel": "غير محدود"
			},
			"delayAfterWrite": {
				"label": "تأخير بعد الكتابة للسماح للتشخيصات باكتشاف المشاكل المحتملة",
				"description": "الوقت للانتظار بعد كتابة الملفات قبل المتابعة، مما يسمح لأدوات التشخيص بمعالجة التغييرات واكتشاف المشاكل."
			}
		}
	},
	"terminal": {
		"basic": {
			"label": "أساسيات الطرفية",
			"description": "إعدادات طرفية بسيطة"
		},
		"advanced": {
			"label": "متقدم",
			"description": "قد تحتاج إعادة تشغيل الطرفية."
		},
		"outputLineLimit": {
			"label": "حد مخرجات الطرفية",
			"description": "أقصى الأسطر المُدرجة عند تنفيذ الأوامر."
		},
		"outputCharacterLimit": {
			"label": "حد أحرف الطرفية",
			"description": "أقصى عدد أحرف في مخرجات الطرفية عند تنفيذ الأوامر. هذا الحد له أولوية على حد الأسطر لمنع مشاكل الذاكرة من الأسطر الطويلة جداً. عند التجاوز، سيتم قطع المخرجات. <0>تعرف أكثر</0>"
		},
		"shellIntegrationTimeout": {
			"label": "مهلة تكامل الشل",
			"description": "أقصى انتظار لتكامل الشل قبل التنفيذ."
		},
		"shellIntegrationDisabled": {
			"label": "تعطيل تكامل الشل",
			"description": "فعّله إذا الأوامر ما تشتغل صح."
		},
		"commandDelay": {
			"label": "تأخير أوامر الطرفية",
			"description": "تأخير بالمللي ثانية بعد التنفيذ."
		},
		"compressProgressBar": {
			"label": "ضغط شريط التقدم",
			"description": "يحذف الحالات الوسيطة لتوفير السياق."
		},
		"powershellCounter": {
			"label": "تمكين محول PowerShell",
			"description": "يضيف عدّاد لضمان التقاط المخرجات."
		},
		"zshClearEolMark": {
			"label": "إزالة علامة نهاية السطر ZSH",
			"description": "يمسح PROMPT_EOL_MARK لمنع أخطاء."
		},
		"zshOhMy": {
			"label": "دمج Oh My Zsh",
			"description": "يعيّن ITERM_SHELL_INTEGRATION_INSTALLED=Yes."
		},
		"zshP10k": {
			"label": "دمج Powerlevel10k",
			"description": "يعيّن POWERLEVEL9K_TERM_SHELL_INTEGRATION=true."
		},
		"zdotdir": {
			"label": "تفعيل ZDOTDIR",
			"description": "ينشئ مجلد مؤقت لمعالجة zsh."
		},
		"inheritEnv": {
			"label": "وراثة متغيرات البيئة",
			"description": "تفعيل يورّث متغيرات بيئة نظامك."
		}
	},
	"advancedSettings": {
		"title": "الإعدادات المتقدمة"
	},
	"advanced": {
		"diff": {
			"label": "التعديل عبر Diff",
			"description": "يسرّع التعديلات ويرفض الكتابة الكاملة المقتصرة.",
			"strategy": {
				"label": "إستراتيجية Diff",
				"options": {
					"standard": "قياسية (كتلة وحدة)",
					"multiBlock": "تجريبية: عدة كتل",
					"unified": "تجريبية: موحدة"
				},
				"descriptions": {
					"standard": "تعدّل كتلة كود وحدة.",
					"unified": "يختار أفضل طريقة تلقائيًا.",
					"multiBlock": "يحدث عدة كتل دفعة وحدة."
				}
			},
			"matchPrecision": {
				"label": "دقة المطابقة",
				"description": "تحكّم في دقة مطابقة الأقسام."
			}
		},
		"todoList": {
			"label": "تفعيل أداة قائمة المهام",
			"description": "عند التفعيل، يمكن لـ Kilo Code إنشاء وإدارة قوائم المهام لتتبع تقدم المهام. هذا يساعد في تنظيم المهام المعقدة إلى خطوات قابلة للإدارة."
		}
	},
	"experimental": {
		"DIFF_STRATEGY_UNIFIED": {
			"name": "استخدم استراتيجية diff الموحدة التجريبية",
			"description": "قد تقلل من الإعادات لكنها مخاطرة."
		},
		"SEARCH_AND_REPLACE": {
			"name": "أداة بحث واستبدال تجريبية",
			"description": "تمكّن استبدال متعدد في طلب واحد."
		},
		"INSERT_BLOCK": {
			"name": "أداة إدراج محتوى تجريبية",
			"description": "تدرج محتوى في أسطر محددة بدون diff."
		},
		"POWER_STEERING": {
			"name": "وضع \"التحكم القوي\" التجريبي",
			"description": "يذكّر النموذج بتعليمات النمط بشكل أقوى (يستهلك توكنات أكثر)."
		},
		"CONCURRENT_FILE_READS": {
			"name": "قراءة ملفات متزامنة",
			"description": "يقرأ عدة ملفات في طلب واحد."
		},
		"MULTI_SEARCH_AND_REPLACE": {
			"name": "أداة diff متعددة الكتل",
			"description": "تحدّث عدة كتل كود بملف واحد."
		},
		"MARKETPLACE": {
			"name": "تفعيل السوق",
			"description": "تثبيت MCP وأنماط مخصصة من السوق."
		},
		"MULTI_FILE_APPLY_DIFF": {
			"name": "تعديلات ملفات متزامنة",
			"description": "يحرر عدة ملفات في طلب واحد."
		},
		"MORPH_FAST_APPLY": {
			"name": "تفعيل Morph Fast Apply",
			"description": "عند التفعيل، يمكن لـ Kilo Code تحرير الملفات باستخدام Morph Fast Apply. يتطلب مزوّد Kilo Code API أو OpenRouter أو مفتاح Morph API.",
			"apiKey": "مفتاح Morph API (اختياري)",
			"placeholder": "أدخل مفتاح Morph API (اختياري)"
		},
		"PREVENT_FOCUS_DISRUPTION": {
			"name": "التحرير في الخلفية",
			"description": "منع تعطيل تركيز المحرر عند التفعيل. تحدث تعديلات الملفات في الخلفية دون فتح عروض diff أو سرقة التركيز. يمكنك الاستمرار في العمل دون انقطاع بينما يقوم Kilo Code بإجراء التغييرات. يمكن فتح الملفات دون تركيز لالتقاط التشخيصات أو إبقاؤها مغلقة تماماً."
		},
		"ASSISTANT_MESSAGE_PARSER": {
			"name": "استخدام محلل الرسائل الجديد",
			"description": "تفعيل محلل الرسائل التجريبي المتدفق الذي يوفر تحسينات كبيرة في الأداء للاستجابات الطويلة من المساعد من خلال معالجة الرسائل بكفاءة أكبر."
		},
		"NEW_TASK_REQUIRE_TODOS": {
			"name": "يتطلب قائمة 'مهام' للمهام الجديدة",
			"description": "عند التفعيل، أداة المهام الجديدة ستتطلب توفير معامل المهام. هذا يضمن أن كل المهام الجديدة تبدأ بقائمة واضحة من الأهداف. عند التعطيل (افتراضي)، يبقى معامل المهام اختياري للتوافق مع النسخة السابقة."
		},
<<<<<<< HEAD
		"IMAGE_GENERATION": {
			"name": "تمكين إنشاء صور بالذكاء الاصطناعي",
			"description": "عند التفعيل، يمكن لـ Roo إنشاء صور من النصوص باستخدام نماذج إنشاء الصور من OpenRouter. يتطلب مفتاح OpenRouter API.",
			"openRouterApiKeyLabel": "مفتاح OpenRouter API",
			"openRouterApiKeyPlaceholder": "أدخل مفتاح OpenRouter API",
			"getApiKeyText": "احصل على مفتاحك من",
			"modelSelectionLabel": "نموذج إنشاء الصور",
			"modelSelectionDescription": "اختر النموذج المراد استخدامه لإنشاء الصور",
			"warningMissingKey": "⚠️ مفتاح OpenRouter API مطلوب لإنشاء الصور. يرجى تكوينه أعلاه.",
			"successConfigured": "✓ تم تكوين إنشاء الصور وهو جاهز للاستخدام"
=======
		"INLINE_ASSIST": {
			"name": "Autocomplete",
			"description": "تمكين ميزات الإكمال التلقائي للحصول على اقتراحات كود سريعة وتحسينات مباشرة في محررك. يتضمن المهمة السريعة (Cmd+I) للتغييرات المستهدفة والإكمال التلقائي للتحسينات السياقية."
>>>>>>> 3513c60f
		}
	},
	"promptCaching": {
		"label": "تعطيل تخزين الموجهات",
		"description": "عند التفعيل، ما يستخدم Kilo Code الكاش لهذا النموذج."
	},
	"temperature": {
		"useCustom": "استخدام درجة حرارة مخصصة",
		"description": "تتحكم في عشوائية الردود.",
		"rangeDescription": "القيمة الأعلى = مخرجات أكثر تنوع."
	},
	"modelInfo": {
		"supportsImages": "يدعم الصور",
		"noImages": "لا يدعم الصور",
		"supportsComputerUse": "يدعم استخدام الكمبيوتر",
		"noComputerUse": "لا يدعم استخدام الكمبيوتر",
		"supportsPromptCache": "يدعم تخزين الموجهات",
		"noPromptCache": "لا يدعم تخزين الموجهات",
		"contextWindow": "نافذة السياق:",
		"maxOutput": "أقصى مخرجات",
		"inputPrice": "سعر الإدخال",
		"outputPrice": "سعر المخرجات",
		"cacheReadsPrice": "سعر قراءة الكاش",
		"cacheWritesPrice": "سعر كتابة الكاش",
		"enableStreaming": "تفعيل البث",
		"enableR1Format": "تفعيل بارامترات R1",
		"enableR1FormatTips": "ضروري مع نماذج R1 لتجنب خطأ 400",
		"useAzure": "استخدام Azure",
		"azureApiVersion": "إصدار Azure API",
		"gemini": {
			"freeRequests": "* مجانًا حتى {{count}} طلب بالدقيقة.",
			"pricingDetails": "للمزيد راجع الأسعار.",
			"billingEstimate": "* التكلفة تقريبية وتعتمد على حجم الموجه."
		}
	},
	"modelPicker": {
		"automaticFetch": "الإضافة تجلب تلقائياً أحدث قائمة بالنماذج المتاحة على <serviceLink>{{serviceName}}</serviceLink>. إذا كنت غير متأكد من النموذج الذي تختاره، فإن Kilo Code يعمل بشكل أفضل مع <defaultModelLink>{{defaultModelId}}</defaultModelLink>.",
		"label": "النموذج",
		"searchPlaceholder": "بحث",
		"noMatchFound": "ما فيه تطابق",
		"useCustomModel": "استخدام مخصص: {{modelId}}"
	},
	"footer": {
		"feedback": "عندك سؤال أو ملاحظة؟ افتح تذكرة في <githubLink>github.com/Kilo-Org/kilocode</githubLink> أو انضم لـ <redditLink>r/kilocode</redditLink> أو <discordLink>kilocode.ai/discord</discordLink>.",
		"support": "للاستفسارات المالية: <supportLink>https://kilocode.ai/support</supportLink>",
		"telemetry": {
			"label": "السماح بتقارير الأخطاء والاستخدام",
			"description": "ساعد في تحسين Kilo Code بإرسال بيانات الاستخدام وتقارير الأخطاء. لا يتم إرسال أي كود أو مطالبات أو معلومات شخصية أبداً. راجع سياسة الخصوصية لمزيد من التفاصيل."
		},
		"settings": {
			"import": "استيراد",
			"export": "تصدير",
			"reset": "إعادة تعيين"
		}
	},
	"thinkingBudget": {
		"maxTokens": "أقصى توكنات",
		"maxThinkingTokens": "أقصى توكنات تفكير"
	},
	"validation": {
		"apiKey": "لازم تدخل مفتاح API صالح.",
		"awsRegion": "اختر منطقة AWS لاستخدام Bedrock.",
		"googleCloud": "أدخل معرّف مشروع ومنطقة Google Cloud صالحين.",
		"modelId": "أدخل معرّف نموذج صحيح.",
		"modelSelector": "أدخل محدد نموذج صالح.",
		"openAi": "أدخل رابط أساسي ومفتاح API ومعرّف نموذج صحيح.",
		"arn": {
			"invalidFormat": "تنسيق ARN غير صالح.",
			"regionMismatch": "تحذير: منطقة ARN ({{arnRegion}}) تختلف عن المختارة ({{region}})."
		},
		"modelAvailability": "النموذج {{modelId}} غير متاح.",
		"providerNotAllowed": "المزوّد '{{provider}}' غير مسموح به.",
		"modelNotAllowed": "النموذج '{{model}}' غير مسموح به للمزوّد '{{provider}}'.",
		"profileInvalid": "الملف يحتوي مزوّد أو نموذج غير مسموح.",
		"qwenCodeOauthPath": "يجب توفير مسار صالح لبيانات OAuth."
	},
	"placeholders": {
		"apiKey": "اكتب مفتاح API...",
		"profileName": "اكتب اسم الملف",
		"accessKey": "اكتب Access Key...",
		"secretKey": "اكتب Secret Key...",
		"sessionToken": "اكتب Session Token...",
		"credentialsJson": "اكتب JSON الاعتماد...",
		"keyFilePath": "اكتب مسار ملف المفتاح...",
		"projectId": "اكتب معرّف المشروع...",
		"customArn": "أدخل ARN (مثال arn:aws:bedrock:us-east-1:123456789012:foundation-model/my-model)",
		"baseUrl": "اكتب الرابط الأساسي...",
		"modelId": {
			"lmStudio": "مثال meta-llama-3.1-8b-instruct",
			"lmStudioDraft": "مثال lmstudio-community/llama-3.2-1b-instruct",
			"ollama": "مثال llama3.1"
		},
		"numbers": {
			"maxTokens": "مثال 4096",
			"contextWindow": "مثال 128000",
			"inputPrice": "مثال 0.0001",
			"outputPrice": "مثال 0.0002",
			"cacheWritePrice": "مثال 0.00005"
		}
	},
	"defaults": {
		"ollamaUrl": "الافتراضي: http://localhost:11434",
		"lmStudioUrl": "الافتراضي: http://localhost:1234",
		"geminiUrl": "الافتراضي: https://generativelanguage.googleapis.com"
	},
	"labels": {
		"customArn": "ARN مخصص",
		"useCustomArn": "استخدام ARN مخصص..."
	},
	"limitMaxTokensDescription": "تحديد أقصى عدد توكنات في الرد",
	"maxOutputTokensLabel": "أقصى توكنات المخرجات",
	"maxTokensGenerateDescription": "أقصى عدد توكنات يتم توليدها في الرد",
	"includeMaxOutputTokens": "إرسال حد المخرجات",
	"includeMaxOutputTokensDescription": "يُرسل max_output_tokens في الطلب. بعض المزوّدين ما يدعمونه."
}<|MERGE_RESOLUTION|>--- conflicted
+++ resolved
@@ -811,7 +811,6 @@
 			"name": "يتطلب قائمة 'مهام' للمهام الجديدة",
 			"description": "عند التفعيل، أداة المهام الجديدة ستتطلب توفير معامل المهام. هذا يضمن أن كل المهام الجديدة تبدأ بقائمة واضحة من الأهداف. عند التعطيل (افتراضي)، يبقى معامل المهام اختياري للتوافق مع النسخة السابقة."
 		},
-<<<<<<< HEAD
 		"IMAGE_GENERATION": {
 			"name": "تمكين إنشاء صور بالذكاء الاصطناعي",
 			"description": "عند التفعيل، يمكن لـ Roo إنشاء صور من النصوص باستخدام نماذج إنشاء الصور من OpenRouter. يتطلب مفتاح OpenRouter API.",
@@ -822,11 +821,10 @@
 			"modelSelectionDescription": "اختر النموذج المراد استخدامه لإنشاء الصور",
 			"warningMissingKey": "⚠️ مفتاح OpenRouter API مطلوب لإنشاء الصور. يرجى تكوينه أعلاه.",
 			"successConfigured": "✓ تم تكوين إنشاء الصور وهو جاهز للاستخدام"
-=======
+		},
 		"INLINE_ASSIST": {
 			"name": "Autocomplete",
 			"description": "تمكين ميزات الإكمال التلقائي للحصول على اقتراحات كود سريعة وتحسينات مباشرة في محررك. يتضمن المهمة السريعة (Cmd+I) للتغييرات المستهدفة والإكمال التلقائي للتحسينات السياقية."
->>>>>>> 3513c60f
 		}
 	},
 	"promptCaching": {
