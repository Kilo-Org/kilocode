--- conflicted
+++ resolved
@@ -1,20 +1,15 @@
 {
 	"title": "MCP 服务器",
 	"done": "完成",
-	"description": "启用 Model Context Protocol (MCP)，让 Roo Code 可用外部服务器的工具和服务，扩展 Roo 的能力。<0>了解更多</0>",
+	"description": "启用 Model Context Protocol (MCP)，让 Kilo Code 可用外部服务器的工具和服务，扩展 Kilo Code 的能力。<0>了解更多</0>",
 	"enableToggle": {
-<<<<<<< HEAD
-		"title": "启用MCP服务",
-		"description": "启用后Kilo Code可与MCP服务交互获取高级功能。未使用时建议关闭以节省Token消耗。"
-=======
 		"title": "启用 MCP 服务器",
-		"description": "开启后 Roo 可用已连接 MCP 服务器的工具，能力更强。不用这些工具时建议关闭，节省 API Token 费用。"
->>>>>>> d2e15c16
+		"description": "开启后 Kilo Code 可用已连接 MCP 服务器的工具，能力更强。不用这些工具时建议关闭，节省 API Token 费用。"
 	},
 	"enableServerCreation": {
 		"title": "启用 MCP 服务器创建",
-		"description": "开启后 Roo 可帮你创建<1>新</1>自定义 MCP 服务器。<0>了解服务器创建</0>",
-		"hint": "提示：不需要 Roo 创建新 MCP 服务器时建议关闭，减少 API Token 费用。"
+		"description": "开启后 Kilo Code 可帮你创建<1>新</1>自定义 MCP 服务器。<0>了解服务器创建</0>",
+		"hint": "提示：不需要 Kilo Code 创建新 MCP 服务器时建议关闭，减少 API Token 费用。"
 	},
 	"editGlobalMCP": "编辑全局 MCP",
 	"editProjectMCP": "编辑项目 MCP",
