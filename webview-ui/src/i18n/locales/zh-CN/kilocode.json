--- conflicted
+++ resolved
@@ -293,7 +293,6 @@
 	"modes": {
 		"shareModesNewBanner": "新功能：通过创建组织来共享模式"
 	},
-<<<<<<< HEAD
 	"intelligentProvider": {
 		"title": "智能提供商设置",
 		"description": "为不同难度级别配置三个配置文件。系统将根据您请求的复杂性自动选择合适的提供商。",
@@ -308,7 +307,6 @@
 		"easyProfileDescription": "用于简单请求，如快速解释、基本摘要或简单代码片段。",
 		"mediumProfileDescription": "用于中等请求，如代码分析、实施建议或中等复杂度的任务。",
 		"hardProfileDescription": "用于复杂请求，如架构设计、复杂调试或高级问题解决。"
-=======
 	"deviceAuth": {
 		"title": "登录 Kilo Code",
 		"step1": "在浏览器中打开以下 URL",
@@ -327,6 +325,5 @@
 		"tryAgain": "重试",
 		"cancelled": "验证已取消",
 		"initiating": "正在启动验证..."
->>>>>>> 1440d198
 	}
 }