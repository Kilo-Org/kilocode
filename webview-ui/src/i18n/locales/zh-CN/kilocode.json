--- conflicted
+++ resolved
@@ -28,7 +28,6 @@
 	"newTaskPreview": {
 		"task": "任务"
 	},
-<<<<<<< HEAD
 	"autocompleteApiConfig": {
 		"title": "自动完成API配置",
 		"description": "配置用于自动完成功能的API设置。",
@@ -36,7 +35,7 @@
 		"fieldDescription": "为自动完成选择特定的API配置。只有某些模型在自动完成代码方面表现良好。",
 		"learnMore": "了解更多",
 		"useCurrentConfig": "使用当前API配置"
-=======
+	},
 	"profile": {
 		"dashboard": "仪表板",
 		"logOut": "退出登录",
@@ -47,6 +46,5 @@
 			"description": "注册 Kilo Code 可获得免费积分开始使用。使用你的积分探索我们的功能，试用最新最好的模型，无需承诺即可体验 Kilo Code 的优势。",
 			"termsAndPrivacy": "继续即表示你同意<termsLink>服务条款</termsLink>和<privacyLink>隐私政策</privacyLink>。"
 		}
->>>>>>> 17154292
 	}
 }