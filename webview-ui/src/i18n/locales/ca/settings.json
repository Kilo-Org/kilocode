{
	"common": {
		"save": "Desar",
		"done": "Fet",
		"cancel": "Cancel·lar",
		"reset": "Restablir",
		"select": "Seleccionar",
		"add": "Afegir capçalera",
		"remove": "Eliminar"
	},
	"header": {
		"title": "Configuració",
		"saveButtonTooltip": "Desar canvis",
		"nothingChangedTooltip": "No s'ha canviat res",
		"doneButtonTooltip": "Descartar els canvis no desats i tancar el panell de configuració"
	},
	"unsavedChangesDialog": {
		"title": "Canvis no desats",
		"description": "Voleu descartar els canvis i continuar?",
		"cancelButton": "Cancel·lar",
		"discardButton": "Descartar canvis"
	},
	"sections": {
		"providers": "Proveïdors",
		"autoApprove": "Auto-aprovació",
		"browser": "Accés a l'ordinador",
		"checkpoints": "Punts de control",
		"notifications": "Notificacions",
		"contextManagement": "Context",
		"terminal": "Terminal",
		"experimental": "Experimental",
		"language": "Idioma",
		"about": "Sobre Kilo Code"
	},
	"codeIndex": {
		"title": "Indexació de codi",
		"enableLabel": "Habilitar indexació de codi",
		"enableDescription": "<0>Indexació de codi</0> és una característica experimental que crea un índex de cerca semàntica del vostre projecte utilitzant embeddings d'IA. Això permet a Roo Code entendre millor i navegar per grans bases de codi trobant codi rellevant basat en significat en lloc de només paraules clau.",
		"providerLabel": "Proveïdor d'embeddings",
		"selectProviderPlaceholder": "Seleccionar proveïdor",
		"openaiProvider": "OpenAI",
		"ollamaProvider": "Ollama",
		"openaiKeyLabel": "Clau OpenAI:",
		"modelLabel": "Model",
		"selectModelPlaceholder": "Seleccionar model",
		"ollamaUrlLabel": "URL d'Ollama:",
		"qdrantUrlLabel": "URL de Qdrant",
		"qdrantKeyLabel": "Clau de Qdrant:",
		"startIndexingButton": "Iniciar indexació",
		"clearIndexDataButton": "Esborrar dades d'índex",
		"unsavedSettingsMessage": "Si us plau, deseu la configuració abans d'iniciar el procés d'indexació.",
		"clearDataDialog": {
			"title": "Esteu segur?",
			"description": "Aquesta acció no es pot desfer. Eliminarà permanentment les dades d'índex de la vostra base de codi.",
			"cancelButton": "Cancel·lar",
			"confirmButton": "Esborrar dades"
		}
	},
	"autoApprove": {
		"description": "Permet que Kilo Code realitzi operacions automàticament sense requerir aprovació. Activeu aquesta configuració només si confieu plenament en la IA i enteneu els riscos de seguretat associats.",
		"readOnly": {
			"label": "Llegir",
			"description": "Quan està activat, Kilo Code veurà automàticament el contingut del directori i llegirà fitxers sense que calgui fer clic al botó Aprovar.",
			"outsideWorkspace": {
				"label": "Incloure fitxers fora de l'espai de treball",
				"description": "Permetre a Kilo Code llegir fitxers fora de l'espai de treball actual sense requerir aprovació."
			}
		},
		"write": {
			"label": "Escriure",
			"description": "Crear i editar fitxers automàticament sense requerir aprovació",
			"delayLabel": "Retard després d'escriptura per permetre que els diagnòstics detectin possibles problemes",
			"outsideWorkspace": {
				"label": "Incloure fitxers fora de l'espai de treball",
				"description": "Permetre a Kilo Code crear i editar fitxers fora de l'espai de treball actual sense requerir aprovació."
			}
		},
		"browser": {
			"label": "Navegador",
			"description": "Realitzar accions del navegador automàticament sense requerir aprovació. Nota: Només s'aplica quan el model admet l'ús de l'ordinador"
		},
		"retry": {
			"label": "Reintentar",
			"description": "Tornar a intentar sol·licituds d'API fallides automàticament quan el servidor retorna una resposta d'error",
			"delayLabel": "Retard abans de tornar a intentar la sol·licitud"
		},
		"mcp": {
			"label": "MCP",
			"description": "Habilitar l'aprovació automàtica d'eines MCP individuals a la vista de Servidors MCP (requereix tant aquesta configuració com la casella \"Permetre sempre\" de l'eina)"
		},
		"modeSwitch": {
			"label": "Mode",
			"description": "Canviar automàticament entre diferents modes sense requerir aprovació"
		},
		"subtasks": {
			"label": "Subtasques",
			"description": "Permetre la creació i finalització de subtasques sense requerir aprovació"
		},
		"execute": {
			"label": "Executar",
			"description": "Executar automàticament comandes de terminal permeses sense requerir aprovació",
			"allowedCommands": "Comandes d'auto-execució permeses",
			"allowedCommandsDescription": "Prefixos de comandes que poden ser executats automàticament quan \"Aprovar sempre operacions d'execució\" està habilitat. Afegeix * per permetre totes les comandes (usar amb precaució).",
			"commandPlaceholder": "Introduïu prefix de comanda (ex. 'git ')",
			"addButton": "Afegir"
		},
		"showMenu": {
			"label": "Mostrar menú d'aprovació automàtica a la vista de xat",
			"description": "Quan està habilitat, el menú d'aprovació automàtica es mostrarà a la part inferior de la vista de xat, permetent un accés ràpid a la configuració d'aprovació automàtica"
		},
		"apiRequestLimit": {
			"title": "Màximes Sol·licituds",
			"description": "Fes aquesta quantitat de sol·licituds API automàticament abans de demanar aprovació per continuar amb la tasca.",
			"unlimited": "Il·limitat"
		}
	},
	"providers": {
		"providerDocumentation": "Documentació de {{provider}}",
		"configProfile": "Perfil de configuració",
		"description": "Deseu diferents configuracions d'API per canviar ràpidament entre proveïdors i configuracions.",
		"apiProvider": "Proveïdor d'API",
		"model": "Model",
		"nameEmpty": "El nom no pot estar buit",
		"nameExists": "Ja existeix un perfil amb aquest nom",
		"deleteProfile": "Esborrar perfil",
		"invalidArnFormat": "Format ARN no vàlid. Comprova els exemples anteriors.",
		"enterNewName": "Introduïu un nou nom",
		"addProfile": "Afegeix perfil",
		"renameProfile": "Canvia el nom del perfil",
		"newProfile": "Nou perfil de configuració",
		"enterProfileName": "Introduïu el nom del perfil",
		"createProfile": "Crea perfil",
		"cannotDeleteOnlyProfile": "No es pot eliminar l'únic perfil",
		"searchPlaceholder": "Cerca perfils",
		"noMatchFound": "No s'han trobat perfils coincidents",
		"vscodeLmDescription": "L'API del model de llenguatge de VS Code us permet executar models proporcionats per altres extensions de VS Code (incloent-hi, però no limitat a, GitHub Copilot). La manera més senzilla de començar és instal·lar les extensions Copilot i Copilot Chat des del VS Code Marketplace.",
		"awsCustomArnUse": "Introduïu un ARN vàlid d'Amazon Bedrock per al model que voleu utilitzar. Exemples de format:",
		"awsCustomArnDesc": "Assegureu-vos que la regió a l'ARN coincideix amb la regió d'AWS seleccionada anteriorment.",
		"openRouterApiKey": "Clau API d'OpenRouter",
		"getOpenRouterApiKey": "Obtenir clau API d'OpenRouter",
		"apiKeyStorageNotice": "Les claus API s'emmagatzemen de forma segura a l'Emmagatzematge Secret de VSCode",
		"glamaApiKey": "Clau API de Glama",
		"getGlamaApiKey": "Obtenir clau API de Glama",
		"useCustomBaseUrl": "Utilitzar URL base personalitzada",
		"useReasoning": "Activar raonament",
		"useHostHeader": "Utilitzar capçalera Host personalitzada",
		"useLegacyFormat": "Utilitzar el format d'API OpenAI antic",
		"customHeaders": "Capçaleres personalitzades",
		"headerName": "Nom de la capçalera",
		"headerValue": "Valor de la capçalera",
		"noCustomHeaders": "No hi ha capçaleres personalitzades definides. Feu clic al botó + per afegir-ne una.",
		"requestyApiKey": "Clau API de Requesty",
		"refreshModels": {
			"label": "Actualitzar models",
			"hint": "Si us plau, torneu a obrir la configuració per veure els models més recents.",
			"loading": "Actualitzant la llista de models...",
			"success": "Llista de models actualitzada correctament!",
			"error": "No s'ha pogut actualitzar la llista de models. Si us plau, torneu-ho a provar."
		},
		"getRequestyApiKey": "Obtenir clau API de Requesty",
		"openRouterTransformsText": "Comprimir prompts i cadenes de missatges a la mida del context (<a>Transformacions d'OpenRouter</a>)",
		"anthropicApiKey": "Clau API d'Anthropic",
		"getAnthropicApiKey": "Obtenir clau API d'Anthropic",
		"anthropicUseAuthToken": "Passar la clau API d'Anthropic com a capçalera d'autorització en lloc de X-Api-Key",
		"chutesApiKey": "Clau API de Chutes",
		"getChutesApiKey": "Obtenir clau API de Chutes",
		"deepSeekApiKey": "Clau API de DeepSeek",
		"getDeepSeekApiKey": "Obtenir clau API de DeepSeek",
		"geminiApiKey": "Clau API de Gemini",
		"getGroqApiKey": "Obtenir clau API de Groq",
		"groqApiKey": "Clau API de Groq",
		"getGeminiApiKey": "Obtenir clau API de Gemini",
		"openAiApiKey": "Clau API d'OpenAI",
		"openAiBaseUrl": "URL base",
		"getOpenAiApiKey": "Obtenir clau API d'OpenAI",
		"mistralApiKey": "Clau API de Mistral",
		"getMistralApiKey": "Obtenir clau API de Mistral / Codestral",
		"codestralBaseUrl": "URL base de Codestral (opcional)",
		"codestralBaseUrlDesc": "Establir una URL alternativa per al model Codestral.",
		"xaiApiKey": "Clau API de xAI",
		"getXaiApiKey": "Obtenir clau API de xAI",
		"litellmApiKey": "Clau API de LiteLLM",
		"litellmBaseUrl": "URL base de LiteLLM",
		"awsCredentials": "Credencials d'AWS",
		"awsProfile": "Perfil d'AWS",
		"awsProfileName": "Nom del perfil d'AWS",
		"awsAccessKey": "Clau d'accés d'AWS",
		"awsSecretKey": "Clau secreta d'AWS",
		"awsSessionToken": "Token de sessió d'AWS",
		"awsRegion": "Regió d'AWS",
		"awsCrossRegion": "Utilitzar inferència entre regions",
		"enablePromptCaching": "Habilitar emmagatzematge en caché de prompts",
		"enablePromptCachingTitle": "Habilitar l'emmagatzematge en caché de prompts per millorar el rendiment i reduir els costos per als models compatibles.",
		"cacheUsageNote": "Nota: Si no veieu l'ús de la caché, proveu de seleccionar un model diferent i després tornar a seleccionar el model desitjat.",
		"vscodeLmModel": "Model de llenguatge",
		"vscodeLmWarning": "Nota: Aquesta és una integració molt experimental i el suport del proveïdor variarà. Si rebeu un error sobre un model no compatible, és un problema del proveïdor.",
		"googleCloudSetup": {
			"title": "Per utilitzar Google Cloud Vertex AI, necessiteu:",
			"step1": "1. Crear un compte de Google Cloud, habilitar l'API de Vertex AI i habilitar els models Claude necessaris.",
			"step2": "2. Instal·lar Google Cloud CLI i configurar les credencials d'aplicació per defecte.",
			"step3": "3. O crear un compte de servei amb credencials."
		},
		"googleCloudCredentials": "Credencials de Google Cloud",
		"googleCloudKeyFile": "Ruta del fitxer de clau de Google Cloud",
		"googleCloudProjectId": "ID del projecte de Google Cloud",
		"googleCloudRegion": "Regió de Google Cloud",
		"lmStudio": {
			"baseUrl": "URL base (opcional)",
			"modelId": "ID del model",
			"speculativeDecoding": "Habilitar descodificació especulativa",
			"draftModelId": "ID del model d'esborrany",
			"draftModelDesc": "El model d'esborrany ha de ser de la mateixa família de models perquè la descodificació especulativa funcioni correctament.",
			"selectDraftModel": "Seleccionar model d'esborrany",
			"noModelsFound": "No s'han trobat models d'esborrany. Assegureu-vos que LM Studio s'està executant amb el mode servidor habilitat.",
			"description": "LM Studio permet executar models localment al vostre ordinador. Per a instruccions sobre com començar, consulteu la seva <a>Guia d'inici ràpid</a>. També necessitareu iniciar la funció de <b>Servidor Local</b> de LM Studio per utilitzar-la amb aquesta extensió. <span>Nota:</span> Kilo Code utilitza prompts complexos i funciona millor amb models Claude. Els models menys capaços poden no funcionar com s'espera."
		},
		"ollama": {
			"baseUrl": "URL base (opcional)",
			"modelId": "ID del model",
			"description": "Ollama permet executar models localment al vostre ordinador. Per a instruccions sobre com començar, consulteu la Guia d'inici ràpid.",
			"warning": "Nota: Kilo Code utilitza prompts complexos i funciona millor amb models Claude. Els models menys capaços poden no funcionar com s'espera."
		},
		"unboundApiKey": "Clau API d'Unbound",
		"getUnboundApiKey": "Obtenir clau API d'Unbound",
		"unboundRefreshModelsSuccess": "Llista de models actualitzada! Ara podeu seleccionar entre els últims models.",
		"unboundInvalidApiKey": "Clau API no vàlida. Si us plau, comproveu la vostra clau API i torneu-ho a provar.",
		"humanRelay": {
			"description": "No es requereix clau API, però l'usuari necessita ajuda per copiar i enganxar informació al xat d'IA web.",
			"instructions": "Durant l'ús, apareixerà un diàleg i el missatge actual es copiarà automàticament al porta-retalls. Necessiteu enganxar-lo a les versions web d'IA (com ChatGPT o Claude), després copiar la resposta de l'IA de nou al diàleg i fer clic al botó de confirmació."
		},
		"openRouter": {
			"providerRouting": {
				"title": "Encaminament de Proveïdors d'OpenRouter",
				"description": "OpenRouter dirigeix les sol·licituds als millors proveïdors disponibles per al vostre model. Per defecte, les sol·licituds s'equilibren entre els principals proveïdors per maximitzar el temps de funcionament. No obstant això, podeu triar un proveïdor específic per utilitzar amb aquest model.",
				"learnMore": "Més informació sobre l'encaminament de proveïdors"
			}
		},
		"customModel": {
			"capabilities": "Configureu les capacitats i preus per al vostre model personalitzat compatible amb OpenAI. Tingueu cura en especificar les capacitats del model, ja que poden afectar com funciona Kilo Code.",
			"maxTokens": {
				"label": "Màxim de tokens de sortida",
				"description": "El nombre màxim de tokens que el model pot generar en una resposta. (Establiu -1 per permetre que el servidor estableixi el màxim de tokens.)"
			},
			"contextWindow": {
				"label": "Mida de la finestra de context",
				"description": "Total de tokens (entrada + sortida) que el model pot processar."
			},
			"imageSupport": {
				"label": "Suport d'imatges",
				"description": "Aquest model és capaç de processar i entendre imatges?"
			},
			"computerUse": {
				"label": "Ús de l'ordinador",
				"description": "Aquest model és capaç d'interactuar amb un navegador? (com Claude 3.7 Sonnet)"
			},
			"promptCache": {
				"label": "Emmagatzematge en caché de prompts",
				"description": "Aquest model és capaç d'emmagatzemar prompts en caché?"
			},
			"pricing": {
				"input": {
					"label": "Preu d'entrada",
					"description": "Cost per milió de tokens en l'entrada/prompt. Això afecta el cost d'enviar context i instruccions al model."
				},
				"output": {
					"label": "Preu de sortida",
					"description": "Cost per milió de tokens en la resposta del model. Això afecta el cost del contingut generat i les completions."
				},
				"cacheReads": {
					"label": "Preu de lectures de caché",
					"description": "Cost per milió de tokens per llegir de la caché. Aquest és el preu cobrat quan es recupera una resposta emmagatzemada en caché."
				},
				"cacheWrites": {
					"label": "Preu d'escriptures de caché",
					"description": "Cost per milió de tokens per escriure a la caché. Aquest és el preu cobrat quan s'emmagatzema un prompt per primera vegada."
				}
			},
			"resetDefaults": "Restablir als valors per defecte"
		},
		"rateLimitSeconds": {
			"label": "Límit de freqüència",
			"description": "Temps mínim entre sol·licituds d'API."
		},
		"reasoningEffort": {
			"label": "Esforç de raonament del model",
			"high": "Alt",
			"medium": "Mitjà",
			"low": "Baix"
		},
		"setReasoningLevel": "Activa l'esforç de raonament"
	},
	"browser": {
		"enable": {
			"label": "Habilitar eina de navegador",
			"description": "Quan està habilitat, Kilo Code pot utilitzar un navegador per interactuar amb llocs web quan s'utilitzen models que admeten l'ús de l'ordinador. <0>Més informació</0>"
		},
		"viewport": {
			"label": "Mida del viewport",
			"description": "Seleccioneu la mida del viewport per a interaccions del navegador. Això afecta com es mostren i interactuen els llocs web.",
			"options": {
				"largeDesktop": "Escriptori gran (1280x800)",
				"smallDesktop": "Escriptori petit (900x600)",
				"tablet": "Tauleta (768x1024)",
				"mobile": "Mòbil (360x640)"
			}
		},
		"screenshotQuality": {
			"label": "Qualitat de captures de pantalla",
			"description": "Ajusteu la qualitat WebP de les captures de pantalla del navegador. Valors més alts proporcionen captures més clares però augmenten l'ús de token."
		},
		"remote": {
			"label": "Utilitzar connexió remota del navegador",
			"description": "Connectar a un navegador Chrome que s'executa amb depuració remota habilitada (--remote-debugging-port=9222).",
			"urlPlaceholder": "URL personalitzada (ex. http://localhost:9222)",
			"testButton": "Provar connexió",
			"testingButton": "Provant...",
			"instructions": "Introduïu l'adreça d'amfitrió del protocol DevTools o deixeu-la buida per descobrir automàticament instàncies locals de Chrome. El botó Provar Connexió provarà la URL personalitzada si es proporciona, o descobrirà automàticament si el camp està buit."
		}
	},
	"checkpoints": {
		"enable": {
			"label": "Habilitar punts de control automàtics",
			"description": "Quan està habilitat, Kilo Code crearà automàticament punts de control durant l'execució de tasques, facilitant la revisió de canvis o la reversió a estats anteriors. <0>Més informació</0>"
		}
	},
	"notifications": {
		"sound": {
			"label": "Habilitar efectes de so",
			"description": "Quan està habilitat, Kilo Code reproduirà efectes de so per a notificacions i esdeveniments.",
			"volumeLabel": "Volum"
		},
		"tts": {
			"label": "Habilitar text a veu",
			"description": "Quan està habilitat, Kilo Code llegirà en veu alta les seves respostes utilitzant text a veu.",
			"speedLabel": "Velocitat"
		}
	},
	"contextManagement": {
		"description": "Controleu quina informació s'inclou a la finestra de context de la IA, afectant l'ús de token i la qualitat de resposta",
		"openTabs": {
			"label": "Límit de context de pestanyes obertes",
			"description": "Nombre màxim de pestanyes obertes de VSCode a incloure al context. Valors més alts proporcionen més context però augmenten l'ús de token."
		},
		"workspaceFiles": {
			"label": "Límit de context de fitxers de l'espai de treball",
			"description": "Nombre màxim de fitxers a incloure als detalls del directori de treball actual. Valors més alts proporcionen més context però augmenten l'ús de token."
		},
		"rooignore": {
			"label": "Mostrar fitxers .kilocodeignore en llistes i cerques",
			"description": "Quan està habilitat, els fitxers que coincideixen amb els patrons a .kilocodeignore es mostraran en llistes amb un símbol de cadenat. Quan està deshabilitat, aquests fitxers s'ocultaran completament de les llistes de fitxers i cerques."
		},
		"maxReadFile": {
			"label": "Llindar d'auto-truncament de lectura de fitxers",
			"description": "Kilo Code llegeix aquest nombre de línies quan el model omet els valors d'inici/final. Si aquest nombre és menor que el total del fitxer, Kilo Code genera un índex de números de línia de les definicions de codi. Casos especials: -1 indica a Kilo Code que llegeixi tot el fitxer (sense indexació), i 0 indica que no llegeixi cap línia i proporcioni només índexs de línia per a un context mínim. Valors més baixos minimitzen l'ús inicial de context, permetent lectures posteriors de rangs de línies precisos. Les sol·licituds amb inici/final explícits no estan limitades per aquesta configuració.",
			"lines": "línies",
			"always_full_read": "Llegeix sempre el fitxer sencer"
		}
	},
	"terminal": {
		"basic": {
			"label": "Configuració del terminal: Bàsica",
			"description": "Configuració bàsica del terminal"
		},
		"advanced": {
			"label": "Configuració del terminal: Avançada",
			"description": "Les següents opcions poden requerir reiniciar el terminal per aplicar la configuració."
		},
		"outputLineLimit": {
			"label": "Límit de sortida de terminal",
			"description": "Nombre màxim de línies a incloure a la sortida del terminal en executar comandes. Quan s'excedeix, s'eliminaran línies del mig, estalviant token. <0>Més informació</0>"
		},
		"shellIntegrationTimeout": {
			"label": "Temps d'espera d'integració de shell del terminal",
			"description": "Temps màxim d'espera per a la inicialització de la integració de shell abans d'executar comandes. Per a usuaris amb temps d'inici de shell llargs, aquest valor pot necessitar ser augmentat si veieu errors \"Shell Integration Unavailable\" al terminal. <0>Més informació</0>"
		},
		"shellIntegrationDisabled": {
			"label": "Desactiva la integració de l'intèrpret d'ordres del terminal",
			"description": "Activa això si les ordres del terminal no funcionen correctament o si veus errors de 'Shell Integration Unavailable'. Això utilitza un mètode més senzill per executar ordres, evitant algunes funcions avançades del terminal. <0>Més informació</0>"
		},
		"commandDelay": {
			"label": "Retard de comanda del terminal",
			"description": "Retard en mil·lisegons a afegir després de l'execució de la comanda. La configuració predeterminada de 0 desactiva completament el retard. Això pot ajudar a assegurar que la sortida de la comanda es capturi completament en terminals amb problemes de temporització. En la majoria de terminals s'implementa establint `PROMPT_COMMAND='sleep N'` i Powershell afegeix `start-sleep` al final de cada comanda. Originalment era una solució per al error VSCode#237208 i pot no ser necessari. <0>Més informació</0>"
		},
		"compressProgressBar": {
			"label": "Comprimir sortida de barra de progrés",
			"description": "Quan està habilitat, processa la sortida del terminal amb retorns de carro (\\r) per simular com un terminal real mostraria el contingut. Això elimina els estats intermedis de les barres de progrés, mantenint només l'estat final, la qual cosa conserva espai de context per a informació més rellevant. <0>Més informació</0>"
		},
		"powershellCounter": {
			"label": "Habilita la solució temporal del comptador PowerShell",
			"description": "Quan està habilitat, afegeix un comptador a les comandes PowerShell per assegurar l'execució correcta de les comandes. Això ajuda amb els terminals PowerShell que poden tenir problemes amb la captura de sortida. <0>Més informació</0>"
		},
		"zshClearEolMark": {
			"label": "Neteja la marca EOL de ZSH",
			"description": "Quan està habilitat, neteja la marca de final de línia de ZSH establint PROMPT_EOL_MARK=''. Això evita problemes amb la interpretació de la sortida de comandes quan acaba amb caràcters especials com '%'. <0>Més informació</0>"
		},
		"zshOhMy": {
			"label": "Habilita la integració Oh My Zsh",
			"description": "Quan està habilitat, estableix ITERM_SHELL_INTEGRATION_INSTALLED=Yes per habilitar les característiques d'integració del shell Oh My Zsh. Aplicar aquesta configuració pot requerir reiniciar l'IDE. <0>Més informació</0>"
		},
		"zshP10k": {
			"label": "Habilita la integració Powerlevel10k",
			"description": "Quan està habilitat, estableix POWERLEVEL9K_TERM_SHELL_INTEGRATION=true per habilitar les característiques d'integració del shell Powerlevel10k. <0>Més informació</0>"
		},
		"zdotdir": {
			"label": "Habilitar gestió de ZDOTDIR",
			"description": "Quan està habilitat, crea un directori temporal per a ZDOTDIR per gestionar correctament la integració del shell zsh. Això assegura que la integració del shell de VSCode funcioni correctament amb zsh mentre es preserva la teva configuració de zsh. <0>Més informació</0>"
		},
		"inheritEnv": {
			"label": "Hereta variables d'entorn",
			"description": "Quan està habilitat, el terminal hereta les variables d'entorn del procés pare de VSCode, com ara la configuració d'integració del shell definida al perfil d'usuari. Això commuta directament la configuració global de VSCode `terminal.integrated.inheritEnv`. <0>Més informació</0>"
		}
	},
	"advanced": {
		"diff": {
			"label": "Habilitar edició mitjançant diffs",
			"description": "Quan està habilitat, Kilo Code podrà editar fitxers més ràpidament i rebutjarà automàticament escriptures completes de fitxers truncats. Funciona millor amb l'últim model Claude 4 Sonnet.",
			"strategy": {
				"label": "Estratègia de diff",
				"options": {
					"standard": "Estàndard (Bloc únic)",
					"multiBlock": "Experimental: Diff multi-bloc",
					"unified": "Experimental: Diff unificat"
				},
				"descriptions": {
					"standard": "L'estratègia de diff estàndard aplica canvis a un sol bloc de codi alhora.",
					"unified": "L'estratègia de diff unificat pren múltiples enfocaments per aplicar diffs i tria el millor enfocament.",
					"multiBlock": "L'estratègia de diff multi-bloc permet actualitzar múltiples blocs de codi en un fitxer en una sola sol·licitud."
				}
			},
			"matchPrecision": {
				"label": "Precisió de coincidència",
				"description": "Aquest control lliscant controla amb quina precisió han de coincidir les seccions de codi en aplicar diffs. Valors més baixos permeten coincidències més flexibles però augmenten el risc de reemplaçaments incorrectes. Utilitzeu valors per sota del 100% amb extrema precaució."
			}
		}
	},
	"experimental": {
		"autoCondenseContextPercent": {
			"label": "Llindar per activar la condensació intel·ligent de context",
			"description": "Quan la finestra de context assoleix aquest llindar, Kilo Code la condensarà automàticament."
		},
		"AUTO_CONDENSE_CONTEXT": {
			"name": "Activar automàticament la condensació intel·ligent de context",
			"description": "La condensació intel·ligent de context utilitza una crida LLM per resumir la conversa anterior quan la finestra de context de la tasca assoleix un llindar predefinit, en lloc d'eliminar missatges antics quan el context s'omple."
		},
		"DIFF_STRATEGY_UNIFIED": {
			"name": "Utilitzar estratègia diff unificada experimental",
			"description": "Activar l'estratègia diff unificada experimental. Aquesta estratègia podria reduir el nombre de reintents causats per errors del model, però pot causar comportaments inesperats o edicions incorrectes. Activeu-la només si enteneu els riscos i esteu disposats a revisar acuradament tots els canvis."
		},
		"SEARCH_AND_REPLACE": {
			"name": "Utilitzar eina de cerca i reemplaçament experimental",
			"description": "Activar l'eina de cerca i reemplaçament experimental, permetent a Kilo Code reemplaçar múltiples instàncies d'un terme de cerca en una sola petició."
		},
		"INSERT_BLOCK": {
			"name": "Utilitzar eina d'inserció de contingut experimental",
			"description": "Activar l'eina d'inserció de contingut experimental, permetent a Kilo Code inserir contingut a números de línia específics sense necessitat de crear un diff."
		},
		"POWER_STEERING": {
			"name": "Utilitzar mode \"direcció assistida\" experimental",
			"description": "Quan està activat, Kilo Code recordarà al model els detalls de la seva definició de mode actual amb més freqüència. Això portarà a una adherència més forta a les definicions de rol i instruccions personalitzades, però utilitzarà més tokens per missatge."
		},
		"MULTI_SEARCH_AND_REPLACE": {
			"name": "Utilitzar eina diff de blocs múltiples experimental",
<<<<<<< HEAD
			"description": "Quan està activat, Kilo Code utilitzarà l'eina diff de blocs múltiples. Això intentarà actualitzar múltiples blocs de codi a l'arxiu en una sola petició."
=======
			"description": "Quan està activat, Roo utilitzarà l'eina diff de blocs múltiples. Això intentarà actualitzar múltiples blocs de codi a l'arxiu en una sola petició."
		},
		"condensingApiConfiguration": {
			"label": "API Configuration for Context Condensing",
			"description": "Select which API configuration to use for context condensing operations. Leave unselected to use the current active configuration.",
			"useCurrentConfig": "Default"
		},
		"customCondensingPrompt": {
			"label": "Custom Context Condensing Prompt",
			"description": "Customize the system prompt used for context condensing. Leave empty to use the default prompt.",
			"placeholder": "Enter your custom condensing prompt here...\n\nYou can use the same structure as the default prompt:\n- Previous Conversation\n- Current Work\n- Key Technical Concepts\n- Relevant Files and Code\n- Problem Solving\n- Pending Tasks and Next Steps",
			"reset": "Reset to Default",
			"hint": "Empty = use default prompt"
>>>>>>> 582a117a
		}
	},
	"promptCaching": {
		"label": "Desactivar la memòria cau de prompts",
		"description": "Quan està marcat, Kilo Code no utilitzarà la memòria cau de prompts per a aquest model."
	},
	"temperature": {
		"useCustom": "Utilitzar temperatura personalitzada",
		"description": "Controla l'aleatorietat en les respostes del model.",
		"rangeDescription": "Valors més alts fan que la sortida sigui més aleatòria, valors més baixos la fan més determinista."
	},
	"modelInfo": {
		"supportsImages": "Suporta imatges",
		"noImages": "No suporta imatges",
		"supportsComputerUse": "Suporta ús de l'ordinador",
		"noComputerUse": "No suporta ús de l'ordinador",
		"supportsPromptCache": "Suporta emmagatzematge en caché de prompts",
		"noPromptCache": "No suporta emmagatzematge en caché de prompts",
		"maxOutput": "Sortida màxima",
		"inputPrice": "Preu d'entrada",
		"outputPrice": "Preu de sortida",
		"cacheReadsPrice": "Preu de lectures de caché",
		"cacheWritesPrice": "Preu d'escriptures de caché",
		"enableStreaming": "Habilitar streaming",
		"enableR1Format": "Activar els paràmetres del model R1",
		"enableR1FormatTips": "S'ha d'activat quan s'utilitzen models R1 com el QWQ per evitar errors 400",
		"useAzure": "Utilitzar Azure",
		"azureApiVersion": "Establir versió de l'API d'Azure",
		"gemini": {
			"freeRequests": "* Gratuït fins a {{count}} sol·licituds per minut. Després d'això, la facturació depèn de la mida del prompt.",
			"pricingDetails": "Per a més informació, consulteu els detalls de preus.",
			"billingEstimate": "* La facturació és una estimació - el cost exacte depèn de la mida del prompt."
		}
	},
	"modelPicker": {
		"automaticFetch": "L'extensió obté automàticament la llista més recent de models disponibles a <serviceLink>{{serviceName}}</serviceLink>. Si no esteu segur de quin model triar, Kilo Code funciona millor amb <defaultModelLink>{{defaultModelId}}</defaultModelLink>. També podeu cercar \"free\" per a opcions gratuïtes actualment disponibles.",
		"label": "Model",
		"searchPlaceholder": "Cerca",
		"noMatchFound": "No s'ha trobat cap coincidència",
		"useCustomModel": "Utilitzar personalitzat: {{modelId}}"
	},
	"footer": {
		"feedback": "Si teniu qualsevol pregunta o comentari, no dubteu a obrir un issue a <githubLink>github.com/Kilo-Org/kilocode</githubLink> o unir-vos a <redditLink>reddit.com/r/kilocode</redditLink> o <discordLink>kilocode.ai/discord</discordLink>",
		"telemetry": {
			"label": "Permetre informes anònims d'errors i ús",
			"description": "Ajudeu a millorar Kilo Code enviant dades d'ús anònimes i informes d'errors. Mai s'envia codi, prompts o informació personal. Vegeu la nostra política de privacitat per a més detalls."
		},
		"settings": {
			"import": "Importar",
			"export": "Exportar",
			"reset": "Restablir"
		}
	},
	"thinkingBudget": {
		"maxTokens": "Tokens màxims",
		"maxThinkingTokens": "Tokens de pensament màxims"
	},
	"validation": {
		"apiKey": "Heu de proporcionar una clau API vàlida.",
		"awsRegion": "Heu de triar una regió per utilitzar Amazon Bedrock.",
		"googleCloud": "Heu de proporcionar un ID de projecte i regió de Google Cloud vàlids.",
		"modelId": "Heu de proporcionar un ID de model vàlid.",
		"modelSelector": "Heu de proporcionar un selector de model vàlid.",
		"openAi": "Heu de proporcionar una URL base, clau API i ID de model vàlids.",
		"arn": {
			"invalidFormat": "Format ARN no vàlid. Si us plau, comproveu els requisits del format.",
			"regionMismatch": "Avís: La regió del vostre ARN ({{arnRegion}}) no coincideix amb la regió seleccionada ({{region}}). Això pot causar problemes d'accés. El proveïdor utilitzarà la regió de l'ARN."
		},
		"modelAvailability": "L'ID de model ({{modelId}}) que heu proporcionat no està disponible. Si us plau, trieu un altre model."
	},
	"placeholders": {
		"apiKey": "Introduïu la clau API...",
		"profileName": "Introduïu el nom del perfil",
		"accessKey": "Introduïu la clau d'accés...",
		"secretKey": "Introduïu la clau secreta...",
		"sessionToken": "Introduïu el token de sessió...",
		"credentialsJson": "Introduïu el JSON de credencials...",
		"keyFilePath": "Introduïu la ruta del fitxer de clau...",
		"projectId": "Introduïu l'ID del projecte...",
		"customArn": "Introduïu l'ARN (p. ex. arn:aws:bedrock:us-east-1:123456789012:foundation-model/my-model)",
		"baseUrl": "Introduïu l'URL base...",
		"modelId": {
			"lmStudio": "p. ex. meta-llama-3.1-8b-instruct",
			"lmStudioDraft": "p. ex. lmstudio-community/llama-3.2-1b-instruct",
			"ollama": "p. ex. llama3.1"
		},
		"numbers": {
			"maxTokens": "p. ex. 4096",
			"contextWindow": "p. ex. 128000",
			"inputPrice": "p. ex. 0.0001",
			"outputPrice": "p. ex. 0.0002",
			"cacheWritePrice": "p. ex. 0.00005"
		}
	},
	"defaults": {
		"ollamaUrl": "Per defecte: http://localhost:11434",
		"lmStudioUrl": "Per defecte: http://localhost:1234",
		"geminiUrl": "Per defecte: https://generativelanguage.googleapis.com"
	},
	"labels": {
		"customArn": "ARN personalitzat",
		"useCustomArn": "Utilitza ARN personalitzat..."
	}
}<|MERGE_RESOLUTION|>--- conflicted
+++ resolved
@@ -460,10 +460,7 @@
 		},
 		"MULTI_SEARCH_AND_REPLACE": {
 			"name": "Utilitzar eina diff de blocs múltiples experimental",
-<<<<<<< HEAD
 			"description": "Quan està activat, Kilo Code utilitzarà l'eina diff de blocs múltiples. Això intentarà actualitzar múltiples blocs de codi a l'arxiu en una sola petició."
-=======
-			"description": "Quan està activat, Roo utilitzarà l'eina diff de blocs múltiples. Això intentarà actualitzar múltiples blocs de codi a l'arxiu en una sola petició."
 		},
 		"condensingApiConfiguration": {
 			"label": "API Configuration for Context Condensing",
@@ -476,7 +473,6 @@
 			"placeholder": "Enter your custom condensing prompt here...\n\nYou can use the same structure as the default prompt:\n- Previous Conversation\n- Current Work\n- Key Technical Concepts\n- Relevant Files and Code\n- Problem Solving\n- Pending Tasks and Next Steps",
 			"reset": "Reset to Default",
 			"hint": "Empty = use default prompt"
->>>>>>> 582a117a
 		}
 	},
 	"promptCaching": {
