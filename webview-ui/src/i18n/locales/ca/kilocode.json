{
	"welcome": {
		"greeting": "Benvingut a Kilo Code!",
		"introText1": "Kilo Code és un agent de codificació d'IA gratuït i de codi obert.",
		"introText2": "Funciona amb els models d'IA més recents com Claude Sonnet 4.5, Gemini 2.5 Pro, GPT-5, i més de 450 més.",
		"introText3": "Crea un compte gratuït i obtén $20 en crèdits de bonificació quan recarreguis per primera vegada.",
		"ctaButton": "Comença",
		"manualModeButton": "Utilitza la teva pròpia clau API",
		"alreadySignedUp": "Ja t'has registrat?",
		"loginText": "Inicia sessió aquí"
	},
	"lowCreditWarning": {
		"addCredit": "Afegir crèdit",
		"lowBalance": "El teu saldo de Kilo Code és baix",
		"newOrganization": "Utilitzes Kilo per a la feina?"
	},
	"pagination": {
		"previous": "Anterior",
		"next": "Següent",
		"page": "Pàgina {{page}} / {{count}}"
	},
	"pricing": {
		"costUnknown": "cost desconegut",
		"costUnknownDescription": "El proveïdor de l'API no va proporcionar cap dada de cost o la sol·licitud va ser cancel·lada.",
		"freeModelsLink": "Descobreix les opcions de models gratuïts i econòmics"
	},
	"notifications": {
		"toolRequest": "Sol·licitud d'eina pendent d'aprovació",
		"browserAction": "Acció del navegador pendent d'aprovació",
		"command": "Ordre pendent d'aprovació"
	},
	"settings": {
		"sections": {
			"mcp": "Servidors MCP"
		},
		"provider": {
			"account": "Compte de Kilo Code",
			"apiKey": "Clau API de Kilo Code",
			"login": "Iniciar sessió a Kilo Code",
			"logout": "Tancar sessió de Kilo Code",
			"automaticFetch": "Els models més recents estan disponibles automàticament a Kilo Code. Si no estàs segur de quin model triar, Kilo Code funciona millor amb els models recomanats que apareixen a la part superior en <strong>negreta</strong>.",
			"providerRouting": {
				"title": "Encaminament de proveïdors",
				"managedByOrganization": "Gestionar encaminament de proveïdors a nivell d'organització",
				"createOrganization": "Crear organització per gestionar encaminament de proveïdors",
				"description": "Kilo Code encamina les sol·licituds als millors proveïdors disponibles per al vostre model. Per defecte, les sol·licituds es distribueixen entre els principals proveïdors per maximitzar el temps de funcionament. No obstant això, podeu triar un proveïdor específic per a aquest model.",
				"sorting": {
					"default": "Ordenació de proveïdors per defecte",
					"price": "Preferir proveïdors amb preu més baix",
					"throughput": "Preferir proveïdors amb major rendiment",
					"latency": "Preferir proveïdors amb menor latència"
				},
				"dataCollection": {
					"default": "No hi ha política de dades establerta",
					"allowFree": "Permetre entrenament de prompts (només gratuït)",
					"allow": "Permetre entrenament de prompts",
					"deny": "Denegar entrenament de prompts",
					"zdr": "Retenció zero de dades"
				}
			}
		},
		"modelInfo": {
			"contextWindow": "Finestra de context",
			"providerBreakdown": "Desglossament de preus i capacitats del proveïdor",
			"averageKiloCodeCost": "Aquest és el cost real mitjà gastat per Kilo Code utilitzant aquest model durant la darrera setmana. Pot ser inferior al preu llistat a causa de la utilització de la memòria cau de prompts.",
			"table": {
				"provider": "Proveïdor",
				"context": "L'endpoint pot processar aquest nombre de tokens (entrada + sortida).",
				"inputPrice": "Cost per milió de tokens per al prompt.",
				"outputPrice": "Cost per milió de tokens per a la compleció.",
				"cacheReadPrice": "Cost per milió de tokens per llegir de la memòria cau.",
				"cacheWritePrice": "Cost per milió de tokens per escriure a la memòria cau."
			}
		},
		"contextManagement": {
			"allowVeryLargeReads": {
				"label": "Permet lectures de fitxers molt grans",
				"description": "Quan està activat, Kilo Code realitzarà lectures de fitxers o sortides MCP molt grans encara que hi hagi una alta probabilitat de desbordar la finestra de context (mida del contingut >80% de la finestra de context)."
			}
		},
		"codeIndex": {
			"embeddingBatchSizeLabel": "Mida del Lot d'Incrustació",
			"embeddingBatchSizeDescription": "Nombre de segments de codi a agrupar per a la generació d'incrustacions i actualitzacions del magatzem vectorial. Valors més alts poden millorar la velocitat d'indexació però poden augmentar l'ús de memòria. Valors més baixos redueixen l'ús de memòria però poden alentir la indexació.",
			"scannerMaxBatchRetriesLabel": "Nombre Màxim de Reintents de Lot de l'Escàner",
			"scannerMaxBatchRetriesDescription": "Nombre màxim de vegades per reintentar un lot fallit durant l'escaneig de directoris. Valors més alts augmenten la resiliència als errors transitoris però poden alentir la indexació si els errors persisteixen. Valors més baixos fallen més ràpidament però poden ometre contingut en problemes temporals."
		},
		"systemNotifications": {
			"label": "Activar notificacions del sistema",
			"description": "Quan està activat, Kilo Code enviarà notificacions del sistema per a esdeveniments importants com la finalització de tasques o errors.",
			"testButton": "Provar notificació",
			"testTitle": "Kilo Code",
			"testMessage": "Aquesta és una notificació de prova de Kilo Code."
		},
		"terminal": {
			"commandGenerator": {
				"provider": "Proveïdor de Generador de Comandes de Terminal",
				"apiConfigId": {
					"label": "Configuració de l'API",
					"description": "Seleccioneu quina configuració d'API voleu utilitzar per generar ordres de terminal. Deixeu-ho com a 'Utilitza la configuració actual' per utilitzar la configuració predeterminada.",
					"current": "Utilitza la configuració actual"
				}
			}
		}
	},
	"profile": {
		"title": "Perfil",
		"dashboard": "Tauler de control",
		"logOut": "Tancar sessió",
		"currentBalance": "SALDO ACTUAL",
		"loading": "Carregant...",
		"organization": "Organització",
		"personal": "Personal",
		"shop": {
			"title": "Comprar Crèdits",
			"popular": "Popular",
			"credits": "crèdits",
			"action": "Comprar Ara",
			"viewAll": "Veure totes les opcions de preus"
		},
		"detailedUsage": "Ús detallat",
		"createOrganization": "Crear organització per fer seguiment de l'ús detallat"
	},
	"chat": {
		"condense": {
			"wantsToCondense": "Kilo Code vol condensar la teva conversa",
			"condenseConversation": "Condensar Conversa"
		},
		"seeNewChanges": "Mostrar Nous Canvis",
		"revertNewChanges": "Revertir Nous Canvis",
		"confirmRevertChanges": "Confirmar Revertir Canvis",
		"cancelRevertChanges": "Cancel·lar Revertir Canvis"
	},
	"newTaskPreview": {
		"task": "Tasca"
	},
	"docs": "Documentació",
	"rules": {
		"tooltip": "Gestionar Regles i Fluxos de Treball de Kilo Code",
		"ariaLabel": "Regles de Kilo Code",
		"tabs": {
			"rules": "Regles",
			"workflows": "Fluxos de Treball"
		},
		"description": {
			"rules": "Les regles et permeten proporcionar a Kilo Code instruccions que ha de seguir en tots els modes i per a tots els prompts. Són una manera persistent d'incloure context i preferències per a totes les converses al teu espai de treball o globalment.",
			"workflows": "Els fluxos de treball són una plantilla preparada per a una conversa. Els fluxos de treball et permeten definir prompts que uses freqüentment, i poden incloure una sèrie de passos per guiar Kilo Code a través de tasques repetitives, com desplegar un servei o enviar una PR. Per invocar un flux de treball, escriu",
			"workflowsInChat": "al xat."
		},
		"sections": {
			"globalRules": "Regles Globals",
			"workspaceRules": "Regles de l'Espai de Treball",
			"globalWorkflows": "Fluxos de Treball Globals",
			"workspaceWorkflows": "Fluxos de Treball de l'Espai de Treball"
		},
		"validation": {
			"invalidFileExtension": "Només es permeten extensions .md, .txt o sense extensió"
		},
		"placeholders": {
			"workflowName": "nom-flux-treball (.md, .txt o sense extensió)",
			"ruleName": "nom-regla (.md, .txt o sense extensió)"
		},
		"newFile": {
			"newWorkflowFile": "Nou fitxer de flux de treball...",
			"newRuleFile": "Nou fitxer de regla..."
		}
	},
	"taskTimeline": {
		"tooltip": {
			"messageTypes": {
				"browser_action_launch": "iniciar navegador",
				"browser_action": "acció del navegador",
				"browser_action_result": "resultat de l'acció del navegador",
				"checkpoint_saved": "punt de control desat",
				"condense_context": "condensar context",
				"command_output": "sortida de comanda",
				"completion_result": "resultat de la compleció",
				"command": "execució de comandes",
				"error": "missatge d'error",
				"followup": "pregunta de seguiment",
				"mcp_server_response": "Resposta del servidor MCP",
				"text": "Resposta de la IA",
				"reasoning": "Raonament d'IA",
				"unknown": "tipus de missatge desconegut",
				"tool": "ús de l'eina",
				"use_mcp_server": "Ús del servidor MCP",
				"user": "comentaris dels usuaris"
			},
			"clickToScroll": "Veure {{messageType}} (núm. {{messageNumber}})"
		}
	},
	"userFeedback": {
		"editCancel": "Cancel·lar",
		"send": "Enviar",
		"restoreAndSend": "Restaurar i Enviar"
	},
	"ideaSuggestionsBox": {
		"newHere": "Nou aquí?",
		"suggestionText": "<suggestionButton>Fes clic aquí</suggestionButton> per a una idea genial, després toca <sendIcon /> i mira'm fer màgia!",
		"ideas": {
			"idea1": "Crea una esfera 3D que giri i brilli i respongui als moviments del ratolí. Fes que l'aplicació funcioni al navegador.",
			"idea2": "Crea un lloc web de cartera per a un desenvolupador de programari Python",
			"idea3": "Crea una maqueta d'aplicació financera al navegador. Després prova si funciona",
			"idea4": "Crea un lloc web directori que contingui els millors models de generació de vídeo d'IA actualment",
			"idea5": "Crea un generador de gradients CSS que exporti fulls d'estil personalitzats i mostri una previsualització en viu",
			"idea6": "Genera targetes que revelin contingut dinàmic de manera bonica quan s'hi passi el ratolí per sobre",
			"idea7": "Crea un camp d'estrelles interactiu i tranquil que es mogui amb gestos del ratolí"
		}
	},
	"ghost": {
		"title": "Autocomplete",
		"settings": {
			"triggers": "Activadors",
			"keybindingDescription": "Les funcionalitats d'Autocomplete es poden activar mitjançant ordres. Pots configurar les <DocsLink>Dreceres de Teclat aquí</DocsLink>.",
			"enableAutoTrigger": {
				"label": "Habilitar Autocomplete",
				"description": "Quan està habilitat, Kilo Code activarà automàticament Autocomplete quan deixis d'escriure. Això pot ser útil per a correccions ràpides i suggeriments."
			},
			"autoTriggerDelay": {
				"label": "Retard d'Activació Automàtica",
				"description": "El retard en segons abans que Kilo Code activi Autocomplete després que deixis d'escriure. Un retard més curt significa suggeriments més ràpids, però pot ser més intensiu en recursos."
			},
			"enableQuickInlineTaskKeybinding": {
				"label": "Tasca ràpida ({{keybinding}})",
				"description": "Només necessites un canvi ràpid? Selecciona codi (o no!) i prem Cmd+I. Descriu el teu objectiu en català simple (\"crear un component React amb aquestes props\", \"afegir gestió d'errors a aquesta funció\"), i obtén múltiples suggeriments llestos per usar directament al teu editor. <DocsLink>Veure drecera</DocsLink>"
			},
			"enableSmartInlineTaskKeybinding": {
				"label": "Autocompleció Manual ({{keybinding}})",
				"description": "Necessites una correcció ràpida, completació o refactorització? Kilo utilitzarà el context circumdant per oferir millores immediates, mantenint-te en el flux. <DocsLink>Veure drecera</DocsLink>"
			},
			"keybindingNotFound": "no trobat",
			"noModelConfigured": "No s'ha trobat cap model d'autocompletat adequat. Configura un proveïdor a la configuració de l'API.",
			"configureAutocompleteProfile": "Utilitza qualsevol model anant a perfils i configurant un Perfil del Tipus de Perfil Autocompletat.",
			"model": "Model",
			"provider": "Proveïdor",
			"enableChatAutocomplete": {
				"description": "Quan està activat, Kilo Code suggerirà complecions mentre escriviu a l'entrada del xat. Premeu Tab per acceptar els suggeriments.",
				"label": "Autocompletat d'entrada de xat"
			}
		}
	},
	"virtualProvider": {
		"title": "Configuració del Proveïdor de Reserva per a Quota Virtual",
		"description": "Configureu una llista de perfils, cadascun amb els seus propis límits de quota. Quan s'assoleixen els límits de quota d'un proveïdor, s'utilitzarà el següent perfil de la llista fins que no en quedi cap.",
		"profileLabel": "Perfil {{number}}",
		"primaryProfileLabel": "Perfil {{number}} (Principal)",
		"moveProfileUp": "Moure perfil cap amunt",
		"moveProfileDown": "Mou el perfil cap avall",
		"removeProfile": "Eliminar perfil",
		"selectProfilePlaceholder": "Selecciona el perfil...",
		"addProfile": "Afegir perfil",
		"noProfilesAvailable": "No hi ha perfils disponibles. Si us plau, configureu primer almenys un perfil de proveïdor no virtual.",
		"dangerZoneTitle": "Zona de Perill",
		"dangerZoneDescription": "Aquestes accions són destructives i no es poden desfer.",
		"clearUsageData": "Esborrar Dades d'Ús",
		"confirmClearTitle": "Estàs segur?",
		"confirmClearDescription": "Això eliminarà permanentment totes les dades d'ús emmagatzemades per als proveïdors virtuals. Aquesta acció no es pot desfer.",
		"perMinute": "Per Minut",
		"perDay": "Per dia",
		"perHour": "Per hora",
		"requestsLabel": "Sol·licituds",
		"tokensLabel": "Tokens"
	},
	"imageWarnings": {
		"modelNoImageSupport": "Les imatges no són compatibles amb el model actual.",
		"maxImagesReached": "Màxim de 20 imatges per missatge. Elimineu algunes imatges per afegir-ne més.",
		"imagesRemovedNoSupport": "Imatges eliminades, no compatibles amb el model."
	},
	"memoryWarning": {
		"message": "L'ús de memòria està al {{percentage}}%. Si us plau, reinicia el teu IDE per evitar fallades."
	},
	"toolCallStyle": {
		"title": "Estil de Crida d'Eina",
		"description": "Tria com es formaten les crides d'eina al prompt del sistema. JSON és actualment experimental i està principalment destinat a usuaris interessats a contribuir al seu desenvolupament.",
		"automatic": "Deixa que Kilo decideixi",
		"xml": "XML",
		"json": "JSON"
	},
	"invalidModel": {
		"alphaPeriodEnded": "🎉 El període alfa per a {{model}} ha finalitzat! Canvia a un model diferent per continuar.",
		"notAllowedForTeam": "⚠️ La teva organització no permet l'ús del model {{model}}. Canvia a un model diferent per continuar.",
		"modelUnavailable": "⚠️ El model {{model}} no està disponible. Canvia a un model diferent per continuar.",
		"continueWith": "Continua amb {{model}}",
		"continue": "Continua"
	},
	"marketplace": {
		"modes": {
			"description": "Aquests modes estan disponibles des de la comunitat. Feu clic <1>aquí</1> per editar els vostres propis modes personalitzats."
		},
		"mcp": {
			"description": "Aquests servidors MCP són mantinguts per la comunitat. Fes clic <1>aquí</1> per editar els teus propis ajustos de MCP."
		}
	},
	"modes": {
		"shareModesNewBanner": "Nou: Comparteix modes creant una organització"
	},
<<<<<<< HEAD
	"intelligentProvider": {
		"title": "Configuració del Proveïdor Intel·ligent",
		"description": "Configura tres perfils per a diferents nivells de dificultat. El sistema seleccionarà automàticament el proveïdor adequat segons la complexitat de la teva sol·licitud.",
		"easyProfileLabel": "Perfil Fàcil",
		"mediumProfileLabel": "Perfil Mitjà",
		"hardProfileLabel": "Perfil Difícil",
		"selectProfilePlaceholder": "Selecciona perfil...",
		"clearProfile": "Esborrar perfil",
		"noProfilesAvailable": "No hi ha perfils disponibles. Si us plau, configura primer almenys un perfil de proveïdor no intel·ligent.",
		"classifierProfileLabel": "Perfil Classificador",
		"classifierProfileDescription": "Especifica quin perfil utilitzar per a la classificació de dificultat. Si no s'estableix, per defecte s'utilitza el perfil fàcil.",
		"easyProfileDescription": "S'utilitza per a sol·licituds senzilles com explicacions ràpides, resums bàsics o fragments de codi senzills.",
		"mediumProfileDescription": "S'utilitza per a sol·licituds moderades com anàlisi de codi, suggeriments d'implementació o tasques de complexitat moderada.",
		"hardProfileDescription": "S'utilitza per a sol·licituds complexes com disseny d'arquitectura, depuració complexa o resolució avançada de problemes."
=======
	"deviceAuth": {
		"title": "Inicia sessió a Kilo Code",
		"step1": "Obre la següent URL al teu navegador",
		"step2": "Verifica el codi i autoritza aquest dispositiu al teu navegador",
		"scanQr": "O escaneja aquest codi QR amb el teu telèfon",
		"openBrowser": "Obre el navegador",
		"copyUrl": "Copia l'URL",
		"waiting": "Esperant autorització...",
		"timeRemaining": "El codi caduca en {{time}}",
		"success": "Sessió iniciada correctament!",
		"authenticatedAs": "Autenticat com a {{email}}",
		"error": "Error d'autenticació",
		"unknownError": "S'ha produït un error. Torna-ho a provar.",
		"cancel": "Cancel·la",
		"retry": "Torna-ho a provar",
		"tryAgain": "Torna-ho a provar",
		"cancelled": "Autenticació cancel·lada",
		"initiating": "Iniciant autenticació..."
>>>>>>> 1440d198
	}
}<|MERGE_RESOLUTION|>--- conflicted
+++ resolved
@@ -293,7 +293,6 @@
 	"modes": {
 		"shareModesNewBanner": "Nou: Comparteix modes creant una organització"
 	},
-<<<<<<< HEAD
 	"intelligentProvider": {
 		"title": "Configuració del Proveïdor Intel·ligent",
 		"description": "Configura tres perfils per a diferents nivells de dificultat. El sistema seleccionarà automàticament el proveïdor adequat segons la complexitat de la teva sol·licitud.",
@@ -308,7 +307,6 @@
 		"easyProfileDescription": "S'utilitza per a sol·licituds senzilles com explicacions ràpides, resums bàsics o fragments de codi senzills.",
 		"mediumProfileDescription": "S'utilitza per a sol·licituds moderades com anàlisi de codi, suggeriments d'implementació o tasques de complexitat moderada.",
 		"hardProfileDescription": "S'utilitza per a sol·licituds complexes com disseny d'arquitectura, depuració complexa o resolució avançada de problemes."
-=======
 	"deviceAuth": {
 		"title": "Inicia sessió a Kilo Code",
 		"step1": "Obre la següent URL al teu navegador",
@@ -327,6 +325,5 @@
 		"tryAgain": "Torna-ho a provar",
 		"cancelled": "Autenticació cancel·lada",
 		"initiating": "Iniciant autenticació..."
->>>>>>> 1440d198
 	}
 }