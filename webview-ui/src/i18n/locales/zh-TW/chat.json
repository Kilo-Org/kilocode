--- conflicted
+++ resolved
@@ -1,66 +1,33 @@
 {
-<<<<<<< HEAD
-	"greeting": "Kilo Code 能為您做什麼？",
-	"task": {
-		"title": "任務",
-=======
-	"greeting": "歡迎使用 Roo Code！",
+	"greeting": "歡迎使用 Kilo Code！",
 	"task": {
 		"title": "工作",
 		"expand": "展開工作",
 		"collapse": "收合工作",
->>>>>>> a819b353
 		"seeMore": "顯示更多",
 		"seeLess": "顯示較少",
 		"tokens": "Token",
 		"cache": "快取",
 		"apiCost": "API 費用",
 		"size": "大小",
-<<<<<<< HEAD
-		"contextWindow": "上下文長度：",
-		"closeAndStart": "關閉現有任務並開始一項新的任務",
-		"export": "匯出任務歷史",
-		"delete": "刪除任務（按住 Shift 並點選可跳過確認）",
-		"condenseContext": "智慧壓縮上下文",
-		"share": "分享任務",
-=======
 		"condenseContext": "智慧壓縮內容",
 		"contextWindow": "上下文長度",
 		"closeAndStart": "關閉現有工作並開始新工作",
 		"export": "匯出工作記錄",
 		"share": "分享工作",
 		"delete": "刪除工作 (按住 Shift 並點選可跳過確認)",
->>>>>>> a819b353
 		"shareWithOrganization": "與組織分享",
 		"shareWithOrganizationDescription": "僅組織成員可存取",
 		"sharePublicly": "公開分享",
 		"sharePubliclyDescription": "任何擁有連結的人都可存取",
-<<<<<<< HEAD
-		"connectToCloud": "連接到雲端",
-		"connectToCloudDescription": "登入 Kilo Code Cloud 以分享任務",
-=======
 		"connectToCloud": "連線至雲端",
-		"connectToCloudDescription": "登入 Roo Code Cloud 以分享工作",
->>>>>>> a819b353
+		"connectToCloudDescription": "登入 Kilo Code Cloud 以分享工作",
 		"sharingDisabledByOrganization": "組織已停用分享功能",
 		"shareSuccessOrganization": "組織連結已複製到剪貼簿",
 		"shareSuccessPublic": "公開連結已複製到剪貼簿"
 	},
-<<<<<<< HEAD
-	"history": {
-		"title": "歷史"
-	},
-	"unpin": "取消置頂",
-	"pin": "置頂",
-	"tokenProgress": {
-		"availableSpace": "可用: {{amount}} tokens",
-		"tokensUsed": "已使用: {{used}} / {{total}} tokens",
-		"reservedForResponse": "為模型回應保留：{{amount}} tokens"
-	},
-=======
 	"unpin": "取消釘選",
 	"pin": "釘選",
->>>>>>> a819b353
 	"retry": {
 		"title": "重試",
 		"tooltip": "再次嘗試操作"
@@ -126,18 +93,12 @@
 		"title": "取消",
 		"tooltip": "取消目前操作"
 	},
-<<<<<<< HEAD
-	"scrollToBottom": "捲動至對話框底部",
-	"about": "透過 AI 輔助產生、重構和偵錯程式碼。查看我們的 <DocsLink>說明文件</DocsLink> 以瞭解更多資訊。",
-	"onboarding": "<strong>此工作區中的任務清單是空的。</strong> 請在下方輸入任務以開始。不確定如何開始？ 在 <DocsLink>說明文件</DocsLink> 中閱讀更多關於 Kilo Code 能為您做什麼的資訊。",
-=======
 	"editMessage": {
 		"placeholder": "編輯您的訊息..."
 	},
 	"scrollToBottom": "捲動至聊天室底部",
 	"about": "利用 AI 輔助產生、重構和偵錯程式碼。請參閱我們的<DocsLink>說明文件</DocsLink>以瞭解更多資訊。",
 	"onboarding": "此工作區的工作清單是空的。",
->>>>>>> a819b353
 	"rooTips": {
 		"boomerangTasks": {
 			"title": "工作編排",
@@ -157,32 +118,13 @@
 		}
 	},
 	"selectMode": "選擇互動模式",
-<<<<<<< HEAD
-	"selectApiConfig": "選取 API 設定檔",
-	"selectModelConfig": "選擇模型",
-	"enhancePrompt": "使用額外內容增強提示",
-	"addImages": "新增圖片到訊息中",
-	"sendMessage": "傳送訊息",
-	"stopTts": "停止文字轉語音",
-	"typeMessage": "輸入訊息...",
-	"typeTask": "在此處輸入您的工作...",
-	"addContext": "輸入 @ 新增內容，輸入 / 執行指令",
-	"dragFiles": "按住 Shift 鍵拖曳檔案",
-	"dragFilesImages": "按住 Shift 鍵拖曳檔案/圖片",
-	"enhancePromptDescription": "「增強提示」按鈕透過提供額外內容、說明或重新表述來幫助改進您的請求。嘗試在此處輸入請求，然後再次點選按鈕以了解其運作方式。",
-=======
 	"selectApiConfig": "選取 API 設定",
 	"enhancePrompt": "使用額外內容強化提示詞",
->>>>>>> a819b353
 	"modeSelector": {
 		"title": "模式",
 		"marketplace": "模式市集",
 		"settings": "模式設定",
-<<<<<<< HEAD
-		"description": "專門定制 Kilo Code 行為的角色。",
-=======
-		"description": "專門量身打造 Roo 行為的角色。",
->>>>>>> a819b353
+		"description": "專門量身打造 Kilo Code 行為的角色。",
 		"searchPlaceholder": "搜尋模式...",
 		"noResults": "沒有找到結果"
 	},
@@ -201,14 +143,6 @@
 	"edit": "編輯...",
 	"forNextMode": "用於下一個模式",
 	"forPreviousMode": "用於上一個模式",
-<<<<<<< HEAD
-	"error": "錯誤",
-	"diffError": {
-		"title": "編輯失敗"
-	},
-	"troubleMessage": "Kilo Code 遇到問題...",
-=======
->>>>>>> a819b353
 	"apiRequest": {
 		"title": "API 請求",
 		"failed": "API 請求失敗",
@@ -239,88 +173,49 @@
 		"tokens": "Token"
 	},
 	"instructions": {
-<<<<<<< HEAD
-		"wantsToFetch": "Kilo Code 想要取得詳細指示以協助目前任務"
+		"wantsToFetch": "Kilo Code 想要取得詳細指示以協助目前工作"
 	},
 	"fileOperations": {
 		"wantsToRead": "Kilo Code 想要讀取此檔案：",
+		"wantsToReadMultiple": "Kilo Code 想要讀取多個檔案：",
+		"wantsToReadAndXMore": "Kilo Code 想要讀取此檔案以及另外 {{count}} 個檔案：",
 		"wantsToReadOutsideWorkspace": "Kilo Code 想要讀取此工作區外的檔案：",
 		"didRead": "Kilo Code 已讀取此檔案：",
 		"wantsToEdit": "Kilo Code 想要編輯此檔案：",
 		"wantsToEditOutsideWorkspace": "Kilo Code 想要編輯此工作區外的檔案：",
 		"wantsToEditProtected": "Kilo Code 想要編輯受保護的設定檔案：",
+		"wantsToApplyBatchChanges": "Kilo Code 想要對多個檔案套用變更：",
 		"wantsToCreate": "Kilo Code 想要建立新檔案：",
 		"wantsToSearchReplace": "Kilo Code 想要在此檔案中搜尋和取代：",
 		"didSearchReplace": "Kilo Code 已在此檔案執行搜尋和取代：",
 		"wantsToInsert": "Kilo Code 想要在此檔案中插入內容：",
 		"wantsToInsertWithLineNumber": "Kilo Code 想要在此檔案第 {{lineNumber}} 行插入內容：",
-		"wantsToInsertAtEnd": "Kilo Code 想要在此檔案末尾新增內容：",
-		"wantsToReadAndXMore": "Kilo Code 想要讀取此檔案以及另外 {{count}} 個檔案：",
-		"wantsToReadMultiple": "Kilo Code 想要讀取多個檔案：",
-		"wantsToApplyBatchChanges": "Kilo Code 想要對多個檔案套用變更："
+		"wantsToInsertAtEnd": "Kilo Code 想要在此檔案尾端新增內容："
 	},
 	"directoryOperations": {
 		"wantsToViewTopLevel": "Kilo Code 想要檢視此目錄中最上層的檔案：",
 		"didViewTopLevel": "Kilo Code 已檢視此目錄中最上層的檔案：",
+		"wantsToViewTopLevelOutsideWorkspace": "Kilo Code 想要檢視此目錄（工作區外）中最上層的檔案：",
+		"didViewTopLevelOutsideWorkspace": "Kilo Code 已檢視此目錄（工作區外）中最上層的檔案：",
 		"wantsToViewRecursive": "Kilo Code 想要遞迴檢視此目錄中的所有檔案：",
 		"didViewRecursive": "Kilo Code 已遞迴檢視此目錄中的所有檔案：",
+		"wantsToViewRecursiveOutsideWorkspace": "Kilo Code 想要遞迴檢視此目錄（工作區外）中的所有檔案：",
+		"didViewRecursiveOutsideWorkspace": "Kilo Code 已遞迴檢視此目錄（工作區外）中的所有檔案：",
 		"wantsToViewDefinitions": "Kilo Code 想要檢視此目錄中使用的原始碼定義名稱：",
 		"didViewDefinitions": "Kilo Code 已檢視此目錄中使用的原始碼定義名稱：",
+		"wantsToViewDefinitionsOutsideWorkspace": "Kilo Code 想要檢視此目錄（工作區外）中使用的原始碼定義名稱：",
+		"didViewDefinitionsOutsideWorkspace": "Kilo Code 已檢視此目錄（工作區外）中使用的原始碼定義名稱：",
 		"wantsToSearch": "Kilo Code 想要在此目錄中搜尋 <code>{{regex}}</code>：",
 		"didSearch": "Kilo Code 已在此目錄中搜尋 <code>{{regex}}</code>：",
 		"wantsToSearchOutsideWorkspace": "Kilo Code 想要在此目錄（工作區外）中搜尋 <code>{{regex}}</code>：",
-		"didSearchOutsideWorkspace": "Kilo Code 已在此目錄（工作區外）中搜尋 <code>{{regex}}</code>：",
-		"wantsToViewTopLevelOutsideWorkspace": "Kilo Code 想要檢視此目錄（工作區外）中最上層的檔案：",
-		"didViewTopLevelOutsideWorkspace": "Kilo Code 已檢視此目錄（工作區外）中最上層的檔案：",
-		"wantsToViewRecursiveOutsideWorkspace": "Kilo Code 想要遞迴檢視此目錄（工作區外）中的所有檔案：",
-		"didViewRecursiveOutsideWorkspace": "Kilo Code 已遞迴檢視此目錄（工作區外）中的所有檔案：",
-		"wantsToViewDefinitionsOutsideWorkspace": "Kilo Code 想要檢視此目錄（工作區外）中使用的原始碼定義名稱：",
-		"didViewDefinitionsOutsideWorkspace": "Kilo Code 已檢視此目錄（工作區外）中使用的原始碼定義名稱："
-=======
-		"wantsToFetch": "Roo 想要取得詳細指示以協助目前工作"
-	},
-	"fileOperations": {
-		"wantsToRead": "Roo 想要讀取此檔案：",
-		"wantsToReadMultiple": "Roo 想要讀取多個檔案：",
-		"wantsToReadAndXMore": "Roo 想要讀取此檔案以及另外 {{count}} 個檔案：",
-		"wantsToReadOutsideWorkspace": "Roo 想要讀取此工作區外的檔案：",
-		"didRead": "Roo 已讀取此檔案：",
-		"wantsToEdit": "Roo 想要編輯此檔案：",
-		"wantsToEditOutsideWorkspace": "Roo 想要編輯此工作區外的檔案：",
-		"wantsToEditProtected": "Roo 想要編輯受保護的設定檔案：",
-		"wantsToApplyBatchChanges": "Roo 想要對多個檔案套用變更：",
-		"wantsToCreate": "Roo 想要建立新檔案：",
-		"wantsToSearchReplace": "Roo 想要在此檔案中搜尋和取代：",
-		"didSearchReplace": "Roo 已在此檔案執行搜尋和取代：",
-		"wantsToInsert": "Roo 想要在此檔案中插入內容：",
-		"wantsToInsertWithLineNumber": "Roo 想要在此檔案第 {{lineNumber}} 行插入內容：",
-		"wantsToInsertAtEnd": "Roo 想要在此檔案尾端新增內容："
-	},
-	"directoryOperations": {
-		"wantsToViewTopLevel": "Roo 想要檢視此目錄中最上層的檔案：",
-		"didViewTopLevel": "Roo 已檢視此目錄中最上層的檔案：",
-		"wantsToViewTopLevelOutsideWorkspace": "Roo 想要檢視此目錄（工作區外）中最上層的檔案：",
-		"didViewTopLevelOutsideWorkspace": "Roo 已檢視此目錄（工作區外）中最上層的檔案：",
-		"wantsToViewRecursive": "Roo 想要遞迴檢視此目錄中的所有檔案：",
-		"didViewRecursive": "Roo 已遞迴檢視此目錄中的所有檔案：",
-		"wantsToViewRecursiveOutsideWorkspace": "Roo 想要遞迴檢視此目錄（工作區外）中的所有檔案：",
-		"didViewRecursiveOutsideWorkspace": "Roo 已遞迴檢視此目錄（工作區外）中的所有檔案：",
-		"wantsToViewDefinitions": "Roo 想要檢視此目錄中使用的原始碼定義名稱：",
-		"didViewDefinitions": "Roo 已檢視此目錄中使用的原始碼定義名稱：",
-		"wantsToViewDefinitionsOutsideWorkspace": "Roo 想要檢視此目錄（工作區外）中使用的原始碼定義名稱：",
-		"didViewDefinitionsOutsideWorkspace": "Roo 已檢視此目錄（工作區外）中使用的原始碼定義名稱：",
-		"wantsToSearch": "Roo 想要在此目錄中搜尋 <code>{{regex}}</code>：",
-		"didSearch": "Roo 已在此目錄中搜尋 <code>{{regex}}</code>：",
-		"wantsToSearchOutsideWorkspace": "Roo 想要在此目錄（工作區外）中搜尋 <code>{{regex}}</code>：",
-		"didSearchOutsideWorkspace": "Roo 已在此目錄（工作區外）中搜尋 <code>{{regex}}</code>："
+		"didSearchOutsideWorkspace": "Kilo Code 已在此目錄（工作區外）中搜尋 <code>{{regex}}</code>："
 	},
 	"codebaseSearch": {
-		"wantsToSearch": "Roo 想要在程式碼庫中搜尋：<code>{{query}}</code>",
-		"wantsToSearchWithPath": "Roo 想要在 <code>{{path}}</code> 中搜尋程式碼庫：<code>{{query}}</code>",
+		"wantsToSearch": "Kilo Code 想要在程式碼庫中搜尋：<code>{{query}}</code>",
+		"wantsToSearchWithPath": "Kilo Code 想要在 <code>{{path}}</code> 中搜尋程式碼庫：<code>{{query}}</code>",
 		"didSearch_one": "找到 1 個結果",
 		"didSearch_other": "找到 {{count}} 個結果",
 		"resultTooltip": "相似度評分：{{score}} (點選開啟檔案)"
->>>>>>> a819b353
 	},
 	"commandOutput": "命令輸出",
 	"commandExecution": {
@@ -346,60 +241,36 @@
 		"wantsToAccessResource": "Kilo Code 想要存取 {{serverName}} MCP 伺服器上的資源："
 	},
 	"modes": {
-<<<<<<< HEAD
-		"wantsToSwitch": "Kilo Code 想要切換至 <code>{{mode}}</code> 模式",
-		"wantsToSwitchWithReason": "Kilo Code 想要切換至 <code>{{mode}}</code> 模式，原因：{{reason}}",
-		"didSwitch": "Kilo Code 已切換至 <code>{{mode}}</code> 模式",
-		"didSwitchWithReason": "Kilo Code 已切換至 <code>{{mode}}</code> 模式，原因：{{reason}}"
+		"wantsToSwitch": "Kilo Code 想要切換至 {{mode}} 模式",
+		"wantsToSwitchWithReason": "Kilo Code 想要切換至 {{mode}} 模式，原因：{{reason}}",
+		"didSwitch": "Kilo Code 已切換至 {{mode}} 模式",
+		"didSwitchWithReason": "Kilo Code 已切換至 {{mode}} 模式，原因：{{reason}}"
 	},
 	"subtasks": {
-		"wantsToCreate": "Kilo Code 想要在 <code>{{mode}}</code> 模式下建立新的子任務：",
-		"wantsToFinish": "Kilo Code 想要完成此子任務",
-		"newTaskContent": "子任務指示",
-		"completionContent": "子任務已完成",
-		"resultContent": "子任務結果",
-		"defaultResult": "請繼續下一個任務。",
-		"completionInstructions": "子任務已完成！您可以檢閱結果並提出修正或下一步建議。如果一切看起來良好，請確認以將結果傳回主任務。"
-=======
-		"wantsToSwitch": "Roo 想要切換至 {{mode}} 模式",
-		"wantsToSwitchWithReason": "Roo 想要切換至 {{mode}} 模式，原因：{{reason}}",
-		"didSwitch": "Roo 已切換至 {{mode}} 模式",
-		"didSwitchWithReason": "Roo 已切換至 {{mode}} 模式，原因：{{reason}}"
-	},
-	"subtasks": {
-		"wantsToCreate": "Roo 想要在 {{mode}} 模式下建立新的子工作：",
-		"wantsToFinish": "Roo 想要完成此子工作",
+		"wantsToCreate": "Kilo Code 想要在 {{mode}} 模式下建立新的子工作：",
+		"wantsToFinish": "Kilo Code 想要完成此子工作",
 		"newTaskContent": "子工作指示",
 		"completionContent": "子工作已完成",
 		"resultContent": "子工作結果",
 		"defaultResult": "請繼續下一個工作。",
 		"completionInstructions": "子工作已完成！您可以檢閱結果並提出修正或後續步驟。如果一切順利，請確認以將結果回傳給主任務。"
->>>>>>> a819b353
 	},
 	"questions": {
 		"hasQuestion": "Kilo Code 有一個問題："
 	},
-<<<<<<< HEAD
-	"taskCompleted": "任務完成",
-=======
 	"taskCompleted": "工作完成",
 	"error": "錯誤",
 	"diffError": {
 		"title": "編輯失敗"
 	},
-	"troubleMessage": "Roo 遇到問題...",
->>>>>>> a819b353
+	"troubleMessage": "Kilo Code 遇到問題...",
 	"powershell": {
 		"issues": "您似乎遇到了 Windows PowerShell 的問題，請參閱此說明文件"
 	},
 	"autoApprove": {
 		"title": "自動核准：",
 		"none": "無",
-<<<<<<< HEAD
-		"description": "自動核准讓 Kilo Code 可以在無需徵求您同意的情況下執行動作。請僅對您完全信任的動作啟用此功能。您可以在<settingsLink>設定</settingsLink>中進行更詳細的調整。",
-=======
-		"description": "自動核准讓 Roo Code 可以在無需徵求您同意的情況下執行操作。請僅對您完全信任的動作啟用此功能。您可以在<settingsLink>設定</settingsLink>中進行更詳細的調整。",
->>>>>>> a819b353
+		"description": "自動核准讓 Kilo Code 可以在無需徵求您同意的情況下執行操作。請僅對您完全信任的動作啟用此功能。您可以在<settingsLink>設定</settingsLink>中進行更詳細的調整。",
 		"selectOptionsFirst": "請至少選擇以下一個選項以啟用自動核准",
 		"toggleAriaLabel": "切換自動核准",
 		"disabledAriaLabel": "自動核准已停用 - 請先選取選項"
@@ -408,7 +279,7 @@
 		"title": "🎉 Kilo Code {{version}} 已發布",
 		"description": "Kilo Code {{version}} 帶來強大的新功能和重大改進，提升您的開發任務流程。",
 		"whatsNew": "新功能",
-		"feature1": "<bold>訊息佇列</bold>：在 Roo 工作時將多個訊息排入佇列，讓您可以不間斷地繼續規劃工作流程。",
+		"feature1": "<bold>訊息佇列</bold>：在 Kilo Code 工作時將多個訊息排入佇列，讓您可以不間斷地繼續規劃工作流程。",
 		"feature2": "<bold>自訂斜線命令</bold>：建立個人化斜線命令，快速存取常用提示詞和工作流程，具備完整的 UI 管理功能。",
 		"feature3": "<bold>增強的 Gemini 工具</bold>：新的 URL 內容和 Google 搜尋基礎功能為 Gemini 模型提供即時網路資訊和增強的研究能力。",
 		"hideButton": "隱藏公告",
@@ -458,50 +329,19 @@
 	"profileViolationWarning": "目前設定檔與您的組織設定不相容",
 	"shellIntegration": {
 		"title": "命令執行警告",
-<<<<<<< HEAD
-		"description": "您的命令正在沒有 VSCode 終端機 shell 整合的情況下執行。要隱藏此警告，您可以在 <settingsLink>Kilo Code 設定</settingsLink>的 <strong>Terminal</strong> 部分停用 shell 整合，或使用下方連結排查 VSCode 終端機整合問題。",
-		"troubleshooting": "點擊此處查看 shell 整合文件。"
-	},
-	"ask": {
-		"autoApprovedRequestLimitReached": {
-			"title": "已達自動核准請求限制",
-			"description": "Kilo Code 已達到 {{count}} 次 API 請求的自動核准限制。您想要重設計數並繼續工作嗎？",
-			"button": "重設並繼續"
-		},
-		"autoApprovedCostLimitReached": {
-			"title": "已达到自动批准成本上限",
-			"button": "重置并继续",
-			"description": "Kilo Code已达到自动批准的成本限制${{count}}。您想要重置成本并继续任务吗？"
-		}
-	},
-	"codebaseSearch": {
-		"wantsToSearch": "Kilo Code 想要搜尋程式碼庫：<code>{{query}}</code>",
-		"wantsToSearchWithPath": "Kilo Code 想要在 <code>{{path}}</code> 中搜尋：<code>{{query}}</code>",
-		"didSearch_one": "找到 1 個結果",
-		"didSearch_other": "找到 {{count}} 個結果",
-		"resultTooltip": "相似度評分：{{score}} (點擊開啟檔案)"
-	},
-	"read-batch": {
-		"approve": {
-			"title": "全部核准"
-		},
-		"deny": {
-			"title": "全部拒絕"
-=======
-		"description": "您的命令正在沒有 VSCode 終端機 Shell 整合的情況下執行。若要隱藏此警告，您可以在 <settingsLink>Roo Code 設定</settingsLink> 的<strong>終端機</strong>區塊中停用 Shell 整合，或使用下方的連結來排解 VSCode 終端機整合問題。",
+		"description": "您的命令正在沒有 VSCode 終端機 Shell 整合的情況下執行。若要隱藏此警告，您可以在 <settingsLink>Kilo Code 設定</settingsLink> 的<strong>終端機</strong>區塊中停用 Shell 整合，或使用下方的連結來排解 VSCode 終端機整合問題。",
 		"troubleshooting": "點選此處查看 Shell 整合文件。"
 	},
 	"ask": {
 		"autoApprovedRequestLimitReached": {
 			"title": "已達自動核准請求上限",
-			"description": "Roo 已達到 {{count}} 次 API 請求的自動核准上限。您想重設計數並繼續工作嗎？",
+			"description": "Kilo Code 已達到 {{count}} 次 API 請求的自動核准上限。您想重設計數並繼續工作嗎？",
 			"button": "重設並繼續"
 		},
 		"autoApprovedCostLimitReached": {
 			"title": "已達自動核准費用上限",
-			"description": "Roo 已達到 ${{count}} 的自動核准費用上限。您想重設費用並繼續工作嗎？",
+			"description": "Kilo Code 已達到 ${{count}} 的自動核准費用上限。您想重設費用並繼續工作嗎？",
 			"button": "重設並繼續"
->>>>>>> a819b353
 		}
 	},
 	"indexingStatus": {
@@ -515,8 +355,8 @@
 		"ariaLabel": "版本 {{version}} - 點選查看發布說明"
 	},
 	"rooCloudCTA": {
-		"title": "Roo Code Cloud 即將推出！",
-		"description": "在雲端執行 Roomote 遠端代理、隨時隨地存取您的工作、與他人協作等等。",
+		"title": "Kilo Code Cloud 即將推出！",
+		"description": "在雲端執行 Kilo remote 遠端代理、隨時隨地存取您的工作、與他人協作等等。",
 		"joinWaitlist": "加入等候名單以獲得早期存取權限。"
 	},
 	"command": {
