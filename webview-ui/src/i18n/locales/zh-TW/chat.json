--- conflicted
+++ resolved
@@ -280,10 +280,6 @@
 		"disabledAriaLabel": "自動核准已停用 - 請先選取選項"
 	},
 	"announcement": {
-<<<<<<< HEAD
-		"title": "🎉 Kilo Code {{version}} 已發布",
-		"description": "Kilo Code {{version}} 帶來強大的新功能和重大改進，提升您的開發任務流程。",
-=======
 		"title": "🎉 Roo Code {{version}} 已發布",
 		"stealthModel": {
 			"feature": "<bold>限時免費隱形模型</bold> - 一個在代理程式編程方面表現出色的超快推理模型，擁有 262k 上下文視窗，透過 Roo Code Cloud 提供。",
@@ -292,7 +288,6 @@
 			"selectModel": "在<br/><settingsLink>設定</settingsLink>中從 Roo Code Cloud 提供商選擇 <code>roo/sonic</code> 開始使用"
 		},
 		"description": "Roo Code {{version}} 帶來強大的新功能和重大改進，提升您的開發工作流程。",
->>>>>>> 81cba186
 		"whatsNew": "新功能",
 		"feature1": "<bold>訊息佇列</bold>：在 Kilo Code 工作時將多個訊息排入佇列，讓您可以不間斷地繼續規劃工作流程。",
 		"feature2": "<bold>自訂斜線命令</bold>：建立個人化斜線命令，快速存取常用提示詞和工作流程，具備完整的 UI 管理功能。",
@@ -370,15 +365,9 @@
 		"ariaLabel": "版本 {{version}} - 點選查看發布說明"
 	},
 	"rooCloudCTA": {
-<<<<<<< HEAD
-		"title": "Kilo Code Cloud 即將推出！",
-		"description": "在雲端執行 Kilo remote 遠端代理、隨時隨地存取您的工作、與他人協作等等。",
-		"joinWaitlist": "加入等候名單以獲得早期存取權限。"
-=======
 		"title": "Roo Code Cloud 正在進化！",
 		"description": "在雲端執行 Roomote 遠端代理、隨時隨地存取您的工作、與他人協作等等。",
 		"joinWaitlist": "註冊以獲得最新更新。"
->>>>>>> 81cba186
 	},
 	"command": {
 		"triggerDescription": "觸發 {{name}} 命令"
