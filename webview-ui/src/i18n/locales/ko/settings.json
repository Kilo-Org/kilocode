--- conflicted
+++ resolved
@@ -30,13 +30,7 @@
 		"terminal": "터미널",
 		"experimental": "실험적",
 		"language": "언어",
-<<<<<<< HEAD
-		"about": "Kilo Code 정보",
-		"interface": "인터페이스",
-		"mcp": "MCP 서버"
-=======
-		"about": "Roo Code 정보"
->>>>>>> 2caf974e
+		"about": "Kilo Code 정보"
 	},
 	"autoApprove": {
 		"description": "Kilo Code가 승인 없이 자동으로 작업을 수행할 수 있도록 허용합니다. AI를 완전히 신뢰하고 관련 보안 위험을 이해하는 경우에만 이러한 설정을 활성화하세요.",
@@ -428,13 +422,8 @@
 		}
 	},
 	"promptCaching": {
-<<<<<<< HEAD
-		"label": "프롬프트 캐싱 활성화",
-		"description": "활성화하면 Kilo Code는 비용 절감을 위해 프롬프트 캐싱을 켠 상태로 이 모델을 사용합니다."
-=======
 		"label": "프롬프트 캐싱 비활성화",
-		"description": "체크하면 Roo가 이 모델에 대해 프롬프트 캐싱을 사용하지 않습니다."
->>>>>>> 2caf974e
+		"description": "체크하면 Kilo Code가 이 모델에 대해 프롬프트 캐싱을 사용하지 않습니다."
 	},
 	"temperature": {
 		"useCustom": "사용자 정의 온도 사용",
