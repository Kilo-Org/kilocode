--- conflicted
+++ resolved
@@ -170,87 +170,45 @@
 		"current": "Corrente"
 	},
 	"fileOperations": {
-<<<<<<< HEAD
-		"wantsToRead": "Kilo Code vuole leggere questo file:",
-		"wantsToReadOutsideWorkspace": "Kilo Code vuole leggere questo file al di fuori dell'area di lavoro:",
-		"didRead": "Kilo Code ha letto questo file:",
-		"wantsToEdit": "Kilo Code vuole modificare questo file:",
-		"wantsToEditOutsideWorkspace": "Kilo Code vuole modificare questo file al di fuori dell'area di lavoro:",
-		"wantsToEditProtected": "Kilo Code vuole modificare un file di configurazione protetto:",
-		"wantsToCreate": "Kilo Code vuole creare un nuovo file:",
-		"wantsToSearchReplace": "Kilo Code vuole eseguire ricerca e sostituzione in questo file:",
-		"didSearchReplace": "Kilo Code ha eseguito ricerca e sostituzione in questo file:",
-		"wantsToInsert": "Kilo Code vuole inserire contenuto in questo file:",
-		"wantsToInsertWithLineNumber": "Kilo Code vuole inserire contenuto in questo file alla riga {{lineNumber}}:",
-		"wantsToInsertAtEnd": "Kilo Code vuole aggiungere contenuto alla fine di questo file:",
-		"wantsToReadAndXMore": "Kilo Code vuole leggere questo file e altri {{count}}:",
-		"wantsToReadMultiple": "Kilo Code vuole leggere più file:",
-		"wantsToApplyBatchChanges": "Kilo Code vuole applicare modifiche a più file:",
-		"wantsToGenerateImage": "Kilo Code vuole generare un'immagine:",
-		"wantsToGenerateImageOutsideWorkspace": "Kilo Code vuole generare un'immagine fuori dall'area di lavoro:",
-		"wantsToGenerateImageProtected": "Kilo Code vuole generare un'immagine in una posizione protetta:",
-		"didGenerateImage": "Kilo Code ha generato un'immagine:"
+		"wantsToRead": "Kilo Code vuole leggere questo file",
+		"wantsToReadOutsideWorkspace": "Kilo Code vuole leggere questo file al di fuori dell'area di lavoro",
+		"didRead": "Kilo Code ha letto questo file",
+		"wantsToEdit": "Kilo Code vuole modificare questo file",
+		"wantsToEditOutsideWorkspace": "Kilo Code vuole modificare questo file al di fuori dell'area di lavoro",
+		"wantsToEditProtected": "Kilo Code vuole modificare un file di configurazione protetto",
+		"wantsToCreate": "Kilo Code vuole creare un nuovo file",
+		"wantsToSearchReplace": "Kilo Code vuole eseguire ricerca e sostituzione in questo file",
+		"didSearchReplace": "Kilo Code ha eseguito ricerca e sostituzione in questo file",
+		"wantsToInsert": "Kilo Code vuole inserire contenuto in questo file",
+		"wantsToInsertWithLineNumber": "Kilo Code vuole inserire contenuto in questo file alla riga {{lineNumber}}",
+		"wantsToInsertAtEnd": "Kilo Code vuole aggiungere contenuto alla fine di questo file",
+		"wantsToReadAndXMore": "Kilo Code vuole leggere questo file e altri {{count}}",
+		"wantsToReadMultiple": "Kilo Code vuole leggere più file",
+		"wantsToApplyBatchChanges": "Kilo Code vuole applicare modifiche a più file",
+		"wantsToGenerateImage": "Kilo Code vuole generare un'immagine",
+		"wantsToGenerateImageOutsideWorkspace": "Kilo Code vuole generare un'immagine fuori dall'area di lavoro",
+		"wantsToGenerateImageProtected": "Kilo Code vuole generare un'immagine in una posizione protetta",
+		"didGenerateImage": "Kilo Code ha generato un'immagine"
 	},
 	"directoryOperations": {
-		"wantsToViewTopLevel": "Kilo Code vuole visualizzare i file di primo livello in questa directory:",
-		"didViewTopLevel": "Kilo Code ha visualizzato i file di primo livello in questa directory:",
-		"wantsToViewRecursive": "Kilo Code vuole visualizzare ricorsivamente tutti i file in questa directory:",
-		"didViewRecursive": "Kilo Code ha visualizzato ricorsivamente tutti i file in questa directory:",
-		"wantsToViewDefinitions": "Kilo Code vuole visualizzare i nomi delle definizioni di codice sorgente utilizzate in questa directory:",
-		"didViewDefinitions": "Kilo Code ha visualizzato i nomi delle definizioni di codice sorgente utilizzate in questa directory:",
-		"wantsToSearch": "Kilo Code vuole cercare in questa directory <code>{{regex}}</code>:",
-		"didSearch": "Kilo Code ha cercato in questa directory <code>{{regex}}</code>:",
-		"wantsToSearchOutsideWorkspace": "Kilo Code vuole cercare in questa directory (fuori dall'area di lavoro) <code>{{regex}}</code>:",
-		"didSearchOutsideWorkspace": "Kilo Code ha cercato in questa directory (fuori dall'area di lavoro) <code>{{regex}}</code>:",
-		"wantsToViewTopLevelOutsideWorkspace": "Kilo Code vuole visualizzare i file di primo livello in questa directory (fuori dall'area di lavoro):",
-		"didViewTopLevelOutsideWorkspace": "Kilo Code ha visualizzato i file di primo livello in questa directory (fuori dall'area di lavoro):",
-		"wantsToViewRecursiveOutsideWorkspace": "Kilo Code vuole visualizzare ricorsivamente tutti i file in questa directory (fuori dall'area di lavoro):",
-		"didViewRecursiveOutsideWorkspace": "Kilo Code ha visualizzato ricorsivamente tutti i file in questa directory (fuori dall'area di lavoro):",
-		"wantsToViewDefinitionsOutsideWorkspace": "Kilo Code vuole visualizzare i nomi delle definizioni di codice sorgente utilizzate in questa directory (fuori dall'area di lavoro):",
-		"didViewDefinitionsOutsideWorkspace": "Kilo Code ha visualizzato i nomi delle definizioni di codice sorgente utilizzate in questa directory (fuori dall'area di lavoro):"
-	},
-	"commandOutput": "Output del comando",
-=======
-		"wantsToRead": "Roo vuole leggere questo file",
-		"wantsToReadOutsideWorkspace": "Roo vuole leggere questo file al di fuori dell'area di lavoro",
-		"didRead": "Roo ha letto questo file",
-		"wantsToEdit": "Roo vuole modificare questo file",
-		"wantsToEditOutsideWorkspace": "Roo vuole modificare questo file al di fuori dell'area di lavoro",
-		"wantsToEditProtected": "Roo vuole modificare un file di configurazione protetto",
-		"wantsToCreate": "Roo vuole creare un nuovo file",
-		"wantsToSearchReplace": "Roo vuole eseguire ricerca e sostituzione in questo file",
-		"didSearchReplace": "Roo ha eseguito ricerca e sostituzione in questo file",
-		"wantsToInsert": "Roo vuole inserire contenuto in questo file",
-		"wantsToInsertWithLineNumber": "Roo vuole inserire contenuto in questo file alla riga {{lineNumber}}",
-		"wantsToInsertAtEnd": "Roo vuole aggiungere contenuto alla fine di questo file",
-		"wantsToReadAndXMore": "Roo vuole leggere questo file e altri {{count}}",
-		"wantsToReadMultiple": "Roo vuole leggere più file",
-		"wantsToApplyBatchChanges": "Roo vuole applicare modifiche a più file",
-		"wantsToGenerateImage": "Roo vuole generare un'immagine",
-		"wantsToGenerateImageOutsideWorkspace": "Roo vuole generare un'immagine fuori dall'area di lavoro",
-		"wantsToGenerateImageProtected": "Roo vuole generare un'immagine in una posizione protetta",
-		"didGenerateImage": "Roo ha generato un'immagine"
-	},
-	"directoryOperations": {
-		"wantsToViewTopLevel": "Roo vuole visualizzare i file di primo livello in questa directory",
-		"didViewTopLevel": "Roo ha visualizzato i file di primo livello in questa directory",
-		"wantsToViewRecursive": "Roo vuole visualizzare ricorsivamente tutti i file in questa directory",
-		"didViewRecursive": "Roo ha visualizzato ricorsivamente tutti i file in questa directory",
-		"wantsToViewDefinitions": "Roo vuole visualizzare i nomi delle definizioni di codice sorgente utilizzate in questa directory",
-		"didViewDefinitions": "Roo ha visualizzato i nomi delle definizioni di codice sorgente utilizzate in questa directory",
-		"wantsToSearch": "Roo vuole cercare in questa directory <code>{{regex}}</code>",
-		"didSearch": "Roo ha cercato in questa directory <code>{{regex}}</code>",
-		"wantsToSearchOutsideWorkspace": "Roo vuole cercare in questa directory (fuori dall'area di lavoro) <code>{{regex}}</code>",
-		"didSearchOutsideWorkspace": "Roo ha cercato in questa directory (fuori dall'area di lavoro) <code>{{regex}}</code>",
-		"wantsToViewTopLevelOutsideWorkspace": "Roo vuole visualizzare i file di primo livello in questa directory (fuori dall'area di lavoro)",
-		"didViewTopLevelOutsideWorkspace": "Roo ha visualizzato i file di primo livello in questa directory (fuori dall'area di lavoro)",
-		"wantsToViewRecursiveOutsideWorkspace": "Roo vuole visualizzare ricorsivamente tutti i file in questa directory (fuori dall'area di lavoro)",
-		"didViewRecursiveOutsideWorkspace": "Roo ha visualizzato ricorsivamente tutti i file in questa directory (fuori dall'area di lavoro)",
-		"wantsToViewDefinitionsOutsideWorkspace": "Roo vuole visualizzare i nomi delle definizioni di codice sorgente utilizzate in questa directory (fuori dall'area di lavoro)",
-		"didViewDefinitionsOutsideWorkspace": "Roo ha visualizzato i nomi delle definizioni di codice sorgente utilizzate in questa directory (fuori dall'area di lavoro)"
+		"wantsToViewTopLevel": "Kilo Code vuole visualizzare i file di primo livello in questa directory",
+		"didViewTopLevel": "Kilo Code ha visualizzato i file di primo livello in questa directory",
+		"wantsToViewRecursive": "Kilo Code vuole visualizzare ricorsivamente tutti i file in questa directory",
+		"didViewRecursive": "Kilo Code ha visualizzato ricorsivamente tutti i file in questa directory",
+		"wantsToViewDefinitions": "Kilo Code vuole visualizzare i nomi delle definizioni di codice sorgente utilizzate in questa directory",
+		"didViewDefinitions": "Kilo Code ha visualizzato i nomi delle definizioni di codice sorgente utilizzate in questa directory",
+		"wantsToSearch": "Kilo Code vuole cercare in questa directory <code>{{regex}}</code>",
+		"didSearch": "Kilo Code ha cercato in questa directory <code>{{regex}}</code>",
+		"wantsToSearchOutsideWorkspace": "Kilo Code vuole cercare in questa directory (fuori dall'area di lavoro) <code>{{regex}}</code>",
+		"didSearchOutsideWorkspace": "Kilo Code ha cercato in questa directory (fuori dall'area di lavoro) <code>{{regex}}</code>",
+		"wantsToViewTopLevelOutsideWorkspace": "Kilo Code vuole visualizzare i file di primo livello in questa directory (fuori dall'area di lavoro)",
+		"didViewTopLevelOutsideWorkspace": "Kilo Code ha visualizzato i file di primo livello in questa directory (fuori dall'area di lavoro)",
+		"wantsToViewRecursiveOutsideWorkspace": "Kilo Code vuole visualizzare ricorsivamente tutti i file in questa directory (fuori dall'area di lavoro)",
+		"didViewRecursiveOutsideWorkspace": "Kilo Code ha visualizzato ricorsivamente tutti i file in questa directory (fuori dall'area di lavoro)",
+		"wantsToViewDefinitionsOutsideWorkspace": "Kilo Code vuole visualizzare i nomi delle definizioni di codice sorgente utilizzate in questa directory (fuori dall'area di lavoro)",
+		"didViewDefinitionsOutsideWorkspace": "Kilo Code ha visualizzato i nomi delle definizioni di codice sorgente utilizzate in questa directory (fuori dall'area di lavoro)"
 	},
 	"commandOutput": "Output del Comando",
->>>>>>> 17ae7e2d
 	"commandExecution": {
 		"abort": "Interrompi",
 		"running": "In esecuzione",
@@ -276,13 +234,8 @@
 		"youSaid": "Hai detto"
 	},
 	"mcp": {
-<<<<<<< HEAD
-		"wantsToUseTool": "Kilo Code vuole utilizzare uno strumento sul server MCP {{serverName}}:",
-		"wantsToAccessResource": "Kilo Code vuole accedere a una risorsa sul server MCP {{serverName}}:"
-=======
-		"wantsToUseTool": "Roo vuole utilizzare uno strumento sul server MCP {{serverName}}",
-		"wantsToAccessResource": "Roo vuole accedere a una risorsa sul server MCP {{serverName}}"
->>>>>>> 17ae7e2d
+		"wantsToUseTool": "Kilo Code vuole utilizzare uno strumento sul server MCP {{serverName}}",
+		"wantsToAccessResource": "Kilo Code vuole accedere a una risorsa sul server MCP {{serverName}}"
 	},
 	"modes": {
 		"wantsToSwitch": "Kilo Code vuole passare alla modalità <code>{{mode}}</code>",
@@ -291,13 +244,8 @@
 		"didSwitchWithReason": "Kilo Code è passato alla modalità <code>{{mode}}</code> perché: {{reason}}"
 	},
 	"subtasks": {
-<<<<<<< HEAD
-		"wantsToCreate": "Kilo Code vuole creare una nuova sottoattività in modalità <code>{{mode}}</code>:",
+		"wantsToCreate": "Kilo Code vuole creare una nuova sottoattività in modalità <code>{{mode}}</code>",
 		"wantsToFinish": "Kilo Code vuole completare questa sottoattività",
-=======
-		"wantsToCreate": "Roo vuole creare una nuova sottoattività in modalità <code>{{mode}}</code>",
-		"wantsToFinish": "Roo vuole completare questa sottoattività",
->>>>>>> 17ae7e2d
 		"newTaskContent": "Istruzioni sottoattività",
 		"completionContent": "Sottoattività completata",
 		"resultContent": "Risultati sottoattività",
@@ -305,11 +253,7 @@
 		"completionInstructions": "Sottoattività completata! Puoi rivedere i risultati e suggerire correzioni o prossimi passi. Se tutto sembra a posto, conferma per restituire il risultato all'attività principale."
 	},
 	"questions": {
-<<<<<<< HEAD
-		"hasQuestion": "Kilo Code ha una domanda:"
-=======
-		"hasQuestion": "Roo ha una domanda"
->>>>>>> 17ae7e2d
+		"hasQuestion": "Kilo ha una domanda"
 	},
 	"taskCompleted": "Attività completata",
 	"powershell": {
@@ -359,11 +303,7 @@
 		"socialLinks": "Unisciti a noi su <xLink>X</xLink>, <discordLink>Discord</discordLink>, o <redditLink>r/RooCode</redditLink> 🚀"
 	},
 	"browser": {
-<<<<<<< HEAD
-		"rooWantsToUse": "Kilo Code vuole utilizzare il browser:",
-=======
-		"rooWantsToUse": "Roo vuole utilizzare il browser",
->>>>>>> 17ae7e2d
+		"rooWantsToUse": "Kilo Code vuole utilizzare il browser",
 		"consoleLogs": "Log della console",
 		"noNewLogs": "(Nessun nuovo log)",
 		"screenshot": "Screenshot del browser",
@@ -411,13 +351,8 @@
 		}
 	},
 	"codebaseSearch": {
-<<<<<<< HEAD
-		"wantsToSearch": "Kilo Code vuole cercare nella base di codice <code>{{query}}</code>:",
-		"wantsToSearchWithPath": "Kilo Code vuole cercare nella base di codice <code>{{query}}</code> in <code>{{path}}</code>:",
-=======
-		"wantsToSearch": "Roo vuole cercare nella base di codice <code>{{query}}</code>",
-		"wantsToSearchWithPath": "Roo vuole cercare nella base di codice <code>{{query}}</code> in <code>{{path}}</code>",
->>>>>>> 17ae7e2d
+		"wantsToSearch": "Kilo Code vuole cercare nella base di codice <code>{{query}}</code>",
+		"wantsToSearchWithPath": "Kilo Code vuole cercare nella base di codice <code>{{query}}</code> in <code>{{path}}</code>",
 		"didSearch_one": "Trovato 1 risultato",
 		"didSearch_other": "Trovati {{count}} risultati",
 		"resultTooltip": "Punteggio di somiglianza: {{score}} (clicca per aprire il file)"
@@ -482,7 +417,7 @@
 		"clickToEdit": "Clicca per modificare il messaggio"
 	},
 	"slashCommand": {
-		"wantsToRun": "Roo vuole eseguire un comando slash",
-		"didRun": "Roo ha eseguito un comando slash"
+		"wantsToRun": "Kilo Code vuole eseguire un comando slash",
+		"didRun": "Kilo Code ha eseguito un comando slash"
 	}
 }