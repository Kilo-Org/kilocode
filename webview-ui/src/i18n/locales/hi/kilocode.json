--- conflicted
+++ resolved
@@ -28,7 +28,6 @@
 	"newTaskPreview": {
 		"task": "कार्य"
 	},
-<<<<<<< HEAD
 	"autocompleteApiConfig": {
 		"title": "स्वतः पूर्ण API कॉन्फ़िगरेशन",
 		"description": "स्वतः पूर्ण कार्यक्षमता के लिए किस API कॉन्फ़िगरेशन का उपयोग करना है, यह कॉन्फ़िगर करें।",
@@ -36,7 +35,7 @@
 		"fieldDescription": "स्वतः पूर्ण के लिए एक विशिष्ट API कॉन्फ़िगरेशन चुनें। केवल कुछ मॉडल ही कोड को स्वतः पूर्ण करने में अच्छे हैं।",
 		"learnMore": "अधिक जानें",
 		"useCurrentConfig": "वर्तमान API कॉन्फ़िगरेशन का उपयोग करें"
-=======
+	},
 	"profile": {
 		"dashboard": "डैशबोर्ड",
 		"logOut": "लॉग आउट",
@@ -47,6 +46,5 @@
 			"description": "Kilo Code में साइन अप करने से आपको शुरुआत के लिए मुफ्त क्रेडिट मिलते हैं। अपने क्रेडिट का उपयोग करके हमारी सुविधाओं का अन्वेषण करें, नवीनतम और सर्वोत्तम मॉडल आज़माएं, और बिना किसी प्रतिबद्धता के Kilo Code के लाभों का अनुभव करें।",
 			"termsAndPrivacy": "जारी रखकर, आप <termsLink>सेवा की शर्तों</termsLink> और <privacyLink>गोपनीयता नीति</privacyLink> से सहमत होते हैं।"
 		}
->>>>>>> 17154292
 	}
 }