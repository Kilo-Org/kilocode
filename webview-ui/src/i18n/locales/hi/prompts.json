--- conflicted
+++ resolved
@@ -36,17 +36,12 @@
 		"title": "मोड-विशिष्ट कस्टम निर्देश (वैकल्पिक)",
 		"resetToDefault": "डिफ़ॉल्ट पर रीसेट करें",
 		"description": "{{modeName}} मोड के लिए विशिष्ट व्यवहार दिशानिर्देश जोड़ें।",
-		"loadFromFile": "{{mode}} मोड के लिए विशिष्ट कस्टम निर्देश आपके वर्कस्पेस में <span>.roo/rules-{{slug}}/</span> फ़ोल्डर से भी लोड किए जा सकते हैं (.roorules-{{slug}} और .clinerules-{{slug}} पुराने हो गए हैं और जल्द ही काम करना बंद कर देंगे)।"
+		"loadFromFile": "{{mode}} मोड के लिए विशिष्ट कस्टम निर्देश आपके वर्कस्पेस में <span>.kilocode/rules-{{slug}}/</span> फ़ोल्डर से भी लोड किए जा सकते हैं (.kilocoderules-{{slug}} पुराना हो गया है और जल्द ही काम करना बंद कर देगा)।"
 	},
 	"globalCustomInstructions": {
 		"title": "सभी मोड्स के लिए कस्टम निर्देश",
-<<<<<<< HEAD
 		"description": "ये निर्देश सभी मोड्स पर लागू होते हैं। वे व्यवहारों का एक आधार सेट प्रदान करते हैं जिन्हें नीचे दिए गए मोड-विशिष्ट निर्देशों द्वारा बढ़ाया जा सकता है।\nयदि आप चाहते हैं कि Kilo Code आपके एडिटर की प्रदर्शन भाषा ({{language}}) से अलग भाषा में सोचे और बोले, तो आप यहां इसे निर्दिष्ट कर सकते हैं।",
-		"loadFromFile": "निर्देश आपके वर्कस्पेस में <span>.clinerules</span> से भी लोड किए जा सकते हैं।"
-=======
-		"description": "ये निर्देश सभी मोड्स पर लागू होते हैं। वे व्यवहारों का एक आधार सेट प्रदान करते हैं जिन्हें नीचे दिए गए मोड-विशिष्ट निर्देशों द्वारा बढ़ाया जा सकता है।\nयदि आप चाहते हैं कि Roo आपके एडिटर की प्रदर्शन भाषा ({{language}}) से अलग भाषा में सोचे और बोले, तो आप यहां इसे निर्दिष्ट कर सकते हैं।",
-		"loadFromFile": "निर्देश आपके वर्कस्पेस में <span>.roo/rules/</span> फ़ोल्डर से भी लोड किए जा सकते हैं (.roorules और .clinerules पुराने हो गए हैं और जल्द ही काम करना बंद कर देंगे)।"
->>>>>>> 91f4a862
+		"loadFromFile": "निर्देश आपके वर्कस्पेस में <span>.kilo-code/rules/</span> फ़ोल्डर से भी लोड किए जा सकते हैं (.kilocoderules पुराना हो गया है और जल्द ही काम करना बंद कर देगा)।"
 	},
 	"systemPrompt": {
 		"preview": "सिस्टम प्रॉम्प्ट का पूर्वावलोकन",
