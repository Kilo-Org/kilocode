--- conflicted
+++ resolved
@@ -36,16 +36,13 @@
 	filePaths: string[]
 	openedTabs: Array<{ label: string; isActive: boolean; path?: string }>
 	setWorkflowToggles: (toggles: Record<string, boolean>) => void // kilocode_change
-<<<<<<< HEAD
 	// kilocode_change: Rules data
 	globalRules: Record<string, boolean>
 	localRules: Record<string, boolean>
 	globalWorkflows: Record<string, boolean>
 	localWorkflows: Record<string, boolean>
-=======
 	organizationAllowList: OrganizationAllowList
 	maxConcurrentFileReads?: number
->>>>>>> 11f4ce0f
 	condensingApiConfigId?: string
 	setCondensingApiConfigId: (value: string) => void
 	customCondensingPrompt?: string
