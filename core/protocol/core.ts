import { AutocompleteInput } from "../autocomplete/util/types";
import { ProfileDescription } from "../config/ConfigHandler";
import { ConfigResult } from "../config/load";

import { ConfigResult } from "@continuedev/config-yaml";
import type {
  BrowserSerializedContinueConfig,
  ChatMessage,
  ContextItem,
  ContextItemWithId,
  ContextProviderWithParams,
  ContextSubmenuItem,
  DiffLine,
  FileSymbolMap,
  IdeSettings,
  LLMFullCompletionOptions,
  ModelDescription,
  ModelRoles,
  PromptLog,
  RangeInFile,
  SerializedContinueConfig,
  Session,
  SessionMetadata,
  SiteIndexingConfig,
  ToolCall,
} from "../";
<<<<<<< HEAD
=======

export type ProtocolGeneratorYield<T> = {
  done?: boolean;
  content: T;
};
export type ProtocolGeneratorType<Y> = AsyncGenerator<
  ProtocolGeneratorYield<Y>
>;

export type AsyncGeneratorYieldType<T> =
  T extends AsyncGenerator<infer Y, any, any>
    ? Y extends ProtocolGeneratorYield<infer PR>
      ? PR
      : never
    : never;
// export type AsyncGeneratorReturnType<T> =
//   T extends AsyncGenerator<any, infer R, any>
//     ? R extends ProtocolGeneratorYield<infer PR>
//       ? PR
//       : never
//     : never;
>>>>>>> 3b1bee2b

export type OnboardingModes =
  | "Local"
  | "Best"
  | "Custom"
  | "Quickstart"
  | "LocalAfterFreeTrial";

export interface ListHistoryOptions {
  offset?: number;
  limit?: number;
}

export type ToCoreFromIdeOrWebviewProtocol = {
  "update/selectTabAutocompleteModel": [string, void];

  // Special
  ping: [string, string];
  abort: [undefined, void];

  // History
  "history/list": [ListHistoryOptions, SessionMetadata[]];
  "history/delete": [{ id: string }, void];
  "history/load": [{ id: string }, Session];
  "history/save": [Session, void];
  "devdata/log": [{ tableName: string; data: any }, void];
  "config/addOpenAiKey": [string, void];
  "config/addModel": [
    {
      model: SerializedContinueConfig["models"][number];
      role?: keyof ModelRoles;
    },
    void,
  ];
  "config/newPromptFile": [undefined, void];
  "config/ideSettingsUpdate": [IdeSettings, void];
  "config/getSerializedProfileInfo": [
    undefined,
    {
      result: ConfigResult<BrowserSerializedContinueConfig>;
      profileId: string;
    },
  ];
  "config/deleteModel": [{ title: string }, void];
  "config/addContextProvider": [ContextProviderWithParams, void];
  "config/reload": [undefined, ConfigResult<BrowserSerializedContinueConfig>];
  "config/listProfiles": [undefined, ProfileDescription[]];
  "config/openProfile": [{ profileId: string | undefined }, void];
  "context/getContextItems": [
    {
      name: string;
      query: string;
      fullInput: string;
      selectedCode: RangeInFile[];
      selectedModelTitle: string;
    },
    ContextItemWithId[],
  ];
  "context/getSymbolsForFiles": [{ uris: string[] }, FileSymbolMap];
  "context/loadSubmenuItems": [{ title: string }, ContextSubmenuItem[]];
  "autocomplete/complete": [AutocompleteInput, string[]];
  "context/addDocs": [SiteIndexingConfig, void];
  "context/removeDocs": [Pick<SiteIndexingConfig, "startUrl">, void];
  "context/indexDocs": [{ reIndex: boolean }, void];
  "autocomplete/cancel": [undefined, void];
  "autocomplete/accept": [{ completionId: string }, void];
  "command/run": [
    {
      input: string;
      history: ChatMessage[];
      modelTitle: string;
      slashCommandName: string;
      contextItems: ContextItemWithId[];
      params: any;
      historyIndex: number;
      selectedCode: RangeInFile[];
    },
    AsyncGenerator<string>,
  ];
  "llm/complete": [
    {
      prompt: string;
      completionOptions: LLMFullCompletionOptions;
      title: string;
    },
    string,
  ];
  "llm/listModels": [{ title: string }, string[] | undefined];
  "llm/streamComplete": [
    {
      prompt: string;
      completionOptions: LLMFullCompletionOptions;
      title: string;
    },
    AsyncGenerator<string>,
  ];
  "llm/streamChat": [
    {
      messages: ChatMessage[];
      completionOptions: LLMFullCompletionOptions;
      title: string;
    },
    AsyncGenerator<ChatMessage, PromptLog>,
  ];
  streamDiffLines: [
    {
      prefix: string;
      highlighted: string;
      suffix: string;
      input: string;
      language: string | undefined;
      modelTitle: string | undefined;
    },
    AsyncGenerator<DiffLine>,
  ];
  "chatDescriber/describe": [
    {
      selectedModelTitle: string;
      text: string;
    },
    string | undefined,
  ];
  "stats/getTokensPerDay": [
    undefined,
    { day: string; promptTokens: number; generatedTokens: number }[],
  ];
  "stats/getTokensPerModel": [
    undefined,
    { model: string; promptTokens: number; generatedTokens: number }[],
  ];
  "tts/kill": [undefined, void];

  // Codebase indexing
  "index/setPaused": [boolean, void];
  "index/forceReIndex": [
    undefined | { dirs?: string[]; shouldClearIndexes?: boolean },
    void,
  ];
  "index/indexingProgressBarInitialized": [undefined, void];
  completeOnboarding: [
    {
      mode: OnboardingModes;
    },
    void,
  ];

  // File changes
  "files/changed": [{ uris?: string[] }, void];
  "files/opened": [{ uris?: string[] }, void];
  "files/created": [{ uris?: string[] }, void];
  "files/deleted": [{ uris?: string[] }, void];

  // Docs etc. Indexing. TODO move codebase to this
  "indexing/reindex": [{ type: string; id: string }, void];
  "indexing/abort": [{ type: string; id: string }, void];
  "indexing/setPaused": [{ type: string; id: string; paused: boolean }, void];
  "docs/getSuggestedDocs": [undefined, void];
  "docs/initStatuses": [undefined, void];

  addAutocompleteModel: [{ model: ModelDescription }, void];

  "profiles/switch": [{ id: string }, undefined];

  "auth/getAuthUrl": [undefined, { url: string }];
  "tools/call": [
    { toolCall: ToolCall; selectedModelTitle: string },
    { contextItems: ContextItem[] },
  ];
  "clipboardCache/add": [{ content: string }, void];
};<|MERGE_RESOLUTION|>--- conflicted
+++ resolved
@@ -1,7 +1,3 @@
-import { AutocompleteInput } from "../autocomplete/util/types";
-import { ProfileDescription } from "../config/ConfigHandler";
-import { ConfigResult } from "../config/load";
-
 import { ConfigResult } from "@continuedev/config-yaml";
 import type {
   BrowserSerializedContinueConfig,
@@ -24,30 +20,8 @@
   SiteIndexingConfig,
   ToolCall,
 } from "../";
-<<<<<<< HEAD
-=======
-
-export type ProtocolGeneratorYield<T> = {
-  done?: boolean;
-  content: T;
-};
-export type ProtocolGeneratorType<Y> = AsyncGenerator<
-  ProtocolGeneratorYield<Y>
->;
-
-export type AsyncGeneratorYieldType<T> =
-  T extends AsyncGenerator<infer Y, any, any>
-    ? Y extends ProtocolGeneratorYield<infer PR>
-      ? PR
-      : never
-    : never;
-// export type AsyncGeneratorReturnType<T> =
-//   T extends AsyncGenerator<any, infer R, any>
-//     ? R extends ProtocolGeneratorYield<infer PR>
-//       ? PR
-//       : never
-//     : never;
->>>>>>> 3b1bee2b
+import { AutocompleteInput } from "../autocomplete/util/types";
+import { ProfileDescription } from "../config/ConfigHandler";
 
 export type OnboardingModes =
   | "Local"
