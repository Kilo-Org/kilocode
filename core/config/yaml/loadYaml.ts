--- conflicted
+++ resolved
@@ -5,11 +5,7 @@
   BLOCK_TYPES,
   ConfigResult,
   ConfigValidationError,
-<<<<<<< HEAD
-=======
-  FQSN,
   isAssistantUnrolledNonNullable,
->>>>>>> 39eacff5
   ModelRole,
   parseAssistantUnrolled,
   RegistryClient,
