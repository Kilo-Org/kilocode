--- conflicted
+++ resolved
@@ -78,8 +78,8 @@
 } from "./default";
 import { getSystemPromptDotFile } from "./getSystemPromptDotFile";
 import { modifyAnyConfigWithSharedConfig } from "./sharedConfig";
+import { getModelByRole } from "./util";
 import { validateConfig } from "./validation.js";
-import { getModelByRole } from "./util";
 
 export function resolveSerializedConfig(
   filepath: string,
@@ -675,7 +675,6 @@
     tools: final.tools,
     tabAutocompleteOptions: final.tabAutocompleteOptions,
     usePlatform: await useHub(ide.getIdeSettings()),
-<<<<<<< HEAD
     modelsByRole: Object.fromEntries(
       Object.entries(final.modelsByRole).map(([k, v]) => [
         k,
@@ -688,9 +687,7 @@
         v ? llmToSerializedModelDescription(v) : null,
       ]),
     ) as Record<ModelRole, ModelDescription | null>, // TODO better types here
-=======
-    // data not included here
->>>>>>> 506c068a
+    // data not included here because client doesn't need
   };
 }
 
