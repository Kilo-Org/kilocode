import path from "path";

import Handlebars from "handlebars";
import * as YAML from "yaml";

import { walkDir } from "../indexing/walkDir";
import { renderTemplatedString } from "../promptFiles/v1/renderTemplatedString";
import { getBasename } from "../util/index";
import { renderChatMessage } from "../util/messageContent";

import type {
  ChatMessage,
  ContextItem,
  ContinueSDK,
  IContextProvider,
  IDE,
  SlashCommand,
} from "..";

export const DEFAULT_PROMPTS_FOLDER = ".prompts";

export async function getPromptFiles(
  ide: IDE,
  dir: string,
): Promise<{ path: string; content: string }[]> {
  try {
    const exists = await ide.fileExists(dir);

    if (!exists) {
      return [];
    }

    const paths = await walkDir(dir, ide, { ignoreFiles: [] });
    const results = paths.map(async (path) => {
      const content = await ide.readFile(path);
      return { path, content };
    });
    return Promise.all(results);
  } catch (e) {
    console.error(e);
    return [];
  }
}

const DEFAULT_PROMPT_FILE = `# This is an example ".prompt" file
# It is used to define and reuse prompts within Continue
# Continue will automatically create a slash command for each prompt in the .prompts folder
# To learn more, see the full .prompt file reference: https://docs.continue.dev/features/prompt-files
temperature: 0.0
---
{{{ diff }}}

Give me feedback on the above changes. For each file, you should output a markdown section including the following:
- If you found any problems, an h3 like "❌ <filename>"
- If you didn't find any problems, an h3 like "✅ <filename>"
- If you found any problems, add below a bullet point description of what you found, including a minimal code snippet explaining how to fix it
- If you didn't find any problems, you don't need to add anything else

Here is an example. The example is surrounded in backticks, but your response should not be:

\`\`\`
### ✅ <Filename1>

### ❌ <Filename2>

<Description>
\`\`\`

You should look primarily for the following types of issues, and only mention other problems if they are highly pressing.

- console.logs that have been left after debugging
- repeated code
- algorithmic errors that could fail under edge cases
- something that could be refactored

Make sure to review ALL files that were changed, do not skip any.
`;

export async function createNewPromptFile(
  ide: IDE,
  promptPath: string | undefined,
): Promise<void> {
  const workspaceDirs = await ide.getWorkspaceDirs();
  if (workspaceDirs.length === 0) {
    throw new Error(
      "No workspace directories found. Make sure you've opened a folder in your IDE.",
    );
  }
  const promptFilePath = path.join(
    workspaceDirs[0],
    promptPath ?? DEFAULT_PROMPTS_FOLDER,
    "new-prompt-file.prompt",
  );

  await ide.writeFile(promptFilePath, DEFAULT_PROMPT_FILE);
  await ide.openFile(promptFilePath);
}

export function slashCommandFromPromptFile(
  path: string,
  content: string,
): SlashCommand | null {
  const { name, description, systemMessage, prompt, version } = parsePromptFile(
    path,
    content,
  );

  if (version !== 1) {
    return null;
  }

  return {
    name,
    description,
    run: async function* (context) {
      const originalSystemMessage = context.llm.systemMessage;
      context.llm.systemMessage = systemMessage;

      const userInput = extractUserInput(context.input, name);
      const renderedPrompt = await renderPrompt(prompt, context, userInput);
      const messages = updateChatHistory(
        context.history,
        name,
        renderedPrompt,
        systemMessage,
      );

      for await (const chunk of context.llm.streamChat(
        messages,
        new AbortController().signal,
      )) {
<<<<<<< HEAD
        yield renderChatMessage(chunk);
=======
        yield stripImages(chunk.content);
>>>>>>> 95b0947f
      }

      context.llm.systemMessage = originalSystemMessage;
    },
  };
}

function parsePromptFile(path: string, content: string) {
  let [preambleRaw, prompt] = content.split("\n---\n");
  if (prompt === undefined) {
    prompt = preambleRaw;
    preambleRaw = "";
  }

  const preamble = YAML.parse(preambleRaw) ?? {};
  const name = preamble.name ?? getBasename(path).split(".prompt")[0];
  const description = preamble.description ?? name;
  const version = preamble.version ?? 2;

  let systemMessage: string | undefined = undefined;
  if (prompt.includes("<system>")) {
    systemMessage = prompt.split("<system>")[1].split("</system>")[0].trim();
    prompt = prompt.split("</system>")[1].trim();
  }

  return { name, description, systemMessage, prompt, version };
}

function extractUserInput(input: string, commandName: string): string {
  if (input.startsWith(`/${commandName}`)) {
    return input.slice(commandName.length + 1).trimStart();
  }
  return input;
}

async function renderPrompt(
  prompt: string,
  context: ContinueSDK,
  userInput: string,
) {
  const helpers = getContextProviderHelpers(context);

  // A few context providers that don't need to be in config.json to work in .prompt files
  const diff = await context.ide.getDiff(false);
  const currentFile = await context.ide.getCurrentFile();
  const inputData: Record<string, string> = {
    diff: diff.join("\n"),
    input: userInput,
  };
  if (currentFile) {
    inputData.currentFile = currentFile.path;
  }

  return renderTemplatedString(
    prompt,
    context.ide.readFile.bind(context.ide),
    inputData,
    helpers,
  );
}

function getContextProviderHelpers(
  context: ContinueSDK,
): Array<[string, Handlebars.HelperDelegate]> | undefined {
  return context.config.contextProviders?.map((provider: IContextProvider) => [
    provider.description.title,
    async (helperContext: any) => {
      const items = await provider.getContextItems(helperContext, {
        config: context.config,
        embeddingsProvider: context.config.embeddingsProvider,
        fetch: context.fetch,
        fullInput: context.input,
        ide: context.ide,
        llm: context.llm,
        reranker: context.config.reranker,
        selectedCode: context.selectedCode,
      });

      items.forEach((item) =>
        context.addContextItem(createContextItem(item, provider)),
      );

      return items.map((item) => item.content).join("\n\n");
    },
  ]);
}

function createContextItem(item: ContextItem, provider: IContextProvider) {
  return {
    ...item,
    id: {
      itemId: item.description,
      providerTitle: provider.description.title,
    },
  };
}

function updateChatHistory(
  history: ChatMessage[],
  commandName: string,
  renderedPrompt: string,
  systemMessage?: string,
) {
  const messages = [...history];

  for (let i = messages.length - 1; i >= 0; i--) {
    const message = messages[i];
    const { role, content } = message;
    if (role !== "user") {
      continue;
    }

    if (Array.isArray(content)) {
      if (content.some((part) => part.text?.startsWith(`/${commandName}`))) {
        messages[i] = updateArrayContent(
          messages[i],
          commandName,
          renderedPrompt,
        );
        break;
      }
    } else if (
      typeof content === "string" &&
      content.startsWith(`/${commandName}`)
    ) {
      messages[i] = { ...message, content: renderedPrompt };
      break;
    }
  }

  if (systemMessage) {
    messages[0]?.role === "system"
      ? (messages[0].content = systemMessage)
      : messages.unshift({ role: "system", content: systemMessage });
  }

  return messages;
}

function updateArrayContent(
  message: any,
  commandName: string,
  renderedPrompt: string,
) {
  return {
    ...message,
    content: message.content.map((part: any) =>
      part.text?.startsWith(`/${commandName}`)
        ? { ...part, text: renderedPrompt }
        : part,
    ),
  };
}<|MERGE_RESOLUTION|>--- conflicted
+++ resolved
@@ -129,11 +129,7 @@
         messages,
         new AbortController().signal,
       )) {
-<<<<<<< HEAD
         yield renderChatMessage(chunk);
-=======
-        yield stripImages(chunk.content);
->>>>>>> 95b0947f
       }
 
       context.llm.systemMessage = originalSystemMessage;
