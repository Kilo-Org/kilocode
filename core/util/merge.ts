--- conflicted
+++ resolved
@@ -1,8 +1,4 @@
-<<<<<<< HEAD
-import type { ConfigMergeType } from "..";
-=======
 import { ConfigMergeType } from "../index.js";
->>>>>>> 0d78fe87
 
 type JsonObject = { [key: string]: any };
 
