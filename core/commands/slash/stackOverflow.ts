<<<<<<< HEAD
import type { ChatMessageRole, SlashCommand } from "../..";
=======
import { ChatMessageRole, FetchFunction, SlashCommand } from "../..";
>>>>>>> 16caf052
import { pruneStringFromBottom, stripImages } from "../../llm/countTokens";

const SERVER_URL = "https://proxy-server-l6vsfbzhba-uw.a.run.app";
const PROMPT = (input: string) => `The above sources are excerpts from related StackOverflow questions. Use them to help answer the below question from our user. Provide links to the sources in markdown whenever possible:

${input}
`;

async function getResults(q: string, fetch: FetchFunction): Promise<any> {
  const payload = JSON.stringify({
    q: `${q} site:stackoverflow.com`,
  });

  const resp = await fetch(`${SERVER_URL}/search`, {
    method: "POST",
    headers: {
      "Content-Type": "application/json",
    },
    body: payload,
  });
  return await resp.json();
}

async function fetchData(
  url: string,
  fetch: FetchFunction,
): Promise<string | undefined> {
  const response = await fetch(url, {
    headers: {
      Accept: "text/html",
    },
  });
  const htmlString = await response.text();

  const parser = new DOMParser();
  const doc = parser.parseFromString(htmlString, "text/html");

  const h1 = doc.querySelector("h1.fs-headline1");
  const title = h1?.textContent?.trim() ?? "No Title";

  const bodies = doc.querySelectorAll("div.js-post-body");
  if (bodies.length < 2) {
    return undefined;
  }

  const question = bodies[0].textContent ?? "";
  const answer = bodies[1].textContent ?? "";

  return `
  # Question: [${title}](${url})

${question}

# Best Answer

${answer}
  `;
}

const StackOverflowSlashCommand: SlashCommand = {
  name: "so",
  description: "Search Stack Overflow",
  run: async function* ({ llm, input, addContextItem, history, fetch }) {
    const contextLength = llm.contextLength;

    const sources: string[] = [];
    const results = await getResults(input, fetch);
    const links = results.organic.map((result: any) => result.link);
    let totalTokens = llm.countTokens(input) + 200;

    for (const link of links) {
      const contents = await fetchData(link, fetch);
      if (!contents) {
        continue;
      }
      sources.push(contents);
      const newTokens = llm.countTokens(contents);
      totalTokens += newTokens;

      let shouldBreak = false;
      if (totalTokens > contextLength) {
        sources[sources.length - 1] = pruneStringFromBottom(
          llm.model,
          contextLength - (totalTokens - newTokens),
          sources[sources.length - 1],
        );
        shouldBreak = true;
      }

      if (sources.length >= 3) {
        shouldBreak = true;
      }

      addContextItem({
        content: sources[sources.length - 1],
        description: "StackOverflow Answer",
        name: `StackOverflow ${sources.length}`,
        id: {
          providerTitle: "so",
          itemId: links[sources.length - 1],
        },
      });

      if (shouldBreak) {
        break;
      }
    }

    for await (const chunk of llm.streamChat([
      ...history,
      ...sources.map((source) => ({
        role: "user" as ChatMessageRole,
        content: source,
      })),
      { role: "user", content: PROMPT(input) },
    ])) {
      yield stripImages(chunk.content);
    }
  },
};

export default StackOverflowSlashCommand;<|MERGE_RESOLUTION|>--- conflicted
+++ resolved
@@ -1,12 +1,10 @@
-<<<<<<< HEAD
-import type { ChatMessageRole, SlashCommand } from "../..";
-=======
 import { ChatMessageRole, FetchFunction, SlashCommand } from "../..";
->>>>>>> 16caf052
 import { pruneStringFromBottom, stripImages } from "../../llm/countTokens";
 
 const SERVER_URL = "https://proxy-server-l6vsfbzhba-uw.a.run.app";
-const PROMPT = (input: string) => `The above sources are excerpts from related StackOverflow questions. Use them to help answer the below question from our user. Provide links to the sources in markdown whenever possible:
+const PROMPT = (
+  input: string,
+) => `The above sources are excerpts from related StackOverflow questions. Use them to help answer the below question from our user. Provide links to the sources in markdown whenever possible:
 
 ${input}
 `;
