--- conflicted
+++ resolved
@@ -61,16 +61,17 @@
       ) {
         return true;
       }
-<<<<<<< HEAD
       // LGAI EXAONE models expose an OpenAI-compatible API with tool
       // calling support when served via frameworks like vLLM
       if (model.toLowerCase().includes("exaone")) {
-=======
+        return true;
+      }
+
       // https://ai.google.dev/gemma/docs/capabilities/function-calling
       if (model.toLowerCase().startsWith("gemma")) {
->>>>>>> 867c77bc
-        return true;
-      }
+        return true;
+      }
+
       // firworks-ai https://docs.fireworks.ai/guides/function-calling
       if (model.startsWith("accounts/fireworks/models/")) {
         switch (model.substring(26)) {
