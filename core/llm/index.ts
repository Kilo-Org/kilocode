--- conflicted
+++ resolved
@@ -1,6 +1,7 @@
 import { findLlmInfo } from "@continuedev/llm-info";
 import Handlebars from "handlebars";
 import {
+  CacheBehavior,
   ChatMessage,
   ChatMessageRole,
   CompletionOptions,
@@ -14,7 +15,6 @@
   PromptTemplate,
   RequestOptions,
   TemplateType,
-  CacheBehavior
 } from "../index.js";
 import { logDevData } from "../util/devdata.js";
 import { DevDataSqliteDb } from "../util/devdataSqlite.js";
@@ -373,12 +373,6 @@
         return resp;
       } catch (e: any) {
         // Errors to ignore
-<<<<<<< HEAD
-        if (!e.message.includes("/api/show")) {
-          console.warn(
-            `${e.message}\n\nCode: ${e.code}\nError number: ${e.errno}\nSyscall: ${e.erroredSysCall}\nType: ${e.type}\n\n${e.stack}`,
-          );
-=======
         if (e.message.includes("/api/tags")) {
           throw new Error(`Error fetching tags: ${e.message}`);
         } else if (e.message.includes("/api/show")) {
@@ -389,7 +383,6 @@
           console.debug(
             `${e.message}\n\nCode: ${e.code}\nError number: ${e.errno}\nSyscall: ${e.erroredSysCall}\nType: ${e.type}\n\n${e.stack}`,
           );
->>>>>>> 31383918
 
           if (
             e.code === "ECONNREFUSED" &&
