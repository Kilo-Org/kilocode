--- conflicted
+++ resolved
@@ -1,18 +1,8 @@
 packages:
   - src
   - webview-ui
-<<<<<<< HEAD
-  - apps/kilocode-docs
-  - apps/playwright-e2e
-  - apps/storybook
-  - apps/vscode-e2e
-  - apps/vscode-nightly
-  - apps/web-evals
-  - apps/web-roo-code
-=======
   - cli
   - apps/*
->>>>>>> 25883763
   - packages/*
   - jetbrains/host
   - jetbrains/plugin
