--- conflicted
+++ resolved
@@ -63,14 +63,11 @@
 # Qdrant
 qdrant_storage/
 
-<<<<<<< HEAD
 # allow multiple local clones with different workspaces with different colors
 # to make it easier to work on features in parallel
 *.code-workspace
 
 # Act Secret Files
 .secrets
-=======
 # Architect plans
-plans/
->>>>>>> 0b112ce8
+plans/