--- conflicted
+++ resolved
@@ -69,10 +69,8 @@
 
 # Act Secret Files
 .secrets
-<<<<<<< HEAD
 
 generated-types/extension
-=======
+
 # Architect plans
-plans/
->>>>>>> 1741262c
+plans/