# Kilo Code Development Guide

Welcome to the Kilo Code development guide! This document will help you set up your development environment and understand how to work with the codebase. Whether you're fixing bugs, adding features, or just exploring the code, this guide will get you started.

## Prerequisites

Before you begin, make sure you have the following installed:

1. **Git** - For version control
2. **Node.js** (version [v20.18.1](https://github.com/Kilo-Org/kilocode/blob/main/.nvmrc) or higher recommended) and npm
3. **Visual Studio Code** - Our recommended IDE for development

## Getting Started

### Installation

1. **Fork and Clone the Repository**:

    - **Fork the Repository**:
        - Visit the [Kilo Code GitHub repository](https://github.com/Kilo-Org/kilocode)
        - Click the "Fork" button in the top-right corner to create your own copy.
    - **Clone Your Fork**:
        ```bash
        git clone https://github.com/[YOUR-USERNAME]/kilocode.git
        cd kilocode
        ```
        Replace `[YOUR-USERNAME]` with your actual GitHub username.

2. **Install dependencies**:

    ```bash
    npm run install:all
    ```

    This command will install dependencies for the main extension, webview UI, and e2e tests.

3. **Install VSCode Extensions**:
    - **Required**: [ESBuild Problem Matchers](https://marketplace.visualstudio.com/items?itemName=connor4312.esbuild-problem-matchers) - Helps display build errors correctly.

While not strictly necessary for running the extension, these extensions are recommended for development:

- [ESLint](https://marketplace.visualstudio.com/items?itemName=dbaeumer.vscode-eslint) - Integrates ESLint into VS Code.
- [Prettier - Code formatter](https://marketplace.visualstudio.com/items?itemName=esbenp.prettier-vscode) - Integrates Prettier into VS Code.

The full list of recommended extensions is [here](https://github.com/Kilo-Org/kilocode/blob/main/.vscode/extensions.json)

### Project Structure

The project is organized into several key directories:

- **`src/`** - Core extension code
    - **`core/`** - Core functionality and tools
    - **`services/`** - Service implementations
- **`webview-ui/`** - Frontend UI code
- **`e2e/`** - End-to-end tests
- **`scripts/`** - Utility scripts
- **`assets/`** - Static assets like images and icons

## Development Workflow

### Running the Extension

To run the extension in development mode:

1. Press `F5` (or select **Run** → **Start Debugging**) in VSCode
2. This will open a new VSCode window with Kilo Code loaded

### Hot Reloading

- **Webview UI changes**: Changes to the webview UI will appear immediately without restarting
- **Core extension changes**: Changes to the core extension code require a restart of the extension host

> **Important**: When making changes to the core extension, you need to:
>
> 1. Stop the debugging process
> 2. Kill any npm tasks running in the background (see screenshot below)
> 3. Start debugging again

<img width="600" alt="Stopping background tasks" src="https://github.com/user-attachments/assets/466fb76e-664d-4066-a3f2-0df4d57dd9a4" />

### Building the Extension

To build a production-ready `.vsix` file:

```bash
npm run build
```

This will:

1. Build the webview UI
2. Compile TypeScript
3. Bundle the extension
4. Create a `.vsix` file in the `bin/` directory

### Installing the Built Extension

To install your built extension:

```bash
code --install-extension bin/kilo-code-[version].vsix
```

Replace `[version]` with the current version number.

## Testing

Kilo Code uses several types of tests to ensure quality:

### Unit Tests

Run unit tests with:

```bash
npm test
```

This runs both extension and webview tests.

To run specific test suites:

```bash
npm run test:extension  # Run only extension tests
npm run test:webview    # Run only webview tests
```

### End-to-End Tests

E2E tests verify the extension works correctly within VSCode:

1. Create a `.env.local` file in the root with required API keys:

    ```
<<<<<<< HEAD
    OPENROUTER_API_KEY=sk-or-v1-...
=======
    - A `.vsix` file will appear in the `bin/` directory.
4. **Install** the `.vsix` manually if desired:
    ```bash
    code --install-extension "$(ls -1v bin/kilo-code-*.vsix | tail -n1)"
>>>>>>> 081a5bf8
    ```

2. Run the integration tests:
    ```bash
    npm run test:integration
    ```

For more details on E2E tests, see [e2e/VSCODE_INTEGRATION_TESTS.md](e2e/VSCODE_INTEGRATION_TESTS.md).

## Linting and Type Checking

Ensure your code meets our quality standards:

```bash
npm run lint          # Run ESLint
npm run check-types   # Run TypeScript type checking
```

## Git Hooks

This project uses [Husky](https://typicode.github.io/husky/) to manage Git hooks, which automate certain checks before commits and pushes. The hooks are located in the `.husky/` directory.

### Pre-commit Hook

Before a commit is finalized, the `.husky/pre-commit` hook runs:

1.  **Branch Check**: Prevents committing directly to the `main` branch.
2.  **Type Generation**: Runs `npm run generate-types`.
3.  **Type File Check**: Ensures that any changes made to `src/exports/roo-code.d.ts` by the type generation are staged.
4.  **Linting**: Runs `lint-staged` to lint and format staged files.

### Pre-push Hook

Before changes are pushed to the remote repository, the `.husky/pre-push` hook runs:

1.  **Branch Check**: Prevents pushing directly to the `main` branch.
2.  **Compilation**: Runs `npm run compile` to ensure the project builds successfully.
3.  **Changeset Check**: Checks if a changeset file exists in `.changeset/` and reminds you to create one using `npm run changeset` if necessary.

These hooks help maintain code quality and consistency. If you encounter issues with commits or pushes, check the output from these hooks for error messages.

## Troubleshooting

### Common Issues

1. **Extension not loading**: Check the VSCode Developer Tools (Help > Toggle Developer Tools) for errors
2. **Webview not updating**: Try reloading the window (Developer: Reload Window)
3. **Build errors**: Make sure all dependencies are installed with `npm run install:all`

### Debugging Tips

- Use `console.log()` statements in your code for debugging
- Check the Output panel in VSCode (View > Output) and select "Kilo Code" from the dropdown
- For webview issues, use the browser developer tools in the webview (right-click > "Inspect Element")

## Contributing

We welcome contributions to Kilo Code! Here's how you can help:

1. **Report an issue** using [GitHub Issues](https://github.com/Kilo-Org/kilocode/issues)
2. **Find an issue** and submit a Pull Request with your fix
3. **Write tests** to improve Code Coverage
4. **Improve Documentation** at [kilocode.ai/docs](https://kilocode.ai/docs)
5. **Suggest a new feature** using [GitHub Discussions](https://github.com/Kilo-Org/kilocode/discussions/categories/ideas)!
6. Want to **implement something new**? Awesome! We'd be glad to support you on [Discord](https://discord.gg/Ja6BkfyTzJ)!

## Community

Your contributions are welcome! For questions or ideas, please join our Discord server: https://discord.gg/Ja6BkfyTzJ

We look forward to your contributions and feedback!<|MERGE_RESOLUTION|>--- conflicted
+++ resolved
@@ -98,7 +98,7 @@
 To install your built extension:
 
 ```bash
-code --install-extension bin/kilo-code-[version].vsix
+code --install-extension "$(ls -1v bin/kilo-code-*.vsix | tail -n1)"
 ```
 
 Replace `[version]` with the current version number.
@@ -131,14 +131,7 @@
 1. Create a `.env.local` file in the root with required API keys:
 
     ```
-<<<<<<< HEAD
     OPENROUTER_API_KEY=sk-or-v1-...
-=======
-    - A `.vsix` file will appear in the `bin/` directory.
-4. **Install** the `.vsix` manually if desired:
-    ```bash
-    code --install-extension "$(ls -1v bin/kilo-code-*.vsix | tail -n1)"
->>>>>>> 081a5bf8
     ```
 
 2. Run the integration tests:
