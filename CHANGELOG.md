--- conflicted
+++ resolved
@@ -2,29 +2,6 @@
 
 ## [v4.91.0]
 
-<<<<<<< HEAD
-### Major Changes
-
-- **[FEAT] Streamable MCP Support**: This major release introduces comprehensive support for streamable MCP and Server-Sent Events (SSE), enabling real-time, bidirectional communication for MCP servers.
-    - **Streamable HTTP Support**: New "streamable-http" server type enabling streaming capabilities for HTTP-based MCP servers
-    - **Server-Sent Events (SSE) Integration**: Full support for SSE protocol in MCP communication
-    - **Real-time Communication**: Bidirectional streaming support for enhanced MCP interactions
-    - **Legacy Compatibility**: Automatic mapping of legacy configurations for seamless migration
-    - **Enhanced Schema Validation**: Improved server configuration validation with better error messages
-    - **Unified Configuration**: Streamlined schema with proper field validation using Zod
-    - **Type Safety**: Comprehensive TypeScript types for all streamable MCP features
-    - **Performance Optimization**: Optimized streaming performance for high-throughput MCP operations
-
-### Patch Changes
-
-- **[FIX] Chat History Loading**: Fixed intermittent async race condition that discarded user-chat-input during structured approve/reject operations
-
-- **[FIX] Kilo Code Extension Stability**: Resolved potential memory leaks and improved error handling for better extension stability
-
-- **[FIX] Add .env to build inputs**: Included .env files in build inputs to ensure proper configuration loading
-
-- **[FIX] Resolve Merge Conflicts and Extension Errors**: Comprehensive fixes for merge conflict resolution and various extension errors
-=======
 - [#2289](https://github.com/Kilo-Org/kilocode/pull/2289) [`13c45e5`](https://github.com/Kilo-Org/kilocode/commit/13c45e59adc7d4f337dacb8eda5e35127639c241) Thanks [@chrarnoldus](https://github.com/chrarnoldus)! - Added support for Kimi K2 0905 to Chutes, Fireworks, Groq and Moonshot providers
 
 - [#2294](https://github.com/Kilo-Org/kilocode/pull/2294) [`980a253`](https://github.com/Kilo-Org/kilocode/commit/980a253ccc906c7a40ef65ab4a7513097b99648b) Thanks [@catrielmuller](https://github.com/catrielmuller)! - Jetbrains - MultiDiff / See New Changes support
@@ -36,7 +13,6 @@
 - [#2280](https://github.com/Kilo-Org/kilocode/pull/2280) [`0713b0d`](https://github.com/Kilo-Org/kilocode/commit/0713b0dbfe047ac7f68727d6dd77b780c9006c6b) Thanks [@hassoncs](https://github.com/hassoncs)! - Fix organization switching not saving properly
 
 - [#2287](https://github.com/Kilo-Org/kilocode/pull/2287) [`b5a8550`](https://github.com/Kilo-Org/kilocode/commit/b5a8550a106fcafa31d332f5b76febc34ffc43ec) Thanks [@Qiiks](https://github.com/Qiiks)! - Fix Gemini CLI integration to handle nested response structures
->>>>>>> 6ca4137c
 
 ## [v4.90.0]
 
