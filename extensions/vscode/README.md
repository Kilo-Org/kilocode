--- conflicted
+++ resolved
@@ -1,46 +1,16 @@
-<<<<<<< HEAD
-> 🎉 **Tab autocomplete now available in pre-release (experimental)**
-
-![Continue logo](media/readme.png)
-=======
 ![readme](media/readme.png)
->>>>>>> 928f7b4e
 
 <h1 align="center">Continue</h1>
 
 <div align="center">
 
-<<<<<<< HEAD
-**[Continue](https://docs.continue.dev) is an open-source autopilot for VS Code and JetBrains—the easiest way to code with any LLM**
-=======
-**[Continue](https://continue.dev/docs) keeps developers in flow. Our open-source [VS Code](https://marketplace.visualstudio.com/items?itemName=Continue.continue) and [JetBrains](https://plugins.jetbrains.com/plugin/22707-continue-extension) extensions enable you to easily create your own modular AI software development system that you can improve.**
->>>>>>> 928f7b4e
+**[Continue](https://docs.continue.dev) keeps developers in flow. Our open-source [VS Code](https://marketplace.visualstudio.com/items?itemName=Continue.continue) and [JetBrains](https://plugins.jetbrains.com/plugin/22707-continue-extension) extensions enable you to easily create your own modular AI software development system that you can improve.**
 
 </div>
 
 <div align="center">
 
-<<<<<<< HEAD
-<a target="_blank" href="https://opensource.org/licenses/Apache-2.0" style="background:none">
-    <img src="https://img.shields.io/badge/License-Apache_2.0-blue.svg" style="height: 20px;" />
-</a>
-<a target="_blank" href="https://docs.continue.dev" style="background:none">
-    <img src="https://img.shields.io/badge/continue_docs-%23BE1B55" style="height: 20px;" />
-</a>
-<a target="_blank" href="https://discord.gg/vapESyrFmJ" style="background:none">
-    <img src="https://img.shields.io/badge/discord-join-continue.svg?labelColor=191937&color=6F6FF7&logo=discord" style="height: 20px;" />
-</a>
-
-<p></p>
-
-</div>
-
-# ⏩ Features
-
-# 🔎 Ask about highlighted code
-=======
 ## Easily understand code sections
->>>>>>> 928f7b4e
 
 ![understand](../../docs/static/img/understand.gif)
 
@@ -76,11 +46,7 @@
 
 You can try out Continue with our free trial models before configuring your setup.
 
-<<<<<<< HEAD
-Once you're ready to use your own API key or a different model / provider, press the `+` button in the bottom left to add a new model to your `config.json`. Learn more about the models and providers [here](https://docs.continue.dev/model-setup/overview).
-=======
 Learn more about the models and providers [here](https://continue.dev/docs/setup/overview).
->>>>>>> 928f7b4e
 
 ## License
 
