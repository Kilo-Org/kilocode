--- conflicted
+++ resolved
@@ -1,11 +1,7 @@
 {
   "name": "continue",
   "icon": "media/icon.png",
-<<<<<<< HEAD
   "version": "0.9.191",
-=======
-  "version": "0.8.43",
->>>>>>> 96d14b02
   "repository": {
     "type": "git",
     "url": "https://github.com/continuedev/continue"
