--- conflicted
+++ resolved
@@ -1906,13 +1906,10 @@
                 "repo-map",
                 "greptile",
                 "web",
-<<<<<<< HEAD
-                "commit",
-=======
                 "gitlab-mr",
                 "discord",
                 "jira",
->>>>>>> 7283d050
+                "commit",
                 "clipboard"
               ],
               "markdownEnumDescriptions": [
