import { IContextProvider } from "core";
<<<<<<< HEAD
import { VsCodeExtension } from "../extension/vscodeExtension";
=======
import { VsCodeExtension } from "../extension/VsCodeExtension";
>>>>>>> 31383918

export class VsCodeContinueApi {
  constructor(private readonly vscodeExtension: VsCodeExtension) {}

  registerCustomContextProvider(contextProvider: IContextProvider) {
    this.vscodeExtension.registerCustomContextProvider(contextProvider);
  }
}<|MERGE_RESOLUTION|>--- conflicted
+++ resolved
@@ -1,9 +1,5 @@
 import { IContextProvider } from "core";
-<<<<<<< HEAD
-import { VsCodeExtension } from "../extension/vscodeExtension";
-=======
 import { VsCodeExtension } from "../extension/VsCodeExtension";
->>>>>>> 31383918
 
 export class VsCodeContinueApi {
   constructor(private readonly vscodeExtension: VsCodeExtension) {}
