--- conflicted
+++ resolved
@@ -1,6 +1,6 @@
-import path from "node:path";
 import { getTsConfigPath, migrate } from "core/util/paths";
 import { Telemetry } from "core/util/posthog";
+import path from "node:path";
 import * as vscode from "vscode";
 import { VsCodeExtension } from "../extension/vscodeExtension";
 import registerQuickFixProvider from "../lang-server/codeActions";
@@ -8,50 +8,6 @@
 import { getExtensionUri } from "../util/vscode";
 import { setupInlineTips } from "./inlineTips";
 
-<<<<<<< HEAD
-function showRefactorMigrationMessage(
-  extensionContext: vscode.ExtensionContext,
-) {
-  // Only if the vscode setting continue.manuallyRunningSserver is true
-  const manuallyRunningServer =
-    vscode.workspace
-      .getConfiguration("continue")
-      .get<boolean>("manuallyRunningServer") || false;
-  if (
-    manuallyRunningServer &&
-    extensionContext?.globalState.get<boolean>(
-      "continue.showRefactorMigrationMessage",
-    ) !== false
-  ) {
-    vscode.window
-      .showInformationMessage(
-        "The Continue server protocol was recently updated in a way that requires the latest server version to work properly. Since you are manually running the server, please be sure to upgrade with `pip install --upgrade continuedev`.",
-        "Got it",
-        "Don't show again",
-      )
-      .then((selection) => {
-        if (selection === "Don't show again") {
-          // Get the global state
-          extensionContext?.globalState.update(
-            "continue.showRefactorMigrationMessage",
-            false,
-          );
-        }
-      });
-  }
-}
-
-// Ideally the only global variable
-// Used in test/test-suites
-let resolveVsCodeExtension: (value: VsCodeExtension) => void;
-export const vscodeExtensionPromise: Promise<VsCodeExtension> = new Promise(
-  (resolve) => {
-    resolveVsCodeExtension = resolve;
-  },
-);
-
-=======
->>>>>>> 16caf052
 export async function activateExtension(context: vscode.ExtensionContext) {
   // Add necessary files
   getTsConfigPath();
@@ -60,7 +16,7 @@
   registerQuickFixProvider();
   setupInlineTips(context);
 
-  resolveVsCodeExtension(new VsCodeExtension(context));
+  const vscodeExtension = new VsCodeExtension(context);
 
   migrate("showWelcome_1", () => {
     vscode.commands.executeCommand(
