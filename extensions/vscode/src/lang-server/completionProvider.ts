import { IDE, TabAutocompleteOptions } from "core";
import { AutocompleteLruCache } from "core/autocomplete/cache";
import { onlyWhitespaceAfterEndOfLine } from "core/autocomplete/charStream";
import {
  constructAutocompletePrompt,
  languageForFilepath,
} from "core/autocomplete/constructPrompt";
import {
  stopAtSimilarLine,
  streamWithNewLines,
} from "core/autocomplete/lineStream";
import { DEFAULT_AUTOCOMPLETE_OPTS } from "core/autocomplete/parameters";
import { getTemplateForModel } from "core/autocomplete/templates";
import { ConfigHandler } from "core/config/handler";
import { streamLines } from "core/diff/util";
import OpenAI from "core/llm/llms/OpenAI";
import { logDevData } from "core/util/devdata";
import Handlebars from "handlebars";
import { v4 as uuidv4 } from "uuid";
import * as vscode from "vscode";
import { TabAutocompleteModel } from "../util/loadAutocompleteModel";
import { AutocompletePromptBuilder } from "./autocompletePromptBuilder";

const statusBarItemText = (enabled: boolean | undefined) =>
  enabled ? "$(check) Continue" : "$(circle-slash) Continue";

const statusBarItemTooltip = (enabled: boolean | undefined) =>
  enabled ? "Tab autocomplete is enabled" : "Click to enable tab autocomplete";

let lastStatusBar: vscode.StatusBarItem | undefined = undefined;
let statusBarFalseTimeout: NodeJS.Timeout | undefined = undefined;

function stopStatusBarLoading() {
  statusBarFalseTimeout = setTimeout(() => {
    setupStatusBar(true, false);
  }, 100);
}

export function setupStatusBar(
  enabled: boolean | undefined,
  loading?: boolean
) {
  if (loading !== false) {
    clearTimeout(statusBarFalseTimeout);
    statusBarFalseTimeout = undefined;
  }

  const statusBarItem = vscode.window.createStatusBarItem(
    vscode.StatusBarAlignment.Right
  );
  statusBarItem.text = loading
    ? "$(loading~spin) Continue"
    : statusBarItemText(enabled);
  statusBarItem.tooltip = statusBarItemTooltip(enabled);
  statusBarItem.command = "continue.toggleTabAutocompleteEnabled";

  // Swap out with old status bar
  if (lastStatusBar) {
    lastStatusBar.dispose();
  }
  statusBarItem.show();
  lastStatusBar = statusBarItem;

  vscode.workspace.onDidChangeConfiguration((event) => {
    if (event.affectsConfiguration("continue")) {
      const config = vscode.workspace.getConfiguration("continue");
      const enabled = config.get<boolean>("enableTabAutocomplete");
      statusBarItem.dispose();
      setupStatusBar(enabled);
    }
  });
}

export interface AutocompleteOutcome {
  accepted?: boolean;
  time: number;
  prompt: string;
  completion: string;
  modelProvider: string;
  modelName: string;
  completionOptions: any;
  cacheHit: boolean;
}

const autocompleteCache = AutocompleteLruCache.get();

class ListenableGenerator<T> {
  private _source: AsyncGenerator<T>;
  private _buffer: T[] = [];
  private _listeners: Set<(value: T) => void> = new Set();
  private _isEnded: boolean = false;

  constructor(source: AsyncGenerator<T>) {
    this._source = source;
    this._start();
  }

  public cancel() {
    this._isEnded = true;
  }

  private async _start() {
    try {
      for await (const value of this._source) {
        if (this._isEnded) {
          break;
        }
        this._buffer.push(value);
        for (const listener of this._listeners) {
          listener(value);
        }
      }
    } finally {
      this._isEnded = true;
      for (const listener of this._listeners) {
        listener(null as any);
      }
    }
  }

  listen(listener: (value: T) => void) {
    this._listeners.add(listener);
    for (const value of this._buffer) {
      listener(value);
    }
    if (this._isEnded) {
      listener(null as any);
    }
  }

  async *tee(): AsyncGenerator<T> {
    try {
      for (const value of this._buffer) {
        yield value;
      }
      while (!this._isEnded) {
        let resolve: (value: any) => void;
        let promise = new Promise<T>((res) => {
          resolve = res;
          this._listeners.add(resolve!);
        });
        const value = await promise;
        this._listeners.delete(resolve!);

        yield value;
      }
    } finally {
      // this._listeners.delete(resolve!);
    }
  }
}

class GeneratorReuseManager {
  static currentGenerator: ListenableGenerator<string> | undefined;
  static pendingGeneratorPrefix: string | undefined;
  static pendingCompletion: string = "";

  private static _createListenableGenerator(
    gen: AsyncGenerator<string>,
    prefix: string
  ) {
    GeneratorReuseManager.currentGenerator?.cancel();

    const listenableGen = new ListenableGenerator(gen);
    listenableGen.listen(
      (chunk) => (GeneratorReuseManager.pendingCompletion += chunk ?? "")
    );

    GeneratorReuseManager.pendingGeneratorPrefix = prefix;
    GeneratorReuseManager.pendingCompletion = "";
    GeneratorReuseManager.currentGenerator = listenableGen;
  }

  static async *getGenerator(
    prefix: string,
    newGenerator: () => AsyncGenerator<string>
  ): AsyncGenerator<string> {
    // Check if current can be reused
    if (
      !(
        GeneratorReuseManager.currentGenerator &&
        GeneratorReuseManager.pendingGeneratorPrefix &&
        (
          GeneratorReuseManager.pendingGeneratorPrefix +
          GeneratorReuseManager.pendingCompletion
        ).startsWith(prefix) &&
        // for e.g. backspace
        GeneratorReuseManager.pendingGeneratorPrefix?.length <= prefix?.length
      )
    ) {
      // Create a wrapper over the current generator to fix the prompt
      GeneratorReuseManager._createListenableGenerator(newGenerator(), prefix);
    }

    let alreadyTyped =
      prefix.slice(GeneratorReuseManager.pendingGeneratorPrefix?.length) || "";
    for await (let chunk of GeneratorReuseManager.currentGenerator!.tee()) {
      if (!chunk) {
        continue;
      }
      while (chunk.length && alreadyTyped.length) {
        if (chunk[0] === alreadyTyped[0]) {
          alreadyTyped = alreadyTyped.slice(1);
          chunk = chunk.slice(1);
        } else {
          break;
        }
      }
      yield chunk;
    }
  }
}

export class ContinueCompletionProvider
  implements vscode.InlineCompletionItemProvider
{
  private static debounceTimeout: NodeJS.Timeout | undefined = undefined;
  private static debouncing: boolean = false;
  private static lastUUID: string | undefined = undefined;

<<<<<<< HEAD
    // Prompt
    const fullPrefix = document.getText(
      new vscode.Range(new vscode.Position(0, 0), pos)
    );
    const fullSuffix = document.getText(
      new vscode.Range(
        pos,
        new vscode.Position(document.lineCount, Number.MAX_SAFE_INTEGER)
      )
    );
    const lineBelowCursor = document.lineAt(
      Math.min(pos.line + 1, document.lineCount - 1)
    ).text;
    const clipboardText = await vscode.env.clipboard.readText();
    const { prefix, suffix, completeMultiline } =
      await constructAutocompletePrompt(
        document.uri.toString(),
        fullPrefix,
        fullSuffix,
        clipboardText,
        lang,
        getDefinition,
        options
      );
=======
  public static errorsShown: Set<string> = new Set();
>>>>>>> 1bea24c8

  private readonly promptBuilder: AutocompletePromptBuilder;

  constructor(
    private readonly configHandler: ConfigHandler,
    private readonly ide: IDE,
    private readonly tabAutocompleteModel: TabAutocompleteModel
  ) {
    this.promptBuilder = new AutocompletePromptBuilder(ide);
  }

  async getTabCompletion(
    document: vscode.TextDocument,
    pos: vscode.Position,
    token: vscode.CancellationToken,
    options: TabAutocompleteOptions
  ): Promise<AutocompleteOutcome | undefined> {
    const startTime = Date.now();

    // Filter
    const lang = languageForFilepath(document.fileName);
    const line = document.lineAt(pos).text;
    for (const endOfLine of lang.endOfLine) {
      if (line.endsWith(endOfLine) && pos.character >= endOfLine.length) {
        return undefined;
      }
    }

<<<<<<< HEAD
    const cache = await autocompleteCache;
    const cachedCompletion = await cache.get(prompt);
    let cacheHit = false;
    if (cachedCompletion) {
      // Cache
      cacheHit = true;
      completion = cachedCompletion;
    } else {
      setupStatusBar(true, true);

      // Try to reuse pending requests if what the user typed matches start of completion
      let stop = [
        ...(completionOptions?.stop || []),
        "\n\n",
        "```",
        ...lang.stopWords,
      ];
      if (options.disableMultiLineCompletions || !completeMultiline) {
        stop.unshift("\n");
=======
    try {
      // Model
      const llm = await this.tabAutocompleteModel.get();
      if (llm instanceof OpenAI) {
        llm.useLegacyCompletionsEndpoint = true;
>>>>>>> 1bea24c8
      }
      if (!llm) return;

      // Prompt
      const fullPrefix = document.getText(
        new vscode.Range(new vscode.Position(0, 0), pos)
      );
      const fullSuffix = document.getText(
        new vscode.Range(
          pos,
          new vscode.Position(document.lineCount, Number.MAX_SAFE_INTEGER)
        )
      );
      const lineBelowCursor = document.lineAt(
        Math.min(pos.line + 1, document.lineCount - 1)
      ).text;
      const clipboardText = await vscode.env.clipboard.readText();
      const { prefix, suffix } = await constructAutocompletePrompt(
        document.uri.toString(),
        fullPrefix,
        fullSuffix,
        clipboardText,
        lang,
        this.promptBuilder.getDefinition.bind(this.promptBuilder),
        options,
        llm.model
      );

      const { template, completionOptions } = options.template
        ? { template: options.template, completionOptions: {} }
        : getTemplateForModel(llm.model);

      const compiledTemplate = Handlebars.compile(template);
      const prompt = compiledTemplate({ prefix, suffix });

      // Completion
      let completion = "";

      const cache = await autocompleteCache;
      const cachedCompletion = await cache.get(prompt);
      let cacheHit = false;
      if (cachedCompletion) {
        // Cache
        cacheHit = true;
        completion = cachedCompletion;
      } else {
        setupStatusBar(true, true);

        // Try to reuse pending requests if what the user typed matches start of completion
        let stop = [
          ...(completionOptions?.stop || []),
          "\n\n",
          "```",
          ...lang.stopWords,
        ];
        if (options.disableMultiLineCompletions) {
          stop.unshift("\n");
        }
        let generator = GeneratorReuseManager.getGenerator(prefix, () =>
          llm.streamComplete(prompt, {
            ...completionOptions,
            temperature: 0,
            raw: true,
            stop,
          })
        );

        // LLM
        let cancelled = false;
        const generatorWithCancellation = async function* () {
          for await (const update of generator) {
            if (token.isCancellationRequested) {
              stopStatusBarLoading();
              cancelled = true;
              return undefined;
            }
            yield update;
          }
        };
        const gen2 = onlyWhitespaceAfterEndOfLine(
          generatorWithCancellation(),
          lang.endOfLine
        );
        const lineGenerator = streamWithNewLines(streamLines(gen2));
        const finalGenerator = stopAtSimilarLine(
          lineGenerator,
          lineBelowCursor
        );
        for await (const update of finalGenerator) {
          completion += update;
        }

        if (cancelled) {
          return undefined;
        }

        // Don't return empty
        if (completion.trim().length <= 0) {
          return undefined;
        }

        // Post-processing
        completion = completion.trimEnd();
      }

      const time = Date.now() - startTime;
      return {
        time,
        completion,
        prompt,
        modelProvider: llm.providerName,
        modelName: llm.model,
        completionOptions,
        cacheHit,
      };
    } catch (e: any) {
      console.warn("Error generating autocompletion: ", e);
      if (!ContinueCompletionProvider.errorsShown.has(e.message)) {
        ContinueCompletionProvider.errorsShown.add(e.message);
        vscode.window
          .showErrorMessage(e.message, "Documentation")
          .then((val) => {
            if (val === "Documentation") {
              vscode.env.openExternal(
                vscode.Uri.parse(
                  "https://continue.dev/docs/walkthroughs/tab-autocomplete"
                )
              );
            }
          });
      }
      return undefined;
    }
  }

  public async provideInlineCompletionItems(
    document: vscode.TextDocument,
    position: vscode.Position,
    context: vscode.InlineCompletionContext,
    token: vscode.CancellationToken
    //@ts-ignore
  ): ProviderResult<InlineCompletionItem[] | InlineCompletionList> {
    // Debounce
    const uuid = uuidv4();
    ContinueCompletionProvider.lastUUID = uuid;

    const config = await this.configHandler.loadConfig();
    const options = {
      ...config.tabAutocompleteOptions,
      ...DEFAULT_AUTOCOMPLETE_OPTS,
    };

    if (ContinueCompletionProvider.debouncing) {
      ContinueCompletionProvider.debounceTimeout?.refresh();
      const lastUUID = await new Promise((resolve) =>
        setTimeout(() => {
          resolve(ContinueCompletionProvider.lastUUID);
        }, options.debounceDelay)
      );
      if (uuid !== lastUUID) {
        return [];
      }
    } else {
      ContinueCompletionProvider.debouncing = true;
      ContinueCompletionProvider.debounceTimeout = setTimeout(async () => {
        ContinueCompletionProvider.debouncing = false;
      }, options.debounceDelay);
    }

    const enableTabAutocomplete =
      vscode.workspace
        .getConfiguration("continue")
        .get<boolean>("enableTabAutocomplete") || false;
    if (token.isCancellationRequested || !enableTabAutocomplete) {
      return [];
    }

    try {
      const outcome = await this.getTabCompletion(
        document,
        position,
        token,
        options
      );
      const completion = outcome?.completion;

      if (!completion) {
        return [];
      }

      // Do some stuff later so as not to block return. Latency matters
      setTimeout(async () => {
        if (!outcome.cacheHit) {
          (await autocompleteCache).put(outcome.prompt, completion);
        }
      }, 100);

      const logRejectionTimeout = setTimeout(() => {
        // Wait 10 seconds, then assume it wasn't accepted
        outcome.accepted = false;
        logDevData("autocomplete", outcome);
      }, 10_000);

      return [
        new vscode.InlineCompletionItem(
          completion,
          new vscode.Range(position, position.translate(0, completion.length)),
          {
            title: "Log Autocomplete Outcome",
            command: "continue.logAutocompleteOutcome",
            arguments: [outcome, logRejectionTimeout],
          }
        ),
      ];
    } catch (e: any) {
      console.warn("Error getting autocompletion: ", e.message);
    } finally {
      stopStatusBarLoading();
    }
  }
}<|MERGE_RESOLUTION|>--- conflicted
+++ resolved
@@ -218,34 +218,7 @@
   private static debouncing: boolean = false;
   private static lastUUID: string | undefined = undefined;
 
-<<<<<<< HEAD
-    // Prompt
-    const fullPrefix = document.getText(
-      new vscode.Range(new vscode.Position(0, 0), pos)
-    );
-    const fullSuffix = document.getText(
-      new vscode.Range(
-        pos,
-        new vscode.Position(document.lineCount, Number.MAX_SAFE_INTEGER)
-      )
-    );
-    const lineBelowCursor = document.lineAt(
-      Math.min(pos.line + 1, document.lineCount - 1)
-    ).text;
-    const clipboardText = await vscode.env.clipboard.readText();
-    const { prefix, suffix, completeMultiline } =
-      await constructAutocompletePrompt(
-        document.uri.toString(),
-        fullPrefix,
-        fullSuffix,
-        clipboardText,
-        lang,
-        getDefinition,
-        options
-      );
-=======
   public static errorsShown: Set<string> = new Set();
->>>>>>> 1bea24c8
 
   private readonly promptBuilder: AutocompletePromptBuilder;
 
@@ -274,33 +247,11 @@
       }
     }
 
-<<<<<<< HEAD
-    const cache = await autocompleteCache;
-    const cachedCompletion = await cache.get(prompt);
-    let cacheHit = false;
-    if (cachedCompletion) {
-      // Cache
-      cacheHit = true;
-      completion = cachedCompletion;
-    } else {
-      setupStatusBar(true, true);
-
-      // Try to reuse pending requests if what the user typed matches start of completion
-      let stop = [
-        ...(completionOptions?.stop || []),
-        "\n\n",
-        "```",
-        ...lang.stopWords,
-      ];
-      if (options.disableMultiLineCompletions || !completeMultiline) {
-        stop.unshift("\n");
-=======
     try {
       // Model
       const llm = await this.tabAutocompleteModel.get();
       if (llm instanceof OpenAI) {
         llm.useLegacyCompletionsEndpoint = true;
->>>>>>> 1bea24c8
       }
       if (!llm) return;
 
@@ -318,16 +269,17 @@
         Math.min(pos.line + 1, document.lineCount - 1)
       ).text;
       const clipboardText = await vscode.env.clipboard.readText();
-      const { prefix, suffix } = await constructAutocompletePrompt(
-        document.uri.toString(),
-        fullPrefix,
-        fullSuffix,
-        clipboardText,
-        lang,
-        this.promptBuilder.getDefinition.bind(this.promptBuilder),
-        options,
-        llm.model
-      );
+      const { prefix, suffix, completeMultiline } =
+        await constructAutocompletePrompt(
+          document.uri.toString(),
+          fullPrefix,
+          fullSuffix,
+          clipboardText,
+          lang,
+          this.promptBuilder.getDefinition.bind(this.promptBuilder),
+          options,
+          llm.model
+        );
 
       const { template, completionOptions } = options.template
         ? { template: options.template, completionOptions: {} }
@@ -356,7 +308,7 @@
           "```",
           ...lang.stopWords,
         ];
-        if (options.disableMultiLineCompletions) {
+        if (options.disableMultiLineCompletions || !completeMultiline) {
           stop.unshift("\n");
         }
         let generator = GeneratorReuseManager.getGenerator(prefix, () =>
