{
	"name": "kilo-code",
	"packageManager": "pnpm@10.8.1",
	"engines": {
		"node": "20.19.2"
	},
	"scripts": {
		"preinstall": "node scripts/bootstrap.mjs",
		"prepare": "husky",
		"install": "node scripts/bootstrap.mjs",
		"install:all": "node scripts/bootstrap.mjs",
		"lint": "turbo lint --log-order grouped --output-logs new-only",
		"check-types": "turbo check-types --log-order grouped --output-logs new-only",
		"test": "turbo test --log-order grouped --output-logs new-only",
		"format": "turbo format --log-order grouped --output-logs new-only",
		"build": "pnpm vsix",
		"bundle": "turbo bundle --log-order grouped --output-logs new-only",
		"bundle:nightly": "turbo bundle:nightly --log-order grouped --output-logs new-only",
		"vsix:production": "turbo vsix --log-order grouped --output-logs new-only --force",
		"vsix": "turbo vsix --log-order grouped --output-logs new-only",
		"vsix:nightly": "turbo vsix:nightly --log-order grouped --output-logs new-only",
		"clean": "turbo clean --log-order grouped --output-logs new-only && rimraf dist out bin .vite-port .turbo",
		"install:vsix": "pnpm install --frozen-lockfile && pnpm clean && pnpm vsix && node scripts/install-vsix.js",
		"changeset:version": "cp CHANGELOG.md src/CHANGELOG.md && changeset version && cp -vf src/CHANGELOG.md . && pnpm --filter @kilocode/cli changeset:version",
		"knip": "knip --include files",
		"update-contributors": "node scripts/update-contributors.js",
		"evals": "dotenvx run -f packages/evals/.env.development packages/evals/.env.local -- docker compose -f packages/evals/docker-compose.yml --profile server --profile runner up --build --scale runner=0",
		"playwright": "turbo playwright",
		"npm:publish:types": "pnpm --filter @roo-code/types npm:publish",
		"link-workspace-packages": "tsx scripts/link-packages.ts",
		"unlink-workspace-packages": "tsx scripts/link-packages.ts --unlink",
		"jetbrains:bundle": "turbo jetbrains:bundle --force",
		"jetbrains:run-bundle": "turbo jetbrains:run-bundle",
		"jetbrains:build": "turbo jetbrains:build",
		"jetbrains:run": "turbo jetbrains:run",
		"cli:build": "turbo run cli:build",
		"cli:bundle": "turbo run cli:bundle --force",
		"cli:deps": "pnpm --filter @kilocode/cli run deps:install",
		"cli:dev": "pnpm --filter @kilocode/cli run dev",
		"cli:run": "pnpm --filter @kilocode/cli run start",
		"docs:start": "pnpm --filter kilocode-docs start",
		"docs:build": "pnpm --filter kilocode-docs build"
	},
	"devDependencies": {
		"@changesets/changelog-github": "^0.5.1",
		"@changesets/cli": "^2.27.10",
		"@dotenvx/dotenvx": "^1.34.0",
		"@roo-code/config-typescript": "workspace:^",
		"@types/glob": "^9.0.0",
		"@types/node": "20.x",
		"@vscode/vsce": "3.3.2",
		"esbuild": "^0.25.0",
		"eslint": "^9.27.0",
		"glob": "^11.0.3",
		"husky": "^9.1.7",
		"knip": "^5.44.4",
		"lint-staged": "^16.0.0",
		"mkdirp": "^3.0.1",
		"only-allow": "^1.2.1",
		"ovsx": "0.10.4",
		"prettier": "^3.4.2",
		"rimraf": "^6.0.1",
		"tsx": "^4.19.3",
		"turbo": "^2.6.0",
		"typescript": "^5.4.5"
	},
	"lint-staged": {
		"*.{js,jsx,ts,tsx,json,css,md}": [
			"prettier --write"
		]
	},
	"pnpm": {
		"overrides": {
			"tar-fs": ">=2.1.3",
			"esbuild": ">=0.25.0",
			"brace-expansion": ">=2.0.2",
			"form-data": ">=4.0.4",
			"bluebird": ">=3.7.2",
<<<<<<< HEAD
			"fsevents": "^2.3.3"
=======
			"type-fest": "2.19.0"
>>>>>>> a00b9029
		}
	}
}<|MERGE_RESOLUTION|>--- conflicted
+++ resolved
@@ -76,11 +76,8 @@
 			"brace-expansion": ">=2.0.2",
 			"form-data": ">=4.0.4",
 			"bluebird": ">=3.7.2",
-<<<<<<< HEAD
+			"type-fest": "2.19.0",
 			"fsevents": "^2.3.3"
-=======
-			"type-fest": "2.19.0"
->>>>>>> a00b9029
 		}
 	}
 }