{
<<<<<<< HEAD
	"name": "kilo-code",
	"displayName": "%extension.displayName%",
	"description": "%extension.description%",
	"publisher": "kilocode",
	"version": "4.29.1",
	"icon": "assets/icons/logo-outline-black.png",
	"galleryBanner": {
		"color": "#FFFFFF",
		"theme": "light"
	},
=======
	"name": "roo-code",
	"packageManager": "pnpm@10.8.1",
>>>>>>> 48ca890c
	"engines": {
		"node": "20.18.1"
	},
<<<<<<< HEAD
	"author": {
		"name": "Kilo Code"
	},
	"repository": {
		"type": "git",
		"url": "https://github.com/Kilo-Org/kilocode"
	},
	"homepage": "https://kilocode.ai",
	"categories": [
		"AI",
		"Chat",
		"Programming Languages",
		"Education",
		"Snippets",
		"Testing"
	],
	"keywords": [
		"cline",
		"claude",
		"dev",
		"mcp",
		"openrouter",
		"coding",
		"agent",
		"autonomous",
		"chatgpt",
		"sonnet",
		"ai",
		"llama",
		"Kilo Code",
		"kilocode",
		"roocode"
	],
	"activationEvents": [
		"onLanguage",
		"onStartupFinished"
	],
	"main": "./dist/extension.js",
	"contributes": {
		"walkthroughs": [
			{
				"id": "kiloCodeWalkthrough",
				"title": "5 ways Kilo Code helps you code",
				"description": "You now have a personal AI coding assistant.",
				"steps": [
					{
						"id": "welcome",
						"title": "Write code for you",
						"description": "Describe what you want to build. Kilo Code will write it from scratch, generate the files, and run them for you.",
						"media": {
							"markdown": "walkthrough/step1.md"
						}
					},
					{
						"id": "getting-started",
						"title": "Understand your codebase",
						"description": "Need clarity on how something works? Ask Kilo Code about any part of your files and get a clear explanation.",
						"media": {
							"markdown": "walkthrough/step2.md"
						},
						"content": {
							"path": "walkthrough/step2.md"
						}
					},
					{
						"id": "modes",
						"title": "Get things working again",
						"description": "Stuck on an error? Kilo Code can find the issue, fix it, and get your code running.",
						"media": {
							"markdown": "walkthrough/step3.md"
						}
					},
					{
						"id": "code-actions",
						"title": "Plan your logic",
						"description": "Not sure where to start? Map out your logic and structure before writing a single line of code.",
						"media": {
							"markdown": "walkthrough/step4.md"
						}
					},
					{
						"id": "advanced-features",
						"title": "And more",
						"description": "Improve your prompt, add context, or create your own custom modes.",
						"media": {
							"markdown": "walkthrough/step5.md"
						}
					}
				]
			}
		],
		"viewsContainers": {
			"activitybar": [
				{
					"id": "kilo-code-ActivityBar",
					"title": "%views.activitybar.title%",
					"icon": "assets/icons/kilo.png",
					"when": "isMac"
				}
			]
		},
		"views": {
			"kilo-code-ActivityBar": [
				{
					"type": "webview",
					"id": "kilo-code.SidebarProvider",
					"name": ""
				}
			]
		},
		"commands": [
			{
				"command": "kilo-code.plusButtonClicked",
				"title": "%command.newTask.title%",
				"icon": "$(add)"
			},
			{
				"command": "kilo-code.importSettings",
				"title": "Import Settings",
				"category": "%configuration.title%"
			},
			{
				"command": "kilo-code.exportSettings",
				"title": "Export Settings",
				"category": "%configuration.title%"
			},
			{
				"command": "kilo-code.promptsButtonClicked",
				"title": "%command.prompts.title%",
				"icon": "$(notebook)"
			},
			{
				"command": "kilo-code.historyButtonClicked",
				"title": "%command.history.title%",
				"icon": "$(history)"
			},
			{
				"command": "kilo-code.popoutButtonClicked",
				"title": "%command.openInEditor.title%",
				"icon": "$(link-external)"
			},
			{
				"command": "kilo-code.settingsButtonClicked",
				"title": "%command.settings.title%",
				"icon": "$(settings-gear)"
			},
			{
				"command": "kilo-code.helpButtonClicked",
				"title": "%command.documentation.title%",
				"icon": "$(question)"
			},
			{
				"command": "kilo-code.openInNewTab",
				"title": "%command.openInNewTab.title%",
				"category": "%configuration.title%"
			},
			{
				"command": "kilo-code.explainCode",
				"title": "%command.explainCode.title%",
				"category": "%configuration.title%"
			},
			{
				"command": "kilo-code.fixCode",
				"title": "%command.fixCode.title%",
				"category": "%configuration.title%"
			},
			{
				"command": "kilo-code.improveCode",
				"title": "%command.improveCode.title%",
				"category": "%configuration.title%"
			},
			{
				"command": "kilo-code.addToContext",
				"title": "%command.addToContext.title%",
				"category": "%configuration.title%"
			},
			{
				"command": "kilo-code.newTask",
				"title": "%command.newTask.title%",
				"category": "%configuration.title%"
			},
			{
				"command": "kilo-code.terminalAddToContext",
				"title": "%command.terminal.addToContext.title%",
				"category": "%extension.displayName%"
			},
			{
				"command": "kilo-code.terminalFixCommand",
				"title": "%command.terminal.fixCommand.title%",
				"category": "%extension.displayName%"
			},
			{
				"command": "kilo-code.terminalExplainCommand",
				"title": "%command.terminal.explainCommand.title%",
				"category": "%extension.displayName%"
			},
			{
				"command": "kilo-code.setCustomStoragePath",
				"title": "%command.setCustomStoragePath.title%",
				"category": "%configuration.title%"
			},
			{
				"command": "kilo-code.focusChatInput",
				"title": "%command.focusInput.title%",
				"category": "%configuration.title%"
			},
			{
				"command": "kilo-code.acceptInput",
				"title": "%command.acceptInput.title%",
				"category": "%configuration.title%"
			},
			{
				"command": "kilo-code.profileButtonClicked",
				"title": "%command.profile.title%",
				"icon": "$(account)",
				"category": "%configuration.title%"
			}
		],
		"keybindings": [
			{
				"command": "kilo-code.focusChatInput",
				"key": "ctrl+shift+a",
				"mac": "cmd+shift+a",
				"when": "true"
			},
			{
				"command": "kilo-code.directFocusChatInput",
				"key": "ctrl+shift+k",
				"mac": "cmd+shift+k",
				"when": "true"
			}
		],
		"menus": {
			"editor/context": [
				{
					"submenu": "kilo-code.contextMenu",
					"group": "navigation"
				}
			],
			"kilo-code.contextMenu": [
				{
					"command": "kilo-code.explainCode",
					"group": "1_actions@1"
				},
				{
					"command": "kilo-code.fixCode",
					"group": "1_actions@2"
				},
				{
					"command": "kilo-code.improveCode",
					"group": "1_actions@3"
				},
				{
					"command": "kilo-code.addToContext",
					"group": "1_actions@4"
				}
			],
			"terminal/context": [
				{
					"submenu": "kilo-code.terminalMenu",
					"group": "navigation"
				}
			],
			"kilo-code.terminalMenu": [
				{
					"command": "kilo-code.terminalAddToContext",
					"group": "1_actions@1"
				},
				{
					"command": "kilo-code.terminalFixCommand",
					"group": "1_actions@2"
				},
				{
					"command": "kilo-code.terminalExplainCommand",
					"group": "1_actions@3"
				}
			],
			"view/title": [
				{
					"command": "kilo-code.plusButtonClicked",
					"group": "navigation@1",
					"when": "view == kilo-code.SidebarProvider"
				},
				{
					"command": "kilo-code.promptsButtonClicked",
					"group": "navigation@2",
					"when": "view == kilo-code.SidebarProvider"
				},
				{
					"command": "kilo-code.historyButtonClicked",
					"group": "navigation@3",
					"when": "view == kilo-code.SidebarProvider"
				},
				{
					"command": "kilo-code.profileButtonClicked",
					"group": "navigation@4",
					"when": "view == kilo-code.SidebarProvider"
				},
				{
					"command": "kilo-code.settingsButtonClicked",
					"group": "navigation@5",
					"when": "view == kilo-code.SidebarProvider"
				},
				{
					"command": "kilo-code.popoutButtonClicked",
					"group": "navigation@6",
					"when": "view == kilo-code.SidebarProvider"
				},
				{
					"command": "kilo-code.helpButtonClicked",
					"group": "navigation@7",
					"when": "false && view == kilo-code.SidebarProvider"
				}
			],
			"editor/title": [
				{
					"command": "kilo-code.plusButtonClicked",
					"group": "navigation@1",
					"when": "activeWebviewPanelId == kilo-code.TabPanelProvider"
				},
				{
					"command": "kilo-code.promptsButtonClicked",
					"group": "navigation@2",
					"when": "activeWebviewPanelId == kilo-code.TabPanelProvider"
				},
				{
					"command": "kilo-code.historyButtonClicked",
					"group": "navigation@3",
					"when": "activeWebviewPanelId == kilo-code.TabPanelProvider"
				},
				{
					"command": "kilo-code.popoutButtonClicked",
					"group": "navigation@4",
					"when": "activeWebviewPanelId == kilo-code.TabPanelProvider"
				},
				{
					"command": "kilo-code.settingsButtonClicked",
					"group": "navigation@5",
					"when": "activeWebviewPanelId == kilo-code.TabPanelProvider"
				},
				{
					"command": "kilo-code.helpButtonClicked",
					"group": "navigation@6",
					"when": "activeWebviewPanelId == kilo-code.TabPanelProvider"
				}
			]
		},
		"submenus": [
			{
				"id": "kilo-code.contextMenu",
				"label": "%views.contextMenu.label%"
			},
			{
				"id": "kilo-code.terminalMenu",
				"label": "%views.terminalMenu.label%"
			}
		],
		"configuration": {
			"title": "%configuration.title%",
			"properties": {
				"kilo-code.allowedCommands": {
					"type": "array",
					"items": {
						"type": "string"
					},
					"default": [
						"npm test",
						"npm install",
						"tsc",
						"git log",
						"git diff",
						"git show"
					],
					"description": "%commands.allowedCommands.description%"
				},
				"kilo-code.vsCodeLmModelSelector": {
					"type": "object",
					"properties": {
						"vendor": {
							"type": "string",
							"description": "%settings.vsCodeLmModelSelector.vendor.description%"
						},
						"family": {
							"type": "string",
							"description": "%settings.vsCodeLmModelSelector.family.description%"
						}
					},
					"description": "%settings.vsCodeLmModelSelector.description%"
				},
				"kilo-code.customStoragePath": {
					"type": "string",
					"default": "",
					"description": "%settings.customStoragePath.description%"
				}
			}
		}
	},
=======
>>>>>>> 48ca890c
	"scripts": {
		"preinstall": "npx only-allow pnpm",
		"prepare": "husky",
<<<<<<< HEAD
		"publish:marketplace": "npx vsce publish && npx ovsx publish",
		"publish": "npm run build && changeset publish && npm install --package-lock-only",
		"version-packages": "changeset version && npm install --package-lock-only",
		"vscode:prepublish": "npm run package",
		"vsix": "rimraf bin && mkdirp bin && npx vsce package --out bin",
		"watch": "npm-run-all -l -p watch:*",
		"watch:esbuild": "node esbuild.js --watch",
		"watch:tsc": "tsc --noEmit --watch --project tsconfig.json",
		"watch-tests": "tsc -p . -w --outDir out",
		"changeset": "changeset",
		"knip": "knip --include files",
		"clean": "npm-run-all -l -p clean:*",
		"clean:extension": "rimraf bin dist out",
		"clean:webview": "cd webview-ui && npm run clean",
		"clean:e2e": "cd e2e && npm run clean",
		"vscode-test": "npm-run-all -l -p vscode-test:*",
		"vscode-test:extension": "tsc -p . --outDir out && node esbuild.js",
		"vscode-test:webview": "cd webview-ui && npm run build",
		"update-contributors": "node scripts/update-contributors.js",
		"generate-types": "tsx scripts/generate-types.mts"
	},
	"dependencies": {
		"@anthropic-ai/bedrock-sdk": "^0.22.0",
		"@anthropic-ai/sdk": "^0.51.0",
		"@anthropic-ai/vertex-sdk": "^0.11.3",
		"@aws-sdk/client-bedrock-runtime": "^3.812.0",
		"@google/genai": "^0.13.0",
		"@mistralai/mistralai": "^1.6.0",
		"@modelcontextprotocol/sdk": "^1.11.4",
		"@types/clone-deep": "^4.0.4",
		"@types/pdf-parse": "^1.1.4",
		"@types/tmp": "^0.2.6",
		"@types/turndown": "^5.0.5",
		"@types/vscode": "^1.95.0",
		"@vscode/codicons": "^0.0.36",
		"axios": "^1.7.4",
		"cheerio": "^1.0.0",
		"chokidar": "^4.0.1",
		"clone-deep": "^4.0.1",
		"default-shell": "^2.2.0",
		"delay": "^6.0.0",
		"diff": "^5.2.0",
		"diff-match-patch": "^1.0.5",
		"fast-deep-equal": "^3.1.3",
		"fast-xml-parser": "^4.5.1",
		"fastest-levenshtein": "^1.0.16",
		"fzf": "^0.5.2",
		"get-folder-size": "^5.0.0",
		"i18next": "^24.2.2",
		"isbinaryfile": "^5.0.2",
		"mammoth": "^1.8.0",
		"monaco-vscode-textmate-theme-converter": "^0.1.7",
		"node-cache": "^5.1.2",
		"node-ipc": "^12.0.0",
		"openai": "^4.100.0",
		"os-name": "^6.0.0",
		"p-wait-for": "^5.0.2",
		"pdf-parse": "^1.1.1",
		"pkce-challenge": "^4.1.0",
		"posthog-node": "^4.7.0",
		"pretty-bytes": "^6.1.1",
		"ps-tree": "^1.2.0",
		"puppeteer-chromium-resolver": "^23.0.0",
		"puppeteer-core": "^23.4.0",
		"reconnecting-eventsource": "^1.6.4",
		"sanitize-filename": "^1.6.3",
		"say": "^0.16.0",
		"serialize-error": "^11.0.3",
		"simple-git": "^3.27.0",
		"string-similarity": "^4.0.4",
		"strip-ansi": "^7.1.0",
		"strip-bom": "^5.0.0",
		"tiktoken": "^1.0.21",
		"tmp": "^0.2.3",
		"tree-sitter-wasms": "^0.1.11",
		"turndown": "^7.2.0",
		"vscode-material-icons": "^0.1.1",
		"web-tree-sitter": "^0.22.6",
		"workerpool": "^9.2.0",
		"yaml": "^2.8.0",
		"zod": "^3.24.2"
=======
		"lint": "turbo lint --log-order grouped --output-logs new-only",
		"check-types": "turbo check-types --log-order grouped --output-logs new-only",
		"test": "turbo test --log-order grouped --output-logs new-only",
		"format": "turbo format --log-order grouped --output-logs new-only",
		"clean": "turbo clean --log-order grouped --output-logs new-only && rimraf dist out bin .vite-port .turbo",
		"build": "pnpm --filter roo-cline vsix",
		"build:nightly": "pnpm --filter @roo-code/vscode-nightly vsix",
		"changeset:version": "cp CHANGELOG.md src/CHANGELOG.md && changeset version && cp -vf src/CHANGELOG.md .",
		"knip": "pnpm --filter @roo-code/build build && knip --include files",
		"update-contributors": "node scripts/update-contributors.js"
>>>>>>> 48ca890c
	},
	"devDependencies": {
		"@changesets/changelog-github": "^0.5.1",
		"@changesets/cli": "^2.27.10",
		"@dotenvx/dotenvx": "^1.34.0",
<<<<<<< HEAD
		"@types/debug": "^4.1.12",
		"@types/diff": "^5.2.1",
		"@types/diff-match-patch": "^1.0.36",
		"@types/glob": "^8.1.0",
		"@types/jest": "^29.5.14",
		"@types/mocha": "^10.0.10",
		"@types/node": "20.x",
		"@types/node-cache": "^4.1.3",
		"@types/node-ipc": "^9.2.3",
		"@types/ps-tree": "^1.1.6",
		"@types/string-similarity": "^4.0.2",
		"@typescript-eslint/eslint-plugin": "^7.14.1",
		"@typescript-eslint/parser": "^7.11.0",
		"@vscode/test-electron": "^2.5.2",
		"@vscode/vsce": "^3.4.1",
=======
		"@vscode/vsce": "3.3.2",
>>>>>>> 48ca890c
		"esbuild": "^0.25.0",
		"eslint": "^9.27.0",
		"husky": "^9.1.7",
		"knip": "^5.44.4",
		"lint-staged": "^15.2.11",
		"mkdirp": "^3.0.1",
		"only-allow": "^1.2.1",
		"ovsx": "0.10.2",
		"prettier": "^3.4.2",
		"rimraf": "^6.0.1",
		"turbo": "^2.5.3",
		"typescript": "^5.4.5"
	},
	"lint-staged": {
		"*.{js,jsx,ts,tsx,json,css,md}": [
			"prettier --write"
		]
	}
}<|MERGE_RESOLUTION|>--- conflicted
+++ resolved
@@ -1,543 +1,28 @@
 {
-<<<<<<< HEAD
 	"name": "kilo-code",
-	"displayName": "%extension.displayName%",
-	"description": "%extension.description%",
-	"publisher": "kilocode",
-	"version": "4.29.1",
-	"icon": "assets/icons/logo-outline-black.png",
-	"galleryBanner": {
-		"color": "#FFFFFF",
-		"theme": "light"
-	},
-=======
-	"name": "roo-code",
 	"packageManager": "pnpm@10.8.1",
->>>>>>> 48ca890c
 	"engines": {
 		"node": "20.18.1"
 	},
-<<<<<<< HEAD
-	"author": {
-		"name": "Kilo Code"
-	},
-	"repository": {
-		"type": "git",
-		"url": "https://github.com/Kilo-Org/kilocode"
-	},
-	"homepage": "https://kilocode.ai",
-	"categories": [
-		"AI",
-		"Chat",
-		"Programming Languages",
-		"Education",
-		"Snippets",
-		"Testing"
-	],
-	"keywords": [
-		"cline",
-		"claude",
-		"dev",
-		"mcp",
-		"openrouter",
-		"coding",
-		"agent",
-		"autonomous",
-		"chatgpt",
-		"sonnet",
-		"ai",
-		"llama",
-		"Kilo Code",
-		"kilocode",
-		"roocode"
-	],
-	"activationEvents": [
-		"onLanguage",
-		"onStartupFinished"
-	],
-	"main": "./dist/extension.js",
-	"contributes": {
-		"walkthroughs": [
-			{
-				"id": "kiloCodeWalkthrough",
-				"title": "5 ways Kilo Code helps you code",
-				"description": "You now have a personal AI coding assistant.",
-				"steps": [
-					{
-						"id": "welcome",
-						"title": "Write code for you",
-						"description": "Describe what you want to build. Kilo Code will write it from scratch, generate the files, and run them for you.",
-						"media": {
-							"markdown": "walkthrough/step1.md"
-						}
-					},
-					{
-						"id": "getting-started",
-						"title": "Understand your codebase",
-						"description": "Need clarity on how something works? Ask Kilo Code about any part of your files and get a clear explanation.",
-						"media": {
-							"markdown": "walkthrough/step2.md"
-						},
-						"content": {
-							"path": "walkthrough/step2.md"
-						}
-					},
-					{
-						"id": "modes",
-						"title": "Get things working again",
-						"description": "Stuck on an error? Kilo Code can find the issue, fix it, and get your code running.",
-						"media": {
-							"markdown": "walkthrough/step3.md"
-						}
-					},
-					{
-						"id": "code-actions",
-						"title": "Plan your logic",
-						"description": "Not sure where to start? Map out your logic and structure before writing a single line of code.",
-						"media": {
-							"markdown": "walkthrough/step4.md"
-						}
-					},
-					{
-						"id": "advanced-features",
-						"title": "And more",
-						"description": "Improve your prompt, add context, or create your own custom modes.",
-						"media": {
-							"markdown": "walkthrough/step5.md"
-						}
-					}
-				]
-			}
-		],
-		"viewsContainers": {
-			"activitybar": [
-				{
-					"id": "kilo-code-ActivityBar",
-					"title": "%views.activitybar.title%",
-					"icon": "assets/icons/kilo.png",
-					"when": "isMac"
-				}
-			]
-		},
-		"views": {
-			"kilo-code-ActivityBar": [
-				{
-					"type": "webview",
-					"id": "kilo-code.SidebarProvider",
-					"name": ""
-				}
-			]
-		},
-		"commands": [
-			{
-				"command": "kilo-code.plusButtonClicked",
-				"title": "%command.newTask.title%",
-				"icon": "$(add)"
-			},
-			{
-				"command": "kilo-code.importSettings",
-				"title": "Import Settings",
-				"category": "%configuration.title%"
-			},
-			{
-				"command": "kilo-code.exportSettings",
-				"title": "Export Settings",
-				"category": "%configuration.title%"
-			},
-			{
-				"command": "kilo-code.promptsButtonClicked",
-				"title": "%command.prompts.title%",
-				"icon": "$(notebook)"
-			},
-			{
-				"command": "kilo-code.historyButtonClicked",
-				"title": "%command.history.title%",
-				"icon": "$(history)"
-			},
-			{
-				"command": "kilo-code.popoutButtonClicked",
-				"title": "%command.openInEditor.title%",
-				"icon": "$(link-external)"
-			},
-			{
-				"command": "kilo-code.settingsButtonClicked",
-				"title": "%command.settings.title%",
-				"icon": "$(settings-gear)"
-			},
-			{
-				"command": "kilo-code.helpButtonClicked",
-				"title": "%command.documentation.title%",
-				"icon": "$(question)"
-			},
-			{
-				"command": "kilo-code.openInNewTab",
-				"title": "%command.openInNewTab.title%",
-				"category": "%configuration.title%"
-			},
-			{
-				"command": "kilo-code.explainCode",
-				"title": "%command.explainCode.title%",
-				"category": "%configuration.title%"
-			},
-			{
-				"command": "kilo-code.fixCode",
-				"title": "%command.fixCode.title%",
-				"category": "%configuration.title%"
-			},
-			{
-				"command": "kilo-code.improveCode",
-				"title": "%command.improveCode.title%",
-				"category": "%configuration.title%"
-			},
-			{
-				"command": "kilo-code.addToContext",
-				"title": "%command.addToContext.title%",
-				"category": "%configuration.title%"
-			},
-			{
-				"command": "kilo-code.newTask",
-				"title": "%command.newTask.title%",
-				"category": "%configuration.title%"
-			},
-			{
-				"command": "kilo-code.terminalAddToContext",
-				"title": "%command.terminal.addToContext.title%",
-				"category": "%extension.displayName%"
-			},
-			{
-				"command": "kilo-code.terminalFixCommand",
-				"title": "%command.terminal.fixCommand.title%",
-				"category": "%extension.displayName%"
-			},
-			{
-				"command": "kilo-code.terminalExplainCommand",
-				"title": "%command.terminal.explainCommand.title%",
-				"category": "%extension.displayName%"
-			},
-			{
-				"command": "kilo-code.setCustomStoragePath",
-				"title": "%command.setCustomStoragePath.title%",
-				"category": "%configuration.title%"
-			},
-			{
-				"command": "kilo-code.focusChatInput",
-				"title": "%command.focusInput.title%",
-				"category": "%configuration.title%"
-			},
-			{
-				"command": "kilo-code.acceptInput",
-				"title": "%command.acceptInput.title%",
-				"category": "%configuration.title%"
-			},
-			{
-				"command": "kilo-code.profileButtonClicked",
-				"title": "%command.profile.title%",
-				"icon": "$(account)",
-				"category": "%configuration.title%"
-			}
-		],
-		"keybindings": [
-			{
-				"command": "kilo-code.focusChatInput",
-				"key": "ctrl+shift+a",
-				"mac": "cmd+shift+a",
-				"when": "true"
-			},
-			{
-				"command": "kilo-code.directFocusChatInput",
-				"key": "ctrl+shift+k",
-				"mac": "cmd+shift+k",
-				"when": "true"
-			}
-		],
-		"menus": {
-			"editor/context": [
-				{
-					"submenu": "kilo-code.contextMenu",
-					"group": "navigation"
-				}
-			],
-			"kilo-code.contextMenu": [
-				{
-					"command": "kilo-code.explainCode",
-					"group": "1_actions@1"
-				},
-				{
-					"command": "kilo-code.fixCode",
-					"group": "1_actions@2"
-				},
-				{
-					"command": "kilo-code.improveCode",
-					"group": "1_actions@3"
-				},
-				{
-					"command": "kilo-code.addToContext",
-					"group": "1_actions@4"
-				}
-			],
-			"terminal/context": [
-				{
-					"submenu": "kilo-code.terminalMenu",
-					"group": "navigation"
-				}
-			],
-			"kilo-code.terminalMenu": [
-				{
-					"command": "kilo-code.terminalAddToContext",
-					"group": "1_actions@1"
-				},
-				{
-					"command": "kilo-code.terminalFixCommand",
-					"group": "1_actions@2"
-				},
-				{
-					"command": "kilo-code.terminalExplainCommand",
-					"group": "1_actions@3"
-				}
-			],
-			"view/title": [
-				{
-					"command": "kilo-code.plusButtonClicked",
-					"group": "navigation@1",
-					"when": "view == kilo-code.SidebarProvider"
-				},
-				{
-					"command": "kilo-code.promptsButtonClicked",
-					"group": "navigation@2",
-					"when": "view == kilo-code.SidebarProvider"
-				},
-				{
-					"command": "kilo-code.historyButtonClicked",
-					"group": "navigation@3",
-					"when": "view == kilo-code.SidebarProvider"
-				},
-				{
-					"command": "kilo-code.profileButtonClicked",
-					"group": "navigation@4",
-					"when": "view == kilo-code.SidebarProvider"
-				},
-				{
-					"command": "kilo-code.settingsButtonClicked",
-					"group": "navigation@5",
-					"when": "view == kilo-code.SidebarProvider"
-				},
-				{
-					"command": "kilo-code.popoutButtonClicked",
-					"group": "navigation@6",
-					"when": "view == kilo-code.SidebarProvider"
-				},
-				{
-					"command": "kilo-code.helpButtonClicked",
-					"group": "navigation@7",
-					"when": "false && view == kilo-code.SidebarProvider"
-				}
-			],
-			"editor/title": [
-				{
-					"command": "kilo-code.plusButtonClicked",
-					"group": "navigation@1",
-					"when": "activeWebviewPanelId == kilo-code.TabPanelProvider"
-				},
-				{
-					"command": "kilo-code.promptsButtonClicked",
-					"group": "navigation@2",
-					"when": "activeWebviewPanelId == kilo-code.TabPanelProvider"
-				},
-				{
-					"command": "kilo-code.historyButtonClicked",
-					"group": "navigation@3",
-					"when": "activeWebviewPanelId == kilo-code.TabPanelProvider"
-				},
-				{
-					"command": "kilo-code.popoutButtonClicked",
-					"group": "navigation@4",
-					"when": "activeWebviewPanelId == kilo-code.TabPanelProvider"
-				},
-				{
-					"command": "kilo-code.settingsButtonClicked",
-					"group": "navigation@5",
-					"when": "activeWebviewPanelId == kilo-code.TabPanelProvider"
-				},
-				{
-					"command": "kilo-code.helpButtonClicked",
-					"group": "navigation@6",
-					"when": "activeWebviewPanelId == kilo-code.TabPanelProvider"
-				}
-			]
-		},
-		"submenus": [
-			{
-				"id": "kilo-code.contextMenu",
-				"label": "%views.contextMenu.label%"
-			},
-			{
-				"id": "kilo-code.terminalMenu",
-				"label": "%views.terminalMenu.label%"
-			}
-		],
-		"configuration": {
-			"title": "%configuration.title%",
-			"properties": {
-				"kilo-code.allowedCommands": {
-					"type": "array",
-					"items": {
-						"type": "string"
-					},
-					"default": [
-						"npm test",
-						"npm install",
-						"tsc",
-						"git log",
-						"git diff",
-						"git show"
-					],
-					"description": "%commands.allowedCommands.description%"
-				},
-				"kilo-code.vsCodeLmModelSelector": {
-					"type": "object",
-					"properties": {
-						"vendor": {
-							"type": "string",
-							"description": "%settings.vsCodeLmModelSelector.vendor.description%"
-						},
-						"family": {
-							"type": "string",
-							"description": "%settings.vsCodeLmModelSelector.family.description%"
-						}
-					},
-					"description": "%settings.vsCodeLmModelSelector.description%"
-				},
-				"kilo-code.customStoragePath": {
-					"type": "string",
-					"default": "",
-					"description": "%settings.customStoragePath.description%"
-				}
-			}
-		}
-	},
-=======
->>>>>>> 48ca890c
 	"scripts": {
 		"preinstall": "npx only-allow pnpm",
 		"prepare": "husky",
-<<<<<<< HEAD
-		"publish:marketplace": "npx vsce publish && npx ovsx publish",
-		"publish": "npm run build && changeset publish && npm install --package-lock-only",
-		"version-packages": "changeset version && npm install --package-lock-only",
-		"vscode:prepublish": "npm run package",
-		"vsix": "rimraf bin && mkdirp bin && npx vsce package --out bin",
-		"watch": "npm-run-all -l -p watch:*",
-		"watch:esbuild": "node esbuild.js --watch",
-		"watch:tsc": "tsc --noEmit --watch --project tsconfig.json",
-		"watch-tests": "tsc -p . -w --outDir out",
-		"changeset": "changeset",
-		"knip": "knip --include files",
-		"clean": "npm-run-all -l -p clean:*",
-		"clean:extension": "rimraf bin dist out",
-		"clean:webview": "cd webview-ui && npm run clean",
-		"clean:e2e": "cd e2e && npm run clean",
-		"vscode-test": "npm-run-all -l -p vscode-test:*",
-		"vscode-test:extension": "tsc -p . --outDir out && node esbuild.js",
-		"vscode-test:webview": "cd webview-ui && npm run build",
-		"update-contributors": "node scripts/update-contributors.js",
-		"generate-types": "tsx scripts/generate-types.mts"
-	},
-	"dependencies": {
-		"@anthropic-ai/bedrock-sdk": "^0.22.0",
-		"@anthropic-ai/sdk": "^0.51.0",
-		"@anthropic-ai/vertex-sdk": "^0.11.3",
-		"@aws-sdk/client-bedrock-runtime": "^3.812.0",
-		"@google/genai": "^0.13.0",
-		"@mistralai/mistralai": "^1.6.0",
-		"@modelcontextprotocol/sdk": "^1.11.4",
-		"@types/clone-deep": "^4.0.4",
-		"@types/pdf-parse": "^1.1.4",
-		"@types/tmp": "^0.2.6",
-		"@types/turndown": "^5.0.5",
-		"@types/vscode": "^1.95.0",
-		"@vscode/codicons": "^0.0.36",
-		"axios": "^1.7.4",
-		"cheerio": "^1.0.0",
-		"chokidar": "^4.0.1",
-		"clone-deep": "^4.0.1",
-		"default-shell": "^2.2.0",
-		"delay": "^6.0.0",
-		"diff": "^5.2.0",
-		"diff-match-patch": "^1.0.5",
-		"fast-deep-equal": "^3.1.3",
-		"fast-xml-parser": "^4.5.1",
-		"fastest-levenshtein": "^1.0.16",
-		"fzf": "^0.5.2",
-		"get-folder-size": "^5.0.0",
-		"i18next": "^24.2.2",
-		"isbinaryfile": "^5.0.2",
-		"mammoth": "^1.8.0",
-		"monaco-vscode-textmate-theme-converter": "^0.1.7",
-		"node-cache": "^5.1.2",
-		"node-ipc": "^12.0.0",
-		"openai": "^4.100.0",
-		"os-name": "^6.0.0",
-		"p-wait-for": "^5.0.2",
-		"pdf-parse": "^1.1.1",
-		"pkce-challenge": "^4.1.0",
-		"posthog-node": "^4.7.0",
-		"pretty-bytes": "^6.1.1",
-		"ps-tree": "^1.2.0",
-		"puppeteer-chromium-resolver": "^23.0.0",
-		"puppeteer-core": "^23.4.0",
-		"reconnecting-eventsource": "^1.6.4",
-		"sanitize-filename": "^1.6.3",
-		"say": "^0.16.0",
-		"serialize-error": "^11.0.3",
-		"simple-git": "^3.27.0",
-		"string-similarity": "^4.0.4",
-		"strip-ansi": "^7.1.0",
-		"strip-bom": "^5.0.0",
-		"tiktoken": "^1.0.21",
-		"tmp": "^0.2.3",
-		"tree-sitter-wasms": "^0.1.11",
-		"turndown": "^7.2.0",
-		"vscode-material-icons": "^0.1.1",
-		"web-tree-sitter": "^0.22.6",
-		"workerpool": "^9.2.0",
-		"yaml": "^2.8.0",
-		"zod": "^3.24.2"
-=======
 		"lint": "turbo lint --log-order grouped --output-logs new-only",
 		"check-types": "turbo check-types --log-order grouped --output-logs new-only",
 		"test": "turbo test --log-order grouped --output-logs new-only",
 		"format": "turbo format --log-order grouped --output-logs new-only",
 		"clean": "turbo clean --log-order grouped --output-logs new-only && rimraf dist out bin .vite-port .turbo",
-		"build": "pnpm --filter roo-cline vsix",
+		"build": "pnpm --filter kilo-code vsix",
 		"build:nightly": "pnpm --filter @roo-code/vscode-nightly vsix",
 		"changeset:version": "cp CHANGELOG.md src/CHANGELOG.md && changeset version && cp -vf src/CHANGELOG.md .",
 		"knip": "pnpm --filter @roo-code/build build && knip --include files",
 		"update-contributors": "node scripts/update-contributors.js"
->>>>>>> 48ca890c
 	},
 	"devDependencies": {
 		"@changesets/changelog-github": "^0.5.1",
 		"@changesets/cli": "^2.27.10",
 		"@dotenvx/dotenvx": "^1.34.0",
-<<<<<<< HEAD
-		"@types/debug": "^4.1.12",
-		"@types/diff": "^5.2.1",
-		"@types/diff-match-patch": "^1.0.36",
-		"@types/glob": "^8.1.0",
-		"@types/jest": "^29.5.14",
-		"@types/mocha": "^10.0.10",
-		"@types/node": "20.x",
-		"@types/node-cache": "^4.1.3",
-		"@types/node-ipc": "^9.2.3",
-		"@types/ps-tree": "^1.1.6",
-		"@types/string-similarity": "^4.0.2",
-		"@typescript-eslint/eslint-plugin": "^7.14.1",
-		"@typescript-eslint/parser": "^7.11.0",
-		"@vscode/test-electron": "^2.5.2",
-		"@vscode/vsce": "^3.4.1",
-=======
 		"@vscode/vsce": "3.3.2",
->>>>>>> 48ca890c
 		"esbuild": "^0.25.0",
 		"eslint": "^9.27.0",
 		"husky": "^9.1.7",
