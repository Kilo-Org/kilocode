{
<<<<<<< HEAD
	"name": "kilo-code",
	"displayName": "%extension.displayName%",
	"description": "%extension.description%",
	"publisher": "kilocode",
	"version": "4.29.2",
	"icon": "assets/icons/logo-outline-black.png",
	"galleryBanner": {
		"color": "#FFFFFF",
		"theme": "light"
	},
=======
	"name": "roo-code",
	"packageManager": "pnpm@10.8.1",
>>>>>>> 582a117a
	"engines": {
		"node": "20.18.1"
	},
<<<<<<< HEAD
	"author": {
		"name": "Kilo Code"
	},
	"repository": {
		"type": "git",
		"url": "https://github.com/Kilo-Org/kilocode"
	},
	"homepage": "https://kilocode.ai",
	"categories": [
		"AI",
		"Chat",
		"Programming Languages",
		"Education",
		"Snippets",
		"Testing"
	],
	"keywords": [
		"cline",
		"claude",
		"dev",
		"mcp",
		"openrouter",
		"coding",
		"agent",
		"autonomous",
		"chatgpt",
		"sonnet",
		"ai",
		"llama",
		"Kilo Code",
		"kilocode",
		"roocode"
	],
	"activationEvents": [
		"onLanguage",
		"onStartupFinished"
	],
	"main": "./dist/extension.js",
	"contributes": {
		"walkthroughs": [
			{
				"id": "kiloCodeWalkthrough",
				"title": "5 ways Kilo Code helps you code",
				"description": "You now have a personal AI coding assistant.",
				"steps": [
					{
						"id": "welcome",
						"title": "Write code for you",
						"description": "Describe what you want to build. Kilo Code will write it from scratch, generate the files, and run them for you.",
						"media": {
							"markdown": "walkthrough/step1.md"
						}
					},
					{
						"id": "getting-started",
						"title": "Understand your codebase",
						"description": "Need clarity on how something works? Ask Kilo Code about any part of your files and get a clear explanation.",
						"media": {
							"markdown": "walkthrough/step2.md"
						},
						"content": {
							"path": "walkthrough/step2.md"
						}
					},
					{
						"id": "modes",
						"title": "Get things working again",
						"description": "Stuck on an error? Kilo Code can find the issue, fix it, and get your code running.",
						"media": {
							"markdown": "walkthrough/step3.md"
						}
					},
					{
						"id": "code-actions",
						"title": "Plan your logic",
						"description": "Not sure where to start? Map out your logic and structure before writing a single line of code.",
						"media": {
							"markdown": "walkthrough/step4.md"
						}
					},
					{
						"id": "advanced-features",
						"title": "And more",
						"description": "Improve your prompt, add context, or create your own custom modes.",
						"media": {
							"markdown": "walkthrough/step5.md"
						}
					}
				]
			}
		],
		"viewsContainers": {
			"activitybar": [
				{
					"id": "kilo-code-ActivityBar",
					"title": "%views.activitybar.title%",
					"icon": "assets/icons/kilo.png",
					"when": "isMac"
				}
			]
		},
		"views": {
			"kilo-code-ActivityBar": [
				{
					"type": "webview",
					"id": "kilo-code.SidebarProvider",
					"name": ""
				}
			]
		},
		"commands": [
			{
				"command": "kilo-code.plusButtonClicked",
				"title": "%command.newTask.title%",
				"icon": "$(add)"
			},
			{
				"command": "kilo-code.importSettings",
				"title": "Import Settings",
				"category": "%configuration.title%"
			},
			{
				"command": "kilo-code.exportSettings",
				"title": "Export Settings",
				"category": "%configuration.title%"
			},
			{
				"command": "kilo-code.promptsButtonClicked",
				"title": "%command.prompts.title%",
				"icon": "$(notebook)"
			},
			{
				"command": "kilo-code.historyButtonClicked",
				"title": "%command.history.title%",
				"icon": "$(history)"
			},
			{
				"command": "kilo-code.popoutButtonClicked",
				"title": "%command.openInEditor.title%",
				"icon": "$(link-external)"
			},
			{
				"command": "kilo-code.settingsButtonClicked",
				"title": "%command.settings.title%",
				"icon": "$(settings-gear)"
			},
			{
				"command": "kilo-code.helpButtonClicked",
				"title": "%command.documentation.title%",
				"icon": "$(question)"
			},
			{
				"command": "kilo-code.openInNewTab",
				"title": "%command.openInNewTab.title%",
				"category": "%configuration.title%"
			},
			{
				"command": "kilo-code.explainCode",
				"title": "%command.explainCode.title%",
				"category": "%configuration.title%"
			},
			{
				"command": "kilo-code.fixCode",
				"title": "%command.fixCode.title%",
				"category": "%configuration.title%"
			},
			{
				"command": "kilo-code.improveCode",
				"title": "%command.improveCode.title%",
				"category": "%configuration.title%"
			},
			{
				"command": "kilo-code.addToContext",
				"title": "%command.addToContext.title%",
				"category": "%configuration.title%"
			},
			{
				"command": "kilo-code.newTask",
				"title": "%command.newTask.title%",
				"category": "%configuration.title%"
			},
			{
				"command": "kilo-code.terminalAddToContext",
				"title": "%command.terminal.addToContext.title%",
				"category": "%extension.displayName%"
			},
			{
				"command": "kilo-code.terminalFixCommand",
				"title": "%command.terminal.fixCommand.title%",
				"category": "%extension.displayName%"
			},
			{
				"command": "kilo-code.terminalExplainCommand",
				"title": "%command.terminal.explainCommand.title%",
				"category": "%extension.displayName%"
			},
			{
				"command": "kilo-code.setCustomStoragePath",
				"title": "%command.setCustomStoragePath.title%",
				"category": "%configuration.title%"
			},
			{
				"command": "kilo-code.focusChatInput",
				"title": "%command.focusInput.title%",
				"category": "%configuration.title%"
			},
			{
				"command": "kilo-code.acceptInput",
				"title": "%command.acceptInput.title%",
				"category": "%configuration.title%"
			},
			{
				"command": "kilo-code.profileButtonClicked",
				"title": "%command.profile.title%",
				"icon": "$(account)",
				"category": "%configuration.title%"
			}
		],
		"keybindings": [
			{
				"command": "kilo-code.focusChatInput",
				"key": "ctrl+shift+a",
				"mac": "cmd+shift+a",
				"when": "true"
			},
			{
				"command": "kilo-code.directFocusChatInput",
				"key": "ctrl+shift+k",
				"mac": "cmd+shift+k",
				"when": "true"
			}
		],
		"menus": {
			"editor/context": [
				{
					"submenu": "kilo-code.contextMenu",
					"group": "navigation"
				}
			],
			"kilo-code.contextMenu": [
				{
					"command": "kilo-code.explainCode",
					"group": "1_actions@1"
				},
				{
					"command": "kilo-code.fixCode",
					"group": "1_actions@2"
				},
				{
					"command": "kilo-code.improveCode",
					"group": "1_actions@3"
				},
				{
					"command": "kilo-code.addToContext",
					"group": "1_actions@4"
				}
			],
			"terminal/context": [
				{
					"submenu": "kilo-code.terminalMenu",
					"group": "navigation"
				}
			],
			"kilo-code.terminalMenu": [
				{
					"command": "kilo-code.terminalAddToContext",
					"group": "1_actions@1"
				},
				{
					"command": "kilo-code.terminalFixCommand",
					"group": "1_actions@2"
				},
				{
					"command": "kilo-code.terminalExplainCommand",
					"group": "1_actions@3"
				}
			],
			"view/title": [
				{
					"command": "kilo-code.plusButtonClicked",
					"group": "navigation@1",
					"when": "view == kilo-code.SidebarProvider"
				},
				{
					"command": "kilo-code.promptsButtonClicked",
					"group": "navigation@2",
					"when": "view == kilo-code.SidebarProvider"
				},
				{
					"command": "kilo-code.historyButtonClicked",
					"group": "navigation@3",
					"when": "view == kilo-code.SidebarProvider"
				},
				{
					"command": "kilo-code.profileButtonClicked",
					"group": "navigation@4",
					"when": "view == kilo-code.SidebarProvider"
				},
				{
					"command": "kilo-code.settingsButtonClicked",
					"group": "navigation@5",
					"when": "view == kilo-code.SidebarProvider"
				},
				{
					"command": "kilo-code.popoutButtonClicked",
					"group": "navigation@6",
					"when": "view == kilo-code.SidebarProvider"
				},
				{
					"command": "kilo-code.helpButtonClicked",
					"group": "navigation@7",
					"when": "false && view == kilo-code.SidebarProvider"
				}
			],
			"editor/title": [
				{
					"command": "kilo-code.plusButtonClicked",
					"group": "navigation@1",
					"when": "activeWebviewPanelId == kilo-code.TabPanelProvider"
				},
				{
					"command": "kilo-code.promptsButtonClicked",
					"group": "navigation@2",
					"when": "activeWebviewPanelId == kilo-code.TabPanelProvider"
				},
				{
					"command": "kilo-code.historyButtonClicked",
					"group": "navigation@3",
					"when": "activeWebviewPanelId == kilo-code.TabPanelProvider"
				},
				{
					"command": "kilo-code.popoutButtonClicked",
					"group": "navigation@4",
					"when": "activeWebviewPanelId == kilo-code.TabPanelProvider"
				},
				{
					"command": "kilo-code.settingsButtonClicked",
					"group": "navigation@5",
					"when": "activeWebviewPanelId == kilo-code.TabPanelProvider"
				},
				{
					"command": "kilo-code.helpButtonClicked",
					"group": "navigation@6",
					"when": "activeWebviewPanelId == kilo-code.TabPanelProvider"
				}
			]
		},
		"submenus": [
			{
				"id": "kilo-code.contextMenu",
				"label": "%views.contextMenu.label%"
			},
			{
				"id": "kilo-code.terminalMenu",
				"label": "%views.terminalMenu.label%"
			}
		],
		"configuration": {
			"title": "%configuration.title%",
			"properties": {
				"kilo-code.allowedCommands": {
					"type": "array",
					"items": {
						"type": "string"
					},
					"default": [
						"npm test",
						"npm install",
						"tsc",
						"git log",
						"git diff",
						"git show"
					],
					"description": "%commands.allowedCommands.description%"
				},
				"kilo-code.vsCodeLmModelSelector": {
					"type": "object",
					"properties": {
						"vendor": {
							"type": "string",
							"description": "%settings.vsCodeLmModelSelector.vendor.description%"
						},
						"family": {
							"type": "string",
							"description": "%settings.vsCodeLmModelSelector.family.description%"
						}
					},
					"description": "%settings.vsCodeLmModelSelector.description%"
				},
				"kilo-code.customStoragePath": {
					"type": "string",
					"default": "",
					"description": "%settings.customStoragePath.description%"
				}
			}
		}
	},
=======
>>>>>>> 582a117a
	"scripts": {
		"preinstall": "node scripts/bootstrap.mjs",
		"prepare": "husky",
		"install": "node scripts/bootstrap.mjs",
		"install:all": "node scripts/bootstrap.mjs",
		"lint": "turbo lint --log-order grouped --output-logs new-only",
		"check-types": "turbo check-types --log-order grouped --output-logs new-only",
		"test": "turbo test --log-order grouped --output-logs new-only",
		"format": "turbo format --log-order grouped --output-logs new-only",
		"bundle": "turbo bundle --log-order grouped --output-logs new-only",
		"bundle:nightly": "turbo bundle:nightly --log-order grouped --output-logs new-only",
		"build": "turbo vsix --log-order grouped --output-logs new-only",
		"build:nightly": "turbo vsix:nightly --log-order grouped --output-logs new-only",
		"clean": "turbo clean --log-order grouped --output-logs new-only && rimraf dist out bin .vite-port .turbo",
		"changeset:version": "cp CHANGELOG.md src/CHANGELOG.md && changeset version && cp -vf src/CHANGELOG.md .",
		"knip": "knip --include files",
<<<<<<< HEAD
		"clean": "npm-run-all -l -p clean:*",
		"clean:extension": "rimraf bin dist out",
		"clean:webview": "cd webview-ui && npm run clean",
		"clean:e2e": "cd e2e && npm run clean",
		"vscode-test": "npm-run-all -l -p vscode-test:*",
		"vscode-test:extension": "tsc -p . --outDir out && node esbuild.js",
		"vscode-test:webview": "cd webview-ui && npm run build",
		"update-contributors": "node scripts/update-contributors.js",
		"generate-types": "tsx scripts/generate-types.mts"
	},
	"dependencies": {
		"@anthropic-ai/bedrock-sdk": "^0.22.0",
		"@anthropic-ai/sdk": "^0.51.0",
		"@anthropic-ai/vertex-sdk": "^0.11.3",
		"@aws-sdk/client-bedrock-runtime": "^3.812.0",
		"@google/genai": "^0.13.0",
		"@mistralai/mistralai": "^1.6.0",
		"@modelcontextprotocol/sdk": "^1.11.4",
		"@types/clone-deep": "^4.0.4",
		"@types/pdf-parse": "^1.1.4",
		"@types/tmp": "^0.2.6",
		"@types/turndown": "^5.0.5",
		"@types/vscode": "^1.95.0",
		"@vscode/codicons": "^0.0.36",
		"axios": "^1.7.4",
		"cheerio": "^1.0.0",
		"chokidar": "^4.0.1",
		"clone-deep": "^4.0.1",
		"default-shell": "^2.2.0",
		"delay": "^6.0.0",
		"diff": "^5.2.0",
		"diff-match-patch": "^1.0.5",
		"fast-deep-equal": "^3.1.3",
		"fast-xml-parser": "^4.5.1",
		"fastest-levenshtein": "^1.0.16",
		"fzf": "^0.5.2",
		"get-folder-size": "^5.0.0",
		"i18next": "^24.2.2",
		"isbinaryfile": "^5.0.2",
		"mammoth": "^1.8.0",
		"monaco-vscode-textmate-theme-converter": "^0.1.7",
		"node-cache": "^5.1.2",
		"node-ipc": "^12.0.0",
		"openai": "^4.100.0",
		"os-name": "^6.0.0",
		"p-wait-for": "^5.0.2",
		"pdf-parse": "^1.1.1",
		"pkce-challenge": "^4.1.0",
		"posthog-node": "^4.7.0",
		"pretty-bytes": "^6.1.1",
		"ps-tree": "^1.2.0",
		"puppeteer-chromium-resolver": "^23.0.0",
		"puppeteer-core": "^23.4.0",
		"reconnecting-eventsource": "^1.6.4",
		"sanitize-filename": "^1.6.3",
		"say": "^0.16.0",
		"serialize-error": "^11.0.3",
		"simple-git": "^3.27.0",
		"string-similarity": "^4.0.4",
		"strip-ansi": "^7.1.0",
		"strip-bom": "^5.0.0",
		"tiktoken": "^1.0.21",
		"tmp": "^0.2.3",
		"tree-sitter-wasms": "^0.1.11",
		"turndown": "^7.2.0",
		"vscode-material-icons": "^0.1.1",
		"web-tree-sitter": "^0.22.6",
		"workerpool": "^9.2.0",
		"yaml": "^2.8.0",
		"zod": "^3.24.2"
=======
		"update-contributors": "node scripts/update-contributors.js"
>>>>>>> 582a117a
	},
	"devDependencies": {
		"@changesets/changelog-github": "^0.5.1",
		"@changesets/cli": "^2.27.10",
		"@dotenvx/dotenvx": "^1.34.0",
<<<<<<< HEAD
		"@types/debug": "^4.1.12",
		"@types/diff": "^5.2.1",
		"@types/diff-match-patch": "^1.0.36",
		"@types/glob": "^8.1.0",
		"@types/jest": "^29.5.14",
		"@types/mocha": "^10.0.10",
		"@types/node": "20.x",
		"@types/node-cache": "^4.1.3",
		"@types/node-ipc": "^9.2.3",
		"@types/ps-tree": "^1.1.6",
		"@types/string-similarity": "^4.0.2",
		"@typescript-eslint/eslint-plugin": "^7.14.1",
		"@typescript-eslint/parser": "^7.11.0",
		"@vscode/test-electron": "^2.5.2",
		"@vscode/vsce": "^3.4.1",
=======
		"@vscode/vsce": "3.3.2",
>>>>>>> 582a117a
		"esbuild": "^0.25.0",
		"eslint": "^9.27.0",
		"husky": "^9.1.7",
		"knip": "^5.44.4",
		"lint-staged": "^15.2.11",
		"mkdirp": "^3.0.1",
		"only-allow": "^1.2.1",
		"ovsx": "0.10.2",
		"prettier": "^3.4.2",
		"rimraf": "^6.0.1",
		"turbo": "^2.5.3",
		"typescript": "^5.4.5"
	},
	"lint-staged": {
		"*.{js,jsx,ts,tsx,json,css,md}": [
			"prettier --write"
		]
	}
}<|MERGE_RESOLUTION|>--- conflicted
+++ resolved
@@ -1,5 +1,4 @@
 {
-<<<<<<< HEAD
 	"name": "kilo-code",
 	"displayName": "%extension.displayName%",
 	"description": "%extension.description%",
@@ -10,14 +9,10 @@
 		"color": "#FFFFFF",
 		"theme": "light"
 	},
-=======
-	"name": "roo-code",
 	"packageManager": "pnpm@10.8.1",
->>>>>>> 582a117a
 	"engines": {
 		"node": "20.18.1"
 	},
-<<<<<<< HEAD
 	"author": {
 		"name": "Kilo Code"
 	},
@@ -415,8 +410,6 @@
 			}
 		}
 	},
-=======
->>>>>>> 582a117a
 	"scripts": {
 		"preinstall": "node scripts/bootstrap.mjs",
 		"prepare": "husky",
@@ -433,8 +426,6 @@
 		"clean": "turbo clean --log-order grouped --output-logs new-only && rimraf dist out bin .vite-port .turbo",
 		"changeset:version": "cp CHANGELOG.md src/CHANGELOG.md && changeset version && cp -vf src/CHANGELOG.md .",
 		"knip": "knip --include files",
-<<<<<<< HEAD
-		"clean": "npm-run-all -l -p clean:*",
 		"clean:extension": "rimraf bin dist out",
 		"clean:webview": "cd webview-ui && npm run clean",
 		"clean:e2e": "cd e2e && npm run clean",
@@ -503,16 +494,13 @@
 		"web-tree-sitter": "^0.22.6",
 		"workerpool": "^9.2.0",
 		"yaml": "^2.8.0",
-		"zod": "^3.24.2"
-=======
+		"zod": "^3.24.2",
 		"update-contributors": "node scripts/update-contributors.js"
->>>>>>> 582a117a
 	},
 	"devDependencies": {
 		"@changesets/changelog-github": "^0.5.1",
 		"@changesets/cli": "^2.27.10",
 		"@dotenvx/dotenvx": "^1.34.0",
-<<<<<<< HEAD
 		"@types/debug": "^4.1.12",
 		"@types/diff": "^5.2.1",
 		"@types/diff-match-patch": "^1.0.36",
@@ -528,9 +516,6 @@
 		"@typescript-eslint/parser": "^7.11.0",
 		"@vscode/test-electron": "^2.5.2",
 		"@vscode/vsce": "^3.4.1",
-=======
-		"@vscode/vsce": "3.3.2",
->>>>>>> 582a117a
 		"esbuild": "^0.25.0",
 		"eslint": "^9.27.0",
 		"husky": "^9.1.7",
