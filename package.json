{
	"name": "kilo-code",
	"displayName": "%extension.displayName%",
	"description": "%extension.description%",
	"publisher": "kilocode",
	"version": "4.26.0",
	"icon": "assets/icons/logo-outline-black.png",
	"galleryBanner": {
		"color": "#FFFFFF",
		"theme": "light"
	},
	"engines": {
		"vscode": "^1.84.0",
		"node": "20.18.1"
	},
	"author": {
		"name": "Kilo Code"
	},
	"repository": {
		"type": "git",
		"url": "https://github.com/Kilo-Org/kilocode"
	},
	"homepage": "https://kilocode.ai",
	"categories": [
		"AI",
		"Chat",
		"Programming Languages",
		"Education",
		"Snippets",
		"Testing"
	],
	"keywords": [
		"cline",
		"claude",
		"dev",
		"mcp",
		"openrouter",
		"coding",
		"agent",
		"autonomous",
		"chatgpt",
		"sonnet",
		"ai",
		"llama",
		"Kilo Code",
		"kilocode",
		"roocode"
	],
	"activationEvents": [
		"onLanguage",
		"onStartupFinished"
	],
	"main": "./dist/extension.js",
	"contributes": {
		"walkthroughs": [
			{
				"id": "kiloCodeWalkthrough",
				"title": "5 ways Kilo Code helps you code",
				"description": "You now have a personal AI coding assistant.",
				"steps": [
					{
						"id": "welcome",
						"title": "Write code for you",
						"description": "Describe what you want to build. Kilo Code will write it from scratch, generate the files, and run them for you.",
						"media": {
							"markdown": "walkthrough/step1.md"
						}
					},
					{
						"id": "getting-started",
						"title": "Understand your codebase",
						"description": "Need clarity on how something works? Ask Kilo Code about any part of your files and get a clear explanation.",
						"media": {
							"markdown": "walkthrough/step2.md"
						},
						"content": {
							"path": "walkthrough/step2.md"
						}
					},
					{
						"id": "modes",
						"title": "Get things working again",
						"description": "Stuck on an error? Kilo Code can find the issue, fix it, and get your code running.",
						"media": {
							"markdown": "walkthrough/step3.md"
						}
					},
					{
						"id": "code-actions",
						"title": "Plan your logic",
						"description": "Not sure where to start? Map out your logic and structure before writing a single line of code.",
						"media": {
							"markdown": "walkthrough/step4.md"
						}
					},
					{
						"id": "advanced-features",
						"title": "And more",
						"description": "Improve your prompt, add context, or create your own custom modes.",
						"media": {
							"markdown": "walkthrough/step5.md"
						}
					}
				]
			}
		],
		"submenus": [
			{
				"id": "kilo-code.contextMenu",
				"label": "%views.contextMenu.label%"
			},
			{
				"id": "kilo-code.terminalMenu",
				"label": "%views.terminalMenu.label%"
			}
		],
		"viewsContainers": {
			"activitybar": [
				{
					"id": "kilo-code-ActivityBar",
					"title": "%views.activitybar.title%",
					"icon": "assets/icons/kilo.png",
					"when": "isMac"
				}
			]
		},
		"views": {
			"kilo-code-ActivityBar": [
				{
					"type": "webview",
					"id": "kilo-code.SidebarProvider",
					"name": ""
				}
			]
		},
		"commands": [
			{
				"command": "kilo-code.plusButtonClicked",
				"title": "%command.newTask.title%",
				"icon": "$(add)"
			},
			{
				"command": "kilo-code.importSettings",
				"title": "Import Settings",
				"category": "%configuration.title%"
			},
			{
				"command": "kilo-code.exportSettings",
				"title": "Export Settings",
				"category": "%configuration.title%"
			},
			{
				"command": "kilo-code.promptsButtonClicked",
				"title": "%command.prompts.title%",
				"icon": "$(notebook)"
			},
			{
				"command": "kilo-code.historyButtonClicked",
				"title": "%command.history.title%",
				"icon": "$(history)"
			},
			{
				"command": "kilo-code.popoutButtonClicked",
				"title": "%command.openInEditor.title%",
				"icon": "$(link-external)"
			},
			{
				"command": "kilo-code.settingsButtonClicked",
				"title": "%command.settings.title%",
				"icon": "$(settings-gear)"
			},
			{
				"command": "kilo-code.helpButtonClicked",
				"title": "%command.documentation.title%",
				"icon": "$(question)"
			},
			{
				"command": "kilo-code.openInNewTab",
				"title": "%command.openInNewTab.title%",
				"category": "%configuration.title%"
			},
			{
				"command": "kilo-code.explainCode",
				"title": "%command.explainCode.title%",
				"category": "%configuration.title%"
			},
			{
				"command": "kilo-code.fixCode",
				"title": "%command.fixCode.title%",
				"category": "%configuration.title%"
			},
			{
				"command": "kilo-code.improveCode",
				"title": "%command.improveCode.title%",
				"category": "%configuration.title%"
			},
			{
				"command": "kilo-code.addToContext",
				"title": "%command.addToContext.title%",
				"category": "%configuration.title%"
			},
			{
				"command": "kilo-code.newTask",
				"title": "%command.newTask.title%",
				"category": "%configuration.title%"
			},
			{
				"command": "kilo-code.terminalAddToContext",
				"title": "%command.terminal.addToContext.title%",
				"category": "%extension.displayName%"
			},
			{
				"command": "kilo-code.terminalFixCommand",
				"title": "%command.terminal.fixCommand.title%",
				"category": "%extension.displayName%"
			},
			{
				"command": "kilo-code.terminalExplainCommand",
				"title": "%command.terminal.explainCommand.title%",
				"category": "%extension.displayName%"
			},
			{
				"command": "kilo-code.setCustomStoragePath",
				"title": "%command.setCustomStoragePath.title%",
				"category": "%configuration.title%"
			},
			{
				"command": "kilo-code.focusChatInput",
				"title": "%command.focusInput.title%",
				"category": "%configuration.title%"
			},
			{
				"command": "kilo-code.acceptInput",
				"title": "%command.acceptInput.title%",
				"category": "%configuration.title%"
			},
			{
<<<<<<< HEAD
				"command": "kilo-code.acceptAutocompletePreview",
				"title": "Accept Ghost Text Suggestion",
				"category": "Kilo Code"
			},
			{
				"command": "kilo-code.dismissAutocompletePreview",
				"title": "Dismiss Ghost Text Suggestion",
				"category": "Kilo Code"
=======
				"command": "kilo-code.profileButtonClicked",
				"title": "%command.profile.title%",
				"icon": "$(account)",
				"category": "%configuration.title%"
>>>>>>> 17154292
			}
		],
		"keybindings": [
			{
				"command": "kilo-code.focusChatInput",
				"key": "ctrl+shift+a",
				"mac": "cmd+shift+a",
				"when": "true"
			},
			{
				"command": "kilo-code.directFocusChatInput",
				"key": "ctrl+shift+k",
				"mac": "cmd+shift+k",
				"when": "true"
			},
			{
				"command": "kilo-code.acceptAutocompletePreview",
				"key": "tab",
				"mac": "tab",
				"when": "editorTextFocus && kilo-code.autocompletePreviewVisible"
			},
			{
				"command": "kilo-code.dismissAutocompletePreview",
				"key": "escape",
				"mac": "escape",
				"when": "editorTextFocus && kilo-code.autocompletePreviewVisible"
			}
		],
		"menus": {
			"editor/context": [
				{
					"submenu": "kilo-code.contextMenu",
					"group": "navigation"
				}
			],
			"kilo-code.contextMenu": [
				{
					"command": "kilo-code.explainCode",
					"group": "1_actions@1"
				},
				{
					"command": "kilo-code.fixCode",
					"group": "1_actions@2"
				},
				{
					"command": "kilo-code.improveCode",
					"group": "1_actions@3"
				},
				{
					"command": "kilo-code.addToContext",
					"group": "1_actions@4"
				}
			],
			"terminal/context": [
				{
					"submenu": "kilo-code.terminalMenu",
					"group": "navigation"
				}
			],
			"kilo-code.terminalMenu": [
				{
					"command": "kilo-code.terminalAddToContext",
					"group": "1_actions@1"
				},
				{
					"command": "kilo-code.terminalFixCommand",
					"group": "1_actions@2"
				},
				{
					"command": "kilo-code.terminalExplainCommand",
					"group": "1_actions@3"
				}
			],
			"view/title": [
				{
					"command": "kilo-code.plusButtonClicked",
					"group": "navigation@1",
					"when": "view == kilo-code.SidebarProvider"
				},
				{
					"command": "kilo-code.promptsButtonClicked",
					"group": "navigation@2",
					"when": "view == kilo-code.SidebarProvider"
				},
				{
					"command": "kilo-code.historyButtonClicked",
					"group": "navigation@3",
					"when": "view == kilo-code.SidebarProvider"
				},
				{
					"command": "kilo-code.profileButtonClicked",
					"group": "navigation@4",
					"when": "view == kilo-code.SidebarProvider"
				},
				{
					"command": "kilo-code.settingsButtonClicked",
					"group": "navigation@5",
					"when": "view == kilo-code.SidebarProvider"
				},
				{
					"command": "kilo-code.popoutButtonClicked",
					"group": "navigation@6",
					"when": "view == kilo-code.SidebarProvider"
				},
				{
					"command": "kilo-code.helpButtonClicked",
					"group": "navigation@7",
					"when": "false && view == kilo-code.SidebarProvider"
				}
			],
			"editor/title": [
				{
					"command": "kilo-code.plusButtonClicked",
					"group": "navigation@1",
					"when": "activeWebviewPanelId == kilo-code.TabPanelProvider"
				},
				{
					"command": "kilo-code.promptsButtonClicked",
					"group": "navigation@2",
					"when": "activeWebviewPanelId == kilo-code.TabPanelProvider"
				},
				{
					"command": "kilo-code.historyButtonClicked",
					"group": "navigation@3",
					"when": "activeWebviewPanelId == kilo-code.TabPanelProvider"
				},
				{
					"command": "kilo-code.popoutButtonClicked",
					"group": "navigation@4",
					"when": "activeWebviewPanelId == kilo-code.TabPanelProvider"
				},
				{
					"command": "kilo-code.settingsButtonClicked",
					"group": "navigation@5",
					"when": "activeWebviewPanelId == kilo-code.TabPanelProvider"
				},
				{
					"command": "kilo-code.helpButtonClicked",
					"group": "navigation@6",
					"when": "activeWebviewPanelId == kilo-code.TabPanelProvider"
				}
			]
		},
		"configuration": {
			"title": "%configuration.title%",
			"properties": {
				"kilo-code.allowedCommands": {
					"type": "array",
					"items": {
						"type": "string"
					},
					"default": [
						"npm test",
						"npm install",
						"tsc",
						"git log",
						"git diff",
						"git show"
					],
					"description": "%commands.allowedCommands.description%"
				},
				"kilo-code.vsCodeLmModelSelector": {
					"type": "object",
					"properties": {
						"vendor": {
							"type": "string",
							"description": "%settings.vsCodeLmModelSelector.vendor.description%"
						},
						"family": {
							"type": "string",
							"description": "%settings.vsCodeLmModelSelector.family.description%"
						}
					},
					"description": "%settings.vsCodeLmModelSelector.description%"
				},
				"kilo-code.customStoragePath": {
					"type": "string",
					"default": "",
					"description": "%settings.customStoragePath.description%"
				}
			}
		}
	},
	"scripts": {
		"build": "npm run vsix",
		"build:webview": "cd webview-ui && npm run build",
		"build:esbuild": "node esbuild.js --production",
		"compile": "tsc -p . --outDir out && node esbuild.js",
		"install:all": "npm install -D npm-run-all2@8.0.1 && npm-run-all -l -p install-*",
		"install-extension": "npm install",
		"install-webview": "cd webview-ui && npm install",
		"install-e2e": "cd e2e && npm install",
		"lint": "npm-run-all -l -p lint:*",
		"lint:extension": "eslint src --ext .ts",
		"lint:webview": "cd webview-ui && npm run lint",
		"lint:e2e": "cd e2e && npm run lint",
		"check-types": "npm-run-all -l -p check-types:*",
		"check-types:extension": "tsc --noEmit",
		"check-types:webview": "cd webview-ui && npm run check-types",
		"check-types:e2e": "cd e2e && npm run check-types",
		"package": "npm-run-all -l -p build:webview build:esbuild check-types lint",
		"pretest": "npm run compile",
		"dev": "cd webview-ui && npm run dev",
		"test": "npm-run-all test:*",
		"test:extension": "jest -w=40%",
		"test:extension-esm": "vitest run",
		"test:webview": "cd webview-ui && npm run test",
		"prepare": "husky",
		"publish:marketplace": "npx vsce publish && npx ovsx publish",
		"publish": "npm run build && changeset publish && npm install --package-lock-only",
		"version-packages": "changeset version && npm install --package-lock-only",
		"vscode:prepublish": "npm run package",
		"vsix": "rimraf bin && mkdirp bin && npx vsce package --out bin",
		"watch": "npm-run-all -l -p watch:*",
		"watch:esbuild": "node esbuild.js --watch",
		"watch:tsc": "tsc --noEmit --watch --project tsconfig.json",
		"watch-tests": "tsc -p . -w --outDir out",
		"changeset": "changeset",
		"knip": "knip --include files",
		"clean": "npm-run-all -l -p clean:*",
		"clean:extension": "rimraf bin dist out",
		"clean:webview": "cd webview-ui && npm run clean",
		"clean:e2e": "cd e2e && npm run clean",
		"vscode-test": "npm-run-all -l -p vscode-test:*",
		"vscode-test:extension": "tsc -p . --outDir out && node esbuild.js",
		"vscode-test:webview": "cd webview-ui && npm run build",
		"update-contributors": "node scripts/update-contributors.js",
		"generate-types": "tsx scripts/generate-types.mts"
	},
	"dependencies": {
		"@anthropic-ai/bedrock-sdk": "^0.22.0",
		"@anthropic-ai/sdk": "^0.51.0",
		"@anthropic-ai/vertex-sdk": "^0.11.3",
		"@aws-sdk/client-bedrock-runtime": "^3.812.0",
		"@google/genai": "^0.13.0",
		"@mistralai/mistralai": "^1.6.0",
		"@modelcontextprotocol/sdk": "^1.11.4",
		"@types/clone-deep": "^4.0.4",
		"@types/pdf-parse": "^1.1.4",
		"@types/tmp": "^0.2.6",
		"@types/turndown": "^5.0.5",
		"@types/vscode": "^1.95.0",
		"@vscode/codicons": "^0.0.36",
		"axios": "^1.7.4",
		"cheerio": "^1.0.0",
		"chokidar": "^4.0.1",
		"clone-deep": "^4.0.1",
		"default-shell": "^2.2.0",
		"delay": "^6.0.0",
		"diff": "^5.2.0",
		"diff-match-patch": "^1.0.5",
		"fast-deep-equal": "^3.1.3",
		"fast-xml-parser": "^4.5.1",
		"fastest-levenshtein": "^1.0.16",
		"fzf": "^0.5.2",
		"get-folder-size": "^5.0.0",
		"handlebars": "^4.7.8",
		"i18next": "^24.2.2",
		"isbinaryfile": "^5.0.2",
		"lru-cache": "^11.1.0",
		"mammoth": "^1.8.0",
		"monaco-vscode-textmate-theme-converter": "^0.1.7",
		"node-cache": "^5.1.2",
		"node-ipc": "^12.0.0",
		"openai": "^4.100.0",
		"os-name": "^6.0.0",
		"p-wait-for": "^5.0.2",
		"pdf-parse": "^1.1.1",
		"pkce-challenge": "^4.1.0",
		"posthog-node": "^4.7.0",
		"pretty-bytes": "^6.1.1",
		"ps-tree": "^1.2.0",
		"puppeteer-chromium-resolver": "^23.0.0",
		"puppeteer-core": "^23.4.0",
		"reconnecting-eventsource": "^1.6.4",
		"sanitize-filename": "^1.6.3",
		"say": "^0.16.0",
		"serialize-error": "^11.0.3",
		"simple-git": "^3.27.0",
		"sound-play": "^1.1.0",
		"string-similarity": "^4.0.4",
		"strip-ansi": "^7.1.0",
		"strip-bom": "^5.0.0",
		"tiktoken": "^1.0.21",
		"tmp": "^0.2.3",
		"tree-sitter-wasms": "^0.1.11",
		"turndown": "^7.2.0",
		"uri-js": "^4.4.1",
		"vscode-material-icons": "^0.1.1",
		"web-tree-sitter": "^0.22.6",
		"workerpool": "^9.2.0",
		"zod": "^3.24.2"
	},
	"devDependencies": {
		"@changesets/changelog-github": "^0.5.1",
		"@changesets/cli": "^2.27.10",
		"@changesets/types": "^6.0.0",
		"@dotenvx/dotenvx": "^1.34.0",
		"@types/debug": "^4.1.12",
		"@types/diff": "^5.2.1",
		"@types/diff-match-patch": "^1.0.36",
		"@types/glob": "^8.1.0",
		"@types/jest": "^29.5.14",
		"@types/mocha": "^10.0.10",
		"@types/node": "20.x",
		"@types/node-cache": "^4.1.3",
		"@types/node-ipc": "^9.2.3",
		"@types/ps-tree": "^1.1.6",
		"@types/string-similarity": "^4.0.2",
		"@typescript-eslint/eslint-plugin": "^7.14.1",
		"@typescript-eslint/parser": "^7.11.0",
		"@vscode/test-electron": "^2.5.2",
		"@vscode/vsce": "^3.4.1",
		"esbuild": "^0.25.0",
		"eslint": "^8.57.0",
		"execa": "^9.5.2",
		"glob": "^11.0.1",
		"husky": "^9.1.7",
		"jest": "^29.7.0",
		"jest-simple-dot-reporter": "^1.0.5",
		"knip": "^5.44.4",
		"lint-staged": "^15.2.11",
		"mkdirp": "^3.0.1",
		"nock": "^14.0.4",
		"npm-run-all2": "^8.0.1",
		"ovsx": "0.10.2",
		"prettier": "^3.4.2",
		"rimraf": "^6.0.1",
		"ts-jest": "^29.2.5",
		"tsup": "^8.4.0",
		"tsx": "^4.19.3",
		"typescript": "5.8.3",
		"vitest": "^3.1.3",
		"zod-to-ts": "^1.2.0"
	},
	"lint-staged": {
		"*.{js,jsx,ts,tsx,json,css,md}": [
			"prettier --write"
		],
		"src/**/*.{ts,tsx}": [
			"npx eslint -c .eslintrc.json --max-warnings=0 --fix"
		],
		"webview-ui/**/*.{ts,tsx}": [
			"npx eslint -c webview-ui/.eslintrc.json --max-warnings=0 --fix"
		]
	}
}<|MERGE_RESOLUTION|>--- conflicted
+++ resolved
@@ -235,7 +235,12 @@
 				"category": "%configuration.title%"
 			},
 			{
-<<<<<<< HEAD
+				"command": "kilo-code.profileButtonClicked",
+				"title": "%command.profile.title%",
+				"icon": "$(account)",
+				"category": "%configuration.title%"
+			},
+			{
 				"command": "kilo-code.acceptAutocompletePreview",
 				"title": "Accept Ghost Text Suggestion",
 				"category": "Kilo Code"
@@ -244,12 +249,6 @@
 				"command": "kilo-code.dismissAutocompletePreview",
 				"title": "Dismiss Ghost Text Suggestion",
 				"category": "Kilo Code"
-=======
-				"command": "kilo-code.profileButtonClicked",
-				"title": "%command.profile.title%",
-				"icon": "$(account)",
-				"category": "%configuration.title%"
->>>>>>> 17154292
 			}
 		],
 		"keybindings": [
