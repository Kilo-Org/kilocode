--- conflicted
+++ resolved
@@ -26,12 +26,9 @@
 	json?: boolean
 	prompt?: string
 	timeout?: number
-<<<<<<< HEAD
 	customModes?: ModeConfig[]
-=======
 	parallel?: boolean
 	worktreeBranch?: string | undefined
->>>>>>> b857bc06
 }
 
 /**
