import type { ProviderName, ProviderSettings } from "../../types/messages.js"

/**
 * Option for select fields
 */
export interface SelectOption {
	value: string
	label: string
	description?: string
}

/**
 * Provider setting configuration interface
 */
export interface ProviderSettingConfig {
	field: string
	label: string
	value: string
	actualValue: string
	type: "text" | "password" | "boolean" | "select"
	options?: SelectOption[]
}

/**
 * Field metadata interface for centralized field registry
 */
export interface FieldMetadata {
	label: string
	type: "text" | "password" | "boolean" | "select"
	placeholder?: string
	isOptional?: boolean
	options?: SelectOption[]
	defaultValue?: string
}

/**
 * Centralized field metadata registry
 * Contains labels, types, placeholders, and optional flags for all provider fields
 */
export const FIELD_REGISTRY: Record<string, FieldMetadata> = {
	// Kilocode fields
	kilocodeToken: {
		label: "Kilo Code Token",
		type: "password",
		placeholder: "Enter your Kilo Code token...",
	},
	kilocodeOrganizationId: {
		label: "Organization ID",
		type: "text",
		placeholder: "Enter organization ID (or leave empty for personal)...",
		isOptional: true,
	},
	kilocodeModel: {
		label: "Model",
		type: "text",
		placeholder: "Enter model name...",
	},

	// Anthropic fields
	apiKey: {
		label: "API Key",
		type: "password",
		placeholder: "Enter API key...",
	},
	apiModelId: {
		label: "Model",
		type: "text",
		placeholder: "Enter model name...",
	},
	anthropicBaseUrl: {
		label: "Base URL",
		type: "text",
		placeholder: "Enter base URL (or leave empty for default)...",
		isOptional: true,
	},

	// OpenRouter fields
	openRouterApiKey: {
		label: "API Key",
		type: "password",
		placeholder: "Enter OpenRouter API key...",
	},
	openRouterModelId: {
		label: "Model",
		type: "text",
		placeholder: "Enter model name...",
	},
	openRouterBaseUrl: {
		label: "Base URL",
		type: "text",
		placeholder: "Enter base URL (or leave empty for default)...",
		isOptional: true,
	},
	openRouterProviderDataCollection: {
		label: "Provider Data Collection",
		type: "select",
		isOptional: true,
		options: [
			{
				value: "allow",
				label: "Allow",
				description: "Allow data collection by the provider",
			},
			{
				value: "deny",
				label: "Deny",
				description: "Deny data collection by the provider",
			},
		],
	},
	openRouterProviderSort: {
		label: "Provider Sort Preference",
		type: "select",
		isOptional: true,
		options: [
			{
				value: "price",
				label: "Price",
				description: "Sort by price (lowest first)",
			},
			{
				value: "throughput",
				label: "Throughput",
				description: "Sort by throughput (highest first)",
			},
			{
				value: "latency",
				label: "Latency",
				description: "Sort by latency (lowest first)",
			},
		],
	},
	openRouterSpecificProvider: {
		label: "Specific Provider",
		type: "text",
		placeholder: "Enter specific provider (optional)...",
		isOptional: true,
	},
	openRouterUseMiddleOutTransform: {
		label: "Use Middle-Out Transform",
		type: "boolean",
	},
	openRouterZdr: {
		label: "Zero Data Retention",
		type: "boolean",
	},

	// OpenAI Native fields
	openAiNativeApiKey: {
		label: "API Key",
		type: "password",
		placeholder: "Enter OpenAI API key...",
	},
	openAiNativeBaseUrl: {
		label: "Base URL",
		type: "text",
		placeholder: "Enter base URL (or leave empty for default)...",
		isOptional: true,
	},
	openAiNativeServiceTier: {
		label: "Service Tier",
		type: "select",
		defaultValue: "auto",
		isOptional: true,
		options: [
			{
				value: "auto",
				label: "Auto",
				description: "Automatically select the best tier",
			},
			{
				value: "default",
				label: "Default",
				description: "Standard processing with balanced performance",
			},
			{
				value: "flex",
				label: "Flex",
				description: "Cost-optimized with variable latency",
			},
			{
				value: "priority",
				label: "Priority",
				description: "Fastest processing with higher priority",
			},
		],
	},

	// AWS Bedrock fields
	awsAccessKey: {
		label: "AWS Access Key",
		type: "password",
		placeholder: "Enter AWS access key...",
	},
	awsSecretKey: {
		label: "AWS Secret Key",
		type: "password",
		placeholder: "Enter AWS secret key...",
	},
	awsSessionToken: {
		label: "AWS Session Token",
		type: "password",
		placeholder: "Enter AWS session token...",
		isOptional: true,
	},
	awsRegion: {
		label: "AWS Region",
		type: "text",
		placeholder: "Enter AWS region...",
	},
	awsUseCrossRegionInference: {
		label: "Use Cross-Region Inference",
		type: "boolean",
	},

	// Gemini fields
	geminiApiKey: {
		label: "API Key",
		type: "password",
		placeholder: "Enter Gemini API key...",
	},
	googleGeminiBaseUrl: {
		label: "Base URL",
		type: "text",
		placeholder: "Enter base URL (or leave empty for default)...",
		isOptional: true,
	},

	// Vertex fields
	vertexJsonCredentials: {
		label: "JSON Credentials",
		type: "password",
		placeholder: "Enter JSON credentials...",
	},
	vertexKeyFile: {
		label: "Key File Path",
		type: "text",
		placeholder: "Enter key file path...",
	},
	vertexProjectId: {
		label: "Project ID",
		type: "text",
		placeholder: "Enter project ID...",
	},
	vertexRegion: {
		label: "Region",
		type: "text",
		placeholder: "Enter region...",
	},

	// Claude Code fields
	claudeCodePath: {
		label: "Claude Code Path",
		type: "text",
		placeholder: "Enter Claude Code path...",
	},
	claudeCodeMaxOutputTokens: {
		label: "Max Output Tokens",
		type: "text",
		placeholder: "Enter max output tokens...",
	},

	// Mistral fields
	mistralApiKey: {
		label: "API Key",
		type: "password",
		placeholder: "Enter Mistral API key...",
	},
	mistralCodestralUrl: {
		label: "Codestral Base URL",
		type: "text",
		placeholder: "Enter Codestral base URL (or leave empty for default)...",
		isOptional: true,
	},

	// Groq fields
	groqApiKey: {
		label: "API Key",
		type: "password",
		placeholder: "Enter Groq API key...",
	},

	// DeepSeek fields
	deepSeekApiKey: {
		label: "API Key",
		type: "password",
		placeholder: "Enter DeepSeek API key...",
	},

	// xAI fields
	xaiApiKey: {
		label: "API Key",
		type: "password",
		placeholder: "Enter xAI API key...",
	},

	// Cerebras fields
	cerebrasApiKey: {
		label: "API Key",
		type: "password",
		placeholder: "Enter Cerebras API key...",
	},

	// Ollama fields
	ollamaBaseUrl: {
		label: "Base URL",
		type: "text",
		placeholder: "Enter Ollama base URL...",
	},
	ollamaModelId: {
		label: "Model ID",
		type: "text",
		placeholder: "Enter model ID...",
	},
	ollamaApiKey: {
		label: "API Key (Optional)",
		type: "password",
		placeholder: "Enter API key (optional)...",
		isOptional: true,
	},

	// LM Studio fields
	lmStudioBaseUrl: {
		label: "Base URL",
		type: "text",
		placeholder: "Enter LM Studio base URL...",
	},
	lmStudioModelId: {
		label: "Model ID",
		type: "text",
		placeholder: "Enter model ID...",
	},
	lmStudioSpeculativeDecodingEnabled: {
		label: "Speculative Decoding",
		type: "boolean",
	},

	// VSCode LM fields
	vsCodeLmModelSelector: {
		label: "Model Selector",
		type: "text",
		placeholder: "Enter model selector...",
	},

	// OpenAI fields
	openAiApiKey: {
		label: "API Key",
		type: "password",
		placeholder: "Enter OpenAI API key...",
	},
	openAiBaseUrl: {
		label: "Base URL",
		type: "text",
		placeholder: "Enter base URL (or leave empty for default)...",
		isOptional: true,
	},

	// Glama fields
	glamaApiKey: {
		label: "API Key",
		type: "password",
		placeholder: "Enter Glama API key...",
	},
	glamaModelId: {
		label: "Model ID",
		type: "text",
		placeholder: "Enter model ID...",
	},

	// Nano-GPT fields
	nanoGptApiKey: {
		label: "API Key",
		type: "password",
		placeholder: "Enter Nano-GPT API key...",
	},
	nanoGptModelId: {
		label: "Model ID",
		type: "text",
		placeholder: "Enter model ID...",
	},

	// HuggingFace fields
	huggingFaceApiKey: {
		label: "API Key",
		type: "password",
		placeholder: "Enter HuggingFace API key...",
	},
	huggingFaceModelId: {
		label: "Model ID",
		type: "text",
		placeholder: "Enter model ID...",
	},
	huggingFaceInferenceProvider: {
		label: "Inference Provider",
		type: "text",
		placeholder: "Enter inference provider...",
	},

	// LiteLLM fields
	litellmBaseUrl: {
		label: "Base URL",
		type: "text",
		placeholder: "Enter LiteLLM base URL...",
	},
	litellmApiKey: {
		label: "API Key",
		type: "password",
		placeholder: "Enter API key...",
	},
	litellmModelId: {
		label: "Model ID",
		type: "text",
		placeholder: "Enter model ID...",
	},

	// Moonshot fields
	moonshotBaseUrl: {
		label: "Base URL",
		type: "text",
		placeholder: "Enter Moonshot base URL...",
	},
	moonshotApiKey: {
		label: "API Key",
		type: "password",
		placeholder: "Enter Moonshot API key...",
	},

	// Doubao fields
	doubaoApiKey: {
		label: "API Key",
		type: "password",
		placeholder: "Enter Doubao API key...",
	},

	// Chutes fields
	chutesApiKey: {
		label: "API Key",
		type: "password",
		placeholder: "Enter Chutes API key...",
	},

	// SambaNova fields
	sambaNovaApiKey: {
		label: "API Key",
		type: "password",
		placeholder: "Enter SambaNova API key...",
	},

	// Fireworks fields
	fireworksApiKey: {
		label: "API Key",
		type: "password",
		placeholder: "Enter Fireworks API key...",
	},

	// Featherless fields
	featherlessApiKey: {
		label: "API Key",
		type: "password",
		placeholder: "Enter Featherless API key...",
	},

	// DeepInfra fields
	deepInfraApiKey: {
		label: "API Key",
		type: "password",
		placeholder: "Enter DeepInfra API key...",
	},
	deepInfraModelId: {
		label: "Model ID",
		type: "text",
		placeholder: "Enter model ID...",
	},

	// IO Intelligence fields
	ioIntelligenceApiKey: {
		label: "API Key",
		type: "password",
		placeholder: "Enter IO Intelligence API key...",
	},
	ioIntelligenceModelId: {
		label: "Model ID",
		type: "text",
		placeholder: "Enter model ID...",
	},

	// Qwen Code fields
	qwenCodeOauthPath: {
		label: "OAuth Credentials Path",
		type: "text",
		placeholder: "Enter OAuth credentials path...",
	},

	// Gemini CLI fields
	geminiCliOAuthPath: {
		label: "OAuth Credentials Path",
		type: "text",
		placeholder: "Enter OAuth credentials path...",
	},
	geminiCliProjectId: {
		label: "Project ID",
		type: "text",
		placeholder: "Enter project ID...",
	},

	// ZAI fields
	zaiApiKey: {
		label: "API Key",
		type: "password",
		placeholder: "Enter ZAI API key...",
	},
	zaiApiLine: {
		label: "API Line",
		type: "select",
		defaultValue: "international_coding",
		options: [
			{
				value: "international_coding",
				label: "International Coding Plan",
				description: "Optimized for coding tasks (International)",
			},
			{
				value: "international",
				label: "International Standard",
				description: "General-purpose API (International)",
			},
			{
				value: "china_coding",
				label: "China Coding Plan",
				description: "Optimized for coding tasks (China)",
			},
			{
				value: "china",
				label: "China Standard",
				description: "General-purpose API (China)",
			},
		],
	},

	// Minimax fields
	minimaxBaseUrl: {
		label: "Base URL",
		type: "text",
		placeholder: "Enter MiniMax base URL...",
	},
	minimaxApiKey: {
		label: "API Key",
		type: "password",
		placeholder: "Enter MiniMax API key...",
	},

	// Unbound fields
	unboundApiKey: {
		label: "API Key",
		type: "password",
		placeholder: "Enter Unbound API key...",
	},
	unboundModelId: {
		label: "Model ID",
		type: "text",
		placeholder: "Enter model ID...",
	},

	// Requesty fields
	requestyApiKey: {
		label: "API Key",
		type: "password",
		placeholder: "Enter Requesty API key...",
	},
	requestyBaseUrl: {
		label: "Base URL",
		type: "text",
		placeholder: "Enter base URL (or leave empty for default)...",
		isOptional: true,
	},
	requestyModelId: {
		label: "Model ID",
		type: "text",
		placeholder: "Enter model ID...",
	},

	// Vercel AI Gateway fields
	vercelAiGatewayApiKey: {
		label: "API Key",
		type: "password",
		placeholder: "Enter Vercel AI Gateway API key...",
	},
	vercelAiGatewayModelId: {
		label: "Model ID",
		type: "text",
		placeholder: "Enter model ID...",
	},

	// OVHcloud AI Endpoints fields
	ovhCloudAiEndpointsApiKey: {
		label: "API Key",
		type: "password",
		placeholder: "Enter OVHcloud AI Endpoints API key...",
	},
	ovhCloudAiEndpointsModelId: {
		label: "Model ID",
		type: "text",
		placeholder: "Enter model ID...",
	},
	ovhCloudAiEndpointsBaseUrl: {
		label: "Base URL",
		type: "text",
		placeholder: "Enter base URL (or leave empty for default)...",
		isOptional: true,
	},

	// Inception Labs fields
	inceptionLabsApiKey: {
		label: "API Key",
		type: "password",
		placeholder: "Enter Inception Labs API key...",
	},
	inceptionLabsBaseUrl: {
		label: "Base URL",
		type: "text",
		placeholder: "Enter base URL (or leave empty for default)...",
		isOptional: true,
	},
	inceptionLabsModelId: {
		label: "Model ID",
		type: "text",
		placeholder: "Enter model ID...",
	},

	// Synthetic fields
	syntheticApiKey: {
		label: "API Key",
		type: "password",
		placeholder: "Enter Synthetic API key...",
	},

	// SAP AI Core fields
	sapAiCoreServiceKey: {
		label: "Service Key",
		type: "password",
		placeholder: "Enter SAP AI Core service key...",
	},
	sapAiCoreResourceGroup: {
		label: "Resource Group",
		type: "text",
		placeholder: "Enter resource group...",
	},
	sapAiCoreUseOrchestration: {
		label: "Use Orchestration",
		type: "boolean",
	},
	sapAiCoreModelId: {
		label: "Model ID",
		type: "text",
		placeholder: "Enter model ID...",
	},
	sapAiCoreDeploymentId: {
		label: "Deployment ID",
		type: "text",
		placeholder: "Enter deployment ID...",
	},

	// Virtual Quota Fallback fields
	profiles: {
		label: "Profiles Configuration",
		type: "text",
		placeholder: "Enter profiles configuration...",
	},
}

/**
 * Get field display information
 * @param field - Field name
 * @returns Object with label, placeholder, type, options, and defaultValue
 */
export const getFieldInfo = (field: string) => {
	const metadata = FIELD_REGISTRY[field]
	if (metadata) {
		return {
			label: metadata.label,
			placeholder: metadata.placeholder || `Enter ${field}...`,
			type: metadata.type,
			options: metadata.options,
			defaultValue: metadata.defaultValue,
		}
	}

	return {
		label: field,
		placeholder: `Enter ${field}...`,
		type: "text" as const,
		options: undefined,
		defaultValue: undefined,
	}
}

/**
 * Check if a field is a sensitive field (password/token)
 * @param field - Field name
 * @returns True if field contains sensitive data
 */
export const isSensitiveField = (field: string): boolean => {
	const metadata = FIELD_REGISTRY[field]
	if (metadata) {
		return metadata.type === "password"
	}

	// Fallback logic for fields not in registry
	return (
		field.toLowerCase().includes("key") ||
		field.toLowerCase().includes("token") ||
		field.toLowerCase().includes("secret") ||
		field.toLowerCase().includes("credentials")
	)
}

/**
 * Check if a field is optional (can be empty)
 * @param field - Field name
 * @returns True if field is optional
 */
export const isOptionalField = (field: string): boolean => {
	const metadata = FIELD_REGISTRY[field]
	if (metadata) {
		return metadata.isOptional === true
	}

	// Fallback logic for fields not in registry
	return field.includes("BaseUrl") || field === "kilocodeOrganizationId"
}

/**
 * Helper function to create a field configuration using centralized metadata
 * @param field - Field name
 * @param config - Provider configuration object
 * @param defaultValue - Default value to display when field is empty
 * @returns ProviderSettingConfig object
 */
const createFieldConfig = (field: string, config: ProviderSettings, defaultValue?: string): ProviderSettingConfig => {
	const fieldInfo = getFieldInfo(field)
	const rawValue = config[field as keyof ProviderSettings]
	const actualValue = rawValue ?? ""

	let displayValue: string
	if (fieldInfo.type === "password") {
		displayValue = actualValue ? "••••••••" : "Not set"
	} else if (fieldInfo.type === "boolean") {
		displayValue = actualValue ? "Enabled" : "Disabled"
	} else if (fieldInfo.type === "select") {
		// For select fields, show the label of the selected option
		if (actualValue && fieldInfo.options) {
			const selectedOption = fieldInfo.options.find((opt) => opt.value === actualValue)
			displayValue = selectedOption ? selectedOption.label : String(actualValue)
		} else {
			displayValue = defaultValue || "Not set"
		}
	} else {
		displayValue = (typeof actualValue === "string" ? actualValue : "") || defaultValue || "Not set"
	}

	const result: ProviderSettingConfig = {
		field,
		label: fieldInfo.label,
		value: displayValue,
		actualValue: fieldInfo.type === "boolean" ? (actualValue ? "true" : "false") : String(actualValue),
		type: fieldInfo.type,
	}

	// Only add options if they exist
	if (fieldInfo.options) {
		result.options = fieldInfo.options
	}

	return result
}

/**
 * Get provider-specific settings configuration
 * @param provider - Provider name
 * @param config - Provider configuration object
 * @returns Array of setting configurations
 */
export const getProviderSettings = (provider: ProviderName, config: ProviderSettings): ProviderSettingConfig[] => {
	switch (provider) {
		case "kilocode":
			return [
				createFieldConfig("kilocodeToken", config),
				createFieldConfig("kilocodeOrganizationId", config, "personal"),
				createFieldConfig("kilocodeModel", config, "anthropic/claude-sonnet-4"),
			]

		case "anthropic":
			return [
				createFieldConfig("apiKey", config),
				createFieldConfig("apiModelId", config, "claude-3-5-sonnet-20241022"),
				createFieldConfig("anthropicBaseUrl", config, "Default"),
			]

		case "openrouter":
			return [
				createFieldConfig("openRouterApiKey", config),
				createFieldConfig("openRouterModelId", config, "anthropic/claude-3-5-sonnet"),
				createFieldConfig("openRouterBaseUrl", config, "Default"),
			]

		case "openai-native":
			return [
				createFieldConfig("openAiNativeApiKey", config),
				createFieldConfig("apiModelId", config, "gpt-4o"),
				createFieldConfig("openAiNativeBaseUrl", config, "Default"),
			]

		case "bedrock":
			return [
				createFieldConfig("awsAccessKey", config),
				createFieldConfig("awsSecretKey", config),
				createFieldConfig("awsSessionToken", config),
				createFieldConfig("awsRegion", config, "us-east-1"),
				createFieldConfig("awsUseCrossRegionInference", config),
			]

		case "gemini":
			return [
				createFieldConfig("geminiApiKey", config),
				createFieldConfig("googleGeminiBaseUrl", config, "Default"),
			]

		case "vertex":
			return [
				createFieldConfig("vertexJsonCredentials", config),
				createFieldConfig("vertexKeyFile", config),
				createFieldConfig("vertexProjectId", config),
				createFieldConfig("vertexRegion", config, "us-central1"),
			]

		case "claude-code":
			return [
				createFieldConfig("claudeCodePath", config),
				createFieldConfig("claudeCodeMaxOutputTokens", config, "8000"),
			]

		case "mistral":
			return [
				createFieldConfig("mistralApiKey", config),
				createFieldConfig("mistralCodestralUrl", config, "Default"),
			]

		case "groq":
			return [createFieldConfig("groqApiKey", config)]

		case "deepseek":
			return [createFieldConfig("deepSeekApiKey", config)]

		case "xai":
			return [createFieldConfig("xaiApiKey", config)]

		case "cerebras":
			return [createFieldConfig("cerebrasApiKey", config)]

		case "ollama":
			return [
				createFieldConfig("ollamaBaseUrl", config, "http://localhost:11434"),
				createFieldConfig("ollamaModelId", config, "llama3.2"),
				createFieldConfig("ollamaApiKey", config),
			]

		case "lmstudio":
			return [
				createFieldConfig("lmStudioBaseUrl", config, "http://localhost:1234/v1"),
				createFieldConfig("lmStudioModelId", config, "local-model"),
				createFieldConfig("lmStudioSpeculativeDecodingEnabled", config),
			]

		case "vscode-lm":
			return [
				{
					field: "vsCodeLmModelSelector",
					label: "Model Selector",
					value: config.vsCodeLmModelSelector
						? `${config.vsCodeLmModelSelector.vendor}/${config.vsCodeLmModelSelector.family}`
						: "Not set",
					actualValue: config.vsCodeLmModelSelector ? JSON.stringify(config.vsCodeLmModelSelector) : "",
					type: "text",
				},
			]

		case "openai":
			return [createFieldConfig("openAiApiKey", config), createFieldConfig("openAiBaseUrl", config, "Default")]

		case "glama":
			return [
				createFieldConfig("glamaApiKey", config),
				createFieldConfig("glamaModelId", config, "llama-3.1-70b-versatile"),
			]

		case "nano-gpt":
			return [createFieldConfig("nanoGptApiKey", config), createFieldConfig("nanoGptModelId", config, "gpt-4o")]

		case "huggingface":
			return [
				createFieldConfig("huggingFaceApiKey", config),
				createFieldConfig("huggingFaceModelId", config, "meta-llama/Llama-2-70b-chat-hf"),
				createFieldConfig("huggingFaceInferenceProvider", config, "auto"),
			]

		case "litellm":
			return [
				createFieldConfig("litellmBaseUrl", config),
				createFieldConfig("litellmApiKey", config),
				createFieldConfig("litellmModelId", config, "gpt-4o"),
			]

		case "moonshot":
			return [
				createFieldConfig("moonshotBaseUrl", config, "https://api.moonshot.ai/v1"),
				createFieldConfig("moonshotApiKey", config),
			]

		case "doubao":
			return [createFieldConfig("doubaoApiKey", config)]

		case "chutes":
			return [createFieldConfig("chutesApiKey", config)]

		case "sambanova":
			return [createFieldConfig("sambaNovaApiKey", config)]

		case "fireworks":
			return [createFieldConfig("fireworksApiKey", config)]

		case "featherless":
			return [createFieldConfig("featherlessApiKey", config)]

		case "deepinfra":
			return [
				createFieldConfig("deepInfraApiKey", config),
				createFieldConfig("deepInfraModelId", config, "meta-llama/Meta-Llama-3.1-70B-Instruct"),
			]

		case "io-intelligence":
			return [
				createFieldConfig("ioIntelligenceApiKey", config),
				createFieldConfig("ioIntelligenceModelId", config, "gpt-4o"),
			]

		case "qwen-code":
			return [createFieldConfig("qwenCodeOauthPath", config, "~/.qwen/oauth_creds.json")]

		case "gemini-cli":
			return [
				createFieldConfig("geminiCliOAuthPath", config, "~/.gemini/oauth_creds.json"),
				createFieldConfig("geminiCliProjectId", config),
			]

		case "zai":
			return [
				createFieldConfig("zaiApiKey", config),
				createFieldConfig("zaiApiLine", config, "international_coding"),
			]

		case "unbound":
			return [createFieldConfig("unboundApiKey", config), createFieldConfig("unboundModelId", config, "gpt-4o")]

		case "requesty":
			return [
				createFieldConfig("requestyApiKey", config),
				createFieldConfig("requestyBaseUrl", config, "Default"),
				createFieldConfig("requestyModelId", config, "gpt-4o"),
			]

		case "roo":
			return [createFieldConfig("apiModelId", config, "gpt-4o")]

		case "vercel-ai-gateway":
			return [
				createFieldConfig("vercelAiGatewayApiKey", config),
				createFieldConfig("vercelAiGatewayModelId", config, "gpt-4o"),
			]

		case "virtual-quota-fallback":
			return [
				{
					field: "profiles",
					label: "Profiles Configuration",
					value: config.profiles ? `${config.profiles.length} profile(s)` : "Not configured",
					actualValue: config.profiles ? JSON.stringify(config.profiles) : "",
					type: "text",
				},
			]

		case "human-relay":
			return [
				{
					field: "apiModelId",
					label: "Model",
					value: "human",
					actualValue: "human",
					type: "text",
				},
			]
		case "minimax":
			return [
				createFieldConfig("minimaxBaseUrl", config, "https://api.minimax.io/anthropic"),
				createFieldConfig("minimaxApiKey", config),
			]
		case "fake-ai":
			return [
				{
					field: "apiModelId",
					label: "Model",
					value: "fake-model",
					actualValue: "fake-model",
					type: "text",
				},
			]

		case "ovhcloud":
			return [
				createFieldConfig("ovhCloudAiEndpointsApiKey", config),
				createFieldConfig("ovhCloudAiEndpointsModelId", config, "gpt-oss-120b"),
				createFieldConfig("ovhCloudAiEndpointsBaseUrl", config, "Default"),
			]

		case "inception":
			return [
				createFieldConfig("inceptionLabsApiKey", config),
				createFieldConfig("inceptionLabsBaseUrl", config, "Default"),
				createFieldConfig("inceptionLabsModelId", config, "gpt-4o"),
			]

		case "synthetic":
			return [
				createFieldConfig("syntheticApiKey", config),
				createFieldConfig("apiModelId", config, "synthetic-model"),
			]

		case "sap-ai-core":
			return [
				createFieldConfig("sapAiCoreServiceKey", config),
				createFieldConfig("sapAiCoreResourceGroup", config),
				createFieldConfig("sapAiCoreDeploymentId", config),
				createFieldConfig("sapAiCoreModelId", config),
			]

		default:
			return []
	}
}

/**
 * Provider-specific default models
 */
export const PROVIDER_DEFAULT_MODELS: Record<ProviderName, string> = {
	kilocode: "anthropic/claude-sonnet-4",
	anthropic: "claude-3-5-sonnet-20241022",
	"openai-native": "gpt-4o",
	openrouter: "anthropic/claude-3-5-sonnet",
	bedrock: "anthropic.claude-3-5-sonnet-20241022-v2:0",
	gemini: "gemini-1.5-pro-latest",
	vertex: "claude-3-5-sonnet@20241022",
	"claude-code": "claude-3-5-sonnet-20241022",
	mistral: "mistral-large-latest",
	groq: "llama-3.1-70b-versatile",
	deepseek: "deepseek-chat",
	xai: "grok-beta",
	cerebras: "llama3.1-8b",
	ollama: "llama3.2",
	lmstudio: "local-model",
	"vscode-lm": "copilot-gpt-4o",
	openai: "gpt-4o",
	glama: "llama-3.1-70b-versatile",
	"nano-gpt": "gpt-4o",
	huggingface: "meta-llama/Llama-2-70b-chat-hf",
	litellm: "gpt-4o",
	moonshot: "moonshot-v1-8k",
	doubao: "ep-20241022-******",
	chutes: "gpt-4o",
	sambanova: "Meta-Llama-3.1-70B-Instruct",
	fireworks: "accounts/fireworks/models/llama-v3p1-70b-instruct",
	featherless: "meta-llama/Llama-3.1-70B-Instruct",
	deepinfra: "meta-llama/Meta-Llama-3.1-70B-Instruct",
	"io-intelligence": "gpt-4o",
	"qwen-code": "qwen-coder-plus-latest",
	"gemini-cli": "gemini-1.5-pro-latest",
	zai: "gpt-4o",
	unbound: "gpt-4o",
	requesty: "gpt-4o",
	roo: "gpt-4o",
	"vercel-ai-gateway": "gpt-4o",
	"virtual-quota-fallback": "gpt-4o",
	"human-relay": "human",
	minimax: "MiniMax-M2",
	"fake-ai": "fake-model",
	ovhcloud: "gpt-oss-120b",
	inception: "gpt-4o",
	synthetic: "synthetic-model",
	"sap-ai-core": "gpt-4o",
<<<<<<< HEAD
	intelligent: "intelligent",
=======
	baseten: "zai-org/GLM-4.6",
>>>>>>> 28963169
}

/**
 * Get default model for a provider
 * @param provider - Provider name
 * @returns Default model string
 */
export const getProviderDefaultModel = (provider: ProviderName): string => {
	return PROVIDER_DEFAULT_MODELS[provider] || "default-model"
}<|MERGE_RESOLUTION|>--- conflicted
+++ resolved
@@ -1095,11 +1095,8 @@
 	inception: "gpt-4o",
 	synthetic: "synthetic-model",
 	"sap-ai-core": "gpt-4o",
-<<<<<<< HEAD
 	intelligent: "intelligent",
-=======
 	baseten: "zai-org/GLM-4.6",
->>>>>>> 28963169
 }
 
 /**
