--- conflicted
+++ resolved
@@ -164,11 +164,8 @@
 	inception: null,
 	synthetic: null,
 	"sap-ai-core": null,
-<<<<<<< HEAD
 	intelligent: null,
-=======
 	baseten: null,
->>>>>>> 28963169
 }
 
 /**
@@ -220,11 +217,8 @@
 	inception: "inceptionLabsModelId",
 	synthetic: null,
 	"sap-ai-core": "sapAiCoreModelId",
-<<<<<<< HEAD
 	intelligent: null,
-=======
 	baseten: null,
->>>>>>> 28963169
 }
 
 /**
