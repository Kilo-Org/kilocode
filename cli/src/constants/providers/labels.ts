--- conflicted
+++ resolved
@@ -49,11 +49,8 @@
 	inception: "Inception",
 	synthetic: "Synthetic",
 	"sap-ai-core": "SAP AI Core",
-<<<<<<< HEAD
 	intelligent: "Intelligent Provider",
-=======
 	baseten: "BaseTen",
->>>>>>> 28963169
 }
 
 /**
