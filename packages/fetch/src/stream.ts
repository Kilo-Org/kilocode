--- conflicted
+++ resolved
@@ -13,10 +13,7 @@
   if (response.status === 499) {
     return; // In case of client-side cancellation, just return
   }
-<<<<<<< HEAD
 
-=======
->>>>>>> c9219758
   if (response.status !== 200) {
     throw new Error(await response.text());
   }
