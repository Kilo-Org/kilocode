import { z } from "zod"

/**
 * ToolGroup
 */

export const toolGroups = ["read", "edit", "browser", "command", "mcp", "modes"] as const

export const toolGroupsSchema = z.enum(toolGroups)

export type ToolGroup = z.infer<typeof toolGroupsSchema>

/**
 * ToolName
 */

export const toolNames = [
	"execute_command",
	"read_file",
	"write_to_file",
	"apply_diff",
	"insert_content",
	"search_files",
	"list_files",
	"list_code_definition_names",
	"browser_action",
	"use_mcp_tool",
	"access_mcp_resource",
	"ask_followup_question",
	"attempt_completion",
	"switch_mode",
	"new_task",
	"fetch_instructions",
	"codebase_search",
	// kilocode_change start
	"edit_file",
	"new_rule",
	"report_bug",
	"condense",
<<<<<<< HEAD
	"terminal_kill",
=======
	"delete_file",
>>>>>>> b094dcda
	// kilocode_change end
	"update_todo_list",
	"run_slash_command",
	"generate_image",
] as const

export const toolNamesSchema = z.enum(toolNames)

export type ToolName = z.infer<typeof toolNamesSchema>

/**
 * ToolUsage
 */

export const toolUsageSchema = z.record(
	toolNamesSchema,
	z.object({
		attempts: z.number(),
		failures: z.number(),
	}),
)

export type ToolUsage = z.infer<typeof toolUsageSchema>

/**
 * Tool protocol constants
 */
export const TOOL_PROTOCOL = {
	XML: "xml",
	NATIVE: "native",
} as const

/**
 * Tool protocol type for system prompt generation
 * Derived from TOOL_PROTOCOL constants to ensure type safety
 */
export type ToolProtocol = (typeof TOOL_PROTOCOL)[keyof typeof TOOL_PROTOCOL]

export const toolProtocolSchema = z.enum([TOOL_PROTOCOL.XML, TOOL_PROTOCOL.NATIVE]) // kilocode_change

/**
 * Checks if the protocol is native (non-XML).
 *
 * @param protocol - The tool protocol to check
 * @returns True if protocol is native
 */
export function isNativeProtocol(protocol: ToolProtocol): boolean {
	return protocol === TOOL_PROTOCOL.NATIVE
}

/**
 * Gets the effective protocol from settings or falls back to the default XML.
 * This function is safe to use in webview-accessible code as it doesn't depend on vscode module.
 *
 * @param toolProtocol - Optional tool protocol from settings
 * @returns The effective tool protocol (defaults to "xml")
 */
export function getEffectiveProtocol(toolProtocol?: ToolProtocol): ToolProtocol {
	return toolProtocol || TOOL_PROTOCOL.XML
}<|MERGE_RESOLUTION|>--- conflicted
+++ resolved
@@ -37,11 +37,8 @@
 	"new_rule",
 	"report_bug",
 	"condense",
-<<<<<<< HEAD
 	"terminal_kill",
-=======
 	"delete_file",
->>>>>>> b094dcda
 	// kilocode_change end
 	"update_todo_list",
 	"run_slash_command",
