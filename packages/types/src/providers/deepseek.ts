--- conflicted
+++ resolved
@@ -12,22 +12,12 @@
 		supportsImages: false,
 		supportsPromptCache: true,
 		supportsNativeTools: true,
-<<<<<<< HEAD
-		// kilocode_change start pricing updated
-		inputPrice: 0.28, // $0.28 per million tokens (cache miss) - Updated Oct 29, 2025
-		outputPrice: 0.42, // $0.42 per million tokens - Updated Oct 29, 2025
-		cacheWritesPrice: 0.28, // $0.28 per million tokens (cache miss) - Updated Oct 29, 2025
-		cacheReadsPrice: 0.028, // $0.028 per million tokens (cache hit) - Updated Oct 29, 2025
-		// kilocode_change end
-		description: `DeepSeek-V3 achieves a significant breakthrough in inference speed over previous models. It tops the leaderboard among open-source models and rivals the most advanced closed-source models globally.`,
-=======
 		defaultToolProtocol: "native",
 		inputPrice: 0.28, // $0.28 per million tokens (cache miss) - Updated Dec 9, 2025
 		outputPrice: 0.42, // $0.42 per million tokens - Updated Dec 9, 2025
 		cacheWritesPrice: 0.28, // $0.28 per million tokens (cache miss) - Updated Dec 9, 2025
 		cacheReadsPrice: 0.028, // $0.028 per million tokens (cache hit) - Updated Dec 9, 2025
 		description: `DeepSeek-V3.2 (Non-thinking Mode) achieves a significant breakthrough in inference speed over previous models. It tops the leaderboard among open-source models and rivals the most advanced closed-source models globally. Supports JSON output, tool calls, chat prefix completion (beta), and FIM completion (beta).`,
->>>>>>> 0b112ce8
 	},
 	"deepseek-reasoner": {
 		maxTokens: 8192, // 8K max output
@@ -35,22 +25,12 @@
 		supportsImages: false,
 		supportsPromptCache: true,
 		supportsNativeTools: true,
-<<<<<<< HEAD
-		// kilocode_change start pricing updated
-		inputPrice: 0.28, // $0.28 per million tokens (cache miss) - Updated Oct 29, 2025
-		outputPrice: 0.42, // $0.42 per million tokens - Updated Oct 29, 2025
-		cacheWritesPrice: 0.28, // $0.28 per million tokens (cache miss) - Updated Oct 29, 2025
-		cacheReadsPrice: 0.028, // $0.028 per million tokens (cache hit) - Updated Oct 29, 2025
-		// kilocode_change end
-		description: `DeepSeek-R1 achieves performance comparable to OpenAI-o1 across math, code, and reasoning tasks. Supports Chain of Thought reasoning with up to 64K output tokens.`,
-=======
 		defaultToolProtocol: "native",
 		inputPrice: 0.28, // $0.28 per million tokens (cache miss) - Updated Dec 9, 2025
 		outputPrice: 0.42, // $0.42 per million tokens - Updated Dec 9, 2025
 		cacheWritesPrice: 0.28, // $0.28 per million tokens (cache miss) - Updated Dec 9, 2025
 		cacheReadsPrice: 0.028, // $0.028 per million tokens (cache hit) - Updated Dec 9, 2025
 		description: `DeepSeek-V3.2 (Thinking Mode) achieves performance comparable to OpenAI-o1 across math, code, and reasoning tasks. Supports Chain of Thought reasoning with up to 8K output tokens. Supports JSON output, tool calls, and chat prefix completion (beta).`,
->>>>>>> 0b112ce8
 	},
 } as const satisfies Record<string, ModelInfo>
 
