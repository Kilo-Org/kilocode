import type { ModelInfo } from "../model.js"

// https://llm.chutes.ai/v1 (OpenAI compatible)
export type ChutesModelId =
	// DeepSeek Models (Newest to Oldest)
	| "deepseek-ai/DeepSeek-V3.1"
	| "deepseek-ai/DeepSeek-V3"
	| "deepseek-ai/DeepSeek-V3-0324"
	| "deepseek-ai/DeepSeek-R1-0528"
	| "deepseek-ai/DeepSeek-R1-0528-vllm"
	| "deepseek-ai/DeepSeek-R1"
	| "deepseek-ai/DeepSeek-R1-Zero"
	| "deepseek-ai/DeepSeek-V3-Base"
	| "deepseek-ai/DeepSeek-R1-0528-Qwen3-8B"
	| "deepseek-ai/DeepSeek-R1-Distill-Llama-70B"

	// Qwen Models (Newest to Oldest)
	| "Qwen/Qwen3-235B-A22B-Thinking-2507"
	| "Qwen/Qwen3-235B-A22B-Instruct-2507"
<<<<<<< HEAD
	| "Qwen/Qwen3-235B-A22B"
	| "Qwen/Qwen3-30B-A3B-Thinking-2507"
	| "Qwen/Qwen3-30B-A3B-Instruct-2507"
=======
	| "Qwen/Qwen3-235B-A22B-Thinking-2507"
	| "Qwen/Qwen3-Coder-480B-A35B-Instruct-FP8"
	| "Qwen/Qwen3-Next-80B-A3B-Instruct"
	| "Qwen/Qwen3-Next-80B-A3B-Thinking"
	| "Qwen/Qwen3-32B"
>>>>>>> 9b553d32
	| "Qwen/Qwen3-30B-A3B"
	| "Qwen/Qwen3-Coder-480B-A35B-Instruct-FP8"
	| "Qwen/Qwen3-Coder-30B-A3B-Instruct"
	| "Qwen/Qwen3-32B"
	| "Qwen/Qwen3-14B"
	| "Qwen/Qwen3-8B"
<<<<<<< HEAD
	| "Qwen/Qwen2.5-72B-Instruct"
	| "Qwen/Qwen2.5-Coder-32B-Instruct"
	| "Qwen/Qwen2.5-VL-32B-Instruct"

	// Gemma Models (Newest to Oldest)
	| "unsloth/gemma-3-27b-it"
	| "unsloth/gemma-3-12b-it"
	| "unsloth/gemma-3-4b-it"
	| "unsloth/gemma-3-2b-it"
	| "unsloth/gemma-2-9b-it"

	// Llama Models (Newest to Oldest)
	| "unsloth/Llama-3.3-70B-Instruct"
	| "unsloth/Llama-3.3-8B-Instruct"
	| "unsloth/Llama-3.3-1B-Instruct"
	| "unsloth/Llama-3.2-3B-Instruct"
	| "chutesai/Llama-4-Maverick-17B-128E-Instruct-FP8"
	| "chutesai/Llama-4-Scout-17B-16E-Instruct"
	| "nvidia/Llama-3_3-Nemotron-Super-49B-v1"
	| "nvidia/Llama-3_1-Nemotron-Ultra-253B-v1"

	// Mistral Models (Newest to Oldest)
	| "chutesai/Mistral-Small-3.2-24B-Instruct-2506"
	| "unsloth/Mistral-Small-24B-Instruct-2501"
	| "chutesai/Mistral-Small-3.1-24B-Instruct-2503"
	| "unsloth/Mistral-Nemo-Instruct-2407"
	| "NousResearch/DeepHermes-3-Mistral-24B-Preview"
	| "cognitivecomputations/Dolphin3.0-Mistral-24B"
	| "cognitivecomputations/Dolphin3.0-R1-Mistral-24B"

	// Moonshot/Kimi Models (Newest to Oldest)
	| "moonshotai/Kimi-K2-Instruct-0905"
	| "moonshotai/Kimi-K2-Instruct-75k"
	| "moonshotai/Kimi-Dev-72B"
	| "moonshotai/Kimi-VL-A3B-Thinking"

	// Other Models (Grouped by organization/type)
	| "chutesai/Devstral-Small-2505"
	| "NousResearch/DeepHermes-3-Llama-3-8B-Preview"
	| "NousResearch/Hermes-4-405B-FP8"
	| "NousResearch/Hermes-4-70B"
	| "shisa-ai/shisa-v2-llama3.3-70b"
	| "TheDrummer/Skyfall-36B-v2"
	| "TheDrummer/Tunguska-39B-v1"
	| "TheDrummer/Gemmasutra-Pro-27B-v1.1"
	| "Tesslate/UIGEN-X-32B-0727"
=======
>>>>>>> 9b553d32
	| "microsoft/MAI-DS-R1-FP8"
	| "tngtech/DeepSeek-R1T-Chimera"
	| "tngtech/DeepSeek-TNG-R1T2-Chimera"
	| "zai-org/GLM-4.5-Air"
	| "zai-org/GLM-4.5-FP8"
<<<<<<< HEAD
	| "zai-org/GLM-4-32B-0414"
	| "zai-org/GLM-Z1-32B-0414"
	| "ArliAI/QwQ-32B-ArliAI-RpR-v1"
	| "tencent/Hunyuan-A13B-Instruct"
	| "openai/gpt-oss-120b"
	| "openai/gpt-oss-20b"
	| "meituan-longcat/LongCat-Flash-Chat-FP8"
=======
	| "moonshotai/Kimi-K2-Instruct-75k"
	| "moonshotai/Kimi-K2-Instruct-0905"
>>>>>>> 9b553d32

export const chutesDefaultModelId: ChutesModelId = "deepseek-ai/DeepSeek-R1-0528"

export const chutesModels = {
	// DeepSeek Models (Newest to Oldest)
	"deepseek-ai/DeepSeek-V3.1": {
		maxTokens: 32768,
		contextWindow: 163840,
		supportsImages: false,
		supportsPromptCache: false,
		inputPrice: 0,
		outputPrice: 0,
		description: "DeepSeek V3.1 model.",
	},
	"deepseek-ai/DeepSeek-V3": {
		maxTokens: 32768,
		contextWindow: 163840,
		supportsImages: false,
		supportsPromptCache: false,
		inputPrice: 0,
		outputPrice: 0,
		description: "DeepSeek V3 model.",
	},
	"deepseek-ai/DeepSeek-V3-0324": {
		maxTokens: 32768,
		contextWindow: 163840,
		supportsImages: false,
		supportsPromptCache: false,
		inputPrice: 0,
		outputPrice: 0,
		description: "DeepSeek V3 (0324) model.",
	},
	"deepseek-ai/DeepSeek-R1-0528": {
		maxTokens: 32768,
		contextWindow: 163840,
		supportsImages: false,
		supportsPromptCache: false,
		inputPrice: 0,
		outputPrice: 0,
		description: "DeepSeek R1 0528 model.",
	},
	"deepseek-ai/DeepSeek-R1-0528-vllm": {
		maxTokens: 32768,
		contextWindow: 163840,
		supportsImages: false,
		supportsPromptCache: false,
		inputPrice: 0,
		outputPrice: 0,
		description: "DeepSeek R1 0528 model with vLLM optimization for improved inference performance.",
	},
	"deepseek-ai/DeepSeek-R1": {
		maxTokens: 32768,
		contextWindow: 163840,
		supportsImages: false,
		supportsPromptCache: false,
		inputPrice: 0,
		outputPrice: 0,
		description: "DeepSeek R1 model.",
	},
	"deepseek-ai/DeepSeek-R1-Zero": {
		maxTokens: 32768,
		contextWindow: 163840,
		supportsImages: false,
		supportsPromptCache: false,
		inputPrice: 0,
		outputPrice: 0,
		description: "DeepSeek R1 Zero model.",
	},
	"deepseek-ai/DeepSeek-V3-Base": {
		maxTokens: 32768,
		contextWindow: 163840,
		supportsImages: false,
		supportsPromptCache: false,
		inputPrice: 0,
		outputPrice: 0,
		description: "DeepSeek V3 Base model.",
	},
	"deepseek-ai/DeepSeek-R1-0528-Qwen3-8B": {
		maxTokens: 32768,
		contextWindow: 163840, // Same as other DeepSeek R1 models
		supportsImages: false,
		supportsPromptCache: false,
		inputPrice: 0,
		outputPrice: 0,
		description:
			"DeepSeek R1 0528 Qwen3 8B - Hybrid model combining DeepSeek R1 architecture with Qwen3 capabilities at 8B parameters.",
	},
	"deepseek-ai/DeepSeek-R1-Distill-Llama-70B": {
		maxTokens: 32768,
		contextWindow: 163840, // Consistent with DeepSeek R1 architecture
		supportsImages: false,
		supportsPromptCache: false,
		inputPrice: 0,
		outputPrice: 0,
		description:
			"DeepSeek R1 Distill Llama 70B - Distilled variant of DeepSeek R1 with Llama 70B architecture, combining DeepSeek R1 capabilities with Llama 70B efficiency and performance.",
	},

	// Qwen Models (Newest to Oldest)
	"Qwen/Qwen3-235B-A22B-Thinking-2507": {
		maxTokens: 32768,
		contextWindow: 262144,
		supportsImages: false,
		supportsPromptCache: false,
		inputPrice: 0.077968332,
		outputPrice: 0.31202496,
		description: "Qwen3 235B A22B Thinking 2507 model with 262K context window.",
	},
	"Qwen/Qwen3-235B-A22B-Instruct-2507": {
		maxTokens: 32768,
		contextWindow: 262144,
		supportsImages: false,
		supportsPromptCache: false,
		inputPrice: 0,
		outputPrice: 0,
		description: "Qwen3 235B A22B Instruct 2507 model with 262K context window.",
	},
	"Qwen/Qwen3-235B-A22B": {
		maxTokens: 32768,
		contextWindow: 40960,
		supportsImages: false,
		supportsPromptCache: false,
		inputPrice: 0,
		outputPrice: 0,
		description: "Qwen3 235B A22B model.",
	},
	"Qwen/Qwen3-30B-A3B-Thinking-2507": {
		maxTokens: 32768,
		contextWindow: 40960, // Same as Qwen/Qwen3-30B-A3B
		supportsImages: false,
		supportsPromptCache: false,
		inputPrice: 0,
		outputPrice: 0,
		description:
			"Qwen3 30B A3B Thinking 2507 - Instruct-tuned version of Qwen3 30B A3B model, July 2027 version, optimized for instruction following and conversation with enhanced reasoning capabilities.",
	},
	"Qwen/Qwen3-30B-A3B-Instruct-2507": {
		maxTokens: 32768,
		contextWindow: 40960, // Same as Qwen/Qwen3-30B-A3B
		supportsImages: false,
		supportsPromptCache: false,
		inputPrice: 0,
		outputPrice: 0,
		description:
			"Qwen3 30B A3B Instruct 2507 - Instruct-tuned version of Qwen3 30B A3B model, July 2027 version, optimized for instruction following and conversation.",
	},
	"Qwen/Qwen3-30B-A3B": {
		maxTokens: 32768,
		contextWindow: 40960,
		supportsImages: false,
		supportsPromptCache: false,
		inputPrice: 0,
		outputPrice: 0,
		description: "Qwen3 30B A3B model.",
	},
	"Qwen/Qwen3-Coder-480B-A35B-Instruct-FP8": {
		maxTokens: 32768,
		contextWindow: 131072,
		supportsImages: false,
		supportsPromptCache: false,
		inputPrice: 0,
		outputPrice: 0,
		description:
			"Qwen3 Coder 480B A35B Instruct FP8 - Large-scale coding model with 480B parameters and FP8 quantization.",
	},
	"Qwen/Qwen3-Coder-30B-A3B-Instruct": {
		maxTokens: 32768,
		contextWindow: 131072, // Standard for Qwen3 Coder models
		supportsImages: false,
		supportsPromptCache: false,
		inputPrice: 0,
		outputPrice: 0,
		description:
			"Qwen3 Coder 30B A3B Instruct - Specialized coding model from Qwen with 30B parameters and A3B architecture, optimized for programming tasks, code generation, and software development assistance with enhanced instruction following capabilities.",
	},
	"Qwen/Qwen3-32B": {
		maxTokens: 32768,
		contextWindow: 40960,
		supportsImages: false,
		supportsPromptCache: false,
		inputPrice: 0,
		outputPrice: 0,
		description: "Qwen3 32B model.",
	},
	"Qwen/Qwen3-14B": {
		maxTokens: 32768,
		contextWindow: 40960,
		supportsImages: false,
		supportsPromptCache: false,
		inputPrice: 0,
		outputPrice: 0,
		description: "Qwen3 14B model.",
	},
	"Qwen/Qwen3-8B": {
		maxTokens: 32768,
		contextWindow: 40960,
		supportsImages: false,
		supportsPromptCache: false,
		inputPrice: 0,
		outputPrice: 0,
		description: "Qwen3 8B model.",
	},
	"Qwen/Qwen2.5-72B-Instruct": {
		maxTokens: 32768,
		contextWindow: 131072, // Standard for Qwen2.5 72B models
		supportsImages: false,
		supportsPromptCache: false,
		inputPrice: 0,
		outputPrice: 0,
		description:
			"Qwen2.5 72B Instruct - Advanced 72-billion parameter model from Qwen optimized for instruction following, providing powerful conversational abilities and broad knowledge capabilities with enhanced reasoning skills.",
	},
	"Qwen/Qwen2.5-Coder-32B-Instruct": {
		maxTokens: 32768,
		contextWindow: 131072, // Standard for Qwen2.5 32B models
		supportsImages: false,
		supportsPromptCache: false,
		inputPrice: 0,
		outputPrice: 0,
		description:
			"Qwen2.5 Coder 32B Instruct - Specialized coding model from Qwen with 32B parameters, optimized for programming tasks, code generation, and software development assistance with enhanced instruction following capabilities.",
	},
	"Qwen/Qwen2.5-VL-32B-Instruct": {
		maxTokens: 32768,
		contextWindow: 131072, // Standard context window for Qwen2.5 models
		supportsImages: true, // This is a vision-language model
		supportsPromptCache: false,
		inputPrice: 0,
		outputPrice: 0,
		description:
			"Qwen2.5-VL-32B-Instruct - Vision-Language model with 32B parameters, capable of processing both text and images.",
	},

	// Gemma Models (Newest to Oldest)
	"unsloth/gemma-3-27b-it": {
		maxTokens: 32768,
		contextWindow: 131072,
		supportsImages: false,
		supportsPromptCache: false,
		inputPrice: 0,
		outputPrice: 0,
		description: "Unsloth Gemma 3 27B IT model with improved performance.",
	},
	"unsloth/gemma-3-12b-it": {
		maxTokens: 32768,
		contextWindow: 131072,
		supportsImages: false,
		supportsPromptCache: false,
		inputPrice: 0,
		outputPrice: 0,
		description: "Unsloth Gemma 3 12B IT model.",
	},
	"unsloth/gemma-3-4b-it": {
		maxTokens: 32768,
		contextWindow: 131072,
		supportsImages: false,
		supportsPromptCache: false,
		inputPrice: 0,
		outputPrice: 0,
		description: "Unsloth Gemma 3 4B IT model.",
	},
	"unsloth/gemma-3-2b-it": {
		maxTokens: 32768,
		contextWindow: 131072,
		supportsImages: false,
		supportsPromptCache: false,
		inputPrice: 0,
		outputPrice: 0,
		description: "Unsloth Gemma 3 2B IT model - lightweight and efficient.",
	},
	"unsloth/gemma-2-9b-it": {
		maxTokens: 32768,
		contextWindow: 131072, // Standard for Gemma 2 9B models
		supportsImages: false,
		supportsPromptCache: false,
		inputPrice: 0,
		outputPrice: 0,
		description:
			"Gemma 2 9B IT - Unsloth optimized version of Google's Gemma 2 9B model with instruction tuning, providing efficient inference and strong performance for a wide range of tasks.",
	},

	// Llama Models (Newest to Oldest)
	"unsloth/Llama-3.3-70B-Instruct": {
		maxTokens: 32768, // From Groq
		contextWindow: 131072, // From Groq
		supportsImages: false,
		supportsPromptCache: false,
		inputPrice: 0,
		outputPrice: 0,
		description: "Unsloth Llama 3.3 70B Instruct model.",
	},
	"unsloth/Llama-3.3-8B-Instruct": {
		maxTokens: 32768,
		contextWindow: 131072,
		supportsImages: false,
		supportsPromptCache: false,
		inputPrice: 0,
		outputPrice: 0,
		description: "Unsloth Llama 3.3 8B Instruct model.",
	},
	"unsloth/Llama-3.3-1B-Instruct": {
		maxTokens: 32768,
		contextWindow: 131072,
		supportsImages: false,
		supportsPromptCache: false,
		inputPrice: 0,
		outputPrice: 0,
		description: "Unsloth Llama 3.3 1B Instruct model - ultra lightweight.",
	},
	"unsloth/Llama-3.2-3B-Instruct": {
		maxTokens: 32768,
		contextWindow: 131072,
		supportsImages: false,
		supportsPromptCache: false,
		inputPrice: 0,
		outputPrice: 0,
		description: "Unsloth Llama 3.2 3B Instruct model - lightweight and efficient for fast inference.",
	},
	"chutesai/Llama-4-Maverick-17B-128E-Instruct-FP8": {
		maxTokens: 32768,
		contextWindow: 256000,
		supportsImages: false,
		supportsPromptCache: false,
		inputPrice: 0,
		outputPrice: 0,
		description: "ChutesAI Llama 4 Maverick 17B Instruct FP8 model.",
	},
	"chutesai/Llama-4-Scout-17B-16E-Instruct": {
		maxTokens: 32768,
		contextWindow: 512000,
		supportsImages: false,
		supportsPromptCache: false,
		inputPrice: 0,
		outputPrice: 0,
		description: "ChutesAI Llama 4 Scout 17B Instruct model, 512K context.",
	},
	"nvidia/Llama-3_3-Nemotron-Super-49B-v1": {
		maxTokens: 32768,
		contextWindow: 131072,
		supportsImages: false,
		supportsPromptCache: false,
		inputPrice: 0,
		outputPrice: 0,
		description: "Nvidia Llama 3.3 Nemotron Super 49B model.",
	},
	"nvidia/Llama-3_1-Nemotron-Ultra-253B-v1": {
		maxTokens: 32768,
		contextWindow: 131072,
		supportsImages: false,
		supportsPromptCache: false,
		inputPrice: 0,
		outputPrice: 0,
		description: "Nvidia Llama 3.1 Nemotron Ultra 253B model.",
	},

	// Mistral Models (Newest to Oldest)
	"chutesai/Mistral-Small-3.2-24B-Instruct-2506": {
		maxTokens: 32768,
		contextWindow: 131072, // Standard for Mistral-based models
		supportsImages: false,
		supportsPromptCache: false,
		inputPrice: 0,
		outputPrice: 0,
		description:
			"Mistral Small 3.2 24B Instruct 2506 - ChutesAI proprietary model based on Mistral architecture with 24B parameters, June 2025 version, improved instruction following capabilities.",
	},
	"unsloth/Mistral-Small-24B-Instruct-2501": {
		maxTokens: 32768,
		contextWindow: 131072, // Standard for Mistral-based 24B models
		supportsImages: false,
		supportsPromptCache: false,
		inputPrice: 0,
		outputPrice: 0,
		description:
			"Unsloth Mistral Small 24B Instruct 2501 - January 2025 version of Mistral Small 24B model with Unsloth optimizations, providing efficient inference and instruction following capabilities.",
	},
	"chutesai/Mistral-Small-3.1-24B-Instruct-2503": {
		maxTokens: 32768,
		contextWindow: 131072, // Standard for Mistral-based models
		supportsImages: false,
		supportsPromptCache: false,
		inputPrice: 0,
		outputPrice: 0,
		description:
			"Mistral Small 3.1 24B Instruct 2503 - ChutesAI proprietary model based on Mistral architecture with 24B parameters, March 2025 version, optimized for instruction following.",
	},
	"unsloth/Mistral-Nemo-Instruct-2407": {
		maxTokens: 32768,
		contextWindow: 128000,
		supportsImages: false,
		supportsPromptCache: false,
		inputPrice: 0,
		outputPrice: 0,
		description: "Unsloth Mistral Nemo Instruct model.",
	},
<<<<<<< HEAD
	"NousResearch/DeepHermes-3-Mistral-24B-Preview": {
		maxTokens: 32768,
		contextWindow: 131072, // Standard for Mistral-based models
		supportsImages: false,
		supportsPromptCache: false,
		inputPrice: 0,
		outputPrice: 0,
		description:
			"Nous DeepHermes 3 Mistral 24B Preview - Advanced conversational model based on Mistral architecture with 24B parameters.",
	},
	"cognitivecomputations/Dolphin3.0-Mistral-24B": {
		maxTokens: 32768,
		contextWindow: 131072, // Standard for Mistral-based 24B models
		supportsImages: false,
		supportsPromptCache: false,
		inputPrice: 0,
		outputPrice: 0,
		description:
			"Dolphin 3.0 Mistral 24B - Uncensored model from Cognitive Computations based on Mistral architecture with 24B parameters, known for its conversational abilities.",
	},
	"cognitivecomputations/Dolphin3.0-R1-Mistral-24B": {
		maxTokens: 32768,
		contextWindow: 131072, // Standard for Mistral-based 24B models
		supportsImages: false,
		supportsPromptCache: false,
		inputPrice: 0,
		outputPrice: 0,
		description:
			"Dolphin 3.0 R1 Mistral 24B - R1 variant of the uncensored model from Cognitive Computations based on Mistral architecture with 24B parameters, enhanced conversational abilities and instruction following.",
	},

	// Moonshot/Kimi Models (Newest to Oldest)
	"moonshotai/Kimi-K2-Instruct-0905": {
=======
	"Qwen/Qwen3-235B-A22B": {
>>>>>>> 9b553d32
		maxTokens: 32768,
		contextWindow: 40960,
		supportsImages: false,
		supportsPromptCache: false,
		inputPrice: 0.1999,
		outputPrice: 0.8001,
		description: "Moonshot AI Kimi K2 Instruct 0905 model with 256k context window.",
	},
	"moonshotai/Kimi-K2-Instruct-75k": {
		maxTokens: 32768,
		contextWindow: 75000,
		supportsImages: false,
		supportsPromptCache: false,
		inputPrice: 0.1481,
		outputPrice: 0.5926,
		description: "Moonshot AI Kimi K2 Instruct model with 75k context window.",
	},
	"moonshotai/Kimi-Dev-72B": {
		maxTokens: 32768,
		contextWindow: 131072, // Standard for 72B models
		supportsImages: false,
		supportsPromptCache: false,
		inputPrice: 0,
		outputPrice: 0,
<<<<<<< HEAD
		description:
			"Moonshot AI Kimi Dev 72B - Development-focused 72-billion parameter model from Moonsshot AI, optimized for coding, debugging, and software development tasks with enhanced reasoning capabilities.",
	},
	"moonshotai/Kimi-VL-A3B-Thinking": {
		maxTokens: 32768,
		contextWindow: 131072, // Standard for vision-language models
		supportsImages: true, // This is a vision-language model
		supportsPromptCache: false,
		inputPrice: 0,
		outputPrice: 0,
		description:
			"Moonshot AI Kimi VL A3B Thinking - Vision-Language model with A3B architecture from Moonshot AI, optimized for multimodal tasks combining visual understanding with advanced reasoning capabilities and instruction following.",
	},

	// Other Models (Grouped by organization/type)
	"chutesai/Devstral-Small-2505": {
		maxTokens: 32768,
		contextWindow: 131072,
=======
		description: "Qwen3 235B A22B model.",
	},
	"Qwen/Qwen3-235B-A22B-Instruct-2507": {
		maxTokens: 32768,
		contextWindow: 262144,
>>>>>>> 9b553d32
		supportsImages: false,
		supportsPromptCache: false,
		inputPrice: 0,
		outputPrice: 0,
<<<<<<< HEAD
		description: "ChutesAI Devstral Small model (May 2025 release) - optimized for efficient performance.",
=======
		description: "Qwen3 235B A22B Instruct 2507 model with 262K context window.",
>>>>>>> 9b553d32
	},
	"NousResearch/DeepHermes-3-Llama-3-8B-Preview": {
		maxTokens: 32768,
		contextWindow: 131072,
		supportsImages: false,
		supportsPromptCache: false,
		inputPrice: 0,
		outputPrice: 0,
		description: "Nous DeepHermes 3 Llama 3 8B Preview model.",
	},
	"NousResearch/Hermes-4-405B-FP8": {
		maxTokens: 32768,
		contextWindow: 131072, // Standard context window
		supportsImages: false,
		supportsPromptCache: false,
		inputPrice: 0,
		outputPrice: 0,
		description:
			"Hermes 4 405B FP8 - Massive 405-billion parameter model from Nous Research with FP8 quantization for efficient inference.",
	},
	"NousResearch/Hermes-4-70B": {
		maxTokens: 32768,
		contextWindow: 131072, // Standard for 70B models
		supportsImages: false,
		supportsPromptCache: false,
		inputPrice: 0,
		outputPrice: 0,
		description:
			"Hermes 4 70B - Advanced 70-billion parameter model from Nous Research, optimized for instruction following and conversational AI tasks.",
	},
	"shisa-ai/shisa-v2-llama3.3-70b": {
		maxTokens: 32768,
		contextWindow: 131072, // Standard for Llama 3.3 based models
		supportsImages: false,
		supportsPromptCache: false,
		inputPrice: 0,
		outputPrice: 0,
		description:
			"Shisa v2 Llama 3.3 70B - Japanese-focused model based on Llama 3.3 with 70B parameters, optimized for Japanese language and culture.",
	},
	"TheDrummer/Skyfall-36B-v2": {
		maxTokens: 32768,
		contextWindow: 131072, // Standard context window
		supportsImages: false,
		supportsPromptCache: false,
		inputPrice: 0,
		outputPrice: 0,
		description:
			"Skyfall 36B v2 - 36-billion parameter model from TheDrummer, likely optimized for creative writing and storytelling.",
	},
	"TheDrummer/Tunguska-39B-v1": {
		maxTokens: 32768,
		contextWindow: 131072, // Standard for 39B parameter models
		supportsImages: false,
		supportsPromptCache: false,
		inputPrice: 0,
		outputPrice: 0,
		description:
			"Tunguska 39B v1 - TheDrummer's 39-billion parameter model optimized for instruction following and creative tasks, providing advanced reasoning capabilities and versatile performance across various domains.",
	},
	"TheDrummer/Gemmasutra-Pro-27B-v1.1": {
		maxTokens: 32768,
		contextWindow: 131072, // Standard for 27B models
		supportsImages: false,
		supportsPromptCache: false,
		inputPrice: 0,
		outputPrice: 0,
		description:
			"Gemmasutra Pro 27B v1.1 - Specialized 27-billion parameter model from TheDrummer based on Gemma architecture, optimized for creative and instructional tasks with enhanced capabilities.",
	},
	"Tesslate/UIGEN-X-32B-0727": {
		maxTokens: 32768,
		contextWindow: 131072, // Standard context window
		supportsImages: false,
		supportsPromptCache: false,
		inputPrice: 0,
		outputPrice: 0,
		description:
			"Tesslate UIGEN-X 32B 0727 - Specialized model from Tesslate with 32B parameters, likely focused on UI generation tasks.",
	},
	"microsoft/MAI-DS-R1-FP8": {
		maxTokens: 32768,
		contextWindow: 163840,
		supportsImages: false,
		supportsPromptCache: false,
		inputPrice: 0,
		outputPrice: 0,
		description: "Microsoft MAI-DS-R1 FP8 model.",
	},
	"tngtech/DeepSeek-R1T-Chimera": {
		maxTokens: 32768,
		contextWindow: 163840,
		supportsImages: false,
		supportsPromptCache: false,
		inputPrice: 0,
		outputPrice: 0,
		description: "TNGTech DeepSeek R1T Chimera model.",
	},
	"tngtech/DeepSeek-TNG-R1T2-Chimera": {
		maxTokens: 32768,
		contextWindow: 163840, // Consistent with DeepSeek R1 architecture
		supportsImages: false,
		supportsPromptCache: false,
		inputPrice: 0,
		outputPrice: 0,
		description:
			"TNGTech DeepSeek TNG R1T2 Chimera - Specialized DeepSeek variant from TNG Technology with enhanced capabilities.",
	},
	"zai-org/GLM-4.5-Air": {
		maxTokens: 32768,
		contextWindow: 151329,
		supportsImages: false,
		supportsPromptCache: false,
		inputPrice: 0,
		outputPrice: 0,
		description:
			"GLM-4.5-Air model with 151,329 token context window and 106B total parameters with 12B activated.",
	},
	"zai-org/GLM-4.5-FP8": {
		maxTokens: 32768,
		contextWindow: 131072,
		supportsImages: false,
		supportsPromptCache: false,
		inputPrice: 0,
		outputPrice: 0,
		description:
			"GLM-4.5-FP8 model with 128k token context window, optimized for agent-based applications with MoE architecture.",
	},
<<<<<<< HEAD
	"zai-org/GLM-4-32B-0414": {
		maxTokens: 32768,
		contextWindow: 131072, // Standard context window for GLM-4 models
		supportsImages: false,
		supportsPromptCache: false,
		inputPrice: 0,
		outputPrice: 0,
		description:
			"GLM-4 32B 0414 - General Language Model from ZAI with 32B parameters, April 2024 version, optimized for Chinese and multilingual tasks.",
	},
	"zai-org/GLM-Z1-32B-0414": {
=======
	"moonshotai/Kimi-K2-Instruct-75k": {
>>>>>>> 9b553d32
		maxTokens: 32768,
		contextWindow: 131072, // Standard context window for GLM models
		supportsImages: false,
		supportsPromptCache: false,
		inputPrice: 0,
		outputPrice: 0,
		description:
			"GLM-Z1 32B 0414 - Z1 variant of General Language Model from ZAI with 32B parameters, April 2024 version, specialized variant with enhanced capabilities.",
	},
	"ArliAI/QwQ-32B-ArliAI-RpR-v1": {
		maxTokens: 32768,
		contextWindow: 131072, // Standard context window for 32B models
		supportsImages: false,
		supportsPromptCache: false,
		inputPrice: 0,
		outputPrice: 0,
		description:
			"QwQ 32B ArliAI RpR v1 - Role-play optimized model from ArliAI with 32B parameters, QwQ architecture variant designed for character interaction and storytelling.",
	},
	"tencent/Hunyuan-A13B-Instruct": {
		maxTokens: 32768,
		contextWindow: 131072, // Standard for 13B parameter models
		supportsImages: false,
		supportsPromptCache: false,
		inputPrice: 0,
		outputPrice: 0,
		description:
			"Hunyuan A13B Instruct - Tencent's 13-billion parameter Hunyuan model optimized for instruction following, providing strong conversational abilities and Chinese language capabilities.",
	},
	"openai/gpt-oss-120b": {
		maxTokens: 32768,
		contextWindow: 131072, // Standard for large 120B models
		supportsImages: false,
		supportsPromptCache: false,
		inputPrice: 0,
		outputPrice: 0,
		description:
			"GPT-OSS-120B - OpenAI's open-source 120-billion parameter model, representing a massive-scale open source language model with advanced capabilities and broad knowledge base.",
	},
	"openai/gpt-oss-20b": {
		maxTokens: 32768,
		contextWindow: 131072, // Standard for 20B models
		supportsImages: false,
		supportsPromptCache: false,
		inputPrice: 0,
		outputPrice: 0,
		description:
			"GPT-OSS-20B - OpenAI's open-source 20-billion parameter model, providing a balanced combination of performance and efficiency with broad capabilities.",
	},
	"meituan-longcat/LongCat-Flash-Chat-FP8": {
		maxTokens: 32768,
		contextWindow: 131072, // Standard context window for FP8 models
		supportsImages: false,
		supportsPromptCache: false,
		inputPrice: 0,
		outputPrice: 0,
		description:
			"LongCat Flash Chat FP8 - Meituan's LongCat model with FP8 quantization optimized for fast inference and chat applications, providing efficient performance with reduced memory usage.",
	},
	"Qwen/Qwen3-Coder-480B-A35B-Instruct-FP8": {
		maxTokens: 32768,
		contextWindow: 262144,
		supportsImages: false,
		supportsPromptCache: false,
		inputPrice: 0,
		outputPrice: 0,
		description: "Qwen3 Coder 480B A35B Instruct FP8 model, optimized for coding tasks.",
	},
	"Qwen/Qwen3-Next-80B-A3B-Instruct": {
		maxTokens: 32768,
		contextWindow: 262144,
		supportsImages: false,
		supportsPromptCache: false,
		inputPrice: 0,
		outputPrice: 0,
		description: "Qwen3 Next 80B A3B Instruct model with 262K context window.",
	},
	"Qwen/Qwen3-Next-80B-A3B-Thinking": {
		maxTokens: 32768,
		contextWindow: 262144,
		supportsImages: false,
		supportsPromptCache: false,
		inputPrice: 0,
		outputPrice: 0,
		description: "Qwen3 Next 80B A3B Thinking model with 262K context window.",
	},
} as const satisfies Record<string, ModelInfo><|MERGE_RESOLUTION|>--- conflicted
+++ resolved
@@ -17,27 +17,20 @@
 	// Qwen Models (Newest to Oldest)
 	| "Qwen/Qwen3-235B-A22B-Thinking-2507"
 	| "Qwen/Qwen3-235B-A22B-Instruct-2507"
-<<<<<<< HEAD
 	| "Qwen/Qwen3-235B-A22B"
 	| "Qwen/Qwen3-30B-A3B-Thinking-2507"
 	| "Qwen/Qwen3-30B-A3B-Instruct-2507"
-=======
-	| "Qwen/Qwen3-235B-A22B-Thinking-2507"
-	| "Qwen/Qwen3-Coder-480B-A35B-Instruct-FP8"
-	| "Qwen/Qwen3-Next-80B-A3B-Instruct"
-	| "Qwen/Qwen3-Next-80B-A3B-Thinking"
-	| "Qwen/Qwen3-32B"
->>>>>>> 9b553d32
 	| "Qwen/Qwen3-30B-A3B"
 	| "Qwen/Qwen3-Coder-480B-A35B-Instruct-FP8"
 	| "Qwen/Qwen3-Coder-30B-A3B-Instruct"
 	| "Qwen/Qwen3-32B"
 	| "Qwen/Qwen3-14B"
 	| "Qwen/Qwen3-8B"
-<<<<<<< HEAD
 	| "Qwen/Qwen2.5-72B-Instruct"
 	| "Qwen/Qwen2.5-Coder-32B-Instruct"
 	| "Qwen/Qwen2.5-VL-32B-Instruct"
+	| "Qwen/Qwen3-Next-80B-A3B-Instruct"
+	| "Qwen/Qwen3-Next-80B-A3B-Thinking"
 
 	// Gemma Models (Newest to Oldest)
 	| "unsloth/gemma-3-27b-it"
@@ -81,14 +74,11 @@
 	| "TheDrummer/Tunguska-39B-v1"
 	| "TheDrummer/Gemmasutra-Pro-27B-v1.1"
 	| "Tesslate/UIGEN-X-32B-0727"
-=======
->>>>>>> 9b553d32
 	| "microsoft/MAI-DS-R1-FP8"
 	| "tngtech/DeepSeek-R1T-Chimera"
 	| "tngtech/DeepSeek-TNG-R1T2-Chimera"
 	| "zai-org/GLM-4.5-Air"
 	| "zai-org/GLM-4.5-FP8"
-<<<<<<< HEAD
 	| "zai-org/GLM-4-32B-0414"
 	| "zai-org/GLM-Z1-32B-0414"
 	| "ArliAI/QwQ-32B-ArliAI-RpR-v1"
@@ -96,15 +86,37 @@
 	| "openai/gpt-oss-120b"
 	| "openai/gpt-oss-20b"
 	| "meituan-longcat/LongCat-Flash-Chat-FP8"
-=======
-	| "moonshotai/Kimi-K2-Instruct-75k"
-	| "moonshotai/Kimi-K2-Instruct-0905"
->>>>>>> 9b553d32
 
 export const chutesDefaultModelId: ChutesModelId = "deepseek-ai/DeepSeek-R1-0528"
 
 export const chutesModels = {
-	// DeepSeek Models (Newest to Oldest)
+	"deepseek-ai/DeepSeek-R1-0528": {
+		maxTokens: 32768,
+		contextWindow: 163840,
+		supportsImages: false,
+		supportsPromptCache: false,
+		inputPrice: 0,
+		outputPrice: 0,
+		description: "DeepSeek R1 0528 model.",
+	},
+	"deepseek-ai/DeepSeek-R1": {
+		maxTokens: 32768,
+		contextWindow: 163840,
+		supportsImages: false,
+		supportsPromptCache: false,
+		inputPrice: 0,
+		outputPrice: 0,
+		description: "DeepSeek R1 model.",
+	},
+	"deepseek-ai/DeepSeek-V3": {
+		maxTokens: 32768,
+		contextWindow: 163840,
+		supportsImages: false,
+		supportsPromptCache: false,
+		inputPrice: 0,
+		outputPrice: 0,
+		description: "DeepSeek V3 model.",
+	},
 	"deepseek-ai/DeepSeek-V3.1": {
 		maxTokens: 32768,
 		contextWindow: 163840,
@@ -114,14 +126,104 @@
 		outputPrice: 0,
 		description: "DeepSeek V3.1 model.",
 	},
-	"deepseek-ai/DeepSeek-V3": {
-		maxTokens: 32768,
-		contextWindow: 163840,
-		supportsImages: false,
-		supportsPromptCache: false,
-		inputPrice: 0,
-		outputPrice: 0,
-		description: "DeepSeek V3 model.",
+	"unsloth/Llama-3.3-70B-Instruct": {
+		maxTokens: 32768, // From Groq
+		contextWindow: 131072, // From Groq
+		supportsImages: false,
+		supportsPromptCache: false,
+		inputPrice: 0,
+		outputPrice: 0,
+		description: "Unsloth Llama 3.3 70B Instruct model.",
+	},
+	"chutesai/Llama-4-Scout-17B-16E-Instruct": {
+		maxTokens: 32768,
+		contextWindow: 512000,
+		supportsImages: false,
+		supportsPromptCache: false,
+		inputPrice: 0,
+		outputPrice: 0,
+		description: "ChutesAI Llama 4 Scout 17B Instruct model, 512K context.",
+	},
+	"unsloth/Mistral-Nemo-Instruct-2407": {
+		maxTokens: 32768,
+		contextWindow: 128000,
+		supportsImages: false,
+		supportsPromptCache: false,
+		inputPrice: 0,
+		outputPrice: 0,
+		description: "Unsloth Mistral Nemo Instruct model.",
+	},
+	"unsloth/gemma-3-12b-it": {
+		maxTokens: 32768,
+		contextWindow: 131072,
+		supportsImages: false,
+		supportsPromptCache: false,
+		inputPrice: 0,
+		outputPrice: 0,
+		description: "Unsloth Gemma 3 12B IT model.",
+	},
+	"NousResearch/DeepHermes-3-Llama-3-8B-Preview": {
+		maxTokens: 32768,
+		contextWindow: 131072,
+		supportsImages: false,
+		supportsPromptCache: false,
+		inputPrice: 0,
+		outputPrice: 0,
+		description: "Nous DeepHermes 3 Llama 3 8B Preview model.",
+	},
+	"unsloth/gemma-3-4b-it": {
+		maxTokens: 32768,
+		contextWindow: 131072,
+		supportsImages: false,
+		supportsPromptCache: false,
+		inputPrice: 0,
+		outputPrice: 0,
+		description: "Unsloth Gemma 3 4B IT model.",
+	},
+	"nvidia/Llama-3_3-Nemotron-Super-49B-v1": {
+		maxTokens: 32768,
+		contextWindow: 131072,
+		supportsImages: false,
+		supportsPromptCache: false,
+		inputPrice: 0,
+		outputPrice: 0,
+		description: "Nvidia Llama 3.3 Nemotron Super 49B model.",
+	},
+	"nvidia/Llama-3_1-Nemotron-Ultra-253B-v1": {
+		maxTokens: 32768,
+		contextWindow: 131072,
+		supportsImages: false,
+		supportsPromptCache: false,
+		inputPrice: 0,
+		outputPrice: 0,
+		description: "Nvidia Llama 3.1 Nemotron Ultra 253B model.",
+	},
+	"chutesai/Llama-4-Maverick-17B-128E-Instruct-FP8": {
+		maxTokens: 32768,
+		contextWindow: 256000,
+		supportsImages: false,
+		supportsPromptCache: false,
+		inputPrice: 0,
+		outputPrice: 0,
+		description: "ChutesAI Llama 4 Maverick 17B Instruct FP8 model.",
+	},
+	"deepseek-ai/DeepSeek-V3-Base": {
+		maxTokens: 32768,
+		contextWindow: 163840,
+		supportsImages: false,
+		supportsPromptCache: false,
+		inputPrice: 0,
+		outputPrice: 0,
+		description: "DeepSeek V3 Base model.",
+	},
+	"deepseek-ai/DeepSeek-R1-Zero": {
+		maxTokens: 32768,
+		contextWindow: 163840,
+		supportsImages: false,
+		supportsPromptCache: false,
+		inputPrice: 0,
+		outputPrice: 0,
+		description: "DeepSeek R1 Zero model.",
 	},
 	"deepseek-ai/DeepSeek-V3-0324": {
 		maxTokens: 32768,
@@ -132,73 +234,125 @@
 		outputPrice: 0,
 		description: "DeepSeek V3 (0324) model.",
 	},
-	"deepseek-ai/DeepSeek-R1-0528": {
-		maxTokens: 32768,
-		contextWindow: 163840,
-		supportsImages: false,
-		supportsPromptCache: false,
-		inputPrice: 0,
-		outputPrice: 0,
-		description: "DeepSeek R1 0528 model.",
-	},
-	"deepseek-ai/DeepSeek-R1-0528-vllm": {
-		maxTokens: 32768,
-		contextWindow: 163840,
-		supportsImages: false,
-		supportsPromptCache: false,
-		inputPrice: 0,
-		outputPrice: 0,
-		description: "DeepSeek R1 0528 model with vLLM optimization for improved inference performance.",
-	},
-	"deepseek-ai/DeepSeek-R1": {
-		maxTokens: 32768,
-		contextWindow: 163840,
-		supportsImages: false,
-		supportsPromptCache: false,
-		inputPrice: 0,
-		outputPrice: 0,
-		description: "DeepSeek R1 model.",
-	},
-	"deepseek-ai/DeepSeek-R1-Zero": {
-		maxTokens: 32768,
-		contextWindow: 163840,
-		supportsImages: false,
-		supportsPromptCache: false,
-		inputPrice: 0,
-		outputPrice: 0,
-		description: "DeepSeek R1 Zero model.",
-	},
-	"deepseek-ai/DeepSeek-V3-Base": {
-		maxTokens: 32768,
-		contextWindow: 163840,
-		supportsImages: false,
-		supportsPromptCache: false,
-		inputPrice: 0,
-		outputPrice: 0,
-		description: "DeepSeek V3 Base model.",
-	},
-	"deepseek-ai/DeepSeek-R1-0528-Qwen3-8B": {
-		maxTokens: 32768,
-		contextWindow: 163840, // Same as other DeepSeek R1 models
+	"Qwen/Qwen3-Coder-480B-A35B-Instruct-FP8": {
+		maxTokens: 32768,
+		contextWindow: 131072,
+		supportsImages: false,
+		supportsPromptCache: false,
+		inputPrice: 0,
+		outputPrice: 0,
+		description: "Qwen3 Coder 480B A35B Instruct FP8 - Large-scale coding model with 480B parameters and FP8 quantization.",
+	},
+	"Qwen/Qwen3-235B-A22B-Instruct-2507": {
+		maxTokens: 32768,
+		contextWindow: 262144,
+		supportsImages: false,
+		supportsPromptCache: false,
+		inputPrice: 0,
+		outputPrice: 0,
+		description: "Qwen3 235B A22B Instruct 2507 model with 262K context window.",
+	},
+	"Qwen/Qwen3-235B-A22B": {
+		maxTokens: 32768,
+		contextWindow: 40960,
+		supportsImages: false,
+		supportsPromptCache: false,
+		inputPrice: 0,
+		outputPrice: 0,
+		description: "Qwen3 235B A22B model.",
+	},
+	"Qwen/Qwen3-32B": {
+		maxTokens: 32768,
+		contextWindow: 40960,
+		supportsImages: false,
+		supportsPromptCache: false,
+		inputPrice: 0,
+		outputPrice: 0,
+		description: "Qwen3 32B model.",
+	},
+	"Qwen/Qwen3-30B-A3B": {
+		maxTokens: 32768,
+		contextWindow: 40960,
+		supportsImages: false,
+		supportsPromptCache: false,
+		inputPrice: 0,
+		outputPrice: 0,
+		description: "Qwen3 30B A3B model.",
+	},
+	"Qwen/Qwen3-14B": {
+		maxTokens: 32768,
+		contextWindow: 40960,
+		supportsImages: false,
+		supportsPromptCache: false,
+		inputPrice: 0,
+		outputPrice: 0,
+		description: "Qwen3 14B model.",
+	},
+	"Qwen/Qwen3-8B": {
+		maxTokens: 32768,
+		contextWindow: 40960,
+		supportsImages: false,
+		supportsPromptCache: false,
+		inputPrice: 0,
+		outputPrice: 0,
+		description: "Qwen3 8B model.",
+	},
+	"microsoft/MAI-DS-R1-FP8": {
+		maxTokens: 32768,
+		contextWindow: 163840,
+		supportsImages: false,
+		supportsPromptCache: false,
+		inputPrice: 0,
+		outputPrice: 0,
+		description: "Microsoft MAI-DS-R1 FP8 model.",
+	},
+	"tngtech/DeepSeek-R1T-Chimera": {
+		maxTokens: 32768,
+		contextWindow: 163840,
+		supportsImages: false,
+		supportsPromptCache: false,
+		inputPrice: 0,
+		outputPrice: 0,
+		description: "TNGTech DeepSeek R1T Chimera model.",
+	},
+	"zai-org/GLM-4.5-Air": {
+		maxTokens: 32768,
+		contextWindow: 151329,
 		supportsImages: false,
 		supportsPromptCache: false,
 		inputPrice: 0,
 		outputPrice: 0,
 		description:
-			"DeepSeek R1 0528 Qwen3 8B - Hybrid model combining DeepSeek R1 architecture with Qwen3 capabilities at 8B parameters.",
-	},
-	"deepseek-ai/DeepSeek-R1-Distill-Llama-70B": {
-		maxTokens: 32768,
-		contextWindow: 163840, // Consistent with DeepSeek R1 architecture
+			"GLM-4.5-Air model with 151,329 token context window and 106B total parameters with 12B activated.",
+	},
+	"zai-org/GLM-4.5-FP8": {
+		maxTokens: 32768,
+		contextWindow: 131072,
 		supportsImages: false,
 		supportsPromptCache: false,
 		inputPrice: 0,
 		outputPrice: 0,
 		description:
-			"DeepSeek R1 Distill Llama 70B - Distilled variant of DeepSeek R1 with Llama 70B architecture, combining DeepSeek R1 capabilities with Llama 70B efficiency and performance.",
-	},
-
-	// Qwen Models (Newest to Oldest)
+			"GLM-4.5-FP8 model with 128k token context window, optimized for agent-based applications with MoE architecture.",
+	},
+	"moonshotai/Kimi-K2-Instruct-75k": {
+		maxTokens: 32768,
+		contextWindow: 75000,
+		supportsImages: false,
+		supportsPromptCache: false,
+		inputPrice: 0.1481,
+		outputPrice: 0.5926,
+		description: "Moonshot AI Kimi K2 Instruct model with 75k context window.",
+	},
+	"moonshotai/Kimi-K2-Instruct-0905": {
+		maxTokens: 32768,
+		contextWindow: 262144,
+		supportsImages: false,
+		supportsPromptCache: false,
+		inputPrice: 0.1999,
+		outputPrice: 0.8001,
+		description: "Moonshot AI Kimi K2 Instruct 0905 model with 256k context window.",
+	},
 	"Qwen/Qwen3-235B-A22B-Thinking-2507": {
 		maxTokens: 32768,
 		contextWindow: 262144,
@@ -208,616 +362,4 @@
 		outputPrice: 0.31202496,
 		description: "Qwen3 235B A22B Thinking 2507 model with 262K context window.",
 	},
-	"Qwen/Qwen3-235B-A22B-Instruct-2507": {
-		maxTokens: 32768,
-		contextWindow: 262144,
-		supportsImages: false,
-		supportsPromptCache: false,
-		inputPrice: 0,
-		outputPrice: 0,
-		description: "Qwen3 235B A22B Instruct 2507 model with 262K context window.",
-	},
-	"Qwen/Qwen3-235B-A22B": {
-		maxTokens: 32768,
-		contextWindow: 40960,
-		supportsImages: false,
-		supportsPromptCache: false,
-		inputPrice: 0,
-		outputPrice: 0,
-		description: "Qwen3 235B A22B model.",
-	},
-	"Qwen/Qwen3-30B-A3B-Thinking-2507": {
-		maxTokens: 32768,
-		contextWindow: 40960, // Same as Qwen/Qwen3-30B-A3B
-		supportsImages: false,
-		supportsPromptCache: false,
-		inputPrice: 0,
-		outputPrice: 0,
-		description:
-			"Qwen3 30B A3B Thinking 2507 - Instruct-tuned version of Qwen3 30B A3B model, July 2027 version, optimized for instruction following and conversation with enhanced reasoning capabilities.",
-	},
-	"Qwen/Qwen3-30B-A3B-Instruct-2507": {
-		maxTokens: 32768,
-		contextWindow: 40960, // Same as Qwen/Qwen3-30B-A3B
-		supportsImages: false,
-		supportsPromptCache: false,
-		inputPrice: 0,
-		outputPrice: 0,
-		description:
-			"Qwen3 30B A3B Instruct 2507 - Instruct-tuned version of Qwen3 30B A3B model, July 2027 version, optimized for instruction following and conversation.",
-	},
-	"Qwen/Qwen3-30B-A3B": {
-		maxTokens: 32768,
-		contextWindow: 40960,
-		supportsImages: false,
-		supportsPromptCache: false,
-		inputPrice: 0,
-		outputPrice: 0,
-		description: "Qwen3 30B A3B model.",
-	},
-	"Qwen/Qwen3-Coder-480B-A35B-Instruct-FP8": {
-		maxTokens: 32768,
-		contextWindow: 131072,
-		supportsImages: false,
-		supportsPromptCache: false,
-		inputPrice: 0,
-		outputPrice: 0,
-		description:
-			"Qwen3 Coder 480B A35B Instruct FP8 - Large-scale coding model with 480B parameters and FP8 quantization.",
-	},
-	"Qwen/Qwen3-Coder-30B-A3B-Instruct": {
-		maxTokens: 32768,
-		contextWindow: 131072, // Standard for Qwen3 Coder models
-		supportsImages: false,
-		supportsPromptCache: false,
-		inputPrice: 0,
-		outputPrice: 0,
-		description:
-			"Qwen3 Coder 30B A3B Instruct - Specialized coding model from Qwen with 30B parameters and A3B architecture, optimized for programming tasks, code generation, and software development assistance with enhanced instruction following capabilities.",
-	},
-	"Qwen/Qwen3-32B": {
-		maxTokens: 32768,
-		contextWindow: 40960,
-		supportsImages: false,
-		supportsPromptCache: false,
-		inputPrice: 0,
-		outputPrice: 0,
-		description: "Qwen3 32B model.",
-	},
-	"Qwen/Qwen3-14B": {
-		maxTokens: 32768,
-		contextWindow: 40960,
-		supportsImages: false,
-		supportsPromptCache: false,
-		inputPrice: 0,
-		outputPrice: 0,
-		description: "Qwen3 14B model.",
-	},
-	"Qwen/Qwen3-8B": {
-		maxTokens: 32768,
-		contextWindow: 40960,
-		supportsImages: false,
-		supportsPromptCache: false,
-		inputPrice: 0,
-		outputPrice: 0,
-		description: "Qwen3 8B model.",
-	},
-	"Qwen/Qwen2.5-72B-Instruct": {
-		maxTokens: 32768,
-		contextWindow: 131072, // Standard for Qwen2.5 72B models
-		supportsImages: false,
-		supportsPromptCache: false,
-		inputPrice: 0,
-		outputPrice: 0,
-		description:
-			"Qwen2.5 72B Instruct - Advanced 72-billion parameter model from Qwen optimized for instruction following, providing powerful conversational abilities and broad knowledge capabilities with enhanced reasoning skills.",
-	},
-	"Qwen/Qwen2.5-Coder-32B-Instruct": {
-		maxTokens: 32768,
-		contextWindow: 131072, // Standard for Qwen2.5 32B models
-		supportsImages: false,
-		supportsPromptCache: false,
-		inputPrice: 0,
-		outputPrice: 0,
-		description:
-			"Qwen2.5 Coder 32B Instruct - Specialized coding model from Qwen with 32B parameters, optimized for programming tasks, code generation, and software development assistance with enhanced instruction following capabilities.",
-	},
-	"Qwen/Qwen2.5-VL-32B-Instruct": {
-		maxTokens: 32768,
-		contextWindow: 131072, // Standard context window for Qwen2.5 models
-		supportsImages: true, // This is a vision-language model
-		supportsPromptCache: false,
-		inputPrice: 0,
-		outputPrice: 0,
-		description:
-			"Qwen2.5-VL-32B-Instruct - Vision-Language model with 32B parameters, capable of processing both text and images.",
-	},
-
-	// Gemma Models (Newest to Oldest)
-	"unsloth/gemma-3-27b-it": {
-		maxTokens: 32768,
-		contextWindow: 131072,
-		supportsImages: false,
-		supportsPromptCache: false,
-		inputPrice: 0,
-		outputPrice: 0,
-		description: "Unsloth Gemma 3 27B IT model with improved performance.",
-	},
-	"unsloth/gemma-3-12b-it": {
-		maxTokens: 32768,
-		contextWindow: 131072,
-		supportsImages: false,
-		supportsPromptCache: false,
-		inputPrice: 0,
-		outputPrice: 0,
-		description: "Unsloth Gemma 3 12B IT model.",
-	},
-	"unsloth/gemma-3-4b-it": {
-		maxTokens: 32768,
-		contextWindow: 131072,
-		supportsImages: false,
-		supportsPromptCache: false,
-		inputPrice: 0,
-		outputPrice: 0,
-		description: "Unsloth Gemma 3 4B IT model.",
-	},
-	"unsloth/gemma-3-2b-it": {
-		maxTokens: 32768,
-		contextWindow: 131072,
-		supportsImages: false,
-		supportsPromptCache: false,
-		inputPrice: 0,
-		outputPrice: 0,
-		description: "Unsloth Gemma 3 2B IT model - lightweight and efficient.",
-	},
-	"unsloth/gemma-2-9b-it": {
-		maxTokens: 32768,
-		contextWindow: 131072, // Standard for Gemma 2 9B models
-		supportsImages: false,
-		supportsPromptCache: false,
-		inputPrice: 0,
-		outputPrice: 0,
-		description:
-			"Gemma 2 9B IT - Unsloth optimized version of Google's Gemma 2 9B model with instruction tuning, providing efficient inference and strong performance for a wide range of tasks.",
-	},
-
-	// Llama Models (Newest to Oldest)
-	"unsloth/Llama-3.3-70B-Instruct": {
-		maxTokens: 32768, // From Groq
-		contextWindow: 131072, // From Groq
-		supportsImages: false,
-		supportsPromptCache: false,
-		inputPrice: 0,
-		outputPrice: 0,
-		description: "Unsloth Llama 3.3 70B Instruct model.",
-	},
-	"unsloth/Llama-3.3-8B-Instruct": {
-		maxTokens: 32768,
-		contextWindow: 131072,
-		supportsImages: false,
-		supportsPromptCache: false,
-		inputPrice: 0,
-		outputPrice: 0,
-		description: "Unsloth Llama 3.3 8B Instruct model.",
-	},
-	"unsloth/Llama-3.3-1B-Instruct": {
-		maxTokens: 32768,
-		contextWindow: 131072,
-		supportsImages: false,
-		supportsPromptCache: false,
-		inputPrice: 0,
-		outputPrice: 0,
-		description: "Unsloth Llama 3.3 1B Instruct model - ultra lightweight.",
-	},
-	"unsloth/Llama-3.2-3B-Instruct": {
-		maxTokens: 32768,
-		contextWindow: 131072,
-		supportsImages: false,
-		supportsPromptCache: false,
-		inputPrice: 0,
-		outputPrice: 0,
-		description: "Unsloth Llama 3.2 3B Instruct model - lightweight and efficient for fast inference.",
-	},
-	"chutesai/Llama-4-Maverick-17B-128E-Instruct-FP8": {
-		maxTokens: 32768,
-		contextWindow: 256000,
-		supportsImages: false,
-		supportsPromptCache: false,
-		inputPrice: 0,
-		outputPrice: 0,
-		description: "ChutesAI Llama 4 Maverick 17B Instruct FP8 model.",
-	},
-	"chutesai/Llama-4-Scout-17B-16E-Instruct": {
-		maxTokens: 32768,
-		contextWindow: 512000,
-		supportsImages: false,
-		supportsPromptCache: false,
-		inputPrice: 0,
-		outputPrice: 0,
-		description: "ChutesAI Llama 4 Scout 17B Instruct model, 512K context.",
-	},
-	"nvidia/Llama-3_3-Nemotron-Super-49B-v1": {
-		maxTokens: 32768,
-		contextWindow: 131072,
-		supportsImages: false,
-		supportsPromptCache: false,
-		inputPrice: 0,
-		outputPrice: 0,
-		description: "Nvidia Llama 3.3 Nemotron Super 49B model.",
-	},
-	"nvidia/Llama-3_1-Nemotron-Ultra-253B-v1": {
-		maxTokens: 32768,
-		contextWindow: 131072,
-		supportsImages: false,
-		supportsPromptCache: false,
-		inputPrice: 0,
-		outputPrice: 0,
-		description: "Nvidia Llama 3.1 Nemotron Ultra 253B model.",
-	},
-
-	// Mistral Models (Newest to Oldest)
-	"chutesai/Mistral-Small-3.2-24B-Instruct-2506": {
-		maxTokens: 32768,
-		contextWindow: 131072, // Standard for Mistral-based models
-		supportsImages: false,
-		supportsPromptCache: false,
-		inputPrice: 0,
-		outputPrice: 0,
-		description:
-			"Mistral Small 3.2 24B Instruct 2506 - ChutesAI proprietary model based on Mistral architecture with 24B parameters, June 2025 version, improved instruction following capabilities.",
-	},
-	"unsloth/Mistral-Small-24B-Instruct-2501": {
-		maxTokens: 32768,
-		contextWindow: 131072, // Standard for Mistral-based 24B models
-		supportsImages: false,
-		supportsPromptCache: false,
-		inputPrice: 0,
-		outputPrice: 0,
-		description:
-			"Unsloth Mistral Small 24B Instruct 2501 - January 2025 version of Mistral Small 24B model with Unsloth optimizations, providing efficient inference and instruction following capabilities.",
-	},
-	"chutesai/Mistral-Small-3.1-24B-Instruct-2503": {
-		maxTokens: 32768,
-		contextWindow: 131072, // Standard for Mistral-based models
-		supportsImages: false,
-		supportsPromptCache: false,
-		inputPrice: 0,
-		outputPrice: 0,
-		description:
-			"Mistral Small 3.1 24B Instruct 2503 - ChutesAI proprietary model based on Mistral architecture with 24B parameters, March 2025 version, optimized for instruction following.",
-	},
-	"unsloth/Mistral-Nemo-Instruct-2407": {
-		maxTokens: 32768,
-		contextWindow: 128000,
-		supportsImages: false,
-		supportsPromptCache: false,
-		inputPrice: 0,
-		outputPrice: 0,
-		description: "Unsloth Mistral Nemo Instruct model.",
-	},
-<<<<<<< HEAD
-	"NousResearch/DeepHermes-3-Mistral-24B-Preview": {
-		maxTokens: 32768,
-		contextWindow: 131072, // Standard for Mistral-based models
-		supportsImages: false,
-		supportsPromptCache: false,
-		inputPrice: 0,
-		outputPrice: 0,
-		description:
-			"Nous DeepHermes 3 Mistral 24B Preview - Advanced conversational model based on Mistral architecture with 24B parameters.",
-	},
-	"cognitivecomputations/Dolphin3.0-Mistral-24B": {
-		maxTokens: 32768,
-		contextWindow: 131072, // Standard for Mistral-based 24B models
-		supportsImages: false,
-		supportsPromptCache: false,
-		inputPrice: 0,
-		outputPrice: 0,
-		description:
-			"Dolphin 3.0 Mistral 24B - Uncensored model from Cognitive Computations based on Mistral architecture with 24B parameters, known for its conversational abilities.",
-	},
-	"cognitivecomputations/Dolphin3.0-R1-Mistral-24B": {
-		maxTokens: 32768,
-		contextWindow: 131072, // Standard for Mistral-based 24B models
-		supportsImages: false,
-		supportsPromptCache: false,
-		inputPrice: 0,
-		outputPrice: 0,
-		description:
-			"Dolphin 3.0 R1 Mistral 24B - R1 variant of the uncensored model from Cognitive Computations based on Mistral architecture with 24B parameters, enhanced conversational abilities and instruction following.",
-	},
-
-	// Moonshot/Kimi Models (Newest to Oldest)
-	"moonshotai/Kimi-K2-Instruct-0905": {
-=======
-	"Qwen/Qwen3-235B-A22B": {
->>>>>>> 9b553d32
-		maxTokens: 32768,
-		contextWindow: 40960,
-		supportsImages: false,
-		supportsPromptCache: false,
-		inputPrice: 0.1999,
-		outputPrice: 0.8001,
-		description: "Moonshot AI Kimi K2 Instruct 0905 model with 256k context window.",
-	},
-	"moonshotai/Kimi-K2-Instruct-75k": {
-		maxTokens: 32768,
-		contextWindow: 75000,
-		supportsImages: false,
-		supportsPromptCache: false,
-		inputPrice: 0.1481,
-		outputPrice: 0.5926,
-		description: "Moonshot AI Kimi K2 Instruct model with 75k context window.",
-	},
-	"moonshotai/Kimi-Dev-72B": {
-		maxTokens: 32768,
-		contextWindow: 131072, // Standard for 72B models
-		supportsImages: false,
-		supportsPromptCache: false,
-		inputPrice: 0,
-		outputPrice: 0,
-<<<<<<< HEAD
-		description:
-			"Moonshot AI Kimi Dev 72B - Development-focused 72-billion parameter model from Moonsshot AI, optimized for coding, debugging, and software development tasks with enhanced reasoning capabilities.",
-	},
-	"moonshotai/Kimi-VL-A3B-Thinking": {
-		maxTokens: 32768,
-		contextWindow: 131072, // Standard for vision-language models
-		supportsImages: true, // This is a vision-language model
-		supportsPromptCache: false,
-		inputPrice: 0,
-		outputPrice: 0,
-		description:
-			"Moonshot AI Kimi VL A3B Thinking - Vision-Language model with A3B architecture from Moonshot AI, optimized for multimodal tasks combining visual understanding with advanced reasoning capabilities and instruction following.",
-	},
-
-	// Other Models (Grouped by organization/type)
-	"chutesai/Devstral-Small-2505": {
-		maxTokens: 32768,
-		contextWindow: 131072,
-=======
-		description: "Qwen3 235B A22B model.",
-	},
-	"Qwen/Qwen3-235B-A22B-Instruct-2507": {
-		maxTokens: 32768,
-		contextWindow: 262144,
->>>>>>> 9b553d32
-		supportsImages: false,
-		supportsPromptCache: false,
-		inputPrice: 0,
-		outputPrice: 0,
-<<<<<<< HEAD
-		description: "ChutesAI Devstral Small model (May 2025 release) - optimized for efficient performance.",
-=======
-		description: "Qwen3 235B A22B Instruct 2507 model with 262K context window.",
->>>>>>> 9b553d32
-	},
-	"NousResearch/DeepHermes-3-Llama-3-8B-Preview": {
-		maxTokens: 32768,
-		contextWindow: 131072,
-		supportsImages: false,
-		supportsPromptCache: false,
-		inputPrice: 0,
-		outputPrice: 0,
-		description: "Nous DeepHermes 3 Llama 3 8B Preview model.",
-	},
-	"NousResearch/Hermes-4-405B-FP8": {
-		maxTokens: 32768,
-		contextWindow: 131072, // Standard context window
-		supportsImages: false,
-		supportsPromptCache: false,
-		inputPrice: 0,
-		outputPrice: 0,
-		description:
-			"Hermes 4 405B FP8 - Massive 405-billion parameter model from Nous Research with FP8 quantization for efficient inference.",
-	},
-	"NousResearch/Hermes-4-70B": {
-		maxTokens: 32768,
-		contextWindow: 131072, // Standard for 70B models
-		supportsImages: false,
-		supportsPromptCache: false,
-		inputPrice: 0,
-		outputPrice: 0,
-		description:
-			"Hermes 4 70B - Advanced 70-billion parameter model from Nous Research, optimized for instruction following and conversational AI tasks.",
-	},
-	"shisa-ai/shisa-v2-llama3.3-70b": {
-		maxTokens: 32768,
-		contextWindow: 131072, // Standard for Llama 3.3 based models
-		supportsImages: false,
-		supportsPromptCache: false,
-		inputPrice: 0,
-		outputPrice: 0,
-		description:
-			"Shisa v2 Llama 3.3 70B - Japanese-focused model based on Llama 3.3 with 70B parameters, optimized for Japanese language and culture.",
-	},
-	"TheDrummer/Skyfall-36B-v2": {
-		maxTokens: 32768,
-		contextWindow: 131072, // Standard context window
-		supportsImages: false,
-		supportsPromptCache: false,
-		inputPrice: 0,
-		outputPrice: 0,
-		description:
-			"Skyfall 36B v2 - 36-billion parameter model from TheDrummer, likely optimized for creative writing and storytelling.",
-	},
-	"TheDrummer/Tunguska-39B-v1": {
-		maxTokens: 32768,
-		contextWindow: 131072, // Standard for 39B parameter models
-		supportsImages: false,
-		supportsPromptCache: false,
-		inputPrice: 0,
-		outputPrice: 0,
-		description:
-			"Tunguska 39B v1 - TheDrummer's 39-billion parameter model optimized for instruction following and creative tasks, providing advanced reasoning capabilities and versatile performance across various domains.",
-	},
-	"TheDrummer/Gemmasutra-Pro-27B-v1.1": {
-		maxTokens: 32768,
-		contextWindow: 131072, // Standard for 27B models
-		supportsImages: false,
-		supportsPromptCache: false,
-		inputPrice: 0,
-		outputPrice: 0,
-		description:
-			"Gemmasutra Pro 27B v1.1 - Specialized 27-billion parameter model from TheDrummer based on Gemma architecture, optimized for creative and instructional tasks with enhanced capabilities.",
-	},
-	"Tesslate/UIGEN-X-32B-0727": {
-		maxTokens: 32768,
-		contextWindow: 131072, // Standard context window
-		supportsImages: false,
-		supportsPromptCache: false,
-		inputPrice: 0,
-		outputPrice: 0,
-		description:
-			"Tesslate UIGEN-X 32B 0727 - Specialized model from Tesslate with 32B parameters, likely focused on UI generation tasks.",
-	},
-	"microsoft/MAI-DS-R1-FP8": {
-		maxTokens: 32768,
-		contextWindow: 163840,
-		supportsImages: false,
-		supportsPromptCache: false,
-		inputPrice: 0,
-		outputPrice: 0,
-		description: "Microsoft MAI-DS-R1 FP8 model.",
-	},
-	"tngtech/DeepSeek-R1T-Chimera": {
-		maxTokens: 32768,
-		contextWindow: 163840,
-		supportsImages: false,
-		supportsPromptCache: false,
-		inputPrice: 0,
-		outputPrice: 0,
-		description: "TNGTech DeepSeek R1T Chimera model.",
-	},
-	"tngtech/DeepSeek-TNG-R1T2-Chimera": {
-		maxTokens: 32768,
-		contextWindow: 163840, // Consistent with DeepSeek R1 architecture
-		supportsImages: false,
-		supportsPromptCache: false,
-		inputPrice: 0,
-		outputPrice: 0,
-		description:
-			"TNGTech DeepSeek TNG R1T2 Chimera - Specialized DeepSeek variant from TNG Technology with enhanced capabilities.",
-	},
-	"zai-org/GLM-4.5-Air": {
-		maxTokens: 32768,
-		contextWindow: 151329,
-		supportsImages: false,
-		supportsPromptCache: false,
-		inputPrice: 0,
-		outputPrice: 0,
-		description:
-			"GLM-4.5-Air model with 151,329 token context window and 106B total parameters with 12B activated.",
-	},
-	"zai-org/GLM-4.5-FP8": {
-		maxTokens: 32768,
-		contextWindow: 131072,
-		supportsImages: false,
-		supportsPromptCache: false,
-		inputPrice: 0,
-		outputPrice: 0,
-		description:
-			"GLM-4.5-FP8 model with 128k token context window, optimized for agent-based applications with MoE architecture.",
-	},
-<<<<<<< HEAD
-	"zai-org/GLM-4-32B-0414": {
-		maxTokens: 32768,
-		contextWindow: 131072, // Standard context window for GLM-4 models
-		supportsImages: false,
-		supportsPromptCache: false,
-		inputPrice: 0,
-		outputPrice: 0,
-		description:
-			"GLM-4 32B 0414 - General Language Model from ZAI with 32B parameters, April 2024 version, optimized for Chinese and multilingual tasks.",
-	},
-	"zai-org/GLM-Z1-32B-0414": {
-=======
-	"moonshotai/Kimi-K2-Instruct-75k": {
->>>>>>> 9b553d32
-		maxTokens: 32768,
-		contextWindow: 131072, // Standard context window for GLM models
-		supportsImages: false,
-		supportsPromptCache: false,
-		inputPrice: 0,
-		outputPrice: 0,
-		description:
-			"GLM-Z1 32B 0414 - Z1 variant of General Language Model from ZAI with 32B parameters, April 2024 version, specialized variant with enhanced capabilities.",
-	},
-	"ArliAI/QwQ-32B-ArliAI-RpR-v1": {
-		maxTokens: 32768,
-		contextWindow: 131072, // Standard context window for 32B models
-		supportsImages: false,
-		supportsPromptCache: false,
-		inputPrice: 0,
-		outputPrice: 0,
-		description:
-			"QwQ 32B ArliAI RpR v1 - Role-play optimized model from ArliAI with 32B parameters, QwQ architecture variant designed for character interaction and storytelling.",
-	},
-	"tencent/Hunyuan-A13B-Instruct": {
-		maxTokens: 32768,
-		contextWindow: 131072, // Standard for 13B parameter models
-		supportsImages: false,
-		supportsPromptCache: false,
-		inputPrice: 0,
-		outputPrice: 0,
-		description:
-			"Hunyuan A13B Instruct - Tencent's 13-billion parameter Hunyuan model optimized for instruction following, providing strong conversational abilities and Chinese language capabilities.",
-	},
-	"openai/gpt-oss-120b": {
-		maxTokens: 32768,
-		contextWindow: 131072, // Standard for large 120B models
-		supportsImages: false,
-		supportsPromptCache: false,
-		inputPrice: 0,
-		outputPrice: 0,
-		description:
-			"GPT-OSS-120B - OpenAI's open-source 120-billion parameter model, representing a massive-scale open source language model with advanced capabilities and broad knowledge base.",
-	},
-	"openai/gpt-oss-20b": {
-		maxTokens: 32768,
-		contextWindow: 131072, // Standard for 20B models
-		supportsImages: false,
-		supportsPromptCache: false,
-		inputPrice: 0,
-		outputPrice: 0,
-		description:
-			"GPT-OSS-20B - OpenAI's open-source 20-billion parameter model, providing a balanced combination of performance and efficiency with broad capabilities.",
-	},
-	"meituan-longcat/LongCat-Flash-Chat-FP8": {
-		maxTokens: 32768,
-		contextWindow: 131072, // Standard context window for FP8 models
-		supportsImages: false,
-		supportsPromptCache: false,
-		inputPrice: 0,
-		outputPrice: 0,
-		description:
-			"LongCat Flash Chat FP8 - Meituan's LongCat model with FP8 quantization optimized for fast inference and chat applications, providing efficient performance with reduced memory usage.",
-	},
-	"Qwen/Qwen3-Coder-480B-A35B-Instruct-FP8": {
-		maxTokens: 32768,
-		contextWindow: 262144,
-		supportsImages: false,
-		supportsPromptCache: false,
-		inputPrice: 0,
-		outputPrice: 0,
-		description: "Qwen3 Coder 480B A35B Instruct FP8 model, optimized for coding tasks.",
-	},
-	"Qwen/Qwen3-Next-80B-A3B-Instruct": {
-		maxTokens: 32768,
-		contextWindow: 262144,
-		supportsImages: false,
-		supportsPromptCache: false,
-		inputPrice: 0,
-		outputPrice: 0,
-		description: "Qwen3 Next 80B A3B Instruct model with 262K context window.",
-	},
-	"Qwen/Qwen3-Next-80B-A3B-Thinking": {
-		maxTokens: 32768,
-		contextWindow: 262144,
-		supportsImages: false,
-		supportsPromptCache: false,
-		inputPrice: 0,
-		outputPrice: 0,
-		description: "Qwen3 Next 80B A3B Thinking model with 262K context window.",
-	},
 } as const satisfies Record<string, ModelInfo>