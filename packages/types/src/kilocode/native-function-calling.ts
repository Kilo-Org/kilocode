--- conflicted
+++ resolved
@@ -19,11 +19,8 @@
 	"zai",
 	"synthetic",
 	"human-relay",
-<<<<<<< HEAD
 	"qwen-code",
-=======
 	"inception",
->>>>>>> cc5083b8
 ] satisfies ProviderName[] as ProviderName[]
 
 const modelsDefaultingToJsonKeywords = ["claude-haiku-4.5", "claude-haiku-4-5"]
