--- conflicted
+++ resolved
@@ -29,13 +29,7 @@
 	"moonshot",
 ] satisfies ProviderName[] as ProviderName[]
 
-<<<<<<< HEAD
-const modelsDefaultingToNativeKeywords = ["claude-haiku-4.5", "claude-haiku-4-5", "minimax-m2"]
-//Specific providers that default to native tool use, regardless of model.
-const providersDefaultingToNativeKeywords = [
-	"synthetic", //All synthetic models support native tools, and their pricing model strongly encourages their use
-=======
-const modelsDefaultingToJsonKeywords = [
+const modelsDefaultingToNativeKeywords = [
 	"claude-haiku-4.5",
 	"claude-haiku-4-5",
 	"gpt-5-codex",
@@ -44,10 +38,9 @@
 ]
 
 //Specific providers that default to JSON tool use, regardless of model.
-const providersDefaultingToJsonKeywords = [
+const providersDefaultingToNativeKeywords = [
 	"synthetic", //All synthetic models support JSON tools, and their pricing model strongly encourages their use
 	"inception",
->>>>>>> 00be68bf
 ]
 
 export function getActiveToolUseStyle(settings: ProviderSettings | undefined): ToolProtocol {
