--- conflicted
+++ resolved
@@ -224,11 +224,7 @@
 	"fireworksApiKey",
 	"featherlessApiKey",
 	"ioIntelligenceApiKey",
-<<<<<<< HEAD
 	"submodelApiKey",
-] as const satisfies readonly (keyof ProviderSettings)[]
-export type SecretState = Pick<ProviderSettings, (typeof SECRET_STATE_KEYS)[number]>
-=======
 	"vercelAiGatewayApiKey",
 ] as const
 
@@ -245,7 +241,6 @@
 export type SecretState = Pick<ProviderSettings, Extract<ProviderSecretKey, keyof ProviderSettings>> & {
 	[K in GlobalSecretKey]?: string
 }
->>>>>>> 6d0b161c
 
 export const isSecretStateKey = (key: string): key is Keys<SecretState> =>
 	SECRET_STATE_KEYS.includes(key as ProviderSecretKey) || GLOBAL_SECRET_KEYS.includes(key as GlobalSecretKey)
