--- conflicted
+++ resolved
@@ -51,10 +51,8 @@
 	"requesty",
 	"unbound",
 	"glama",
-<<<<<<< HEAD
 	"chutes", // kilocode_change
-=======
->>>>>>> e7736ca9
+	"nano-gpt",
 	"nano-gpt",
 ] as const
 
