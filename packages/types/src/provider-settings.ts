--- conflicted
+++ resolved
@@ -826,10 +826,7 @@
 	// kilocode_change end
 	deepinfra: { id: "deepinfra", label: "DeepInfra", models: [] },
 	"vercel-ai-gateway": { id: "vercel-ai-gateway", label: "Vercel AI Gateway", models: [] },
-<<<<<<< HEAD
 	aistupidlevel: { id: "aistupidlevel", label: "AIStupidLevel", models: [] },
-=======
->>>>>>> 021c91c9
 
 	// Local providers; models discovered from localhost endpoints.
 	lmstudio: { id: "lmstudio", label: "LM Studio", models: [] },
