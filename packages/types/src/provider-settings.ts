import { z } from "zod"

import { modelInfoSchema, reasoningEffortWithMinimalSchema, verbosityLevelsSchema, serviceTierSchema } from "./model.js"
import { codebaseIndexProviderSchema } from "./codebase-index.js"
import {
	anthropicModels,
	bedrockModels,
	cerebrasModels,
	claudeCodeModels,
	deepSeekModels,
	doubaoModels,
	featherlessModels,
	fireworksModels,
	// kilocode_change start
	syntheticModels,
	// geminiModels,
	// kilocode_change end
	groqModels,
	ioIntelligenceModels,
	mistralModels,
	moonshotModels,
	openAiNativeModels,
	qwenCodeModels,
	sambaNovaModels,
	vertexModels,
	vscodeLlmModels,
	xaiModels,
	internationalZAiModels,
	minimaxModels,
} from "./providers/index.js"
import { toolUseStylesSchema } from "./kilocode/native-function-calling.js"

/**
 * constants
 */

export const DEFAULT_CONSECUTIVE_MISTAKE_LIMIT = 3

/**
 * DynamicProvider
 *
 * Dynamic provider requires external API calls in order to get the model list.
 */

export const dynamicProviders = [
	"openrouter",
	"vercel-ai-gateway",
	"huggingface",
	"litellm",
	// kilocode_change start
	"kilocode",
	"ovhcloud",
	"chutes",
	"gemini",
	"inception",
	// kilocode_change end
	"deepinfra",
	"io-intelligence",
	"requesty",
	"unbound",
	"glama",
<<<<<<< HEAD
	"synthetic",
=======
	"roo",
	"chutes",
>>>>>>> d23afe84
] as const

export type DynamicProvider = (typeof dynamicProviders)[number]

export const isDynamicProvider = (key: string): key is DynamicProvider =>
	dynamicProviders.includes(key as DynamicProvider)

/**
 * LocalProvider
 *
 * Local providers require localhost API calls in order to get the model list.
 */

export const localProviders = ["ollama", "lmstudio"] as const

export type LocalProvider = (typeof localProviders)[number]

export const isLocalProvider = (key: string): key is LocalProvider => localProviders.includes(key as LocalProvider)

/**
 * InternalProvider
 *
 * Internal providers require internal VSCode API calls in order to get the
 * model list.
 */

export const internalProviders = ["vscode-lm"] as const

export type InternalProvider = (typeof internalProviders)[number]

export const isInternalProvider = (key: string): key is InternalProvider =>
	internalProviders.includes(key as InternalProvider)

/**
 * CustomProvider
 *
 * Custom providers are completely configurable within Roo Code settings.
 */

export const customProviders = ["openai"] as const

export type CustomProvider = (typeof customProviders)[number]

export const isCustomProvider = (key: string): key is CustomProvider => customProviders.includes(key as CustomProvider)

/**
 * FauxProvider
 *
 * Faux providers do not make external inference calls and therefore do not have
 * model lists.
 */

export const fauxProviders = ["fake-ai", "human-relay"] as const

export type FauxProvider = (typeof fauxProviders)[number]

export const isFauxProvider = (key: string): key is FauxProvider => fauxProviders.includes(key as FauxProvider)

/**
 * ProviderName
 */

export const providerNames = [
	...dynamicProviders,
	...localProviders,
	...internalProviders,
	...customProviders,
	...fauxProviders,
	"anthropic",
	"bedrock",
	"cerebras",
	"claude-code",
	"doubao",
	"deepseek",
	"featherless",
	"fireworks",
	"gemini",
	"gemini-cli",
	"groq",
	"mistral",
	"moonshot",
	"minimax",
	"openai-native",
	"qwen-code",
	"roo",
	// kilocode_change start
	"kilocode",
	"minimax",
	"gemini-cli",
	"virtual-quota-fallback",
	"synthetic",
	"inception",
	// kilocode_change end
	"sambanova",
	"vertex",
	"xai",
	"zai",
] as const

export const providerNamesSchema = z.enum(providerNames)

export type ProviderName = z.infer<typeof providerNamesSchema>

export const isProviderName = (key: unknown): key is ProviderName =>
	typeof key === "string" && providerNames.includes(key as ProviderName)

/**
 * ProviderSettingsEntry
 */

export const providerSettingsEntrySchema = z.object({
	id: z.string(),
	name: z.string(),
	apiProvider: providerNamesSchema.optional(),
	modelId: z.string().optional(),
})

export type ProviderSettingsEntry = z.infer<typeof providerSettingsEntrySchema>

/**
 * ProviderSettings
 */

const baseProviderSettingsSchema = z.object({
	includeMaxTokens: z.boolean().optional(),
	diffEnabled: z.boolean().optional(),
	todoListEnabled: z.boolean().optional(),
	fuzzyMatchThreshold: z.number().optional(),
	modelTemperature: z.number().nullish(),
	rateLimitSeconds: z.number().optional(),
	rateLimitAfter: z.boolean().optional(), // kilocode_change
	consecutiveMistakeLimit: z.number().min(0).optional(),

	// Model reasoning.
	enableReasoningEffort: z.boolean().optional(),
	reasoningEffort: reasoningEffortWithMinimalSchema.optional(),
	modelMaxTokens: z.number().optional(),
	modelMaxThinkingTokens: z.number().optional(),

	// Model verbosity.
	verbosity: verbosityLevelsSchema.optional(),

	// kilocode_change start
	// Tool style - xml (legacy) or json (modern).
	// Default to XML for anywhere not specified.
	toolStyle: toolUseStylesSchema.optional(),
	// kilocode_change end
})

// Several of the providers share common model config properties.
const apiModelIdProviderModelSchema = baseProviderSettingsSchema.extend({
	apiModelId: z.string().optional(),
})

const anthropicSchema = apiModelIdProviderModelSchema.extend({
	apiKey: z.string().optional(),
	anthropicBaseUrl: z.string().optional(),
	anthropicUseAuthToken: z.boolean().optional(),
	anthropicBeta1MContext: z.boolean().optional(), // Enable 'context-1m-2025-08-07' beta for 1M context window.
})

const claudeCodeSchema = apiModelIdProviderModelSchema.extend({
	claudeCodePath: z.string().optional(),
	claudeCodeMaxOutputTokens: z.number().int().min(1).max(200000).optional(),
})

const glamaSchema = baseProviderSettingsSchema.extend({
	glamaModelId: z.string().optional(),
	glamaApiKey: z.string().optional(),
})

// kilocode_change start
export const openRouterProviderDataCollectionSchema = z.enum(["allow", "deny"])
export const openRouterProviderSortSchema = z.enum(["price", "throughput", "latency"])
// kilocode_change end

const openRouterSchema = baseProviderSettingsSchema.extend({
	openRouterApiKey: z.string().optional(),
	openRouterModelId: z.string().optional(),
	openRouterBaseUrl: z.string().optional(),
	openRouterSpecificProvider: z.string().optional(),
	openRouterUseMiddleOutTransform: z.boolean().optional(),
	// kilocode_change start
	openRouterProviderDataCollection: openRouterProviderDataCollectionSchema.optional(),
	openRouterProviderSort: openRouterProviderSortSchema.optional(),
	openRouterZdr: z.boolean().optional(),
	// kilocode_change end
})

const bedrockSchema = apiModelIdProviderModelSchema.extend({
	awsAccessKey: z.string().optional(),
	awsSecretKey: z.string().optional(),
	awsSessionToken: z.string().optional(),
	awsRegion: z.string().optional(),
	awsUseCrossRegionInference: z.boolean().optional(),
	awsUsePromptCache: z.boolean().optional(),
	awsProfile: z.string().optional(),
	awsUseProfile: z.boolean().optional(),
	awsApiKey: z.string().optional(),
	awsUseApiKey: z.boolean().optional(),
	awsCustomArn: z.string().optional(),
	awsModelContextWindow: z.number().optional(),
	awsBedrockEndpointEnabled: z.boolean().optional(),
	awsBedrockEndpoint: z.string().optional(),
	awsBedrock1MContext: z.boolean().optional(), // Enable 'context-1m-2025-08-07' beta for 1M context window.
})

const vertexSchema = apiModelIdProviderModelSchema.extend({
	vertexKeyFile: z.string().optional(),
	vertexJsonCredentials: z.string().optional(),
	vertexProjectId: z.string().optional(),
	vertexRegion: z.string().optional(),
	enableUrlContext: z.boolean().optional(),
	enableGrounding: z.boolean().optional(),
})

const openAiSchema = baseProviderSettingsSchema.extend({
	openAiBaseUrl: z.string().optional(),
	openAiApiKey: z.string().optional(),
	openAiLegacyFormat: z.boolean().optional(),
	openAiR1FormatEnabled: z.boolean().optional(),
	openAiModelId: z.string().optional(),
	openAiCustomModelInfo: modelInfoSchema.nullish(),
	openAiUseAzure: z.boolean().optional(),
	azureApiVersion: z.string().optional(),
	openAiStreamingEnabled: z.boolean().optional(),
	openAiHostHeader: z.string().optional(), // Keep temporarily for backward compatibility during migration.
	openAiHeaders: z.record(z.string(), z.string()).optional(),
})

const ollamaSchema = baseProviderSettingsSchema.extend({
	ollamaModelId: z.string().optional(),
	ollamaBaseUrl: z.string().optional(),
	ollamaApiKey: z.string().optional(),
	ollamaNumCtx: z.number().int().min(128).optional(),
})

const vsCodeLmSchema = baseProviderSettingsSchema.extend({
	vsCodeLmModelSelector: z
		.object({
			vendor: z.string().optional(),
			family: z.string().optional(),
			version: z.string().optional(),
			id: z.string().optional(),
		})
		.optional(),
})

const lmStudioSchema = baseProviderSettingsSchema.extend({
	lmStudioModelId: z.string().optional(),
	lmStudioBaseUrl: z.string().optional(),
	lmStudioDraftModelId: z.string().optional(),
	lmStudioSpeculativeDecodingEnabled: z.boolean().optional(),
})

const geminiSchema = apiModelIdProviderModelSchema.extend({
	geminiApiKey: z.string().optional(),
	googleGeminiBaseUrl: z.string().optional(),
	enableUrlContext: z.boolean().optional(),
	enableGrounding: z.boolean().optional(),
})

// kilocode_change start
const geminiCliSchema = apiModelIdProviderModelSchema.extend({
	geminiCliOAuthPath: z.string().optional(),
	geminiCliProjectId: z.string().optional(),
})
// kilocode_change end

const openAiNativeSchema = apiModelIdProviderModelSchema.extend({
	openAiNativeApiKey: z.string().optional(),
	openAiNativeBaseUrl: z.string().optional(),
	// OpenAI Responses API service tier for openai-native provider only.
	// UI should only expose this when the selected model supports flex/priority.
	openAiNativeServiceTier: serviceTierSchema.optional(),
})

const mistralSchema = apiModelIdProviderModelSchema.extend({
	mistralApiKey: z.string().optional(),
	mistralCodestralUrl: z.string().optional(),
})

const deepSeekSchema = apiModelIdProviderModelSchema.extend({
	deepSeekBaseUrl: z.string().optional(),
	deepSeekApiKey: z.string().optional(),
})

const deepInfraSchema = apiModelIdProviderModelSchema.extend({
	deepInfraBaseUrl: z.string().optional(),
	deepInfraApiKey: z.string().optional(),
	deepInfraModelId: z.string().optional(),
})

const doubaoSchema = apiModelIdProviderModelSchema.extend({
	doubaoBaseUrl: z.string().optional(),
	doubaoApiKey: z.string().optional(),
})

const moonshotSchema = apiModelIdProviderModelSchema.extend({
	moonshotBaseUrl: z
		.union([z.literal("https://api.moonshot.ai/v1"), z.literal("https://api.moonshot.cn/v1")])
		.optional(),
	moonshotApiKey: z.string().optional(),
})

const minimaxSchema = apiModelIdProviderModelSchema.extend({
	minimaxBaseUrl: z
		.union([z.literal("https://api.minimax.io/anthropic"), z.literal("https://api.minimaxi.com/anthropic")]) // kilocode_change: anthropic
		.optional(),
	minimaxApiKey: z.string().optional(),
})

const unboundSchema = baseProviderSettingsSchema.extend({
	unboundApiKey: z.string().optional(),
	unboundModelId: z.string().optional(),
})

const requestySchema = baseProviderSettingsSchema.extend({
	requestyBaseUrl: z.string().optional(),
	requestyApiKey: z.string().optional(),
	requestyModelId: z.string().optional(),
})

const humanRelaySchema = baseProviderSettingsSchema

const fakeAiSchema = baseProviderSettingsSchema.extend({
	fakeAi: z.unknown().optional(),
})

const xaiSchema = apiModelIdProviderModelSchema.extend({
	xaiApiKey: z.string().optional(),
})

const groqSchema = apiModelIdProviderModelSchema.extend({
	groqApiKey: z.string().optional(),
})

const huggingFaceSchema = baseProviderSettingsSchema.extend({
	huggingFaceApiKey: z.string().optional(),
	huggingFaceModelId: z.string().optional(),
	huggingFaceInferenceProvider: z.string().optional(),
})

const chutesSchema = apiModelIdProviderModelSchema.extend({
	chutesApiKey: z.string().optional(),
})

const litellmSchema = baseProviderSettingsSchema.extend({
	litellmBaseUrl: z.string().optional(),
	litellmApiKey: z.string().optional(),
	litellmModelId: z.string().optional(),
	litellmUsePromptCache: z.boolean().optional(),
})

const cerebrasSchema = apiModelIdProviderModelSchema.extend({
	cerebrasApiKey: z.string().optional(),
})

const sambaNovaSchema = apiModelIdProviderModelSchema.extend({
	sambaNovaApiKey: z.string().optional(),
})

// kilocode_change start
const inceptionSchema = apiModelIdProviderModelSchema.extend({
	inceptionLabsBaseUrl: z.string().optional(),
	inceptionLabsApiKey: z.string().optional(),
	inceptionLabsModelId: z.string().optional(),
})

const ovhcloudSchema = baseProviderSettingsSchema.extend({
	ovhCloudAiEndpointsApiKey: z.string().optional(),
	ovhCloudAiEndpointsModelId: z.string().optional(),
	ovhCloudAiEndpointsBaseUrl: z.string().optional(),
})

const kilocodeSchema = baseProviderSettingsSchema.extend({
	kilocodeToken: z.string().optional(),
	kilocodeOrganizationId: z.string().optional(),
	kilocodeModel: z.string().optional(),
	openRouterSpecificProvider: z.string().optional(),
	openRouterProviderDataCollection: openRouterProviderDataCollectionSchema.optional(),
	openRouterProviderSort: openRouterProviderSortSchema.optional(),
	openRouterZdr: z.boolean().optional(),
	kilocodeTesterWarningsDisabledUntil: z.number().optional(), // Timestamp for disabling KILOCODE-TESTER warnings
})

export const virtualQuotaFallbackProfileDataSchema = z.object({
	profileName: z.string().optional(),
	profileId: z.string().optional(),
	profileLimits: z
		.object({
			tokensPerMinute: z.coerce.number().optional(),
			tokensPerHour: z.coerce.number().optional(),
			tokensPerDay: z.coerce.number().optional(),
			requestsPerMinute: z.coerce.number().optional(),
			requestsPerHour: z.coerce.number().optional(),
			requestsPerDay: z.coerce.number().optional(),
		})
		.optional(),
})

const virtualQuotaFallbackSchema = baseProviderSettingsSchema.extend({
	profiles: z.array(virtualQuotaFallbackProfileDataSchema).optional(),
})
// kilocode_change end

export const zaiApiLineSchema = z.enum(["international_coding", "china_coding"])

export type ZaiApiLine = z.infer<typeof zaiApiLineSchema>

const zaiSchema = apiModelIdProviderModelSchema.extend({
	zaiApiKey: z.string().optional(),
	zaiApiLine: zaiApiLineSchema.optional(),
})

const fireworksSchema = apiModelIdProviderModelSchema.extend({
	fireworksApiKey: z.string().optional(),
})

// kilocode_change start
const syntheticSchema = apiModelIdProviderModelSchema.extend({
	syntheticApiKey: z.string().optional(),
})
// kilocode_change end

const featherlessSchema = apiModelIdProviderModelSchema.extend({
	featherlessApiKey: z.string().optional(),
})

const ioIntelligenceSchema = apiModelIdProviderModelSchema.extend({
	ioIntelligenceModelId: z.string().optional(),
	ioIntelligenceApiKey: z.string().optional(),
})

const qwenCodeSchema = apiModelIdProviderModelSchema.extend({
	qwenCodeOauthPath: z.string().optional(),
})

const rooSchema = apiModelIdProviderModelSchema.extend({
	// No additional fields needed - uses cloud authentication.
})

const vercelAiGatewaySchema = baseProviderSettingsSchema.extend({
	vercelAiGatewayApiKey: z.string().optional(),
	vercelAiGatewayModelId: z.string().optional(),
})

const defaultSchema = z.object({
	apiProvider: z.undefined(),
})

export const providerSettingsSchemaDiscriminated = z.discriminatedUnion("apiProvider", [
	anthropicSchema.merge(z.object({ apiProvider: z.literal("anthropic") })),
	claudeCodeSchema.merge(z.object({ apiProvider: z.literal("claude-code") })),
	glamaSchema.merge(z.object({ apiProvider: z.literal("glama") })),
	openRouterSchema.merge(z.object({ apiProvider: z.literal("openrouter") })),
	bedrockSchema.merge(z.object({ apiProvider: z.literal("bedrock") })),
	vertexSchema.merge(z.object({ apiProvider: z.literal("vertex") })),
	openAiSchema.merge(z.object({ apiProvider: z.literal("openai") })),
	ollamaSchema.merge(z.object({ apiProvider: z.literal("ollama") })),
	vsCodeLmSchema.merge(z.object({ apiProvider: z.literal("vscode-lm") })),
	lmStudioSchema.merge(z.object({ apiProvider: z.literal("lmstudio") })),
	geminiSchema.merge(z.object({ apiProvider: z.literal("gemini") })),
	openAiNativeSchema.merge(z.object({ apiProvider: z.literal("openai-native") })),
	ovhcloudSchema.merge(z.object({ apiProvider: z.literal("ovhcloud") })), // kilocode_change
	mistralSchema.merge(z.object({ apiProvider: z.literal("mistral") })),
	deepSeekSchema.merge(z.object({ apiProvider: z.literal("deepseek") })),
	deepInfraSchema.merge(z.object({ apiProvider: z.literal("deepinfra") })),
	doubaoSchema.merge(z.object({ apiProvider: z.literal("doubao") })),
	moonshotSchema.merge(z.object({ apiProvider: z.literal("moonshot") })),
	minimaxSchema.merge(z.object({ apiProvider: z.literal("minimax") })),
	unboundSchema.merge(z.object({ apiProvider: z.literal("unbound") })),
	requestySchema.merge(z.object({ apiProvider: z.literal("requesty") })),
	humanRelaySchema.merge(z.object({ apiProvider: z.literal("human-relay") })),
	fakeAiSchema.merge(z.object({ apiProvider: z.literal("fake-ai") })),
	xaiSchema.merge(z.object({ apiProvider: z.literal("xai") })),
	// kilocode_change start
	geminiCliSchema.merge(z.object({ apiProvider: z.literal("gemini-cli") })),
	kilocodeSchema.merge(z.object({ apiProvider: z.literal("kilocode") })),
	virtualQuotaFallbackSchema.merge(z.object({ apiProvider: z.literal("virtual-quota-fallback") })),
	syntheticSchema.merge(z.object({ apiProvider: z.literal("synthetic") })),
	inceptionSchema.merge(z.object({ apiProvider: z.literal("inception") })),
	// kilocode_change end
	groqSchema.merge(z.object({ apiProvider: z.literal("groq") })),
	huggingFaceSchema.merge(z.object({ apiProvider: z.literal("huggingface") })),
	chutesSchema.merge(z.object({ apiProvider: z.literal("chutes") })),
	litellmSchema.merge(z.object({ apiProvider: z.literal("litellm") })),
	cerebrasSchema.merge(z.object({ apiProvider: z.literal("cerebras") })),
	sambaNovaSchema.merge(z.object({ apiProvider: z.literal("sambanova") })),
	zaiSchema.merge(z.object({ apiProvider: z.literal("zai") })),
	fireworksSchema.merge(z.object({ apiProvider: z.literal("fireworks") })),
	featherlessSchema.merge(z.object({ apiProvider: z.literal("featherless") })),
	ioIntelligenceSchema.merge(z.object({ apiProvider: z.literal("io-intelligence") })),
	qwenCodeSchema.merge(z.object({ apiProvider: z.literal("qwen-code") })),
	rooSchema.merge(z.object({ apiProvider: z.literal("roo") })),
	vercelAiGatewaySchema.merge(z.object({ apiProvider: z.literal("vercel-ai-gateway") })),
	defaultSchema,
])

export const providerSettingsSchema = z.object({
	apiProvider: providerNamesSchema.optional(),
	...anthropicSchema.shape,
	...claudeCodeSchema.shape,
	...glamaSchema.shape,
	...openRouterSchema.shape,
	...bedrockSchema.shape,
	...vertexSchema.shape,
	...openAiSchema.shape,
	...ollamaSchema.shape,
	...vsCodeLmSchema.shape,
	...lmStudioSchema.shape,
	...geminiSchema.shape,
	// kilocode_change start
	...geminiCliSchema.shape,
	...kilocodeSchema.shape,
	...virtualQuotaFallbackSchema.shape,
	...syntheticSchema.shape,
	...ovhcloudSchema.shape,
	...inceptionSchema.shape,
	// kilocode_change end
	...openAiNativeSchema.shape,
	...mistralSchema.shape,
	...deepSeekSchema.shape,
	...deepInfraSchema.shape,
	...doubaoSchema.shape,
	...moonshotSchema.shape,
	...minimaxSchema.shape,
	...unboundSchema.shape,
	...requestySchema.shape,
	...humanRelaySchema.shape,
	...fakeAiSchema.shape,
	...xaiSchema.shape,
	...groqSchema.shape,
	...huggingFaceSchema.shape,
	...chutesSchema.shape,
	...litellmSchema.shape,
	...cerebrasSchema.shape,
	...sambaNovaSchema.shape,
	...zaiSchema.shape,
	...fireworksSchema.shape,
	...featherlessSchema.shape,
	...ioIntelligenceSchema.shape,
	...qwenCodeSchema.shape,
	...rooSchema.shape,
	...vercelAiGatewaySchema.shape,
	...codebaseIndexProviderSchema.shape,
})

export type ProviderSettings = z.infer<typeof providerSettingsSchema>

export const providerSettingsWithIdSchema = providerSettingsSchema.extend({ id: z.string().optional() })

export const discriminatedProviderSettingsWithIdSchema = providerSettingsSchemaDiscriminated.and(
	z.object({ id: z.string().optional() }),
)

export type ProviderSettingsWithId = z.infer<typeof providerSettingsWithIdSchema>

export const PROVIDER_SETTINGS_KEYS = providerSettingsSchema.keyof().options

/**
 * ModelIdKey
 */

export const modelIdKeys = [
	"apiModelId",
	"glamaModelId",
	"openRouterModelId",
	"openAiModelId",
	"ollamaModelId",
	"lmStudioModelId",
	"lmStudioDraftModelId",
	"unboundModelId",
	"requestyModelId",
	"litellmModelId",
	"huggingFaceModelId",
	"ioIntelligenceModelId",
	"vercelAiGatewayModelId",
	"deepInfraModelId",
	"kilocodeModel",
	"ovhCloudAiEndpointsModelId", // kilocode_change
	"inceptionLabsModelId", // kilocode_change
] as const satisfies readonly (keyof ProviderSettings)[]

export type ModelIdKey = (typeof modelIdKeys)[number]

export const getModelId = (settings: ProviderSettings): string | undefined => {
	const modelIdKey = modelIdKeys.find((key) => settings[key])
	return modelIdKey ? settings[modelIdKey] : undefined
}

/**
 * TypicalProvider
 */

export type TypicalProvider = Exclude<ProviderName, InternalProvider | CustomProvider | FauxProvider>

export const isTypicalProvider = (key: unknown): key is TypicalProvider =>
	isProviderName(key) && !isInternalProvider(key) && !isCustomProvider(key) && !isFauxProvider(key)

export const modelIdKeysByProvider: Record<TypicalProvider, ModelIdKey> = {
	anthropic: "apiModelId",
	"claude-code": "apiModelId",
	glama: "glamaModelId",
	openrouter: "openRouterModelId",
	kilocode: "kilocodeModel",
	bedrock: "apiModelId",
	vertex: "apiModelId",
	"openai-native": "openAiModelId",
	ollama: "ollamaModelId",
	lmstudio: "lmStudioModelId",
	gemini: "apiModelId",
	"gemini-cli": "apiModelId",
	mistral: "apiModelId",
	moonshot: "apiModelId",
	minimax: "apiModelId",
	deepseek: "apiModelId",
	deepinfra: "deepInfraModelId",
	doubao: "apiModelId",
	"qwen-code": "apiModelId",
	unbound: "unboundModelId",
	requesty: "requestyModelId",
	xai: "apiModelId",
	// kilocode_change start
	synthetic: "apiModelId",
	ovhcloud: "ovhCloudAiEndpointsModelId",
	inception: "inceptionLabsModelId",
	// kilocode_change end
	groq: "apiModelId",
	chutes: "apiModelId",
	litellm: "litellmModelId",
	huggingface: "huggingFaceModelId",
	cerebras: "apiModelId",
	sambanova: "apiModelId",
	zai: "apiModelId",
	fireworks: "apiModelId",
	featherless: "apiModelId",
	"io-intelligence": "ioIntelligenceModelId",
	roo: "apiModelId",
	"vercel-ai-gateway": "vercelAiGatewayModelId",
	"virtual-quota-fallback": "apiModelId",
}

/**
 * ANTHROPIC_STYLE_PROVIDERS
 */

// Providers that use Anthropic-style API protocol.
export const ANTHROPIC_STYLE_PROVIDERS: ProviderName[] = ["anthropic", "claude-code", "bedrock"]

export const getApiProtocol = (provider: ProviderName | undefined, modelId?: string): "anthropic" | "openai" => {
	if (provider && ANTHROPIC_STYLE_PROVIDERS.includes(provider)) {
		return "anthropic"
	}

	if (provider && provider === "vertex" && modelId && modelId.toLowerCase().includes("claude")) {
		return "anthropic"
	}

	// Vercel AI Gateway uses anthropic protocol for anthropic models.
	if (
		provider &&
		["vercel-ai-gateway", "roo"].includes(provider) &&
		modelId &&
		modelId.toLowerCase().startsWith("anthropic/")
	) {
		return "anthropic"
	}

	return "openai"
}

/**
 * MODELS_BY_PROVIDER
 */

export const MODELS_BY_PROVIDER: Record<
	Exclude<ProviderName, "fake-ai" | "human-relay" | "gemini-cli" | "openai" | "gemini">, // kilocode_change: add gemini
	{ id: ProviderName; label: string; models: string[] }
> = {
	anthropic: {
		id: "anthropic",
		label: "Anthropic",
		models: Object.keys(anthropicModels),
	},
	bedrock: {
		id: "bedrock",
		label: "Amazon Bedrock",
		models: Object.keys(bedrockModels),
	},
	cerebras: {
		id: "cerebras",
		label: "Cerebras",
		models: Object.keys(cerebrasModels),
	},
	"claude-code": { id: "claude-code", label: "Claude Code", models: Object.keys(claudeCodeModels) },
	deepseek: {
		id: "deepseek",
		label: "DeepSeek",
		models: Object.keys(deepSeekModels),
	},
	doubao: { id: "doubao", label: "Doubao", models: Object.keys(doubaoModels) },
	featherless: {
		id: "featherless",
		label: "Featherless",
		models: Object.keys(featherlessModels),
	},
	fireworks: {
		id: "fireworks",
		label: "Fireworks",
		models: Object.keys(fireworksModels),
	},
	// kilocode_change start
	synthetic: {
		id: "synthetic",
		label: "Synthetic",
		models: Object.keys(syntheticModels),
	},
	//gemini: {
	//	id: "gemini",
	//	label: "Google Gemini",
	//	models: Object.keys(geminiModels),
	//},
	// kilocode_change end
	groq: { id: "groq", label: "Groq", models: Object.keys(groqModels) },
	"io-intelligence": {
		id: "io-intelligence",
		label: "IO Intelligence",
		models: Object.keys(ioIntelligenceModels),
	},
	mistral: {
		id: "mistral",
		label: "Mistral",
		models: Object.keys(mistralModels),
	},
	moonshot: {
		id: "moonshot",
		label: "Moonshot",
		models: Object.keys(moonshotModels),
	},
	minimax: {
		id: "minimax",
		label: "MiniMax",
		models: Object.keys(minimaxModels),
	},
	"openai-native": {
		id: "openai-native",
		label: "OpenAI",
		models: Object.keys(openAiNativeModels),
	},
	"qwen-code": { id: "qwen-code", label: "Qwen Code", models: Object.keys(qwenCodeModels) },
	roo: { id: "roo", label: "Roo Code Cloud", models: [] },
	sambanova: {
		id: "sambanova",
		label: "SambaNova",
		models: Object.keys(sambaNovaModels),
	},
	vertex: {
		id: "vertex",
		label: "GCP Vertex AI",
		models: Object.keys(vertexModels),
	},
	"vscode-lm": {
		id: "vscode-lm",
		label: "VS Code LM API",
		models: Object.keys(vscodeLlmModels),
	},
	xai: { id: "xai", label: "xAI (Grok)", models: Object.keys(xaiModels) },
	zai: { id: "zai", label: "Zai", models: Object.keys(internationalZAiModels) },

	// Dynamic providers; models pulled from remote APIs.
	glama: { id: "glama", label: "Glama", models: [] },
	huggingface: { id: "huggingface", label: "Hugging Face", models: [] },
	litellm: { id: "litellm", label: "LiteLLM", models: [] },
	openrouter: { id: "openrouter", label: "OpenRouter", models: [] },
	requesty: { id: "requesty", label: "Requesty", models: [] },
	unbound: { id: "unbound", label: "Unbound", models: [] },

	// kilocode_change start
	ovhcloud: { id: "ovhcloud", label: "OVHcloud AI Endpoints", models: [] },
	inception: { id: "inception", label: "Inception", models: [] },
	kilocode: { id: "kilocode", label: "Kilocode", models: [] },
	"virtual-quota-fallback": { id: "virtual-quota-fallback", label: "Virtual Quota Fallback", models: [] },
	// kilocode_change end
	deepinfra: { id: "deepinfra", label: "DeepInfra", models: [] },
	"vercel-ai-gateway": { id: "vercel-ai-gateway", label: "Vercel AI Gateway", models: [] },
	chutes: { id: "chutes", label: "Chutes AI", models: [] },

	// Local providers; models discovered from localhost endpoints.
	lmstudio: { id: "lmstudio", label: "LM Studio", models: [] },
	ollama: { id: "ollama", label: "Ollama", models: [] },
}<|MERGE_RESOLUTION|>--- conflicted
+++ resolved
@@ -59,12 +59,9 @@
 	"requesty",
 	"unbound",
 	"glama",
-<<<<<<< HEAD
 	"synthetic",
-=======
 	"roo",
 	"chutes",
->>>>>>> d23afe84
 ] as const
 
 export type DynamicProvider = (typeof dynamicProviders)[number]
