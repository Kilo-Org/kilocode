--- conflicted
+++ resolved
@@ -60,12 +60,9 @@
 	"requesty",
 	"unbound",
 	"glama",
-<<<<<<< HEAD
 	"oca",
-=======
 	"roo",
 	"chutes",
->>>>>>> a00b9029
 ] as const
 
 export type DynamicProvider = (typeof dynamicProviders)[number]
@@ -822,12 +819,8 @@
 		models: Object.keys(openAiNativeModels),
 	},
 	"qwen-code": { id: "qwen-code", label: "Qwen Code", models: Object.keys(qwenCodeModels) },
-<<<<<<< HEAD
-	roo: { id: "roo", label: "Roo", models: Object.keys(rooModels) },
 	oca: { id: "oca", label: "Oracle Code Assist", models: [] },
-=======
 	roo: { id: "roo", label: "Roo Code Cloud", models: [] },
->>>>>>> a00b9029
 	sambanova: {
 		id: "sambanova",
 		label: "SambaNova",
