--- conflicted
+++ resolved
@@ -639,11 +639,7 @@
 	"deepInfraModelId",
 	"kilocodeModel",
 	"ovhCloudAiEndpointsModelId", // kilocode_change
-<<<<<<< HEAD
 	"aiStupidLevelModelId",
-=======
-	"inceptionLabsModelId", // kilocode_change
->>>>>>> c091e026
 ] as const satisfies readonly (keyof ProviderSettings)[]
 
 export type ModelIdKey = (typeof modelIdKeys)[number]
@@ -700,11 +696,7 @@
 	kilocode: "kilocodeModel",
 	"virtual-quota-fallback": "apiModelId",
 	ovhcloud: "ovhCloudAiEndpointsModelId", // kilocode_change
-<<<<<<< HEAD
 	aistupidlevel: "aiStupidLevelModelId",
-=======
-	inception: "inceptionLabsModelId", // kilocode_change
->>>>>>> c091e026
 }
 
 /**
