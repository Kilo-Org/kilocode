import { z } from "zod"

import { modelInfoSchema, reasoningEffortWithMinimalSchema, verbosityLevelsSchema, serviceTierSchema } from "./model.js"
import { codebaseIndexProviderSchema } from "./codebase-index.js"
import {
	anthropicModels,
	bedrockModels,
	cerebrasModels,
	chutesModels,
	claudeCodeModels,
	deepSeekModels,
	doubaoModels,
	featherlessModels,
	fireworksModels,
	syntheticModels, // kilocode_change
	geminiModels,
	groqModels,
	ioIntelligenceModels,
	mistralModels,
	moonshotModels,
	openAiNativeModels,
	qwenCodeModels,
	rooModels,
	sambaNovaModels,
	vertexModels,
	vscodeLlmModels,
	xaiModels,
	internationalZAiModels,
} from "./providers/index.js"

/**
 * constants
 */

export const DEFAULT_CONSECUTIVE_MISTAKE_LIMIT = 3

/**
 * DynamicProvider
 *
 * Dynamic provider requires external API calls in order to get the model list.
 */

export const dynamicProviders = [
	"openrouter",
	"vercel-ai-gateway",
	"huggingface",
	"litellm",
	// kilocode_change start
	"kilocode-openrouter",
	"ovhcloud",
	"chutes",
	// kilocode_change end
	"deepinfra",
	"io-intelligence",
	"requesty",
	"unbound",
	"glama",
<<<<<<< HEAD
	"chutes", // kilocode_change
	"nano-gpt",
	"nano-gpt",
=======
>>>>>>> 75acbabd
] as const

export type DynamicProvider = (typeof dynamicProviders)[number]

export const isDynamicProvider = (key: string): key is DynamicProvider =>
	dynamicProviders.includes(key as DynamicProvider)

/**
 * LocalProvider
 *
 * Local providers require localhost API calls in order to get the model list.
 */

export const localProviders = ["ollama", "lmstudio"] as const

export type LocalProvider = (typeof localProviders)[number]

export const isLocalProvider = (key: string): key is LocalProvider => localProviders.includes(key as LocalProvider)

/**
 * InternalProvider
 *
 * Internal providers require internal VSCode API calls in order to get the
 * model list.
 */

export const internalProviders = ["vscode-lm"] as const

export type InternalProvider = (typeof internalProviders)[number]

export const isInternalProvider = (key: string): key is InternalProvider =>
	internalProviders.includes(key as InternalProvider)

/**
 * CustomProvider
 *
 * Custom providers are completely configurable within Roo Code settings.
 */

export const customProviders = ["openai"] as const

export type CustomProvider = (typeof customProviders)[number]

export const isCustomProvider = (key: string): key is CustomProvider => customProviders.includes(key as CustomProvider)

/**
 * FauxProvider
 *
 * Faux providers do not make external inference calls and therefore do not have
 * model lists.
 */

export const fauxProviders = ["fake-ai", "human-relay"] as const

export type FauxProvider = (typeof fauxProviders)[number]

export const isFauxProvider = (key: string): key is FauxProvider => fauxProviders.includes(key as FauxProvider)

/**
 * ProviderName
 */

export const providerNames = [
	...dynamicProviders,
	...localProviders,
	...internalProviders,
	...customProviders,
	...fauxProviders,
	"anthropic",
	"bedrock",
	"cerebras",
	"chutes",
	"claude-code",
	"doubao",
	"deepseek",
	"featherless",
	"fireworks",
	"gemini",
	"gemini-cli",
	"groq",
	"mistral",
	"moonshot",
	"openai-native",
	"qwen-code",
	"roo",
	// kilocode_change start
	"kilocode",
	"gemini-cli",
	"virtual-quota-fallback",
	"synthetic",
	// kilocode_change end
	"sambanova",
	"vertex",
	"xai",
	"zai",
] as const

export const providerNamesSchema = z.enum(providerNames)

export type ProviderName = z.infer<typeof providerNamesSchema>

export const isProviderName = (key: unknown): key is ProviderName =>
	typeof key === "string" && providerNames.includes(key as ProviderName)

/**
 * ProviderSettingsEntry
 */

export const providerSettingsEntrySchema = z.object({
	id: z.string(),
	name: z.string(),
	apiProvider: providerNamesSchema.optional(),
	modelId: z.string().optional(),
})

export type ProviderSettingsEntry = z.infer<typeof providerSettingsEntrySchema>

/**
 * ProviderSettings
 */

const baseProviderSettingsSchema = z.object({
	includeMaxTokens: z.boolean().optional(),
	diffEnabled: z.boolean().optional(),
	todoListEnabled: z.boolean().optional(),
	fuzzyMatchThreshold: z.number().optional(),
	modelTemperature: z.number().nullish(),
	rateLimitSeconds: z.number().optional(),
	consecutiveMistakeLimit: z.number().min(0).optional(),

	// Model reasoning.
	enableReasoningEffort: z.boolean().optional(),
	reasoningEffort: reasoningEffortWithMinimalSchema.optional(),
	modelMaxTokens: z.number().optional(),
	modelMaxThinkingTokens: z.number().optional(),

	// Model verbosity.
	verbosity: verbosityLevelsSchema.optional(),
})

// Several of the providers share common model config properties.
const apiModelIdProviderModelSchema = baseProviderSettingsSchema.extend({
	apiModelId: z.string().optional(),
})

const anthropicSchema = apiModelIdProviderModelSchema.extend({
	apiKey: z.string().optional(),
	anthropicBaseUrl: z.string().optional(),
	anthropicUseAuthToken: z.boolean().optional(),
	anthropicBeta1MContext: z.boolean().optional(), // Enable 'context-1m-2025-08-07' beta for 1M context window.
})

const claudeCodeSchema = apiModelIdProviderModelSchema.extend({
	claudeCodePath: z.string().optional(),
	claudeCodeMaxOutputTokens: z.number().int().min(1).max(200000).optional(),
})

const glamaSchema = baseProviderSettingsSchema.extend({
	glamaModelId: z.string().optional(),
	glamaApiKey: z.string().optional(),
})

export const nanoGptModelListSchema = z.enum(["all", "personalized", "subscription"])

const nanoGptSchema = baseProviderSettingsSchema.extend({
	nanoGptApiKey: z.string().optional(),
	nanoGptModelId: z.string().optional(),
	nanoGptModelList: nanoGptModelListSchema.optional(),
})

// kilocode_change start
export const openRouterProviderDataCollectionSchema = z.enum(["allow", "deny"])
export const openRouterProviderSortSchema = z.enum(["price", "throughput", "latency"])
// kilocode_change end

const openRouterSchema = baseProviderSettingsSchema.extend({
	openRouterApiKey: z.string().optional(),
	openRouterModelId: z.string().optional(),
	openRouterBaseUrl: z.string().optional(),
	openRouterSpecificProvider: z.string().optional(),
	openRouterUseMiddleOutTransform: z.boolean().optional(),
	// kilocode_change start
	openRouterProviderDataCollection: openRouterProviderDataCollectionSchema.optional(),
	openRouterProviderSort: openRouterProviderSortSchema.optional(),
	openRouterZdr: z.boolean().optional(),
	// kilocode_change end
})

const bedrockSchema = apiModelIdProviderModelSchema.extend({
	awsAccessKey: z.string().optional(),
	awsSecretKey: z.string().optional(),
	awsSessionToken: z.string().optional(),
	awsRegion: z.string().optional(),
	awsUseCrossRegionInference: z.boolean().optional(),
	awsUsePromptCache: z.boolean().optional(),
	awsProfile: z.string().optional(),
	awsUseProfile: z.boolean().optional(),
	awsApiKey: z.string().optional(),
	awsUseApiKey: z.boolean().optional(),
	awsCustomArn: z.string().optional(),
	awsModelContextWindow: z.number().optional(),
	awsBedrockEndpointEnabled: z.boolean().optional(),
	awsBedrockEndpoint: z.string().optional(),
	awsBedrock1MContext: z.boolean().optional(), // Enable 'context-1m-2025-08-07' beta for 1M context window.
})

const vertexSchema = apiModelIdProviderModelSchema.extend({
	vertexKeyFile: z.string().optional(),
	vertexJsonCredentials: z.string().optional(),
	vertexProjectId: z.string().optional(),
	vertexRegion: z.string().optional(),
	enableUrlContext: z.boolean().optional(),
	enableGrounding: z.boolean().optional(),
})

const openAiSchema = baseProviderSettingsSchema.extend({
	openAiBaseUrl: z.string().optional(),
	openAiApiKey: z.string().optional(),
	openAiLegacyFormat: z.boolean().optional(),
	openAiR1FormatEnabled: z.boolean().optional(),
	openAiModelId: z.string().optional(),
	openAiCustomModelInfo: modelInfoSchema.nullish(),
	openAiUseAzure: z.boolean().optional(),
	azureApiVersion: z.string().optional(),
	openAiStreamingEnabled: z.boolean().optional(),
	openAiHostHeader: z.string().optional(), // Keep temporarily for backward compatibility during migration.
	openAiHeaders: z.record(z.string(), z.string()).optional(),
})

const ollamaSchema = baseProviderSettingsSchema.extend({
	ollamaModelId: z.string().optional(),
	ollamaBaseUrl: z.string().optional(),
	ollamaApiKey: z.string().optional(),
	ollamaNumCtx: z.number().int().min(128).optional(),
})

const vsCodeLmSchema = baseProviderSettingsSchema.extend({
	vsCodeLmModelSelector: z
		.object({
			vendor: z.string().optional(),
			family: z.string().optional(),
			version: z.string().optional(),
			id: z.string().optional(),
		})
		.optional(),
})

const lmStudioSchema = baseProviderSettingsSchema.extend({
	lmStudioModelId: z.string().optional(),
	lmStudioBaseUrl: z.string().optional(),
	lmStudioDraftModelId: z.string().optional(),
	lmStudioSpeculativeDecodingEnabled: z.boolean().optional(),
})

const geminiSchema = apiModelIdProviderModelSchema.extend({
	geminiApiKey: z.string().optional(),
	googleGeminiBaseUrl: z.string().optional(),
	enableUrlContext: z.boolean().optional(),
	enableGrounding: z.boolean().optional(),
})

// kilocode_change start
const geminiCliSchema = apiModelIdProviderModelSchema.extend({
	geminiCliOAuthPath: z.string().optional(),
	geminiCliProjectId: z.string().optional(),
})
// kilocode_change end

const openAiNativeSchema = apiModelIdProviderModelSchema.extend({
	openAiNativeApiKey: z.string().optional(),
	openAiNativeBaseUrl: z.string().optional(),
	// OpenAI Responses API service tier for openai-native provider only.
	// UI should only expose this when the selected model supports flex/priority.
	openAiNativeServiceTier: serviceTierSchema.optional(),
})

const mistralSchema = apiModelIdProviderModelSchema.extend({
	mistralApiKey: z.string().optional(),
	mistralCodestralUrl: z.string().optional(),
})

const deepSeekSchema = apiModelIdProviderModelSchema.extend({
	deepSeekBaseUrl: z.string().optional(),
	deepSeekApiKey: z.string().optional(),
})

const deepInfraSchema = apiModelIdProviderModelSchema.extend({
	deepInfraBaseUrl: z.string().optional(),
	deepInfraApiKey: z.string().optional(),
	deepInfraModelId: z.string().optional(),
})

const doubaoSchema = apiModelIdProviderModelSchema.extend({
	doubaoBaseUrl: z.string().optional(),
	doubaoApiKey: z.string().optional(),
})

const moonshotSchema = apiModelIdProviderModelSchema.extend({
	moonshotBaseUrl: z
		.union([z.literal("https://api.moonshot.ai/v1"), z.literal("https://api.moonshot.cn/v1")])
		.optional(),
	moonshotApiKey: z.string().optional(),
})

const unboundSchema = baseProviderSettingsSchema.extend({
	unboundApiKey: z.string().optional(),
	unboundModelId: z.string().optional(),
})

const requestySchema = baseProviderSettingsSchema.extend({
	requestyBaseUrl: z.string().optional(),
	requestyApiKey: z.string().optional(),
	requestyModelId: z.string().optional(),
})

const humanRelaySchema = baseProviderSettingsSchema

const fakeAiSchema = baseProviderSettingsSchema.extend({
	fakeAi: z.unknown().optional(),
})

const xaiSchema = apiModelIdProviderModelSchema.extend({
	xaiApiKey: z.string().optional(),
})

const groqSchema = apiModelIdProviderModelSchema.extend({
	groqApiKey: z.string().optional(),
})

const huggingFaceSchema = baseProviderSettingsSchema.extend({
	huggingFaceApiKey: z.string().optional(),
	huggingFaceModelId: z.string().optional(),
	huggingFaceInferenceProvider: z.string().optional(),
})

const chutesSchema = apiModelIdProviderModelSchema.extend({
	chutesApiKey: z.string().optional(),
})

const litellmSchema = baseProviderSettingsSchema.extend({
	litellmBaseUrl: z.string().optional(),
	litellmApiKey: z.string().optional(),
	litellmModelId: z.string().optional(),
	litellmUsePromptCache: z.boolean().optional(),
})

const cerebrasSchema = apiModelIdProviderModelSchema.extend({
	cerebrasApiKey: z.string().optional(),
})

const sambaNovaSchema = apiModelIdProviderModelSchema.extend({
	sambaNovaApiKey: z.string().optional(),
})

// kilocode_change start
const ovhcloudSchema = baseProviderSettingsSchema.extend({
	ovhCloudAiEndpointsApiKey: z.string().optional(),
	ovhCloudAiEndpointsModelId: z.string().optional(),
})

const kilocodeSchema = baseProviderSettingsSchema.extend({
	kilocodeToken: z.string().optional(),
	kilocodeOrganizationId: z.string().optional(),
	kilocodeModel: z.string().optional(),
	openRouterSpecificProvider: z.string().optional(),
	openRouterProviderDataCollection: openRouterProviderDataCollectionSchema.optional(),
	openRouterProviderSort: openRouterProviderSortSchema.optional(),
	openRouterZdr: z.boolean().optional(),
	kilocodeTesterWarningsDisabledUntil: z.number().optional(), // Timestamp for disabling KILOCODE-TESTER warnings
})

export const virtualQuotaFallbackProfileDataSchema = z.object({
	profileName: z.string().optional(),
	profileId: z.string().optional(),
	profileLimits: z
		.object({
			tokensPerMinute: z.coerce.number().optional(),
			tokensPerHour: z.coerce.number().optional(),
			tokensPerDay: z.coerce.number().optional(),
			requestsPerMinute: z.coerce.number().optional(),
			requestsPerHour: z.coerce.number().optional(),
			requestsPerDay: z.coerce.number().optional(),
		})
		.optional(),
})

const virtualQuotaFallbackSchema = baseProviderSettingsSchema.extend({
	profiles: z.array(virtualQuotaFallbackProfileDataSchema).optional(),
})
// kilocode_change end

export const zaiApiLineSchema = z.enum(["international_coding", "international", "china_coding", "china"])

export type ZaiApiLine = z.infer<typeof zaiApiLineSchema>

const zaiSchema = apiModelIdProviderModelSchema.extend({
	zaiApiKey: z.string().optional(),
	zaiApiLine: zaiApiLineSchema.optional(),
})

const fireworksSchema = apiModelIdProviderModelSchema.extend({
	fireworksApiKey: z.string().optional(),
})

// kilocode_change start
const syntheticSchema = apiModelIdProviderModelSchema.extend({
	syntheticApiKey: z.string().optional(),
})
// kilocode_change end

const featherlessSchema = apiModelIdProviderModelSchema.extend({
	featherlessApiKey: z.string().optional(),
})

const ioIntelligenceSchema = apiModelIdProviderModelSchema.extend({
	ioIntelligenceModelId: z.string().optional(),
	ioIntelligenceApiKey: z.string().optional(),
})

const qwenCodeSchema = apiModelIdProviderModelSchema.extend({
	qwenCodeOauthPath: z.string().optional(),
})

const rooSchema = apiModelIdProviderModelSchema.extend({
	// No additional fields needed - uses cloud authentication.
})

const vercelAiGatewaySchema = baseProviderSettingsSchema.extend({
	vercelAiGatewayApiKey: z.string().optional(),
	vercelAiGatewayModelId: z.string().optional(),
})

const defaultSchema = z.object({
	apiProvider: z.undefined(),
})

export const providerSettingsSchemaDiscriminated = z.discriminatedUnion("apiProvider", [
	anthropicSchema.merge(z.object({ apiProvider: z.literal("anthropic") })),
	claudeCodeSchema.merge(z.object({ apiProvider: z.literal("claude-code") })),
	glamaSchema.merge(z.object({ apiProvider: z.literal("glama") })),
	nanoGptSchema.merge(z.object({ apiProvider: z.literal("nano-gpt") })),
	openRouterSchema.merge(z.object({ apiProvider: z.literal("openrouter") })),
	bedrockSchema.merge(z.object({ apiProvider: z.literal("bedrock") })),
	vertexSchema.merge(z.object({ apiProvider: z.literal("vertex") })),
	openAiSchema.merge(z.object({ apiProvider: z.literal("openai") })),
	ollamaSchema.merge(z.object({ apiProvider: z.literal("ollama") })),
	vsCodeLmSchema.merge(z.object({ apiProvider: z.literal("vscode-lm") })),
	lmStudioSchema.merge(z.object({ apiProvider: z.literal("lmstudio") })),
	geminiSchema.merge(z.object({ apiProvider: z.literal("gemini") })),
	openAiNativeSchema.merge(z.object({ apiProvider: z.literal("openai-native") })),
	ovhcloudSchema.merge(z.object({ apiProvider: z.literal("ovhcloud") })), // kilocode_change
	mistralSchema.merge(z.object({ apiProvider: z.literal("mistral") })),
	deepSeekSchema.merge(z.object({ apiProvider: z.literal("deepseek") })),
	deepInfraSchema.merge(z.object({ apiProvider: z.literal("deepinfra") })),
	doubaoSchema.merge(z.object({ apiProvider: z.literal("doubao") })),
	moonshotSchema.merge(z.object({ apiProvider: z.literal("moonshot") })),
	unboundSchema.merge(z.object({ apiProvider: z.literal("unbound") })),
	requestySchema.merge(z.object({ apiProvider: z.literal("requesty") })),
	humanRelaySchema.merge(z.object({ apiProvider: z.literal("human-relay") })),
	fakeAiSchema.merge(z.object({ apiProvider: z.literal("fake-ai") })),
	xaiSchema.merge(z.object({ apiProvider: z.literal("xai") })),
	// kilocode_change start
	geminiCliSchema.merge(z.object({ apiProvider: z.literal("gemini-cli") })),
	kilocodeSchema.merge(z.object({ apiProvider: z.literal("kilocode") })),
	virtualQuotaFallbackSchema.merge(z.object({ apiProvider: z.literal("virtual-quota-fallback") })),
	syntheticSchema.merge(z.object({ apiProvider: z.literal("synthetic") })),
	// kilocode_change end
	groqSchema.merge(z.object({ apiProvider: z.literal("groq") })),
	huggingFaceSchema.merge(z.object({ apiProvider: z.literal("huggingface") })),
	chutesSchema.merge(z.object({ apiProvider: z.literal("chutes") })),
	litellmSchema.merge(z.object({ apiProvider: z.literal("litellm") })),
	cerebrasSchema.merge(z.object({ apiProvider: z.literal("cerebras") })),
	sambaNovaSchema.merge(z.object({ apiProvider: z.literal("sambanova") })),
	zaiSchema.merge(z.object({ apiProvider: z.literal("zai") })),
	fireworksSchema.merge(z.object({ apiProvider: z.literal("fireworks") })),
	featherlessSchema.merge(z.object({ apiProvider: z.literal("featherless") })),
	ioIntelligenceSchema.merge(z.object({ apiProvider: z.literal("io-intelligence") })),
	qwenCodeSchema.merge(z.object({ apiProvider: z.literal("qwen-code") })),
	rooSchema.merge(z.object({ apiProvider: z.literal("roo") })),
	vercelAiGatewaySchema.merge(z.object({ apiProvider: z.literal("vercel-ai-gateway") })),
	defaultSchema,
])

export const providerSettingsSchema = z.object({
	apiProvider: providerNamesSchema.optional(),
	...anthropicSchema.shape,
	...claudeCodeSchema.shape,
	...glamaSchema.shape,
	...nanoGptSchema.shape,
	...openRouterSchema.shape,
	...bedrockSchema.shape,
	...vertexSchema.shape,
	...openAiSchema.shape,
	...ollamaSchema.shape,
	...vsCodeLmSchema.shape,
	...lmStudioSchema.shape,
	...geminiSchema.shape,
	// kilocode_change start
	...geminiCliSchema.shape,
	...kilocodeSchema.shape,
	...virtualQuotaFallbackSchema.shape,
	...syntheticSchema.shape,
	// kilocode_change end
	...openAiNativeSchema.shape,
	...mistralSchema.shape,
	...deepSeekSchema.shape,
	...deepInfraSchema.shape,
	...doubaoSchema.shape,
	...moonshotSchema.shape,
	...unboundSchema.shape,
	...requestySchema.shape,
	...humanRelaySchema.shape,
	...fakeAiSchema.shape,
	...xaiSchema.shape,
	...groqSchema.shape,
	...huggingFaceSchema.shape,
	...chutesSchema.shape,
	...litellmSchema.shape,
	...cerebrasSchema.shape,
	...sambaNovaSchema.shape,
	...zaiSchema.shape,
	...fireworksSchema.shape,
	...featherlessSchema.shape,
	...ioIntelligenceSchema.shape,
	...qwenCodeSchema.shape,
	...rooSchema.shape,
	...vercelAiGatewaySchema.shape,
	...codebaseIndexProviderSchema.shape,
	...ovhcloudSchema.shape, // kilocode_change
})

export type ProviderSettings = z.infer<typeof providerSettingsSchema>

export const providerSettingsWithIdSchema = providerSettingsSchema.extend({ id: z.string().optional() })

export const discriminatedProviderSettingsWithIdSchema = providerSettingsSchemaDiscriminated.and(
	z.object({ id: z.string().optional() }),
)

export type ProviderSettingsWithId = z.infer<typeof providerSettingsWithIdSchema>

export const PROVIDER_SETTINGS_KEYS = providerSettingsSchema.keyof().options

/**
 * ModelIdKey
 */

export const modelIdKeys = [
	"apiModelId",
	"glamaModelId",
	"nanoGptModelId",
	"openRouterModelId",
	"openAiModelId",
	"ollamaModelId",
	"lmStudioModelId",
	"lmStudioDraftModelId",
	"unboundModelId",
	"requestyModelId",
	"litellmModelId",
	"huggingFaceModelId",
	"ioIntelligenceModelId",
	"vercelAiGatewayModelId",
	"deepInfraModelId",
	"kilocodeModel",
	"ovhCloudAiEndpointsModelId", // kilocode_change
] as const satisfies readonly (keyof ProviderSettings)[]

export type ModelIdKey = (typeof modelIdKeys)[number]

export const getModelId = (settings: ProviderSettings): string | undefined => {
	const modelIdKey = modelIdKeys.find((key) => settings[key])
	return modelIdKey ? settings[modelIdKey] : undefined
}

/**
 * TypicalProvider
 */

export type TypicalProvider = Exclude<ProviderName, InternalProvider | CustomProvider | FauxProvider>

export const isTypicalProvider = (key: unknown): key is TypicalProvider =>
	isProviderName(key) && !isInternalProvider(key) && !isCustomProvider(key) && !isFauxProvider(key)

export const modelIdKeysByProvider: Record<TypicalProvider, ModelIdKey> = {
	anthropic: "apiModelId",
	"claude-code": "apiModelId",
	glama: "glamaModelId",
	"nano-gpt": "nanoGptModelId",
	openrouter: "openRouterModelId",
	"kilocode-openrouter": "openRouterModelId",
	bedrock: "apiModelId",
	vertex: "apiModelId",
	"openai-native": "openAiModelId",
	ollama: "ollamaModelId",
	lmstudio: "lmStudioModelId",
	gemini: "apiModelId",
	"gemini-cli": "apiModelId",
	mistral: "apiModelId",
	moonshot: "apiModelId",
	deepseek: "apiModelId",
	deepinfra: "deepInfraModelId",
	doubao: "apiModelId",
	"qwen-code": "apiModelId",
	unbound: "unboundModelId",
	requesty: "requestyModelId",
	xai: "apiModelId",
	groq: "apiModelId",
	chutes: "apiModelId",
	litellm: "litellmModelId",
	huggingface: "huggingFaceModelId",
	cerebras: "apiModelId",
	sambanova: "apiModelId",
	zai: "apiModelId",
	fireworks: "apiModelId",
	synthetic: "apiModelId", // kilocode_change
	featherless: "apiModelId",
	"io-intelligence": "ioIntelligenceModelId",
	roo: "apiModelId",
	"vercel-ai-gateway": "vercelAiGatewayModelId",
	kilocode: "kilocodeModel",
	"virtual-quota-fallback": "apiModelId",
	ovhcloud: "ovhCloudAiEndpointsModelId", // kilocode_change
}

/**
 * ANTHROPIC_STYLE_PROVIDERS
 */

// Providers that use Anthropic-style API protocol.
export const ANTHROPIC_STYLE_PROVIDERS: ProviderName[] = ["anthropic", "claude-code", "bedrock"]

export const getApiProtocol = (provider: ProviderName | undefined, modelId?: string): "anthropic" | "openai" => {
	if (provider && ANTHROPIC_STYLE_PROVIDERS.includes(provider)) {
		return "anthropic"
	}

	if (provider && provider === "vertex" && modelId && modelId.toLowerCase().includes("claude")) {
		return "anthropic"
	}

	// Vercel AI Gateway uses anthropic protocol for anthropic models.
	if (provider && provider === "vercel-ai-gateway" && modelId && modelId.toLowerCase().startsWith("anthropic/")) {
		return "anthropic"
	}

	return "openai"
}

/**
 * MODELS_BY_PROVIDER
 */

export const MODELS_BY_PROVIDER: Record<
	Exclude<ProviderName, "fake-ai" | "human-relay" | "gemini-cli" | "lmstudio" | "openai" | "ollama">,
	{ id: ProviderName; label: string; models: string[] }
> = {
	anthropic: {
		id: "anthropic",
		label: "Anthropic",
		models: Object.keys(anthropicModels),
	},
	bedrock: {
		id: "bedrock",
		label: "Amazon Bedrock",
		models: Object.keys(bedrockModels),
	},
	cerebras: {
		id: "cerebras",
		label: "Cerebras",
		models: Object.keys(cerebrasModels),
	},
	chutes: {
		id: "chutes",
		label: "Chutes AI",
		models: Object.keys(chutesModels),
	},
	"claude-code": { id: "claude-code", label: "Claude Code", models: Object.keys(claudeCodeModels) },
	deepseek: {
		id: "deepseek",
		label: "DeepSeek",
		models: Object.keys(deepSeekModels),
	},
	doubao: { id: "doubao", label: "Doubao", models: Object.keys(doubaoModels) },
	featherless: {
		id: "featherless",
		label: "Featherless",
		models: Object.keys(featherlessModels),
	},
	fireworks: {
		id: "fireworks",
		label: "Fireworks",
		models: Object.keys(fireworksModels),
	},
	// kilocode_change start
	synthetic: {
		id: "synthetic",
		label: "Synthetic",
		models: Object.keys(syntheticModels),
	},
	// kilocode_change end
	gemini: {
		id: "gemini",
		label: "Google Gemini",
		models: Object.keys(geminiModels),
	},
	groq: { id: "groq", label: "Groq", models: Object.keys(groqModels) },
	"io-intelligence": {
		id: "io-intelligence",
		label: "IO Intelligence",
		models: Object.keys(ioIntelligenceModels),
	},
	mistral: {
		id: "mistral",
		label: "Mistral",
		models: Object.keys(mistralModels),
	},
	moonshot: {
		id: "moonshot",
		label: "Moonshot",
		models: Object.keys(moonshotModels),
	},
	"openai-native": {
		id: "openai-native",
		label: "OpenAI",
		models: Object.keys(openAiNativeModels),
	},
	"qwen-code": { id: "qwen-code", label: "Qwen Code", models: Object.keys(qwenCodeModels) },
	roo: { id: "roo", label: "Roo", models: Object.keys(rooModels) },
	sambanova: {
		id: "sambanova",
		label: "SambaNova",
		models: Object.keys(sambaNovaModels),
	},
	vertex: {
		id: "vertex",
		label: "GCP Vertex AI",
		models: Object.keys(vertexModels),
	},
	"vscode-lm": {
		id: "vscode-lm",
		label: "VS Code LM API",
		models: Object.keys(vscodeLlmModels),
	},
	xai: { id: "xai", label: "xAI (Grok)", models: Object.keys(xaiModels) },
	zai: { id: "zai", label: "Zai", models: Object.keys(internationalZAiModels) },

	// Dynamic providers; models pulled from the respective APIs.
	glama: { id: "glama", label: "Glama", models: [] },
	"nano-gpt": { id: "nano-gpt", label: "Nano-GPT", models: [] },
	huggingface: { id: "huggingface", label: "Hugging Face", models: [] },
	litellm: { id: "litellm", label: "LiteLLM", models: [] },
	openrouter: { id: "openrouter", label: "OpenRouter", models: [] },
	requesty: { id: "requesty", label: "Requesty", models: [] },
	unbound: { id: "unbound", label: "Unbound", models: [] },
	ovhcloud: { id: "ovhcloud", label: "OVHcloud AI Endpoints", models: [] }, // kilocode_change

	// kilocode_change start
	kilocode: { id: "kilocode", label: "Kilocode", models: [] },
	"kilocode-openrouter": { id: "kilocode-openrouter", label: "Kilocode", models: [] }, // temporarily needed to satisfy because we're using 2 inconsistent names apparently
	"virtual-quota-fallback": { id: "virtual-quota-fallback", label: "Virtual Quota Fallback", models: [] },
	// kilocode_change end
	deepinfra: { id: "deepinfra", label: "DeepInfra", models: [] },
	"vercel-ai-gateway": { id: "vercel-ai-gateway", label: "Vercel AI Gateway", models: [] },
}<|MERGE_RESOLUTION|>--- conflicted
+++ resolved
@@ -55,12 +55,7 @@
 	"requesty",
 	"unbound",
 	"glama",
-<<<<<<< HEAD
-	"chutes", // kilocode_change
 	"nano-gpt",
-	"nano-gpt",
-=======
->>>>>>> 75acbabd
 ] as const
 
 export type DynamicProvider = (typeof dynamicProviders)[number]
