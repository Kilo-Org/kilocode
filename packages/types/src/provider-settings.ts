import { z } from "zod"

import { modelInfoSchema, reasoningEffortWithMinimalSchema, verbosityLevelsSchema } from "./model.js"
import { codebaseIndexProviderSchema } from "./codebase-index.js"
import {
	anthropicModels,
	bedrockModels,
	cerebrasModels,
	chutesModels,
	claudeCodeModels,
	deepSeekModels,
	doubaoModels,
	featherlessModels,
	fireworksModels,
	geminiModels,
	groqModels,
	ioIntelligenceModels,
	mistralModels,
	moonshotModels,
	openAiNativeModels,
	rooModels,
	sambaNovaModels,
	vertexModels,
	vscodeLlmModels,
	xaiModels,
	internationalZAiModels,
} from "./providers/index.js"

/**
 * ProviderName
 */

export const providerNames = [
	"anthropic",
	"claude-code",
	"glama",
	"openrouter",
	"bedrock",
	"vertex",
	"openai",
	"ollama",
	"vscode-lm",
	"lmstudio",
	"gemini",
	"openai-native",
	"mistral",
	"moonshot",
	"deepseek",
	"doubao",
	"unbound",
	"requesty",
	"human-relay",
	"fake-ai",
	"xai",
	"groq",
	"chutes",
	"litellm",
	// kilocode_change start
	"kilocode",
	"deepinfra",
	"gemini-cli",
	"virtual-quota-fallback",
	"qwen-code",
	// kilocode_change end
	"huggingface",
	"cerebras",
	"sambanova",
	"zai",
	"fireworks",
	"featherless",
	"io-intelligence",
	"roo",
	"submodel",
] as const

export const providerNamesSchema = z.enum(providerNames)

export type ProviderName = z.infer<typeof providerNamesSchema>

/**
 * ProviderSettingsEntry
 */

export const providerSettingsEntrySchema = z.object({
	id: z.string(),
	name: z.string(),
	apiProvider: providerNamesSchema.optional(),
})

export type ProviderSettingsEntry = z.infer<typeof providerSettingsEntrySchema>

/**
 * ProviderSettings
 */

/**
 * Default value for consecutive mistake limit
 */
export const DEFAULT_CONSECUTIVE_MISTAKE_LIMIT = 3

const baseProviderSettingsSchema = z.object({
	includeMaxTokens: z.boolean().optional(),
	diffEnabled: z.boolean().optional(),
	todoListEnabled: z.boolean().optional(),
	fuzzyMatchThreshold: z.number().optional(),
	modelTemperature: z.number().nullish(),
	rateLimitSeconds: z.number().optional(),
	consecutiveMistakeLimit: z.number().min(0).optional(),

	// Model reasoning.
	enableReasoningEffort: z.boolean().optional(),
	reasoningEffort: reasoningEffortWithMinimalSchema.optional(),
	modelMaxTokens: z.number().optional(),
	modelMaxThinkingTokens: z.number().optional(),

	// Model verbosity.
	verbosity: verbosityLevelsSchema.optional(),
})

// Several of the providers share common model config properties.
const apiModelIdProviderModelSchema = baseProviderSettingsSchema.extend({
	apiModelId: z.string().optional(),
})

const anthropicSchema = apiModelIdProviderModelSchema.extend({
	apiKey: z.string().optional(),
	anthropicBaseUrl: z.string().optional(),
	anthropicUseAuthToken: z.boolean().optional(),
	anthropicBeta1MContext: z.boolean().optional(), // Enable 'context-1m-2025-08-07' beta for 1M context window
})

const claudeCodeSchema = apiModelIdProviderModelSchema.extend({
	claudeCodePath: z.string().optional(),
	claudeCodeMaxOutputTokens: z.number().int().min(1).max(200000).optional(),
})

const glamaSchema = baseProviderSettingsSchema.extend({
	glamaModelId: z.string().optional(),
	glamaApiKey: z.string().optional(),
})

// kilocode_change start
export const openRouterProviderDataCollectionSchema = z.enum(["allow", "deny"])
export const openRouterProviderSortSchema = z.enum(["price", "throughput", "latency"])
// kilocode_change end

const openRouterSchema = baseProviderSettingsSchema.extend({
	openRouterApiKey: z.string().optional(),
	openRouterModelId: z.string().optional(),
	openRouterBaseUrl: z.string().optional(),
	openRouterSpecificProvider: z.string().optional(),
	openRouterUseMiddleOutTransform: z.boolean().optional(),
	// kilocode_change start
	openRouterProviderDataCollection: openRouterProviderDataCollectionSchema.optional(),
	openRouterProviderSort: openRouterProviderSortSchema.optional(),
	// kilocode_change end
})

const bedrockSchema = apiModelIdProviderModelSchema.extend({
	awsAccessKey: z.string().optional(),
	awsSecretKey: z.string().optional(),
	awsSessionToken: z.string().optional(),
	awsRegion: z.string().optional(),
	awsUseCrossRegionInference: z.boolean().optional(),
	awsUsePromptCache: z.boolean().optional(),
	awsProfile: z.string().optional(),
	awsUseProfile: z.boolean().optional(),
	awsApiKey: z.string().optional(),
	awsUseApiKey: z.boolean().optional(),
	awsCustomArn: z.string().optional(),
	awsModelContextWindow: z.number().optional(),
	awsBedrockEndpointEnabled: z.boolean().optional(),
	awsBedrockEndpoint: z.string().optional(),
	awsBedrock1MContext: z.boolean().optional(), // Enable 'context-1m-2025-08-07' beta for 1M context window
})

const vertexSchema = apiModelIdProviderModelSchema.extend({
	vertexKeyFile: z.string().optional(),
	vertexJsonCredentials: z.string().optional(),
	vertexProjectId: z.string().optional(),
	vertexRegion: z.string().optional(),
	enableUrlContext: z.boolean().optional(),
	enableGrounding: z.boolean().optional(),
})

const openAiSchema = baseProviderSettingsSchema.extend({
	openAiBaseUrl: z.string().optional(),
	openAiApiKey: z.string().optional(),
	openAiLegacyFormat: z.boolean().optional(),
	openAiR1FormatEnabled: z.boolean().optional(),
	openAiModelId: z.string().optional(),
	openAiCustomModelInfo: modelInfoSchema.nullish(),
	openAiUseAzure: z.boolean().optional(),
	azureApiVersion: z.string().optional(),
	openAiStreamingEnabled: z.boolean().optional(),
	openAiHostHeader: z.string().optional(), // Keep temporarily for backward compatibility during migration.
	openAiHeaders: z.record(z.string(), z.string()).optional(),
})

const ollamaSchema = baseProviderSettingsSchema.extend({
	ollamaModelId: z.string().optional(),
	ollamaBaseUrl: z.string().optional(),
	ollamaApiKey: z.string().optional(), // kilocode_change
})

const vsCodeLmSchema = baseProviderSettingsSchema.extend({
	vsCodeLmModelSelector: z
		.object({
			vendor: z.string().optional(),
			family: z.string().optional(),
			version: z.string().optional(),
			id: z.string().optional(),
		})
		.optional(),
})

const lmStudioSchema = baseProviderSettingsSchema.extend({
	lmStudioModelId: z.string().optional(),
	lmStudioBaseUrl: z.string().optional(),
	lmStudioDraftModelId: z.string().optional(),
	lmStudioSpeculativeDecodingEnabled: z.boolean().optional(),
})

const geminiSchema = apiModelIdProviderModelSchema.extend({
	geminiApiKey: z.string().optional(),
	googleGeminiBaseUrl: z.string().optional(),
	enableUrlContext: z.boolean().optional(),
	enableGrounding: z.boolean().optional(),
})

// kilocode_change start
const geminiCliSchema = apiModelIdProviderModelSchema.extend({
	geminiCliOAuthPath: z.string().optional(),
	geminiCliProjectId: z.string().optional(),
})
// kilocode_change end

const openAiNativeSchema = apiModelIdProviderModelSchema.extend({
	openAiNativeApiKey: z.string().optional(),
	openAiNativeBaseUrl: z.string().optional(),
})

const mistralSchema = apiModelIdProviderModelSchema.extend({
	mistralApiKey: z.string().optional(),
	mistralCodestralUrl: z.string().optional(),
})

const deepSeekSchema = apiModelIdProviderModelSchema.extend({
	deepSeekBaseUrl: z.string().optional(),
	deepSeekApiKey: z.string().optional(),
})

const doubaoSchema = apiModelIdProviderModelSchema.extend({
	doubaoBaseUrl: z.string().optional(),
	doubaoApiKey: z.string().optional(),
})

const moonshotSchema = apiModelIdProviderModelSchema.extend({
	moonshotBaseUrl: z
		.union([z.literal("https://api.moonshot.ai/v1"), z.literal("https://api.moonshot.cn/v1")])
		.optional(),
	moonshotApiKey: z.string().optional(),
})

const unboundSchema = baseProviderSettingsSchema.extend({
	unboundApiKey: z.string().optional(),
	unboundModelId: z.string().optional(),
})

const requestySchema = baseProviderSettingsSchema.extend({
	requestyBaseUrl: z.string().optional(),
	requestyApiKey: z.string().optional(),
	requestyModelId: z.string().optional(),
})

const humanRelaySchema = baseProviderSettingsSchema

const fakeAiSchema = baseProviderSettingsSchema.extend({
	fakeAi: z.unknown().optional(),
})

const xaiSchema = apiModelIdProviderModelSchema.extend({
	xaiApiKey: z.string().optional(),
})

const groqSchema = apiModelIdProviderModelSchema.extend({
	groqApiKey: z.string().optional(),
})

const huggingFaceSchema = baseProviderSettingsSchema.extend({
	huggingFaceApiKey: z.string().optional(),
	huggingFaceModelId: z.string().optional(),
	huggingFaceInferenceProvider: z.string().optional(),
})

const chutesSchema = apiModelIdProviderModelSchema.extend({
	chutesApiKey: z.string().optional(),
})

const litellmSchema = baseProviderSettingsSchema.extend({
	litellmBaseUrl: z.string().optional(),
	litellmApiKey: z.string().optional(),
	litellmModelId: z.string().optional(),
	litellmUsePromptCache: z.boolean().optional(),
})

const cerebrasSchema = apiModelIdProviderModelSchema.extend({
	cerebrasApiKey: z.string().optional(),
})

const sambaNovaSchema = apiModelIdProviderModelSchema.extend({
	sambaNovaApiKey: z.string().optional(),
})

// kilocode_change start
const kilocodeSchema = baseProviderSettingsSchema.extend({
	kilocodeToken: z.string().optional(),
	kilocodeOrganizationId: z.string().optional(),
	kilocodeModel: z.string().optional(),
	openRouterSpecificProvider: z.string().optional(),
	openRouterProviderDataCollection: openRouterProviderDataCollectionSchema.optional(),
	openRouterProviderSort: openRouterProviderSortSchema.optional(),
})

const deepInfraSchema = apiModelIdProviderModelSchema.extend({
	deepInfraBaseUrl: z.string().optional(),
	deepInfraApiKey: z.string().optional(),
	deepInfraModelId: z.string().optional(),
})

export const virtualQuotaFallbackProfileDataSchema = z.object({
	profileName: z.string().optional(),
	profileId: z.string().optional(),
	profileLimits: z
		.object({
			tokensPerMinute: z.coerce.number().optional(),
			tokensPerHour: z.coerce.number().optional(),
			tokensPerDay: z.coerce.number().optional(),
			requestsPerMinute: z.coerce.number().optional(),
			requestsPerHour: z.coerce.number().optional(),
			requestsPerDay: z.coerce.number().optional(),
		})
		.optional(),
})

const virtualQuotaFallbackSchema = baseProviderSettingsSchema.extend({
	profiles: z.array(virtualQuotaFallbackProfileDataSchema).optional(),
})

const qwenCodeSchema = apiModelIdProviderModelSchema.extend({
	qwenCodeOAuthPath: z.string().optional(),
})
// kilocode_change end

const zaiSchema = apiModelIdProviderModelSchema.extend({
	zaiApiKey: z.string().optional(),
	zaiApiLine: z.union([z.literal("china"), z.literal("international")]).optional(),
})

const fireworksSchema = apiModelIdProviderModelSchema.extend({
	fireworksApiKey: z.string().optional(),
})

const featherlessSchema = apiModelIdProviderModelSchema.extend({
	featherlessApiKey: z.string().optional(),
})

const ioIntelligenceSchema = apiModelIdProviderModelSchema.extend({
	ioIntelligenceModelId: z.string().optional(),
	ioIntelligenceApiKey: z.string().optional(),
})

const submodelSchema = apiModelIdProviderModelSchema.extend({
	submodelModelId: z.string().optional(),
	submodelApiKey: z.string().optional(),
})

const rooSchema = apiModelIdProviderModelSchema.extend({
	// No additional fields needed - uses cloud authentication
})

const defaultSchema = z.object({
	apiProvider: z.undefined(),
})

export const providerSettingsSchemaDiscriminated = z.discriminatedUnion("apiProvider", [
	anthropicSchema.merge(z.object({ apiProvider: z.literal("anthropic") })),
	claudeCodeSchema.merge(z.object({ apiProvider: z.literal("claude-code") })),
	glamaSchema.merge(z.object({ apiProvider: z.literal("glama") })),
	openRouterSchema.merge(z.object({ apiProvider: z.literal("openrouter") })),
	bedrockSchema.merge(z.object({ apiProvider: z.literal("bedrock") })),
	vertexSchema.merge(z.object({ apiProvider: z.literal("vertex") })),
	openAiSchema.merge(z.object({ apiProvider: z.literal("openai") })),
	ollamaSchema.merge(z.object({ apiProvider: z.literal("ollama") })),
	vsCodeLmSchema.merge(z.object({ apiProvider: z.literal("vscode-lm") })),
	lmStudioSchema.merge(z.object({ apiProvider: z.literal("lmstudio") })),
	geminiSchema.merge(z.object({ apiProvider: z.literal("gemini") })),
	openAiNativeSchema.merge(z.object({ apiProvider: z.literal("openai-native") })),
	mistralSchema.merge(z.object({ apiProvider: z.literal("mistral") })),
	deepSeekSchema.merge(z.object({ apiProvider: z.literal("deepseek") })),
	doubaoSchema.merge(z.object({ apiProvider: z.literal("doubao") })),
	moonshotSchema.merge(z.object({ apiProvider: z.literal("moonshot") })),
	unboundSchema.merge(z.object({ apiProvider: z.literal("unbound") })),
	requestySchema.merge(z.object({ apiProvider: z.literal("requesty") })),
	humanRelaySchema.merge(z.object({ apiProvider: z.literal("human-relay") })),
	fakeAiSchema.merge(z.object({ apiProvider: z.literal("fake-ai") })),
	xaiSchema.merge(z.object({ apiProvider: z.literal("xai") })),
	// kilocode_change start
	deepInfraSchema.merge(z.object({ apiProvider: z.literal("deepinfra") })),
	geminiCliSchema.merge(z.object({ apiProvider: z.literal("gemini-cli") })),
	kilocodeSchema.merge(z.object({ apiProvider: z.literal("kilocode") })),
	virtualQuotaFallbackSchema.merge(z.object({ apiProvider: z.literal("virtual-quota-fallback") })),
	qwenCodeSchema.merge(z.object({ apiProvider: z.literal("qwen-code") })),
	// kilocode_change end
	groqSchema.merge(z.object({ apiProvider: z.literal("groq") })),
	huggingFaceSchema.merge(z.object({ apiProvider: z.literal("huggingface") })),
	chutesSchema.merge(z.object({ apiProvider: z.literal("chutes") })),
	litellmSchema.merge(z.object({ apiProvider: z.literal("litellm") })),
	cerebrasSchema.merge(z.object({ apiProvider: z.literal("cerebras") })),
	sambaNovaSchema.merge(z.object({ apiProvider: z.literal("sambanova") })),
	zaiSchema.merge(z.object({ apiProvider: z.literal("zai") })),
	fireworksSchema.merge(z.object({ apiProvider: z.literal("fireworks") })),
	featherlessSchema.merge(z.object({ apiProvider: z.literal("featherless") })),
	ioIntelligenceSchema.merge(z.object({ apiProvider: z.literal("io-intelligence") })),
	submodelSchema.merge(z.object({ apiProvider: z.literal("submodel") })),
	rooSchema.merge(z.object({ apiProvider: z.literal("roo") })),
	defaultSchema,
])

export const providerSettingsSchema = z.object({
	apiProvider: providerNamesSchema.optional(),
	...anthropicSchema.shape,
	...claudeCodeSchema.shape,
	...glamaSchema.shape,
	...openRouterSchema.shape,
	...bedrockSchema.shape,
	...vertexSchema.shape,
	...openAiSchema.shape,
	...ollamaSchema.shape,
	...vsCodeLmSchema.shape,
	...lmStudioSchema.shape,
	...geminiSchema.shape,
	// kilocode_change start
	...geminiCliSchema.shape,
	...kilocodeSchema.shape,
	...virtualQuotaFallbackSchema.shape,
	...qwenCodeSchema.shape,
	...deepInfraSchema.shape,
	// kilocode_change end
	...openAiNativeSchema.shape,
	...mistralSchema.shape,
	...deepSeekSchema.shape,
	...doubaoSchema.shape,
	...moonshotSchema.shape,
	...unboundSchema.shape,
	...requestySchema.shape,
	...humanRelaySchema.shape,
	...fakeAiSchema.shape,
	...xaiSchema.shape,
	...groqSchema.shape,
	...huggingFaceSchema.shape,
	...chutesSchema.shape,
	...litellmSchema.shape,
	...cerebrasSchema.shape,
	...sambaNovaSchema.shape,
	...zaiSchema.shape,
	...fireworksSchema.shape,
	...featherlessSchema.shape,
	...ioIntelligenceSchema.shape,
	...submodelSchema.shape,
	...rooSchema.shape,
	...codebaseIndexProviderSchema.shape,
})

export type ProviderSettings = z.infer<typeof providerSettingsSchema>

export const providerSettingsWithIdSchema = providerSettingsSchema.extend({ id: z.string().optional() })
export const discriminatedProviderSettingsWithIdSchema = providerSettingsSchemaDiscriminated.and(
	z.object({ id: z.string().optional() }),
)
export type ProviderSettingsWithId = z.infer<typeof providerSettingsWithIdSchema>

export const PROVIDER_SETTINGS_KEYS = providerSettingsSchema.keyof().options

export const MODEL_ID_KEYS: Partial<keyof ProviderSettings>[] = [
	"apiModelId",
	"glamaModelId",
	"openRouterModelId",
	"openAiModelId",
	"ollamaModelId",
	"lmStudioModelId",
	"lmStudioDraftModelId",
	"unboundModelId",
	"requestyModelId",
	"litellmModelId",
	"huggingFaceModelId",
	"ioIntelligenceModelId",
<<<<<<< HEAD
	"submodelModelId",
=======
	"deepInfraModelId", // kilocode_change
>>>>>>> c509f121
]

export const getModelId = (settings: ProviderSettings): string | undefined => {
	const modelIdKey = MODEL_ID_KEYS.find((key) => settings[key])
	return modelIdKey ? (settings[modelIdKey] as string) : undefined
}

// Providers that use Anthropic-style API protocol.
export const ANTHROPIC_STYLE_PROVIDERS: ProviderName[] = ["anthropic", "claude-code", "bedrock"]

export const getApiProtocol = (provider: ProviderName | undefined, modelId?: string): "anthropic" | "openai" => {
	if (provider && ANTHROPIC_STYLE_PROVIDERS.includes(provider)) {
		return "anthropic"
	}

	if (provider && provider === "vertex" && modelId && modelId.toLowerCase().includes("claude")) {
		return "anthropic"
	}

	return "openai"
}

export const MODELS_BY_PROVIDER: Record<
	Exclude<ProviderName, "fake-ai" | "human-relay" | "gemini-cli" | "lmstudio" | "openai" | "ollama">,
	{ id: ProviderName; label: string; models: string[] }
> = {
	anthropic: {
		id: "anthropic",
		label: "Anthropic",
		models: Object.keys(anthropicModels),
	},
	bedrock: {
		id: "bedrock",
		label: "Amazon Bedrock",
		models: Object.keys(bedrockModels),
	},
	cerebras: {
		id: "cerebras",
		label: "Cerebras",
		models: Object.keys(cerebrasModels),
	},
	chutes: {
		id: "chutes",
		label: "Chutes AI",
		models: Object.keys(chutesModels),
	},
	"claude-code": { id: "claude-code", label: "Claude Code", models: Object.keys(claudeCodeModels) },
	deepseek: {
		id: "deepseek",
		label: "DeepSeek",
		models: Object.keys(deepSeekModels),
	},
	doubao: { id: "doubao", label: "Doubao", models: Object.keys(doubaoModels) },
	featherless: {
		id: "featherless",
		label: "Featherless",
		models: Object.keys(featherlessModels),
	},
	fireworks: {
		id: "fireworks",
		label: "Fireworks",
		models: Object.keys(fireworksModels),
	},
	gemini: {
		id: "gemini",
		label: "Google Gemini",
		models: Object.keys(geminiModels),
	},
	groq: { id: "groq", label: "Groq", models: Object.keys(groqModels) },
	"io-intelligence": {
		id: "io-intelligence",
		label: "IO Intelligence",
		models: Object.keys(ioIntelligenceModels),
	},
	mistral: {
		id: "mistral",
		label: "Mistral",
		models: Object.keys(mistralModels),
	},
	moonshot: {
		id: "moonshot",
		label: "Moonshot",
		models: Object.keys(moonshotModels),
	},
	"openai-native": {
		id: "openai-native",
		label: "OpenAI",
		models: Object.keys(openAiNativeModels),
	},
	roo: { id: "roo", label: "Roo", models: Object.keys(rooModels) },
	sambanova: {
		id: "sambanova",
		label: "SambaNova",
		models: Object.keys(sambaNovaModels),
	},
	vertex: {
		id: "vertex",
		label: "GCP Vertex AI",
		models: Object.keys(vertexModels),
	},
	"vscode-lm": {
		id: "vscode-lm",
		label: "VS Code LM API",
		models: Object.keys(vscodeLlmModels),
	},
	xai: { id: "xai", label: "xAI (Grok)", models: Object.keys(xaiModels) },
	zai: { id: "zai", label: "Zai", models: Object.keys(internationalZAiModels) },

	// Dynamic providers; models pulled from the respective APIs.
	glama: { id: "glama", label: "Glama", models: [] },
	huggingface: { id: "huggingface", label: "Hugging Face", models: [] },
	litellm: { id: "litellm", label: "LiteLLM", models: [] },
	openrouter: { id: "openrouter", label: "OpenRouter", models: [] },
	requesty: { id: "requesty", label: "Requesty", models: [] },
	unbound: { id: "unbound", label: "Unbound", models: [] },
	submodel: { id: "submodel", label: "SubModel", models: [] },

	// kilocode_change start
	kilocode: { id: "kilocode", label: "Kilocode", models: [] },
	"virtual-quota-fallback": { id: "virtual-quota-fallback", label: "Virtual Quota Fallback", models: [] },
	"qwen-code": { id: "qwen-code", label: "Qwen Code", models: [] },
	deepinfra: { id: "deepinfra", label: "DeepInfra", models: [] },
	// kilocode_change end
}

export const dynamicProviders = [
	"glama",
	"huggingface",
	"litellm",
	"openrouter",
	"requesty",
	"unbound",
	"submodel",
	// kilocode_change start
	"kilocode",
	"virtual-quota-fallback",
	"deepinfra",
	// kilocode_change end
] as const satisfies readonly ProviderName[]

export type DynamicProvider = (typeof dynamicProviders)[number]

export const isDynamicProvider = (key: string): key is DynamicProvider =>
	dynamicProviders.includes(key as DynamicProvider)<|MERGE_RESOLUTION|>--- conflicted
+++ resolved
@@ -495,11 +495,8 @@
 	"litellmModelId",
 	"huggingFaceModelId",
 	"ioIntelligenceModelId",
-<<<<<<< HEAD
 	"submodelModelId",
-=======
 	"deepInfraModelId", // kilocode_change
->>>>>>> c509f121
 ]
 
 export const getModelId = (settings: ProviderSettings): string | undefined => {
