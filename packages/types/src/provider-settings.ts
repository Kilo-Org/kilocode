--- conflicted
+++ resolved
@@ -713,13 +713,8 @@
 export const modelIdKeysByProvider: Record<TypicalProvider, ModelIdKey> = {
 	anthropic: "apiModelId",
 	"claude-code": "apiModelId",
-<<<<<<< HEAD
 	glama: "glamaModelId",
 	"nano-gpt": "nanoGptModelId",
-=======
-	glama: "glamaModelId", // kilocode_change
-	"nano-gpt": "nanoGptModelId", // kilocode_change
->>>>>>> fa42cfaa
 	openrouter: "openRouterModelId",
 	kilocode: "kilocodeModel",
 	bedrock: "apiModelId",
