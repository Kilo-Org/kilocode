--- conflicted
+++ resolved
@@ -2,13 +2,8 @@
 import { TelemetryEventName, type TelemetryEvent, type ClineMessage } from "@roo-code/types" // kilocode_change removed rooCodeTelemetryEventSchema because unused
 import { BaseTelemetryClient } from "@roo-code/telemetry"
 
-<<<<<<< HEAD
 // import { getRooCodeApiUrl } from "./Config" // kilocode_change
-import { AuthService } from "./AuthService"
-=======
-import { getRooCodeApiUrl } from "./Config"
 import type { AuthService } from "./auth"
->>>>>>> ed536a98
 import { SettingsService } from "./SettingsService"
 
 export class TelemetryClient extends BaseTelemetryClient {
