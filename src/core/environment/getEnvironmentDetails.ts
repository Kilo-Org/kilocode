--- conflicted
+++ resolved
@@ -249,20 +249,6 @@
 		}
 	}
 
-<<<<<<< HEAD
-	// Add warning if not in code mode.
-	if (
-		!isToolAllowedForMode("write_to_file", currentMode, customModes ?? [], { apply_diff: cline.diffEnabled }) &&
-		!isToolAllowedForMode("apply_diff", currentMode, customModes ?? [], { apply_diff: cline.diffEnabled }) &&
-		!isToolAllowedForMode("new_rule", currentMode, customModes ?? [], { apply_diff: cline.diffEnabled }) // kilocode_change
-	) {
-		const currentModeName = getModeBySlug(currentMode, customModes)?.name ?? currentMode
-		const defaultModeName = getModeBySlug(defaultModeSlug, customModes)?.name ?? defaultModeSlug
-		details += `\n\nNOTE: You are currently in '${currentModeName}' mode, which does not allow write operations. To write files, the user will need to switch to a mode that supports file writing, such as '${defaultModeName}' mode.`
-	}
-
-=======
->>>>>>> 39ab0067
 	if (includeFileDetails) {
 		details += `\n\n# Current Workspace Directory (${cline.cwd.toPosix()}) Files\n`
 		const isDesktop = arePathsEqual(cline.cwd, path.join(os.homedir(), "Desktop"))
