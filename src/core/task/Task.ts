--- conflicted
+++ resolved
@@ -4015,7 +4015,6 @@
 			})
 		}
 
-<<<<<<< HEAD
 		// Extract userPrompt from the last user message (current input) for intelligent provider
 		let userPrompt: string | undefined
 		const lastUserMessage = cleanConversationHistory.filter((m) => "role" in m && m.role === "user").at(-1)
@@ -4035,16 +4034,9 @@
 				userPrompt = content
 			}
 		}
-		// Resolve parallel tool calls setting from experiment (will move to per-API-profile setting later)
-		const parallelToolCallsEnabled = experiments.isEnabled(
-			state?.experiments ?? {},
-			EXPERIMENT_IDS.MULTIPLE_NATIVE_TOOL_CALLS,
-		)
-=======
 		// Parallel tool calls are disabled - feature is on hold
 		// Previously resolved from experiments.isEnabled(..., EXPERIMENT_IDS.MULTIPLE_NATIVE_TOOL_CALLS)
 		const parallelToolCallsEnabled = false
->>>>>>> 5ae36652
 
 		const metadata: ApiHandlerCreateMessageMetadata = {
 			mode: mode,
