import * as fs from "fs"
import * as path from "path"
import * as vscode from "vscode"
import os from "os"
import crypto from "crypto"
import EventEmitter from "events"

import { AskIgnoredError } from "./AskIgnoredError"

import { Anthropic } from "@anthropic-ai/sdk"
import OpenAI from "openai"
import debounce from "lodash.debounce"
import delay from "delay"
import pWaitFor from "p-wait-for"
import { serializeError } from "serialize-error"
import { Package } from "../../shared/package"
import { formatToolInvocation } from "../tools/helpers/toolResultFormatting"

import {
	type TaskLike,
	type TaskMetadata,
	type TaskEvents,
	type ProviderSettings,
	type TokenUsage,
	type ToolUsage,
	type ToolName,
	type ContextCondense,
	type ContextTruncation,
	type ClineMessage,
	type ClineSay,
	type ClineAsk,
	type ToolProgressStatus,
	type HistoryItem,
	type CreateTaskOptions,
	type ModelInfo,
	RooCodeEventName,
	TelemetryEventName,
	TaskStatus,
	TodoItem,
	getApiProtocol,
	getModelId,
	isIdleAsk,
	isInteractiveAsk,
	isResumableAsk,
	isNativeProtocol,
	QueuedMessage,
	DEFAULT_CONSECUTIVE_MISTAKE_LIMIT,
	DEFAULT_CHECKPOINT_TIMEOUT_SECONDS,
	MAX_CHECKPOINT_TIMEOUT_SECONDS,
	MIN_CHECKPOINT_TIMEOUT_SECONDS,
	TOOL_PROTOCOL,
} from "@roo-code/types"
import { TelemetryService } from "@roo-code/telemetry"
import { CloudService, BridgeOrchestrator } from "@roo-code/cloud"
import { resolveToolProtocol } from "../../utils/resolveToolProtocol"

// api
import { ApiHandler, ApiHandlerCreateMessageMetadata, buildApiHandler } from "../../api"
import { ApiStream, GroundingSource } from "../../api/transform/stream"
import { maybeRemoveImageBlocks } from "../../api/transform/image-cleaning"
import { VirtualQuotaFallbackHandler } from "../../api/providers/virtual-quota-fallback" // kilocode_change: Import VirtualQuotaFallbackHandler for model change notifications

// shared
import { findLastIndex } from "../../shared/array"
import { combineApiRequests } from "../../shared/combineApiRequests"
import { combineCommandSequences } from "../../shared/combineCommandSequences"
import { t } from "../../i18n"
import { ClineApiReqCancelReason, ClineApiReqInfo } from "../../shared/ExtensionMessage"
import { getApiMetrics, hasTokenUsageChanged, hasToolUsageChanged } from "../../shared/getApiMetrics"
import { ClineAskResponse } from "../../shared/WebviewMessage"
import { defaultModeSlug, getModeBySlug, getGroupName } from "../../shared/modes"
import { DiffStrategy, type ToolUse, type ToolParamName, toolParamNames } from "../../shared/tools"
import { EXPERIMENT_IDS, experiments } from "../../shared/experiments"
import { getModelMaxOutputTokens } from "../../shared/api"

// services
import { UrlContentFetcher } from "../../services/browser/UrlContentFetcher"
import { BrowserSession } from "../../services/browser/BrowserSession"
import { McpHub } from "../../services/mcp/McpHub"
import { McpServerManager } from "../../services/mcp/McpServerManager"
import { RepoPerTaskCheckpointService } from "../../services/checkpoints"

// integrations
import { DiffViewProvider } from "../../integrations/editor/DiffViewProvider"
import { findToolName } from "../../integrations/misc/export-markdown"
import { RooTerminalProcess } from "../../integrations/terminal/types"
import { TerminalRegistry } from "../../integrations/terminal/TerminalRegistry"

// utils
import { calculateApiCostAnthropic, calculateApiCostOpenAI } from "../../shared/cost"
import { getWorkspacePath } from "../../utils/path"

// prompts
import { formatResponse } from "../prompts/responses"
import { SYSTEM_PROMPT } from "../prompts/system"
import { buildNativeToolsArray } from "./build-tools"

// core modules
import { ToolRepetitionDetector } from "../tools/ToolRepetitionDetector"
import { restoreTodoListForTask } from "../tools/UpdateTodoListTool"
import { FileContextTracker } from "../context-tracking/FileContextTracker"
import { RooIgnoreController } from "../ignore/RooIgnoreController"
import { RooProtectedController } from "../protect/RooProtectedController"
import { type AssistantMessageContent, presentAssistantMessage } from "../assistant-message"
import { AssistantMessageParser } from "../assistant-message/AssistantMessageParser"
import { NativeToolCallParser } from "../assistant-message/NativeToolCallParser"
import { manageContext, willManageContext } from "../context-management"
import { ClineProvider } from "../webview/ClineProvider"
import { MultiSearchReplaceDiffStrategy } from "../diff/strategies/multi-search-replace"
import { MultiFileSearchReplaceDiffStrategy } from "../diff/strategies/multi-file-search-replace"
import {
	type ApiMessage,
	readApiMessages,
	saveApiMessages,
	readTaskMessages,
	saveTaskMessages,
	taskMetadata,
} from "../task-persistence"
import { getTaskDirectoryPath } from "../../utils/storage"
import { getEnvironmentDetails } from "../environment/getEnvironmentDetails"
import { checkContextWindowExceededError } from "../context/context-management/context-error-handling"
import {
	type CheckpointDiffOptions,
	type CheckpointRestoreOptions,
	getCheckpointService,
	checkpointSave,
	checkpointRestore,
	checkpointDiff,
} from "../checkpoints"
import { processKiloUserContentMentions } from "../mentions/processKiloUserContentMentions" // kilocode_change
import { refreshWorkflowToggles } from "../context/instructions/workflows" // kilocode_change
import { parseMentions } from "../mentions" // kilocode_change
import { parseKiloSlashCommands } from "../slash-commands/kilo" // kilocode_change
import { GlobalFileNames } from "../../shared/globalFileNames" // kilocode_change
import { ensureLocalKilorulesDirExists } from "../context/instructions/kilo-rules" // kilocode_change
import { processUserContentMentions } from "../mentions/processUserContentMentions"
import { getMessagesSinceLastSummary, summarizeConversation, getEffectiveApiHistory } from "../condense"
import { MessageQueueService } from "../message-queue/MessageQueueService"

import { isAnyRecognizedKiloCodeError, isPaymentRequiredError } from "../../shared/kilocode/errorUtils"
import { getAppUrl } from "@roo-code/types"
import { mergeApiMessages, addOrMergeUserContent } from "./kilocode"
import { AutoApprovalHandler, checkAutoApproval } from "../auto-approval"
import { MessageManager } from "../message-manager"
import { validateAndFixToolResultIds } from "./validateToolResultIds"

const MAX_EXPONENTIAL_BACKOFF_SECONDS = 600 // 10 minutes
const DEFAULT_USAGE_COLLECTION_TIMEOUT_MS = 5000 // 5 seconds
const FORCED_CONTEXT_REDUCTION_PERCENT = 75 // Keep 75% of context (remove 25%) on context window errors
const MAX_CONTEXT_WINDOW_RETRIES = 3 // Maximum retries for context window errors

export interface TaskOptions extends CreateTaskOptions {
	context: vscode.ExtensionContext // kilocode_change
	provider: ClineProvider
	apiConfiguration: ProviderSettings
	enableDiff?: boolean
	enableCheckpoints?: boolean
	checkpointTimeout?: number
	enableBridge?: boolean
	fuzzyMatchThreshold?: number
	consecutiveMistakeLimit?: number
	task?: string
	images?: string[]
	historyItem?: HistoryItem
	experiments?: Record<string, boolean>
	startTask?: boolean
	rootTask?: Task
	parentTask?: Task
	taskNumber?: number
	onCreated?: (task: Task) => void
	initialTodos?: TodoItem[]
	workspacePath?: string
	/** Initial status for the task's history item (e.g., "active" for child tasks) */
	initialStatus?: "active" | "delegated" | "completed"
}

type UserContent = Array<Anthropic.ContentBlockParam> // kilocode_change

export class Task extends EventEmitter<TaskEvents> implements TaskLike {
	private context: vscode.ExtensionContext // kilocode_change

	readonly taskId: string
	private rawInputValue: string | undefined = undefined
	private taskIsFavorited?: boolean // kilocode_change
	readonly rootTaskId?: string
	readonly parentTaskId?: string
	childTaskId?: string
	pendingNewTaskToolCallId?: string

	readonly instanceId: string
	readonly metadata: TaskMetadata

	todoList?: TodoItem[]

	readonly rootTask: Task | undefined
	readonly parentTask: Task | undefined
	readonly taskNumber: number
	readonly workspacePath: string

	/**
	 * The mode associated with this task. Persisted across sessions
	 * to maintain user context when reopening tasks from history.
	 *
	 * ## Lifecycle
	 *
	 * ### For new tasks:
	 * 1. Initially `undefined` during construction
	 * 2. Asynchronously initialized from provider state via `initializeTaskMode()`
	 * 3. Falls back to `defaultModeSlug` if provider state is unavailable
	 *
	 * ### For history items:
	 * 1. Immediately set from `historyItem.mode` during construction
	 * 2. Falls back to `defaultModeSlug` if mode is not stored in history
	 *
	 * ## Important
	 * This property should NOT be accessed directly until `taskModeReady` promise resolves.
	 * Use `getTaskMode()` for async access or `taskMode` getter for sync access after initialization.
	 *
	 * @private
	 * @see {@link getTaskMode} - For safe async access
	 * @see {@link taskMode} - For sync access after initialization
	 * @see {@link waitForModeInitialization} - To ensure initialization is complete
	 */
	private _taskMode: string | undefined

	/**
	 * Promise that resolves when the task mode has been initialized.
	 * This ensures async mode initialization completes before the task is used.
	 *
	 * ## Purpose
	 * - Prevents race conditions when accessing task mode
	 * - Ensures provider state is properly loaded before mode-dependent operations
	 * - Provides a synchronization point for async initialization
	 *
	 * ## Resolution timing
	 * - For history items: Resolves immediately (sync initialization)
	 * - For new tasks: Resolves after provider state is fetched (async initialization)
	 *
	 * @private
	 * @see {@link waitForModeInitialization} - Public method to await this promise
	 */
	private taskModeReady: Promise<void>

	providerRef: WeakRef<ClineProvider>
	private readonly globalStoragePath: string
	abort: boolean = false
	currentRequestAbortController?: AbortController
	skipPrevResponseIdOnce: boolean = false

	// TaskStatus
	idleAsk?: ClineMessage
	resumableAsk?: ClineMessage
	interactiveAsk?: ClineMessage

	didFinishAbortingStream = false
	abandoned = false
	abortReason?: ClineApiReqCancelReason
	isInitialized = false
	isPaused: boolean = false

	// API
	apiConfiguration: ProviderSettings
	api: ApiHandler
	private static lastGlobalApiRequestTime?: number
	private autoApprovalHandler: AutoApprovalHandler

	/**
	 * Reset the global API request timestamp. This should only be used for testing.
	 * @internal
	 */
	static resetGlobalApiRequestTime(): void {
		Task.lastGlobalApiRequestTime = undefined
	}

	toolRepetitionDetector: ToolRepetitionDetector
	rooIgnoreController?: RooIgnoreController
	rooProtectedController?: RooProtectedController
	fileContextTracker: FileContextTracker
	urlContentFetcher: UrlContentFetcher
	terminalProcess?: RooTerminalProcess

	// Computer User
	browserSession: BrowserSession

	// Intelligent Provider

	// Editing
	diffViewProvider: DiffViewProvider
	diffStrategy?: DiffStrategy
	diffEnabled: boolean = false
	fuzzyMatchThreshold: number
	didEditFile: boolean = false

	// LLM Messages & Chat Messages
	apiConversationHistory: ApiMessage[] = []
	clineMessages: ClineMessage[] = []

	// Ask
	private askResponse?: ClineAskResponse
	private askResponseText?: string
	private askResponseImages?: string[]
	public lastMessageTs?: number
<<<<<<< HEAD
	private assessmentDone: boolean = false // Track if difficulty assessment is done for current message
=======
	private autoApprovalTimeoutRef?: NodeJS.Timeout
>>>>>>> fa42cfaa

	// Tool Use
	consecutiveMistakeCount: number = 0
	consecutiveMistakeLimit: number
	consecutiveMistakeCountForApplyDiff: Map<string, number> = new Map()
	toolUsage: ToolUsage = {}

	// Checkpoints
	enableCheckpoints: boolean
	checkpointTimeout: number
	checkpointService?: RepoPerTaskCheckpointService
	checkpointServiceInitializing = false

	// Task Bridge
	enableBridge: boolean

	// Message Queue Service
	public readonly messageQueueService: MessageQueueService
	private messageQueueStateChangedHandler: (() => void) | undefined

	// Streaming
	isWaitingForFirstChunk = false
	isStreaming = false
	currentStreamingContentIndex = 0
	currentStreamingDidCheckpoint = false
	assistantMessageContent: AssistantMessageContent[] = []
	presentAssistantMessageLocked = false
	presentAssistantMessageHasPendingUpdates = false
	userMessageContent: (
		| Anthropic.TextBlockParam
		| Anthropic.ImageBlockParam
		| Anthropic.ToolResultBlockParam // kilocode_change
	)[] = []
	userMessageContentReady = false
	didRejectTool = false
	didAlreadyUseTool = false
	didToolFailInCurrentTurn = false
	didCompleteReadingStream = false
	assistantMessageParser?: AssistantMessageParser
	private providerProfileChangeListener?: (config: { name: string; provider?: string }) => void

	// Native tool call streaming state (track which index each tool is at)
	private streamingToolCallIndices: Map<string, number> = new Map()

	// Cached model info for current streaming session (set at start of each API request)
	// This prevents excessive getModel() calls during tool execution
	cachedStreamingModel?: { id: string; info: ModelInfo }

	// Token Usage Cache
	private tokenUsageSnapshot?: TokenUsage
	private tokenUsageSnapshotAt?: number

	// Tool Usage Cache
	private toolUsageSnapshot?: ToolUsage

	// Token Usage Throttling - Debounced emit function
	private readonly TOKEN_USAGE_EMIT_INTERVAL_MS = 2000 // 2 seconds
	private debouncedEmitTokenUsage: ReturnType<typeof debounce>

	// Cloud Sync Tracking
	private cloudSyncedMessageTimestamps: Set<number> = new Set()

	// Initial status for the task's history item (set at creation time to avoid race conditions)
	private readonly initialStatus?: "active" | "delegated" | "completed"

	// MessageManager for high-level message operations (lazy initialized)
	private _messageManager?: MessageManager

	constructor({
		context, // kilocode_change
		provider,
		apiConfiguration,
		enableDiff = false,
		enableCheckpoints = true,
		checkpointTimeout = DEFAULT_CHECKPOINT_TIMEOUT_SECONDS,
		enableBridge = false,
		fuzzyMatchThreshold = 1.0,
		consecutiveMistakeLimit = DEFAULT_CONSECUTIVE_MISTAKE_LIMIT,
		task,
		images,
		historyItem,
		experiments: experimentsConfig,
		startTask = true,
		rootTask,
		parentTask,
		taskNumber = -1,
		onCreated,
		initialTodos,
		workspacePath,
		initialStatus,
	}: TaskOptions) {
		super()
		this.context = context // kilocode_change

		if (startTask && !task && !images && !historyItem) {
			throw new Error("Either historyItem or task/images must be provided")
		}

		if (
			!checkpointTimeout ||
			checkpointTimeout > MAX_CHECKPOINT_TIMEOUT_SECONDS ||
			checkpointTimeout < MIN_CHECKPOINT_TIMEOUT_SECONDS
		) {
			throw new Error(
				"checkpointTimeout must be between " +
					MIN_CHECKPOINT_TIMEOUT_SECONDS +
					" and " +
					MAX_CHECKPOINT_TIMEOUT_SECONDS +
					" seconds",
			)
		}

		this.taskId = historyItem ? historyItem.id : crypto.randomUUID()
		this.taskIsFavorited = historyItem?.isFavorited // kilocode_change
		this.rootTaskId = historyItem ? historyItem.rootTaskId : rootTask?.taskId
		this.parentTaskId = historyItem ? historyItem.parentTaskId : parentTask?.taskId
		this.childTaskId = undefined

		this.metadata = {
			task: historyItem ? historyItem.task : task,
			images: historyItem ? [] : images,
		}

		// Normal use-case is usually retry similar history task with new workspace.
		this.workspacePath = parentTask
			? parentTask.workspacePath
			: (workspacePath ?? getWorkspacePath(path.join(os.homedir(), "Documents"))) // kilocode_change: use Documents instead of Desktop as default

		this.instanceId = crypto.randomUUID().slice(0, 8)
		this.taskNumber = -1

		this.rooIgnoreController = new RooIgnoreController(this.cwd)
		this.rooProtectedController = new RooProtectedController(this.cwd)
		this.fileContextTracker = new FileContextTracker(provider, this.taskId)

		this.rooIgnoreController.initialize().catch((error) => {
			console.error("Failed to initialize RooIgnoreController:", error)
		})

		this.apiConfiguration = apiConfiguration
		this.api = buildApiHandler(apiConfiguration)

		// kilocode_change start: Listen for model changes in virtual quota fallback and intelligent provider
		if (this.api instanceof VirtualQuotaFallbackHandler) {
			;(this.api as any).on("handlerChanged", () => {
				this.emit("modelChanged")
			})
		}

		// Listen for handler changes in intelligent provider
		// Both VirtualQuotaFallbackHandler and IntelligentHandler extend EventEmitter and emit handlerChanged events
		// We can't import IntelligentHandler here due to circular dependency, so we check by name
		if (this.api.constructor.name === "IntelligentHandler" && typeof (this.api as any).on === "function") {
			;(this.api as any).on("handlerChanged", () => {
				this.emit("modelChanged")
			})
		}
		// kilocode_change end
		this.autoApprovalHandler = new AutoApprovalHandler()

		this.urlContentFetcher = new UrlContentFetcher(provider.context)
		this.browserSession = new BrowserSession(provider.context, (isActive: boolean) => {
			// Add a message to indicate browser session status change
			this.say("browser_session_status", isActive ? "Browser session opened" : "Browser session closed")
			// Broadcast to browser panel
			this.broadcastBrowserSessionUpdate()

			// When a browser session becomes active, automatically open/reveal the Browser Session tab
			if (isActive) {
				try {
					// Lazy-load to avoid circular imports at module load time
					const { BrowserSessionPanelManager } = require("../webview/BrowserSessionPanelManager")
					const providerRef = this.providerRef.deref()
					if (providerRef) {
						BrowserSessionPanelManager.getInstance(providerRef)
							.show()
							.catch(() => {})
					}
				} catch (err) {
					console.error("[Task] Failed to auto-open Browser Session panel:", err)
				}
			}
		})
		this.diffEnabled = enableDiff
		this.fuzzyMatchThreshold = fuzzyMatchThreshold
		this.consecutiveMistakeLimit = consecutiveMistakeLimit ?? DEFAULT_CONSECUTIVE_MISTAKE_LIMIT
		this.providerRef = new WeakRef(provider)
		// kilocode_change start: Handle CLI mode where globalStorageUri might not be properly set
		this.globalStoragePath = provider.context?.globalStorageUri?.fsPath ?? this.getCliGlobalStoragePath()
		// kilocode_change end
		this.diffViewProvider = new DiffViewProvider(this.cwd, this)
		this.enableCheckpoints = enableCheckpoints
		this.checkpointTimeout = checkpointTimeout
		this.enableBridge = enableBridge

		this.parentTask = parentTask
		this.taskNumber = taskNumber
		this.initialStatus = initialStatus

		// Store the task's mode when it's created.
		// For history items, use the stored mode; for new tasks, we'll set it
		// after getting state.
		if (historyItem) {
			this._taskMode = historyItem.mode || defaultModeSlug
			this.taskModeReady = Promise.resolve()
			TelemetryService.instance.captureTaskRestarted(this.taskId)
		} else {
			// For new tasks, don't set the mode yet - wait for async initialization.
			this._taskMode = undefined
			this.taskModeReady = this.initializeTaskMode(provider)
			TelemetryService.instance.captureTaskCreated(this.taskId)
		}

		// Initialize the assistant message parser only for XML protocol.
		// For native protocol, tool calls come as tool_call chunks, not XML.
		// experiments is always provided via TaskOptions (defaults to experimentDefault in provider)
		const modelInfo = this.api.getModel().info
		const toolProtocol = resolveToolProtocol(this.apiConfiguration, modelInfo)
		this.assistantMessageParser = toolProtocol !== "native" ? new AssistantMessageParser() : undefined

		this.messageQueueService = new MessageQueueService()

		this.messageQueueStateChangedHandler = () => {
			this.emit(RooCodeEventName.TaskUserMessage, this.taskId)
			this.providerRef.deref()?.postStateToWebview()
			this.emit("modelChanged") // kilocode_change: Emit modelChanged for virtual quota fallback UI updates
		}

		this.messageQueueService.on("stateChanged", this.messageQueueStateChangedHandler)

		// Listen for provider profile changes to update parser state
		this.setupProviderProfileChangeListener(provider)

		// Only set up diff strategy if diff is enabled.
		if (this.diffEnabled) {
			// Default to old strategy, will be updated if experiment is enabled.
			this.diffStrategy = new MultiSearchReplaceDiffStrategy(this.fuzzyMatchThreshold)

			// Check experiment asynchronously and update strategy if needed.
			provider.getState().then((state) => {
				const isMultiFileApplyDiffEnabled = experiments.isEnabled(
					state.experiments ?? {},
					EXPERIMENT_IDS.MULTI_FILE_APPLY_DIFF,
				)

				if (isMultiFileApplyDiffEnabled) {
					this.diffStrategy = new MultiFileSearchReplaceDiffStrategy(this.fuzzyMatchThreshold)
				}
			})
		}

		this.toolRepetitionDetector = new ToolRepetitionDetector(this.consecutiveMistakeLimit)

		// Initialize todo list if provided
		if (initialTodos && initialTodos.length > 0) {
			this.todoList = initialTodos
		}

		// Initialize debounced token usage emit function
		// Uses debounce with maxWait to achieve throttle-like behavior:
		// - leading: true  - Emit immediately on first call
		// - trailing: true - Emit final state when updates stop
		// - maxWait        - Ensures at most one emit per interval during rapid updates (throttle behavior)
		this.debouncedEmitTokenUsage = debounce(
			(tokenUsage: TokenUsage, toolUsage: ToolUsage) => {
				const tokenChanged = hasTokenUsageChanged(tokenUsage, this.tokenUsageSnapshot)
				const toolChanged = hasToolUsageChanged(toolUsage, this.toolUsageSnapshot)

				if (tokenChanged || toolChanged) {
					this.emit(RooCodeEventName.TaskTokenUsageUpdated, this.taskId, tokenUsage, toolUsage)
					this.tokenUsageSnapshot = tokenUsage
					this.tokenUsageSnapshotAt = this.clineMessages.at(-1)?.ts
					// Deep copy tool usage for snapshot
					this.toolUsageSnapshot = JSON.parse(JSON.stringify(toolUsage))
				}
			},
			this.TOKEN_USAGE_EMIT_INTERVAL_MS,
			{ leading: true, trailing: true, maxWait: this.TOKEN_USAGE_EMIT_INTERVAL_MS },
		)

		onCreated?.(this)

		if (startTask) {
			if (task || images) {
				this.startTask(task, images)
			} else if (historyItem) {
				this.resumeTaskFromHistory()
			} else {
				throw new Error("Either historyItem or task/images must be provided")
			}
		}
	}

	// kilocode_change start
	private getContext(): vscode.ExtensionContext {
		const context = this.context
		if (!context) {
			throw new Error("Unable to access extension context")
		}
		return context
	}

	/**
	 * Get global storage path for CLI mode when vscode context is not available.
	 * Uses KiloCodePaths utility if available, otherwise falls back to home directory.
	 */
	private getCliGlobalStoragePath(): string {
		// Try to use home directory based path for CLI mode
		const homeDir = process.env.HOME || process.env.USERPROFILE || "/tmp"
		const cliStoragePath = path.join(homeDir, ".kilocode", "cli", "global")

		// Ensure directory exists
		try {
			if (!fs.existsSync(cliStoragePath)) {
				fs.mkdirSync(cliStoragePath, { recursive: true })
			}
		} catch (error) {
			console.error(`[Task] Failed to create CLI storage path ${cliStoragePath}:`, error)
		}

		return cliStoragePath
	}
	// kilocode_change end
	/**
	 * Initialize the task mode from the provider state.
	 * This method handles async initialization with proper error handling.
	 *
	 * ## Flow
	 * 1. Attempts to fetch the current mode from provider state
	 * 2. Sets `_taskMode` to the fetched mode or `defaultModeSlug` if unavailable
	 * 3. Handles errors gracefully by falling back to default mode
	 * 4. Logs any initialization errors for debugging
	 *
	 * ## Error handling
	 * - Network failures when fetching provider state
	 * - Provider not yet initialized
	 * - Invalid state structure
	 *
	 * All errors result in fallback to `defaultModeSlug` to ensure task can proceed.
	 *
	 * @private
	 * @param provider - The ClineProvider instance to fetch state from
	 * @returns Promise that resolves when initialization is complete
	 */
	private async initializeTaskMode(provider: ClineProvider): Promise<void> {
		try {
			const state = await provider.getState()
			this._taskMode = state?.mode || defaultModeSlug
		} catch (error) {
			// If there's an error getting state, use the default mode
			this._taskMode = defaultModeSlug
			// Use the provider's log method for better error visibility
			const errorMessage = `Failed to initialize task mode: ${error instanceof Error ? error.message : String(error)}`
			provider.log(errorMessage)
		}
	}

	/**
	 * Sets up a listener for provider profile changes to automatically update the parser state.
	 * This ensures the XML/native protocol parser stays synchronized with the current model.
	 *
	 * @private
	 * @param provider - The ClineProvider instance to listen to
	 */
	private setupProviderProfileChangeListener(provider: ClineProvider): void {
		// Only set up listener if provider has the on method (may not exist in test mocks)
		if (typeof provider.on !== "function") {
			return
		}

		this.providerProfileChangeListener = async () => {
			try {
				const newState = await provider.getState()
				if (newState?.apiConfiguration) {
					this.updateApiConfiguration(newState.apiConfiguration)
				}
			} catch (error) {
				console.error(
					`[Task#${this.taskId}.${this.instanceId}] Failed to update API configuration on profile change:`,
					error,
				)
			}
		}

		provider.on(RooCodeEventName.ProviderProfileChanged, this.providerProfileChangeListener)
	}

	/**
	 * Wait for the task mode to be initialized before proceeding.
	 * This method ensures that any operations depending on the task mode
	 * will have access to the correct mode value.
	 *
	 * ## When to use
	 * - Before accessing mode-specific configurations
	 * - When switching between tasks with different modes
	 * - Before operations that depend on mode-based permissions
	 *
	 * ## Example usage
	 * ```typescript
	 * // Wait for mode initialization before mode-dependent operations
	 * await task.waitForModeInitialization();
	 * const mode = task.taskMode; // Now safe to access synchronously
	 *
	 * // Or use with getTaskMode() for a one-liner
	 * const mode = await task.getTaskMode(); // Internally waits for initialization
	 * ```
	 *
	 * @returns Promise that resolves when the task mode is initialized
	 * @public
	 */
	public async waitForModeInitialization(): Promise<void> {
		return this.taskModeReady
	}

	/**
	 * Get the task mode asynchronously, ensuring it's properly initialized.
	 * This is the recommended way to access the task mode as it guarantees
	 * the mode is available before returning.
	 *
	 * ## Async behavior
	 * - Internally waits for `taskModeReady` promise to resolve
	 * - Returns the initialized mode or `defaultModeSlug` as fallback
	 * - Safe to call multiple times - subsequent calls return immediately if already initialized
	 *
	 * ## Example usage
	 * ```typescript
	 * // Safe async access
	 * const mode = await task.getTaskMode();
	 * console.log(`Task is running in ${mode} mode`);
	 *
	 * // Use in conditional logic
	 * if (await task.getTaskMode() === 'architect') {
	 *   // Perform architect-specific operations
	 * }
	 * ```
	 *
	 * @returns Promise resolving to the task mode string
	 * @public
	 */
	public async getTaskMode(): Promise<string> {
		await this.taskModeReady
		return this._taskMode || defaultModeSlug
	}

	/**
	 * Get the task mode synchronously. This should only be used when you're certain
	 * that the mode has already been initialized (e.g., after waitForModeInitialization).
	 *
	 * ## When to use
	 * - In synchronous contexts where async/await is not available
	 * - After explicitly waiting for initialization via `waitForModeInitialization()`
	 * - In event handlers or callbacks where mode is guaranteed to be initialized
	 *
	 * ## Example usage
	 * ```typescript
	 * // After ensuring initialization
	 * await task.waitForModeInitialization();
	 * const mode = task.taskMode; // Safe synchronous access
	 *
	 * // In an event handler after task is started
	 * task.on('taskStarted', () => {
	 *   console.log(`Task started in ${task.taskMode} mode`); // Safe here
	 * });
	 * ```
	 *
	 * @throws {Error} If the mode hasn't been initialized yet
	 * @returns The task mode string
	 * @public
	 */
	public get taskMode(): string {
		if (this._taskMode === undefined) {
			throw new Error("Task mode accessed before initialization. Use getTaskMode() or wait for taskModeReady.")
		}

		return this._taskMode
	}

	static create(options: TaskOptions): [Task, Promise<void>] {
		const instance = new Task({ ...options, startTask: false })
		const { images, task, historyItem } = options
		let promise

		if (images || task) {
			promise = instance.startTask(task, images)
		} else if (historyItem) {
			promise = instance.resumeTaskFromHistory()
		} else {
			throw new Error("Either historyItem or task/images must be provided")
		}

		return [instance, promise]
	}

	// API Messages

	private async getSavedApiConversationHistory(): Promise<ApiMessage[]> {
		return readApiMessages({ taskId: this.taskId, globalStoragePath: this.globalStoragePath })
	}

	private async addToApiConversationHistory(message: Anthropic.MessageParam, reasoning?: string) {
		// Capture the encrypted_content / thought signatures from the provider (e.g., OpenAI Responses API, Google GenAI) if present.
		// We only persist data reported by the current response body.
		const handler = this.api as ApiHandler & {
			getResponseId?: () => string | undefined
			getEncryptedContent?: () => { encrypted_content: string; id?: string } | undefined
			getThoughtSignature?: () => string | undefined
			getSummary?: () => any[] | undefined
			getReasoningDetails?: () => any[] | undefined
		}

		if (message.role === "assistant") {
			const responseId = handler.getResponseId?.()
			const reasoningData = handler.getEncryptedContent?.()
			const thoughtSignature = handler.getThoughtSignature?.()
			const reasoningSummary = handler.getSummary?.()
			const reasoningDetails = handler.getReasoningDetails?.()

			// kilocode_change start: prevent consecutive same-role messages, this happens when returning from subtask
			const lastMessage = this.apiConversationHistory.at(-1)
			if (lastMessage && lastMessage.role === message.role) {
				this.apiConversationHistory[this.apiConversationHistory.length - 1] = mergeApiMessages(
					lastMessage,
					message,
				)
				await this.saveApiConversationHistory()
				return
			}
			// kilocode_change end

			// Start from the original assistant message
			const messageWithTs: any = {
				...message,
				...(responseId ? { id: responseId } : {}),
				ts: Date.now(),
			}

			// Store reasoning_details array if present (for models like Gemini 3)
			if (reasoningDetails) {
				messageWithTs.reasoning_details = reasoningDetails
			}

			// Store reasoning: plain text (most providers) or encrypted (OpenAI Native)
			// Skip if reasoning_details already contains the reasoning (to avoid duplication)
			if (reasoning && !reasoningDetails) {
				const reasoningBlock = {
					type: "reasoning",
					text: reasoning,
					summary: reasoningSummary ?? ([] as any[]),
				}

				if (typeof messageWithTs.content === "string") {
					messageWithTs.content = [
						reasoningBlock,
						{ type: "text", text: messageWithTs.content } satisfies Anthropic.Messages.TextBlockParam,
					]
				} else if (Array.isArray(messageWithTs.content)) {
					messageWithTs.content = [reasoningBlock, ...messageWithTs.content]
				} else if (!messageWithTs.content) {
					messageWithTs.content = [reasoningBlock]
				}
			} else if (reasoningData?.encrypted_content) {
				// OpenAI Native encrypted reasoning
				const reasoningBlock = {
					type: "reasoning",
					summary: [] as any[],
					encrypted_content: reasoningData.encrypted_content,
					...(reasoningData.id ? { id: reasoningData.id } : {}),
				}

				if (typeof messageWithTs.content === "string") {
					messageWithTs.content = [
						reasoningBlock,
						{ type: "text", text: messageWithTs.content } satisfies Anthropic.Messages.TextBlockParam,
					]
				} else if (Array.isArray(messageWithTs.content)) {
					messageWithTs.content = [reasoningBlock, ...messageWithTs.content]
				} else if (!messageWithTs.content) {
					messageWithTs.content = [reasoningBlock]
				}
			}

			// If we have a thought signature, append it as a dedicated content block
			// so it can be round-tripped in api_history.json and re-sent on subsequent calls.
			if (thoughtSignature) {
				const thoughtSignatureBlock = {
					type: "thoughtSignature",
					thoughtSignature,
				}

				if (typeof messageWithTs.content === "string") {
					messageWithTs.content = [
						{ type: "text", text: messageWithTs.content } satisfies Anthropic.Messages.TextBlockParam,
						thoughtSignatureBlock,
					]
				} else if (Array.isArray(messageWithTs.content)) {
					messageWithTs.content = [...messageWithTs.content, thoughtSignatureBlock]
				} else if (!messageWithTs.content) {
					messageWithTs.content = [thoughtSignatureBlock]
				}
			}

			this.apiConversationHistory.push(messageWithTs)
		} else {
			// For user messages, validate and fix tool_result IDs against the previous assistant message
			const validatedMessage = validateAndFixToolResultIds(message, this.apiConversationHistory)
			const messageWithTs = { ...validatedMessage, ts: Date.now() }
			this.apiConversationHistory.push(messageWithTs)
		}

		await this.saveApiConversationHistory()
	}

	async overwriteApiConversationHistory(newHistory: ApiMessage[]) {
		this.apiConversationHistory = newHistory
		await this.saveApiConversationHistory()
	}

	/**
	 * Flush any pending tool results to the API conversation history.
	 *
	 * This is critical for native tool protocol when the task is about to be
	 * delegated (e.g., via new_task). Before delegation, if other tools were
	 * called in the same turn before new_task, their tool_result blocks are
	 * accumulated in `userMessageContent` but haven't been saved to the API
	 * history yet. If we don't flush them before the parent is disposed,
	 * the API conversation will be incomplete and cause 400 errors when
	 * the parent resumes (missing tool_result for tool_use blocks).
	 *
	 * NOTE: The assistant message is typically already in history by the time
	 * tools execute (added in recursivelyMakeClineRequests after streaming completes).
	 * So we usually only need to flush the pending user message with tool_results.
	 */
	public async flushPendingToolResultsToHistory(): Promise<void> {
		// Only flush if there's actually pending content to save
		if (this.userMessageContent.length === 0) {
			return
		}

		// Save the user message with tool_result blocks
		const userMessage: Anthropic.MessageParam = {
			role: "user",
			content: this.userMessageContent,
		}

		// Validate and fix tool_result IDs against the previous assistant message
		const validatedMessage = validateAndFixToolResultIds(userMessage, this.apiConversationHistory)
		const userMessageWithTs = { ...validatedMessage, ts: Date.now() }
		this.apiConversationHistory.push(userMessageWithTs as ApiMessage)

		await this.saveApiConversationHistory()

		// Clear the pending content since it's now saved
		this.userMessageContent = []
	}

	private async saveApiConversationHistory() {
		try {
			await saveApiMessages({
				messages: this.apiConversationHistory,
				taskId: this.taskId,
				globalStoragePath: this.globalStoragePath,
			})

			// kilocode_change start
			// Post directly to webview for CLI to react to file save.
			// This must not prevent saving history or emitting usage events if
			// storage is unavailable (e.g., during unit tests).
			try {
				const taskDir = await getTaskDirectoryPath(this.globalStoragePath, this.taskId)
				const filePath = path.join(taskDir, GlobalFileNames.apiConversationHistory)
				const provider = this.providerRef.deref()
				if (provider) {
					await provider.postMessageToWebview({
						type: "apiMessagesSaved",
						payload: [this.taskId, filePath],
					})
				}
			} catch (error) {
				console.warn("Failed to notify webview about saved API messages:", error)
			}
			// kilocode_change end
		} catch (error) {
			// In the off chance this fails, we don't want to stop the task.
			console.error("Failed to save API conversation history:", error)
		}
	}

	// Cline Messages

	private async getSavedClineMessages(): Promise<ClineMessage[]> {
		return readTaskMessages({ taskId: this.taskId, globalStoragePath: this.globalStoragePath })
	}

	private async addToClineMessages(message: ClineMessage) {
		this.clineMessages.push(message)
		const provider = this.providerRef.deref()
		await provider?.postStateToWebview()
		this.emit(RooCodeEventName.Message, { action: "created", message })
		await this.saveClineMessages()

		// kilocode_change start: no cloud service
		// const shouldCaptureMessage = message.partial !== true && CloudService.isEnabled()

		// if (shouldCaptureMessage) {
		// 	CloudService.instance.captureEvent({
		// 		event: TelemetryEventName.TASK_MESSAGE,
		// 		properties: { taskId: this.taskId, message },
		// 	})
		// }
		// kilocode_change end
	}

	public async overwriteClineMessages(newMessages: ClineMessage[]) {
		this.clineMessages = newMessages
		restoreTodoListForTask(this)
		await this.saveClineMessages()

		// When overwriting messages (e.g., during task resume), repopulate the cloud sync tracking Set
		// with timestamps from all non-partial messages to prevent re-syncing previously synced messages
		this.cloudSyncedMessageTimestamps.clear()
		for (const msg of newMessages) {
			if (msg.partial !== true) {
				this.cloudSyncedMessageTimestamps.add(msg.ts)
			}
		}
	}

	private async updateClineMessage(message: ClineMessage) {
		const provider = this.providerRef.deref()
		await provider?.postMessageToWebview({ type: "messageUpdated", clineMessage: message })
		this.emit(RooCodeEventName.Message, { action: "updated", message })

		// Check if we should sync to cloud and haven't already synced this message
		const shouldCaptureMessage = message.partial !== true && CloudService.isEnabled()
		const hasNotBeenSynced = !this.cloudSyncedMessageTimestamps.has(message.ts)

		// kilocode_change start: no cloud service
		// if (shouldCaptureMessage && hasNotBeenSynced) {
		// 	CloudService.instance.captureEvent({
		// 		event: TelemetryEventName.TASK_MESSAGE,
		// 		properties: { taskId: this.taskId, message },
		// 	})
		// 	// Track that this message has been synced to cloud
		// 	this.cloudSyncedMessageTimestamps.add(message.ts)
		// }
		// kilocode_change end
	}

	private async saveClineMessages() {
		try {
			await saveTaskMessages({
				messages: this.clineMessages,
				taskId: this.taskId,
				globalStoragePath: this.globalStoragePath,
			})

			// kilocode_change start
			// Post directly to webview for CLI to react to file save.
			// Keep this isolated so filesystem issues don't prevent token usage
			// updates (important for unit tests and degraded environments).
			try {
				const taskDir = await getTaskDirectoryPath(this.globalStoragePath, this.taskId)
				const filePath = path.join(taskDir, GlobalFileNames.uiMessages)
				const provider = this.providerRef.deref()
				if (provider) {
					await provider.postMessageToWebview({
						type: "taskMessagesSaved",
						payload: [this.taskId, filePath],
					})
				}
			} catch (error) {
				console.warn("Failed to notify webview about saved task messages:", error)
			}
			// kilocode_change end

			const { historyItem, tokenUsage } = await taskMetadata({
				taskId: this.taskId,
				rootTaskId: this.rootTaskId,
				parentTaskId: this.parentTaskId,
				taskNumber: this.taskNumber,
				messages: this.clineMessages,
				globalStoragePath: this.globalStoragePath,
				workspace: this.cwd,
				mode: this._taskMode || defaultModeSlug, // Use the task's own mode, not the current provider mode.
				initialStatus: this.initialStatus,
			})

			// Emit token/tool usage updates using debounced function
			// The debounce with maxWait ensures:
			// - Immediate first emit (leading: true)
			// - At most one emit per interval during rapid updates (maxWait)
			// - Final state is emitted when updates stop (trailing: true)
			this.debouncedEmitTokenUsage(tokenUsage, this.toolUsage)

			await this.providerRef.deref()?.updateTaskHistory(historyItem)
		} catch (error) {
			console.error("Failed to save messages:", error)
		}
	}

	private findMessageByTimestamp(ts: number): ClineMessage | undefined {
		for (let i = this.clineMessages.length - 1; i >= 0; i--) {
			if (this.clineMessages[i].ts === ts) {
				return this.clineMessages[i]
			}
		}

		return undefined
	}

	async nextClineMessageTimestamp_kilocode() {
		let ts = Date.now()
		while (ts <= (this.clineMessages?.at(-1)?.ts ?? 0)) {
			console.warn("nextClineMessageTimeStamp: timestamp already taken", ts)
			await new Promise<void>((resolve) => setTimeout(() => resolve(), 1))
			ts = Date.now()
		}
		return ts
	}

	// Note that `partial` has three valid states true (partial message),
	// false (completion of partial message), undefined (individual complete
	// message).
	async ask(
		type: ClineAsk,
		text?: string,
		partial?: boolean,
		progressStatus?: ToolProgressStatus,
		isProtected?: boolean,
	): Promise<{ response: ClineAskResponse; text?: string; images?: string[] }> {
		// If this Cline instance was aborted by the provider, then the only
		// thing keeping us alive is a promise still running in the background,
		// in which case we don't want to send its result to the webview as it
		// is attached to a new instance of Cline now. So we can safely ignore
		// the result of any active promises, and this class will be
		// deallocated. (Although we set Cline = undefined in provider, that
		// simply removes the reference to this instance, but the instance is
		// still alive until this promise resolves or rejects.)
		if (this.abort) {
			throw new Error(`[KiloCode#ask] task ${this.taskId}.${this.instanceId} aborted`)
		}

		let askTs: number

		if (partial !== undefined) {
			const lastMessage = this.clineMessages.at(-1)

			const isUpdatingPreviousPartial =
				lastMessage && lastMessage.partial && lastMessage.type === "ask" && lastMessage.ask === type

			if (partial) {
				if (isUpdatingPreviousPartial) {
					// Existing partial message, so update it.
					lastMessage.text = text
					lastMessage.partial = partial
					lastMessage.progressStatus = progressStatus
					lastMessage.isProtected = isProtected
					// TODO: Be more efficient about saving and posting only new
					// data or one whole message at a time so ignore partial for
					// saves, and only post parts of partial message instead of
					// whole array in new listener.
					this.updateClineMessage(lastMessage)
					// console.log("Task#ask: current ask promise was ignored (#1)")
					throw new AskIgnoredError("updating existing partial")
				} else {
					// This is a new partial message, so add it with partial
					// state.
					askTs = await this.nextClineMessageTimestamp_kilocode()
					this.lastMessageTs = askTs
					console.log(`Task#ask: new partial ask -> ${type} @ ${askTs}`)
					await this.addToClineMessages({ ts: askTs, type: "ask", ask: type, text, partial, isProtected })
					// console.log("Task#ask: current ask promise was ignored (#2)")
					throw new AskIgnoredError("new partial")
				}
			} else {
				if (isUpdatingPreviousPartial) {
					// This is the complete version of a previously partial
					// message, so replace the partial with the complete version.
					this.askResponse = undefined
					this.askResponseText = undefined
					this.askResponseImages = undefined

					// Bug for the history books:
					// In the webview we use the ts as the chatrow key for the
					// virtuoso list. Since we would update this ts right at the
					// end of streaming, it would cause the view to flicker. The
					// key prop has to be stable otherwise react has trouble
					// reconciling items between renders, causing unmounting and
					// remounting of components (flickering).
					// The lesson here is if you see flickering when rendering
					// lists, it's likely because the key prop is not stable.
					// So in this case we must make sure that the message ts is
					// never altered after first setting it.
					askTs = lastMessage.ts
					console.log(`Task#ask: updating previous partial ask -> ${type} @ ${askTs}`)
					this.lastMessageTs = askTs
					lastMessage.text = text
					lastMessage.partial = false
					lastMessage.progressStatus = progressStatus
					lastMessage.isProtected = isProtected
					await this.saveClineMessages()
					this.updateClineMessage(lastMessage)
				} else {
					// This is a new and complete message, so add it like normal.
					this.askResponse = undefined
					this.askResponseText = undefined
					this.askResponseImages = undefined
					askTs = await this.nextClineMessageTimestamp_kilocode() // kilocode_change
					console.log(`Task#ask: new complete ask -> ${type} @ ${askTs}`)
					this.lastMessageTs = askTs
					await this.addToClineMessages({ ts: askTs, type: "ask", ask: type, text, isProtected })
				}
			}
		} else {
			// This is a new non-partial message, so add it like normal.
			this.askResponse = undefined
			this.askResponseText = undefined
			this.askResponseImages = undefined
			askTs = await this.nextClineMessageTimestamp_kilocode() // kilocode_change
			this.lastMessageTs = askTs
			await this.addToClineMessages({ ts: askTs, type: "ask", ask: type, text, isProtected })
		}

		// kilocode_change start: YOLO mode auto-answer for follow-up questions
		// Check if this is a follow-up question with suggestions in YOLO mode
		if (type === "followup" && text && !partial) {
			try {
				const state = await this.providerRef.deref()?.getState()
				if (state?.yoloMode) {
					// Parse the follow-up JSON to extract suggestions
					const followUpData = JSON.parse(text)
					if (
						followUpData.suggest &&
						Array.isArray(followUpData.suggest) &&
						followUpData.suggest.length > 0
					) {
						// Auto-select the first suggestion
						const firstSuggestion = followUpData.suggest[0]
						const autoAnswer = firstSuggestion.answer || firstSuggestion

						// Immediately set the response as if the user clicked the first suggestion
						this.handleWebviewAskResponse("messageResponse", autoAnswer, undefined)

						// Return immediately with the auto-selected answer
						const result = { response: this.askResponse!, text: autoAnswer, images: undefined }
						this.askResponse = undefined
						this.askResponseText = undefined
						this.askResponseImages = undefined
						return result
					}
				}
			} catch (error) {
				// If parsing fails or YOLO check fails, continue with normal flow
				console.warn("Failed to auto-answer follow-up question in YOLO mode:", error)
			}
		}
		// kilocode_change end
		let timeouts: NodeJS.Timeout[] = []

		// Automatically approve if the ask according to the user's settings.
		const provider = this.providerRef.deref()
		const state = provider ? await provider.getState() : undefined
		const approval = await checkAutoApproval({ state, ask: type, text, isProtected })

		if (approval.decision === "approve") {
			this.approveAsk()
		} else if (approval.decision === "deny") {
			this.denyAsk()
		} else if (approval.decision === "timeout") {
			// Store the auto-approval timeout so it can be cancelled if user interacts
			this.autoApprovalTimeoutRef = setTimeout(() => {
				const { askResponse, text, images } = approval.fn()
				this.handleWebviewAskResponse(askResponse, text, images)
				this.autoApprovalTimeoutRef = undefined
			}, approval.timeout)
			timeouts.push(this.autoApprovalTimeoutRef)
		}

		// The state is mutable if the message is complete and the task will
		// block (via the `pWaitFor`).
		const isBlocking = !(this.askResponse !== undefined || this.lastMessageTs !== askTs)
		const isMessageQueued = !this.messageQueueService.isEmpty()

		const isStatusMutable = !partial && isBlocking && !isMessageQueued && approval.decision === "ask"

		if (isBlocking) {
			console.log(`Task#ask will block -> type: ${type}`)
		}

		if (isStatusMutable) {
			console.log(`Task#ask: status is mutable -> type: ${type}`)
			const statusMutationTimeout = 2_000

			if (isInteractiveAsk(type)) {
				timeouts.push(
					setTimeout(() => {
						const message = this.findMessageByTimestamp(askTs)

						if (message) {
							this.interactiveAsk = message
							this.emit(RooCodeEventName.TaskInteractive, this.taskId)
							provider?.postMessageToWebview({ type: "interactionRequired" })
						}
					}, statusMutationTimeout),
				)
			} else if (isResumableAsk(type)) {
				timeouts.push(
					setTimeout(() => {
						const message = this.findMessageByTimestamp(askTs)

						if (message) {
							this.resumableAsk = message
							this.emit(RooCodeEventName.TaskResumable, this.taskId)
						}
					}, statusMutationTimeout),
				)
			} else if (isIdleAsk(type)) {
				timeouts.push(
					setTimeout(() => {
						const message = this.findMessageByTimestamp(askTs)

						if (message) {
							this.idleAsk = message
							this.emit(RooCodeEventName.TaskIdle, this.taskId)
						}
					}, statusMutationTimeout),
				)
			}
		} else if (isMessageQueued) {
			console.log(`Task#ask: will process message queue -> type: ${type}`)

			const message = this.messageQueueService.dequeueMessage()

			if (message) {
				// Check if this is a tool approval ask that needs to be handled.
				if (
					type === "tool" ||
					type === "command" ||
					type === "browser_action_launch" ||
					type === "use_mcp_server"
				) {
					// For tool approvals, we need to approve first, then send
					// the message if there's text/images.
					this.handleWebviewAskResponse("yesButtonClicked", message.text, message.images)
				} else {
					// For other ask types (like followup or command_output), fulfill the ask
					// directly.
					this.handleWebviewAskResponse("messageResponse", message.text, message.images)
				}
			}
		}

		// Wait for askResponse to be set
		await pWaitFor(() => this.askResponse !== undefined || this.lastMessageTs !== askTs, { interval: 100 })

		if (this.lastMessageTs !== askTs) {
			// Could happen if we send multiple asks in a row i.e. with
			// command_output. It's important that when we know an ask could
			// fail, it is handled gracefully.
			console.log("Task#ask: current ask promise was ignored")
			throw new AskIgnoredError("superseded")
		}

		const result = { response: this.askResponse!, text: this.askResponseText, images: this.askResponseImages }
		this.askResponse = undefined
		this.askResponseText = undefined
		this.askResponseImages = undefined

		// Cancel the timeouts if they are still running.
		timeouts.forEach((timeout) => clearTimeout(timeout))

		// Switch back to an active state.
		if (this.idleAsk || this.resumableAsk || this.interactiveAsk) {
			this.idleAsk = undefined
			this.resumableAsk = undefined
			this.interactiveAsk = undefined
			this.emit(RooCodeEventName.TaskActive, this.taskId)
		}

		this.emit(RooCodeEventName.TaskAskResponded)
		return result
	}

	handleWebviewAskResponse(askResponse: ClineAskResponse, text?: string, images?: string[]) {
<<<<<<< HEAD
		// Set raw input value for assessment when user sends a message
		if (askResponse === "messageResponse" && text) {
			this.rawInputValue = text
		}
=======
		// Clear any pending auto-approval timeout when user responds
		this.cancelAutoApprovalTimeout()
>>>>>>> fa42cfaa

		// this.askResponse = askResponse kilocode_change
		this.askResponseText = text
		this.askResponseImages = images

		// kilocode_change start
		// the askResponse assignment needs to happen last to avoid the async
		// callbacks triggering before we assign the data above
		this.askResponse = askResponse // this triggers async callbacks
		// kilocode_change end

		// Reset assessment done flag for new message
		if (askResponse === "messageResponse") {
			this.assessmentDone = false

			// Create a checkpoint whenever the user sends a message.
			// Use allowEmpty=true to ensure a checkpoint is recorded even if there are no file changes.
			// Suppress the checkpoint_saved chat row for this particular checkpoint to keep the timeline clean.
			void this.checkpointSave(false, true)
		}

		// Mark the last follow-up question as answered
		if (askResponse === "messageResponse" || askResponse === "yesButtonClicked") {
			// Find the last unanswered follow-up message using findLastIndex
			const lastFollowUpIndex = findLastIndex(
				this.clineMessages,
				(msg) => msg.type === "ask" && msg.ask === "followup" && !msg.isAnswered,
			)

			if (lastFollowUpIndex !== -1) {
				// Mark this follow-up as answered
				this.clineMessages[lastFollowUpIndex].isAnswered = true
				// Save the updated messages
				this.saveClineMessages().catch((error) => {
					console.error("Failed to save answered follow-up state:", error)
				})
			}
		}
	}

	/**
	 * Cancel any pending auto-approval timeout.
	 * Called when user interacts (types, clicks buttons, etc.) to prevent the timeout from firing.
	 */
	public cancelAutoApprovalTimeout(): void {
		if (this.autoApprovalTimeoutRef) {
			clearTimeout(this.autoApprovalTimeoutRef)
			this.autoApprovalTimeoutRef = undefined
		}
	}

	public approveAsk({ text, images }: { text?: string; images?: string[] } = {}) {
		this.handleWebviewAskResponse("yesButtonClicked", text, images)
	}

	public denyAsk({ text, images }: { text?: string; images?: string[] } = {}) {
		this.handleWebviewAskResponse("noButtonClicked", text, images)
	}

	/**
	 * Updates the API configuration and reinitializes the parser based on the new tool protocol.
	 * This should be called when switching between models/profiles with different tool protocols
	 * to prevent the parser from being left in an inconsistent state.
	 *
	 * @param newApiConfiguration - The new API configuration to use
	 */
	public updateApiConfiguration(newApiConfiguration: ProviderSettings): void {
		// Update the configuration and rebuild the API handler
		this.apiConfiguration = newApiConfiguration
		this.api = buildApiHandler(newApiConfiguration)

		// Determine what the tool protocol should be
		const modelInfo = this.api.getModel().info
		const protocol = resolveToolProtocol(this.apiConfiguration, modelInfo)
		const shouldUseXmlParser = protocol === "xml"

		// Ensure parser state matches protocol requirement
		const parserStateCorrect =
			(shouldUseXmlParser && this.assistantMessageParser) || (!shouldUseXmlParser && !this.assistantMessageParser)

		if (parserStateCorrect) {
			return
		}

		// Fix parser state
		if (shouldUseXmlParser && !this.assistantMessageParser) {
			this.assistantMessageParser = new AssistantMessageParser()
		} else if (!shouldUseXmlParser && this.assistantMessageParser) {
			this.assistantMessageParser.reset()
			this.assistantMessageParser = undefined
		}
	}

	public async submitUserMessage(
		text: string,
		images?: string[],
		mode?: string,
		providerProfile?: string,
	): Promise<void> {
		try {
			text = (text ?? "").trim()
			images = images ?? []

			if (text.length === 0 && images.length === 0) {
				return
			}

			const provider = this.providerRef.deref()

			if (provider) {
				if (mode) {
					await provider.setMode(mode)
				}

				if (providerProfile) {
					await provider.setProviderProfile(providerProfile)

					// Update this task's API configuration to match the new profile
					// This ensures the parser state is synchronized with the selected model
					const newState = await provider.getState()
					if (newState?.apiConfiguration) {
						this.updateApiConfiguration(newState.apiConfiguration)
					}
				}

				this.emit(RooCodeEventName.TaskUserMessage, this.taskId)

				provider.postMessageToWebview({ type: "invoke", invoke: "sendMessage", text, images })
			} else {
				console.error("[Task#submitUserMessage] Provider reference lost")
			}
		} catch (error) {
			console.error("[Task#submitUserMessage] Failed to submit user message:", error)
		}
	}

	async handleTerminalOperation(terminalOperation: "continue" | "abort") {
		if (terminalOperation === "continue") {
			this.terminalProcess?.continue()
		} else if (terminalOperation === "abort") {
			this.terminalProcess?.abort()
		}
	}

	public async condenseContext(): Promise<void> {
		const systemPrompt = await this.getSystemPrompt()

		// Get condensing configuration
		const state = await this.providerRef.deref()?.getState()
		// These properties may not exist in the state type yet, but are used for condensing configuration
		const customCondensingPrompt = state?.customCondensingPrompt
		const condensingApiConfigId = state?.condensingApiConfigId
		const listApiConfigMeta = state?.listApiConfigMeta

		// Determine API handler to use
		let condensingApiHandler: ApiHandler | undefined
		if (condensingApiConfigId && listApiConfigMeta && Array.isArray(listApiConfigMeta)) {
			// Find matching config by ID
			const matchingConfig = listApiConfigMeta.find((config) => config.id === condensingApiConfigId)
			if (matchingConfig) {
				const profile = await this.providerRef.deref()?.providerSettingsManager.getProfile({
					id: condensingApiConfigId,
				})
				// Ensure profile and apiProvider exist before trying to build handler
				if (profile && profile.apiProvider) {
					condensingApiHandler = buildApiHandler(profile)
				}
			}
		}

		const { contextTokens: prevContextTokens } = this.getTokenUsage()

		// Determine if we're using native tool protocol for proper message handling
		const modelInfo = this.api.getModel().info
		const protocol = resolveToolProtocol(this.apiConfiguration, modelInfo)
		const useNativeTools = isNativeProtocol(protocol)

		const {
			messages,
			summary,
			cost,
			newContextTokens = 0,
			error,
			condenseId,
		} = await summarizeConversation(
			this.apiConversationHistory,
			this.api, // Main API handler (fallback)
			systemPrompt, // Default summarization prompt (fallback)
			this.taskId,
			prevContextTokens,
			false, // manual trigger
			customCondensingPrompt, // User's custom prompt
			condensingApiHandler, // Specific handler for condensing
			useNativeTools, // Pass native tools flag for proper message handling
		)
		if (error) {
			this.say(
				"condense_context_error",
				error,
				undefined /* images */,
				false /* partial */,
				undefined /* checkpoint */,
				undefined /* progressStatus */,
				{ isNonInteractive: true } /* options */,
			)
			return
		}
		await this.overwriteApiConversationHistory(messages)

		const contextCondense: ContextCondense = {
			summary,
			cost,
			newContextTokens,
			prevContextTokens,
			condenseId: condenseId!,
		}
		await this.say(
			"condense_context",
			undefined /* text */,
			undefined /* images */,
			false /* partial */,
			undefined /* checkpoint */,
			undefined /* progressStatus */,
			{ isNonInteractive: true } /* options */,
			contextCondense,
		)

		// Process any queued messages after condensing completes
		this.processQueuedMessages()
	}

	async say(
		type: ClineSay,
		text?: string,
		images?: string[],
		partial?: boolean,
		checkpoint?: Record<string, unknown>,
		progressStatus?: ToolProgressStatus,
		options: {
			isNonInteractive?: boolean
			metadata?: Record<string, unknown> // kilocode_change
		} = {},
		contextCondense?: ContextCondense,
		contextTruncation?: ContextTruncation,
	): Promise<undefined> {
		if (this.abort) {
			throw new Error(`[Kilo Code#say] task ${this.taskId}.${this.instanceId} aborted`)
		}

		if (partial !== undefined) {
			const lastMessage = this.clineMessages.at(-1)

			const isUpdatingPreviousPartial =
				lastMessage && lastMessage.partial && lastMessage.type === "say" && lastMessage.say === type

			if (partial) {
				if (isUpdatingPreviousPartial) {
					// Existing partial message, so update it.
					lastMessage.text = text
					lastMessage.images = images
					lastMessage.partial = partial
					lastMessage.progressStatus = progressStatus
					this.updateClineMessage(lastMessage)
				} else {
					// This is a new partial message, so add it with partial state.
					const sayTs = await this.nextClineMessageTimestamp_kilocode()

					if (!options.isNonInteractive) {
						this.lastMessageTs = sayTs
					}

					await this.addToClineMessages({
						ts: sayTs,
						type: "say",
						say: type,
						text,
						images,
						partial,
						contextCondense,
						contextTruncation,
					})
				}
			} else {
				// New now have a complete version of a previously partial message.
				// This is the complete version of a previously partial
				// message, so replace the partial with the complete version.
				if (isUpdatingPreviousPartial) {
					if (!options.isNonInteractive) {
						this.lastMessageTs = lastMessage.ts
					}

					lastMessage.text = text
					lastMessage.images = images
					lastMessage.partial = false
					lastMessage.progressStatus = progressStatus
					// kilocode_change start
					if (options.metadata) {
						lastMessage.metadata = Object.assign(lastMessage.metadata ?? {}, options.metadata)
					}
					// kilocode_change end

					// Instead of streaming partialMessage events, we do a save
					// and post like normal to persist to disk.
					await this.saveClineMessages()

					// More performant than an entire `postStateToWebview`.
					this.updateClineMessage(lastMessage)
				} else {
					// This is a new and complete message, so add it like normal.
					const sayTs = await this.nextClineMessageTimestamp_kilocode()

					if (!options.isNonInteractive) {
						this.lastMessageTs = sayTs
					}

					await this.addToClineMessages({
						ts: sayTs,
						type: "say",
						say: type,
						text,
						images,
						contextCondense,
						metadata: options.metadata, // kilocode_csouhange
						contextTruncation,
					})
				}
			}
		} else {
			// This is a new non-partial message, so add it like normal.
			const sayTs = await this.nextClineMessageTimestamp_kilocode()

			// A "non-interactive" message is a message is one that the user
			// does not need to respond to. We don't want these message types
			// to trigger an update to `lastMessageTs` since they can be created
			// asynchronously and could interrupt a pending ask.
			if (!options.isNonInteractive) {
				this.lastMessageTs = sayTs
			}

			await this.addToClineMessages({
				ts: sayTs,
				type: "say",
				say: type,
				text,
				images,
				checkpoint,
				contextCondense,
				metadata: options.metadata, // kilocode_change
				contextTruncation,
			})
		}

		// Broadcast browser session updates to panel when browser-related messages are added
		if (type === "browser_action" || type === "browser_action_result" || type === "browser_session_status") {
			this.broadcastBrowserSessionUpdate()
		}
	}

	async sayAndCreateMissingParamError(toolName: ToolName, paramName: string, relPath?: string) {
		const kilocodeExtraText = (() => {
			switch (toolName) {
				case "apply_diff":
					return t("kilocode:task.disableApplyDiff") + " "
				case "edit_file":
					return t("kilocode:task.disableEditFile") + " "
				default:
					return ""
			}
		})()
		await this.say(
			"error",
			`Kilo Code tried to use ${toolName}${
				relPath ? ` for '${relPath.toPosix()}'` : ""
			} without value for required parameter '${paramName}'. ${kilocodeExtraText}Retrying...`,
		)
		const modelInfo = this.api.getModel().info
		const state = await this.providerRef.deref()?.getState()
		const toolProtocol = resolveToolProtocol(this.apiConfiguration, modelInfo)
		return formatResponse.toolError(formatResponse.missingToolParameterError(paramName, toolProtocol))
	}

	// Lifecycle
	// Start / Resume / Abort / Dispose

	private async startTask(task?: string, images?: string[]): Promise<void> {
		if (this.enableBridge) {
			try {
				await BridgeOrchestrator.subscribeToTask(this)
			} catch (error) {
				console.error(
					`[Task#startTask] BridgeOrchestrator.subscribeToTask() failed: ${error instanceof Error ? error.message : String(error)}`,
				)
			}
		}

		// `conversationHistory` (for API) and `clineMessages` (for webview)
		// need to be in sync.
		// If the extension process were killed, then on restart the
		// `clineMessages` might not be empty, so we need to set it to [] when
		// we create a new Cline client (otherwise webview would show stale
		// messages from previous session).
		this.clineMessages = []
		this.apiConversationHistory = []

		// The todo list is already set in the constructor if initialTodos were provided
		// No need to add any messages - the todoList property is already set

		await this.providerRef.deref()?.postStateToWebview()

		await this.say("text", task, images)
		this.isInitialized = true

		let imageBlocks: Anthropic.ImageBlockParam[] = formatResponse.imageBlocks(images)

		// Set initial raw input value for assessment
		this.rawInputValue = task

		// Task starting

		await this.initiateTaskLoop([
			{
				type: "text",
				text: `<task>\n${task}\n</task>`,
			},
			...imageBlocks,
		]).catch((error) => {
			// Swallow loop rejection when the task was intentionally abandoned/aborted
			// during delegation or user cancellation to prevent unhandled rejections.
			if (this.abandoned === true || this.abortReason === "user_cancelled") {
				return
			}
			throw error
		})
	}

	private async resumeTaskFromHistory() {
		if (this.enableBridge) {
			try {
				await BridgeOrchestrator.subscribeToTask(this)
			} catch (error) {
				console.error(
					`[Task#resumeTaskFromHistory] BridgeOrchestrator.subscribeToTask() failed: ${error instanceof Error ? error.message : String(error)}`,
				)
			}
		}

		const modifiedClineMessages = await this.getSavedClineMessages()

		// Remove any resume messages that may have been added before.
		const lastRelevantMessageIndex = findLastIndex(
			modifiedClineMessages,
			(m) => !(m.ask === "resume_task" || m.ask === "resume_completed_task"),
		)

		if (lastRelevantMessageIndex !== -1) {
			modifiedClineMessages.splice(lastRelevantMessageIndex + 1)
		}

		// Remove any trailing reasoning-only UI messages that were not part of the persisted API conversation
		while (modifiedClineMessages.length > 0) {
			const last = modifiedClineMessages[modifiedClineMessages.length - 1]
			if (last.type === "say" && last.say === "reasoning") {
				modifiedClineMessages.pop()
			} else {
				break
			}
		}

		// Since we don't use `api_req_finished` anymore, we need to check if the
		// last `api_req_started` has a cost value, if it doesn't and no
		// cancellation reason to present, then we remove it since it indicates
		// an api request without any partial content streamed.
		const lastApiReqStartedIndex = findLastIndex(
			modifiedClineMessages,
			(m) => m.type === "say" && m.say === "api_req_started",
		)

		if (lastApiReqStartedIndex !== -1) {
			const lastApiReqStarted = modifiedClineMessages[lastApiReqStartedIndex]
			const { cost, cancelReason }: ClineApiReqInfo = JSON.parse(lastApiReqStarted.text || "{}")

			if (cost === undefined && cancelReason === undefined) {
				modifiedClineMessages.splice(lastApiReqStartedIndex, 1)
			}
		}

		await this.overwriteClineMessages(modifiedClineMessages)
		this.clineMessages = await this.getSavedClineMessages()

		// Now present the cline messages to the user and ask if they want to
		// resume (NOTE: we ran into a bug before where the
		// apiConversationHistory wouldn't be initialized when opening a old
		// task, and it was because we were waiting for resume).
		// This is important in case the user deletes messages without resuming
		// the task first.
		this.apiConversationHistory = await this.getSavedApiConversationHistory()

		const lastClineMessage = this.clineMessages
			.slice()
			.reverse()
			.find((m) => !(m.ask === "resume_task" || m.ask === "resume_completed_task")) // Could be multiple resume tasks.

		let askType: ClineAsk
		if (lastClineMessage?.ask === "completion_result") {
			askType = "resume_completed_task"
		} else {
			askType = "resume_task"
		}

		this.isInitialized = true

		const { response, text, images } = await this.ask(askType) // Calls `postStateToWebview`.

		let responseText: string | undefined
		let responseImages: string[] | undefined

		if (response === "messageResponse") {
			await this.say("user_feedback", text, images)
			responseText = text
			responseImages = images
		}

		// Make sure that the api conversation history can be resumed by the API,
		// even if it goes out of sync with cline messages.
		let existingApiConversationHistory: ApiMessage[] = await this.getSavedApiConversationHistory()

		// v2.0 xml tags refactor caveat: since we don't use tools anymore for XML protocol,
		// we need to replace all tool use blocks with a text block since the API disallows
		// conversations with tool uses and no tool schema.
		// For native protocol, we preserve tool_use and tool_result blocks as they're expected by the API.
		const state = await this.providerRef.deref()?.getState()
		const protocol = resolveToolProtocol(this.apiConfiguration, this.api.getModel().info)
		const useNative = isNativeProtocol(protocol)

		// Only convert tool blocks to text for XML protocol
		// For native protocol, the API expects proper tool_use/tool_result structure
		if (!useNative) {
			// kilocode_change start
			// const conversationWithoutToolBlocks = existingApiConversationHistory.map((message) => {
			// 	if (Array.isArray(message.content)) {
			// 		const newContent = message.content.map((block) => {
			// 			if (block.type === "tool_use") {
			// 				// Format tool invocation based on protocol
			// 				const params = block.input as Record<string, any>
			// 				const formattedText = formatToolInvocation(block.name, params, protocol)
			// 				return {
			// 					type: "text",
			// 					text: formattedText,
			// 				} as Anthropic.Messages.TextBlockParam
			// 			} else if (block.type === "tool_result") {
			// 				// Convert block.content to text block array, removing images
			// 				const contentAsTextBlocks = Array.isArray(block.content)
			// 					? block.content.filter((item) => item.type === "text")
			// 					: [{ type: "text", text: block.content }]
			// 				const textContent = contentAsTextBlocks.map((item) => item.text).join("\n\n")
			// 				const toolName = findToolName(block.tool_use_id, existingApiConversationHistory)
			// 				return {
			// 					type: "text",
			// 					text: `[${toolName} Result]\n\n${textContent}`,
			// 				} as Anthropic.Messages.TextBlockParam
			// 			}
			// 			return block
			// 		})
			// 		return { ...message, content: newContent }
			// 	}
			// 	return message
			// })
			// existingApiConversationHistory = conversationWithoutToolBlocks
			// kilocode_change end
		}

		// FIXME: remove tool use blocks altogether

		// if the last message is an assistant message, we need to check if there's tool use since every tool use has to have a tool response
		// if there's no tool use and only a text block, then we can just add a user message
		// (note this isn't relevant anymore since we use custom tool prompts instead of tool use blocks, but this is here for legacy purposes in case users resume old tasks)

		// if the last message is a user message, we can need to get the assistant message before it to see if it made tool calls, and if so, fill in the remaining tool responses with 'interrupted'

		let modifiedOldUserContent: Anthropic.Messages.ContentBlockParam[] // either the last message if its user message, or the user message before the last (assistant) message
		let modifiedApiConversationHistory: ApiMessage[] // need to remove the last user message to replace with new modified user message
		if (existingApiConversationHistory.length > 0) {
			const lastMessage = existingApiConversationHistory[existingApiConversationHistory.length - 1]

			if (lastMessage.role === "assistant") {
				const content = Array.isArray(lastMessage.content)
					? lastMessage.content
					: [{ type: "text", text: lastMessage.content }]
				const hasToolUse = content.some((block) => block.type === "tool_use")

				if (hasToolUse) {
					const toolUseBlocks = content.filter(
						(block) => block.type === "tool_use",
					) as Anthropic.Messages.ToolUseBlock[]
					const toolResponses: Anthropic.ToolResultBlockParam[] = toolUseBlocks.map((block) => ({
						type: "tool_result",
						tool_use_id: block.id,
						content: "Task was interrupted before this tool call could be completed.",
					}))
					modifiedApiConversationHistory = [...existingApiConversationHistory] // no changes
					modifiedOldUserContent = [...toolResponses]
				} else {
					modifiedApiConversationHistory = [...existingApiConversationHistory]
					modifiedOldUserContent = []
				}
			} else if (lastMessage.role === "user") {
				const previousAssistantMessage: ApiMessage | undefined =
					existingApiConversationHistory[existingApiConversationHistory.length - 2]

				const existingUserContent: Anthropic.Messages.ContentBlockParam[] = Array.isArray(lastMessage.content)
					? lastMessage.content
					: [{ type: "text", text: lastMessage.content }]
				if (previousAssistantMessage && previousAssistantMessage.role === "assistant") {
					const assistantContent = Array.isArray(previousAssistantMessage.content)
						? previousAssistantMessage.content
						: [{ type: "text", text: previousAssistantMessage.content }]

					const toolUseBlocks = assistantContent.filter(
						(block) => block.type === "tool_use",
					) as Anthropic.Messages.ToolUseBlock[]

					if (toolUseBlocks.length > 0) {
						const existingToolResults = existingUserContent.filter(
							(block) => block.type === "tool_result",
						) as Anthropic.ToolResultBlockParam[]

						const missingToolResponses: Anthropic.ToolResultBlockParam[] = toolUseBlocks
							.filter(
								(toolUse) => !existingToolResults.some((result) => result.tool_use_id === toolUse.id),
							)
							.map((toolUse) => ({
								type: "tool_result",
								tool_use_id: toolUse.id,
								content: "Task was interrupted before this tool call could be completed.",
							}))

						modifiedApiConversationHistory = existingApiConversationHistory.slice(0, -1) // removes the last user message
						modifiedOldUserContent = [...existingUserContent, ...missingToolResponses]
					} else {
						modifiedApiConversationHistory = existingApiConversationHistory.slice(0, -1)
						modifiedOldUserContent = [...existingUserContent]
					}
				} else {
					modifiedApiConversationHistory = existingApiConversationHistory.slice(0, -1)
					modifiedOldUserContent = [...existingUserContent]
				}
			} else {
				throw new Error("Unexpected: Last message is not a user or assistant message")
			}
			// kilocode_change start: Handle empty API conversation history for CLI session restoration
		} else {
			// Empty API conversation history - this can happen when restoring an empty session
			// (e.g., a session created but not yet used). Treat it like a fresh start.
			modifiedApiConversationHistory = []
			modifiedOldUserContent = []
		}
		// kilocode_change end

		let newUserContent: Anthropic.Messages.ContentBlockParam[] = [...modifiedOldUserContent]

		const agoText = ((): string => {
			const timestamp = lastClineMessage?.ts ?? Date.now()
			const now = Date.now()
			const diff = now - timestamp
			const minutes = Math.floor(diff / 60000)
			const hours = Math.floor(minutes / 60)
			const days = Math.floor(hours / 24)

			if (days > 0) {
				return `${days} day${days > 1 ? "s" : ""} ago`
			}
			if (hours > 0) {
				return `${hours} hour${hours > 1 ? "s" : ""} ago`
			}
			if (minutes > 0) {
				return `${minutes} minute${minutes > 1 ? "s" : ""} ago`
			}
			return "just now"
		})()

		if (responseText) {
			// kilocode_change start
			newUserContent = addOrMergeUserContent(newUserContent, [
				{
					type: "text",
					text: `\n\nNew instructions for task continuation:\n<user_message>\n${responseText}\n</user_message>`,
				},
			])
			// kilocode_change end
		}

		if (responseImages && responseImages.length > 0) {
			newUserContent = addOrMergeUserContent(newUserContent, formatResponse.imageBlocks(responseImages)) // kilocode_change
		}

		// Ensure we have at least some content to send to the API.
		// If newUserContent is empty, add a minimal resumption message.
		if (newUserContent.length === 0) {
			newUserContent.push({
				type: "text",
				text: "[TASK RESUMPTION] Resuming task...",
			})
		}

		await this.overwriteApiConversationHistory(modifiedApiConversationHistory)

		// Task resuming from history item.
		await this.initiateTaskLoop(newUserContent)
	}

	/**
	 * Cancels the current HTTP request if one is in progress.
	 * This immediately aborts the underlying stream rather than waiting for the next chunk.
	 */
	public cancelCurrentRequest(): void {
		if (this.currentRequestAbortController) {
			console.log(`[Task#${this.taskId}.${this.instanceId}] Aborting current HTTP request`)
			this.currentRequestAbortController.abort()
			this.currentRequestAbortController = undefined
		}
	}

	/**
	 * Force emit a final token usage update, ignoring throttle.
	 * Called before task completion or abort to ensure final stats are captured.
	 * Triggers the debounce with current values and immediately flushes to ensure emit.
	 */
	public emitFinalTokenUsageUpdate(): void {
		const tokenUsage = this.getTokenUsage()
		this.debouncedEmitTokenUsage(tokenUsage, this.toolUsage)
		this.debouncedEmitTokenUsage.flush()
	}

	public async abortTask(isAbandoned = false) {
		// Aborting task

		// Will stop any autonomously running promises.
		if (isAbandoned) {
			this.abandoned = true
		}

		this.abort = true

		// Force final token usage update before abort event
		this.emitFinalTokenUsageUpdate()

		this.emit(RooCodeEventName.TaskAborted)

		try {
			this.dispose() // Call the centralized dispose method
		} catch (error) {
			console.error(`Error during task ${this.taskId}.${this.instanceId} disposal:`, error)
			// Don't rethrow - we want abort to always succeed
		}
		// Save the countdown message in the automatic retry or other content.
		try {
			// Save the countdown message in the automatic retry or other content.
			await this.saveClineMessages()
		} catch (error) {
			console.error(`Error saving messages during abort for task ${this.taskId}.${this.instanceId}:`, error)
		}
	}

	public dispose(): void {
		console.log(`[Task#dispose] disposing task ${this.taskId}.${this.instanceId}`)

		// Cancel any in-progress HTTP request
		try {
			this.cancelCurrentRequest()
		} catch (error) {
			console.error("Error cancelling current request:", error)
		}

		// Remove provider profile change listener
		try {
			if (this.providerProfileChangeListener) {
				const provider = this.providerRef.deref()
				if (provider) {
					provider.off(RooCodeEventName.ProviderProfileChanged, this.providerProfileChangeListener)
				}
				this.providerProfileChangeListener = undefined
			}
		} catch (error) {
			console.error("Error removing provider profile change listener:", error)
		}

		// Dispose message queue and remove event listeners.
		try {
			if (this.messageQueueStateChangedHandler) {
				this.messageQueueService.removeListener("stateChanged", this.messageQueueStateChangedHandler)
				this.messageQueueStateChangedHandler = undefined
			}

			this.messageQueueService.dispose()
		} catch (error) {
			console.error("Error disposing message queue:", error)
		}

		// Remove all event listeners to prevent memory leaks.
		try {
			this.removeAllListeners()
		} catch (error) {
			console.error("Error removing event listeners:", error)
		}

		if (this.enableBridge) {
			BridgeOrchestrator.getInstance()
				?.unsubscribeFromTask(this.taskId)
				.catch((error) =>
					console.error(
						`[Task#dispose] BridgeOrchestrator#unsubscribeFromTask() failed: ${error instanceof Error ? error.message : String(error)}`,
					),
				)
		}

		// Release any terminals associated with this task.
		try {
			// Release any terminals associated with this task.
			TerminalRegistry.releaseTerminalsForTask(this.taskId)
		} catch (error) {
			console.error("Error releasing terminals:", error)
		}

		try {
			this.urlContentFetcher.closeBrowser()
		} catch (error) {
			console.error("Error closing URL content fetcher browser:", error)
		}

		try {
			this.browserSession.closeBrowser()
		} catch (error) {
			console.error("Error closing browser session:", error)
		}
		// Also close the Browser Session panel when the task is disposed
		try {
			const provider = this.providerRef.deref()
			if (provider) {
				const { BrowserSessionPanelManager } = require("../webview/BrowserSessionPanelManager")
				BrowserSessionPanelManager.getInstance(provider).dispose()
			}
		} catch (error) {
			console.error("Error closing browser session panel:", error)
		}

		try {
			if (this.rooIgnoreController) {
				this.rooIgnoreController.dispose()
				this.rooIgnoreController = undefined
			}
		} catch (error) {
			console.error("Error disposing RooIgnoreController:", error)
			// This is the critical one for the leak fix.
		}

		try {
			this.fileContextTracker.dispose()
		} catch (error) {
			console.error("Error disposing file context tracker:", error)
		}

		try {
			// If we're not streaming then `abortStream` won't be called.
			if (this.isStreaming && this.diffViewProvider.isEditing) {
				this.diffViewProvider.revertChanges().catch(console.error)
			}
		} catch (error) {
			console.error("Error reverting diff changes:", error)
		}
	}

	// Subtasks
	// Spawn / Wait / Complete

	public async startSubtask(message: string, initialTodos: TodoItem[], mode: string) {
		const provider = this.providerRef.deref()

		if (!provider) {
			throw new Error("Provider not available")
		}

		const child = await (provider as any).delegateParentAndOpenChild({
			parentTaskId: this.taskId,
			message,
			initialTodos,
			mode,
		})
		return child
	}

	/**
	 * Resume parent task after delegation completion without showing resume ask.
	 * Used in metadata-driven subtask flow.
	 *
	 * This method:
	 * - Clears any pending ask states
	 * - Resets abort and streaming flags
	 * - Ensures next API call includes full context
	 * - Immediately continues task loop without user interaction
	 */
	public async resumeAfterDelegation(): Promise<void> {
		// Clear any ask states that might have been set during history load
		this.idleAsk = undefined
		this.resumableAsk = undefined
		this.interactiveAsk = undefined

		// Reset abort and streaming state to ensure clean continuation
		this.abort = false
		this.abandoned = false
		this.abortReason = undefined
		this.didFinishAbortingStream = false
		this.isStreaming = false
		this.isWaitingForFirstChunk = false

		// Ensure next API call includes full context after delegation
		this.skipPrevResponseIdOnce = true

		// Mark as initialized and active
		this.isInitialized = true
		this.emit(RooCodeEventName.TaskActive, this.taskId)

		// Load conversation history if not already loaded
		if (this.apiConversationHistory.length === 0) {
			this.apiConversationHistory = await this.getSavedApiConversationHistory()
		}

		// Add environment details to the existing last user message (which contains the tool_result)
		// This avoids creating a new user message which would cause consecutive user messages
		const environmentDetails = await getEnvironmentDetails(this, true)
		let lastUserMsgIndex = -1
		for (let i = this.apiConversationHistory.length - 1; i >= 0; i--) {
			if (this.apiConversationHistory[i].role === "user") {
				lastUserMsgIndex = i
				break
			}
		}
		if (lastUserMsgIndex >= 0) {
			const lastUserMsg = this.apiConversationHistory[lastUserMsgIndex]
			if (Array.isArray(lastUserMsg.content)) {
				// Remove any existing environment_details blocks before adding fresh ones
				const contentWithoutEnvDetails = lastUserMsg.content.filter(
					(block: Anthropic.Messages.ContentBlockParam) => {
						if (block.type === "text" && typeof block.text === "string") {
							const isEnvironmentDetailsBlock =
								block.text.trim().startsWith("<environment_details>") &&
								block.text.trim().endsWith("</environment_details>")
							return !isEnvironmentDetailsBlock
						}
						return true
					},
				)
				// Add fresh environment details
				lastUserMsg.content = [...contentWithoutEnvDetails, { type: "text" as const, text: environmentDetails }]
			}
		}

		// Save the updated history
		await this.saveApiConversationHistory()

		// Continue task loop - pass empty array to signal no new user content needed
		// The initiateTaskLoop will handle this by skipping user message addition
		await this.initiateTaskLoop([])
	}

	// Task Loop

	private async initiateTaskLoop(userContent: Anthropic.Messages.ContentBlockParam[]): Promise<void> {
		// Kicks off the checkpoints initialization process in the background.
		getCheckpointService(this)

		let nextUserContent = userContent
		let includeFileDetails = true

		this.emit(RooCodeEventName.TaskStarted)

		while (!this.abort) {
			const didEndLoop = await this.recursivelyMakeClineRequests(nextUserContent, includeFileDetails)
			includeFileDetails = false // We only need file details the first time.

			// The way this agentic loop works is that cline will be given a
			// task that he then calls tools to complete. Unless there's an
			// attempt_completion call, we keep responding back to him with his
			// tool's responses until he either attempt_completion or does not
			// use anymore tools. If he does not use anymore tools, we ask him
			// to consider if he's completed the task and then call
			// attempt_completion, otherwise proceed with completing the task.
			// There is a MAX_REQUESTS_PER_TASK limit to prevent infinite
			// requests, but Cline is prompted to finish the task as efficiently
			// as he can.

			if (didEndLoop) {
				// For now a task never 'completes'. This will only happen if
				// the user hits max requests and denies resetting the count.
				break
			} else {
				const modelInfo = this.api.getModel().info
				const state = await this.providerRef.deref()?.getState()
				const toolProtocol = resolveToolProtocol(this.apiConfiguration, modelInfo)
				nextUserContent = [{ type: "text", text: formatResponse.noToolsUsed(toolProtocol) }]
				this.consecutiveMistakeCount++
			}
		}
	}

	public async recursivelyMakeClineRequests(
		userContent: Anthropic.Messages.ContentBlockParam[],
		includeFileDetails: boolean = false,
	): Promise<boolean> {
		interface StackItem {
			userContent: Anthropic.Messages.ContentBlockParam[]
			includeFileDetails: boolean
			retryAttempt?: number
			userMessageWasRemoved?: boolean // Track if user message was removed due to empty response
		}

		const stack: StackItem[] = [{ userContent, includeFileDetails, retryAttempt: 0 }]

		while (stack.length > 0) {
			const currentItem = stack.pop()!
			const currentUserContent = currentItem.userContent
			const currentIncludeFileDetails = currentItem.includeFileDetails

			if (this.abort) {
				throw new Error(
					`[KiloCode#recursivelyMakeClineRequests] task ${this.taskId}.${this.instanceId} aborted`,
				)
			}

			if (this.consecutiveMistakeLimit > 0 && this.consecutiveMistakeCount >= this.consecutiveMistakeLimit) {
				const { response, text, images } = await this.ask(
					"mistake_limit_reached",
					t("common:errors.mistake_limit_guidance"),
				)

				if (response === "messageResponse") {
					currentUserContent.push(
						...[
							{ type: "text" as const, text: formatResponse.tooManyMistakes(text) },
							...formatResponse.imageBlocks(images),
						],
					)

					await this.say("user_feedback", text, images)

					// Track consecutive mistake errors in telemetry.
					TelemetryService.instance.captureConsecutiveMistakeError(this.taskId)
				}

				this.consecutiveMistakeCount = 0
			}

			// Getting verbose details is an expensive operation, it uses ripgrep to
			// top-down build file structure of project which for large projects can
			// take a few seconds. For the best UX we show a placeholder api_req_started
			// message with a loading spinner as this happens.

			// Determine API protocol based on provider and model
			const modelId = getModelId(this.apiConfiguration)
			const apiProtocol = getApiProtocol(this.apiConfiguration.apiProvider, modelId)

			await this.say(
				"api_req_started",
				JSON.stringify({
					apiProtocol,
				}),
			)

			const {
				showRooIgnoredFiles = false,
				includeDiagnosticMessages = true,
				maxDiagnosticMessages = 50,
				maxReadFileLine = -1,
			} = (await this.providerRef.deref()?.getState()) ?? {}

			// kilocode_change start
			const [parsedUserContent, needsRulesFileCheck] = await processKiloUserContentMentions({
				context: this.getContext(),
				userContent: currentUserContent,
				cwd: this.cwd,
				urlContentFetcher: this.urlContentFetcher,
				fileContextTracker: this.fileContextTracker,
				rooIgnoreController: this.rooIgnoreController,
				showRooIgnoredFiles,
				includeDiagnosticMessages,
				maxDiagnosticMessages,
				maxReadFileLine,
			})

			if (needsRulesFileCheck) {
				await this.say(
					"error",
					"Issue with processing the /newrule command. Double check that, if '.kilocode/rules' already exists, it's a directory and not a file. Otherwise there was an issue referencing this file/directory",
				)
			}
			// kilocode_change end

			const environmentDetails = await getEnvironmentDetails(this, currentIncludeFileDetails)

			// Remove any existing environment_details blocks before adding fresh ones.
			// This prevents duplicate environment details when resuming tasks with XML tool calls,
			// where the old user message content may already contain environment details from the previous session.
			// We check for both opening and closing tags to ensure we're matching complete environment detail blocks,
			// not just mentions of the tag in regular content.
			const contentWithoutEnvDetails = parsedUserContent.filter((block) => {
				if (block.type === "text" && typeof block.text === "string") {
					// Check if this text block is a complete environment_details block
					// by verifying it starts with the opening tag and ends with the closing tag
					const isEnvironmentDetailsBlock =
						block.text.trim().startsWith("<environment_details>") &&
						block.text.trim().endsWith("</environment_details>")
					return !isEnvironmentDetailsBlock
				}
				return true
			})

			// Add environment details as its own text block, separate from tool
			// results.
			// kilocode_change start: support interleaved thinking for environment details
			const finalUserContent = addOrMergeUserContent(contentWithoutEnvDetails, [
				{ type: "text" as const, text: environmentDetails },
			])
			// kilocode_change end

			// Only add user message to conversation history if:
			// 1. This is the first attempt (retryAttempt === 0), AND
			// 2. The original userContent was not empty (empty signals delegation resume where
			//    the user message with tool_result and env details is already in history), OR
			// 3. The message was removed in a previous iteration (userMessageWasRemoved === true)
			// This prevents consecutive user messages while allowing re-add when needed
			const isEmptyUserContent = currentUserContent.length === 0
			const shouldAddUserMessage =
				((currentItem.retryAttempt ?? 0) === 0 && !isEmptyUserContent) || currentItem.userMessageWasRemoved
			if (shouldAddUserMessage) {
				await this.addToApiConversationHistory({ role: "user", content: finalUserContent })
				TelemetryService.instance.captureConversationMessage(this.taskId, "user")
			}

			// Since we sent off a placeholder api_req_started message to update the
			// webview while waiting to actually start the API request (to load
			// potential details for example), we need to update the text of that
			// message.
			const lastApiReqIndex = findLastIndex(this.clineMessages, (m) => m.say === "api_req_started")

			this.clineMessages[lastApiReqIndex].text = JSON.stringify({
				apiProtocol,
			} satisfies ClineApiReqInfo)

			await this.saveClineMessages()
			await this.providerRef.deref()?.postStateToWebview()

			try {
				let cacheWriteTokens = 0
				let cacheReadTokens = 0
				let inputTokens = 0
				let outputTokens = 0
				let totalCost: number | undefined

				// kilocode_change start
				let inferenceProvider: string | undefined
				let usageMissing = false
				const apiRequestStartTime = performance.now()
				// kilocode_change end

				// We can't use `api_req_finished` anymore since it's a unique case
				// where it could come after a streaming message (i.e. in the middle
				// of being updated or executed).
				// Fortunately `api_req_finished` was always parsed out for the GUI
				// anyways, so it remains solely for legacy purposes to keep track
				// of prices in tasks from history (it's worth removing a few months
				// from now).
				const updateApiReqMsg = (cancelReason?: ClineApiReqCancelReason, streamingFailedMessage?: string) => {
					if (lastApiReqIndex < 0 || !this.clineMessages[lastApiReqIndex]) {
						return
					}

					const existingData = JSON.parse(this.clineMessages[lastApiReqIndex].text || "{}")

					// Calculate total tokens and cost using provider-aware function
					const modelId = getModelId(this.apiConfiguration)
					const apiProtocol = getApiProtocol(this.apiConfiguration.apiProvider, modelId)

					const costResult =
						apiProtocol === "anthropic"
							? calculateApiCostAnthropic(
									streamModelInfo,
									inputTokens,
									outputTokens,
									cacheWriteTokens,
									cacheReadTokens,
								)
							: calculateApiCostOpenAI(
									streamModelInfo,
									inputTokens,
									outputTokens,
									cacheWriteTokens,
									cacheReadTokens,
								)

					this.clineMessages[lastApiReqIndex].text = JSON.stringify({
						...existingData,
						tokensIn: costResult.totalInputTokens,
						tokensOut: costResult.totalOutputTokens,
						cacheWrites: cacheWriteTokens,
						cacheReads: cacheReadTokens,
						cost: totalCost ?? costResult.totalCost,
						// kilocode_change start
						usageMissing,
						inferenceProvider,
						// kilocode_change end
						cancelReason,
						streamingFailedMessage,
					} satisfies ClineApiReqInfo)
				}

				const abortStream = async (cancelReason: ClineApiReqCancelReason, streamingFailedMessage?: string) => {
					if (this.diffViewProvider.isEditing) {
						await this.diffViewProvider.revertChanges() // closes diff view
					}

					// if last message is a partial we need to update and save it
					const lastMessage = this.clineMessages.at(-1)

					if (lastMessage && lastMessage.partial) {
						// lastMessage.ts = Date.now() DO NOT update ts since it is used as a key for virtuoso list
						lastMessage.partial = false
						// instead of streaming partialMessage events, we do a save and post like normal to persist to disk
						console.log("updating partial message", lastMessage)
					}

					// Update `api_req_started` to have cancelled and cost, so that
					// we can display the cost of the partial stream and the cancellation reason
					updateApiReqMsg(cancelReason, streamingFailedMessage)
					await this.saveClineMessages()

					// Signals to provider that it can retrieve the saved messages
					// from disk, as abortTask can not be awaited on in nature.
					this.didFinishAbortingStream = true
				}

				// Reset streaming state for each new API request
				this.currentStreamingContentIndex = 0
				this.currentStreamingDidCheckpoint = false
				this.assistantMessageContent = []
				this.didCompleteReadingStream = false
				this.userMessageContent = []
				this.userMessageContentReady = false
				this.didRejectTool = false
				this.didAlreadyUseTool = false
				// Reset tool failure flag for each new assistant turn - this ensures that tool failures
				// only prevent attempt_completion within the same assistant message, not across turns
				// (e.g., if a tool fails, then user sends a message saying "just complete anyway")
				this.didToolFailInCurrentTurn = false
				this.presentAssistantMessageLocked = false
				this.presentAssistantMessageHasPendingUpdates = false
				this.assistantMessageParser?.reset()
				this.streamingToolCallIndices.clear()
				// Clear any leftover streaming tool call state from previous interrupted streams
				NativeToolCallParser.clearAllStreamingToolCalls()
				NativeToolCallParser.clearRawChunkState()

				await this.diffViewProvider.reset()

				// Cache model info once per API request to avoid repeated calls during streaming
				// This is especially important for tools and background usage collection
				this.cachedStreamingModel = this.api.getModel()
				const streamModelInfo = this.cachedStreamingModel.info
				const cachedModelId = this.cachedStreamingModel.id
				const streamProtocol = resolveToolProtocol(this.apiConfiguration, streamModelInfo)
				const shouldUseXmlParser = streamProtocol === "xml"

				// Yields only if the first chunk is successful, otherwise will
				// allow the user to retry the request (most likely due to rate
				// limit error, which gets thrown on the first chunk).
				const stream = this.attemptApiRequest()
				let assistantMessage = ""
				let reasoningMessage = ""
				let pendingGroundingSources: GroundingSource[] = []
				this.isStreaming = true

				// kilocode_change start
				const antThinkingContent = new Array<
					Anthropic.Messages.RedactedThinkingBlock | Anthropic.Messages.ThinkingBlock
				>()
				// kilocode_change end

				let streamAbortSignal: AbortSignal | undefined
				let streamAbortListener: (() => void) | undefined
				let streamAbortPromise: Promise<never> | undefined

				try {
					const iterator = stream[Symbol.asyncIterator]()

					const ensureAbortPromise = (): void => {
						if (streamAbortPromise || !this.currentRequestAbortController) {
							return
						}

						streamAbortSignal = this.currentRequestAbortController.signal
						streamAbortPromise = new Promise<never>((_, reject) => {
							if (streamAbortSignal!.aborted) {
								reject(new Error("Request cancelled by user"))
							} else {
								streamAbortListener = () => reject(new Error("Request cancelled by user"))
								streamAbortSignal!.addEventListener("abort", streamAbortListener)
							}
						})
					}

					// Helper to race iterator.next() with abort signal
					const nextChunkWithAbort = async () => {
						const nextPromise = iterator.next()

						// If we have an abort controller, race it with the next chunk.
						// Reuse a single abort promise/listener across all chunks to avoid accumulating listeners.
						ensureAbortPromise()
						if (streamAbortPromise) {
							return await Promise.race([nextPromise, streamAbortPromise])
						}

						// No abort controller, just return the next chunk normally
						return await nextPromise
					}

					let item = await nextChunkWithAbort()
					while (!item.done) {
						const chunk = item.value
						item = await nextChunkWithAbort()
						if (!chunk) {
							// Sometimes chunk is undefined, no idea that can cause
							// it, but this workaround seems to fix it.
							continue
						}

						switch (chunk.type) {
							case "reasoning": {
								reasoningMessage += chunk.text
								// Only apply formatting if the message contains sentence-ending punctuation followed by **
								let formattedReasoning = reasoningMessage
								if (reasoningMessage.includes("**")) {
									// Add line breaks before **Title** patterns that appear after sentence endings
									// This targets section headers like "...end of sentence.**Title Here**"
									// Handles periods, exclamation marks, and question marks
									formattedReasoning = reasoningMessage.replace(
										/([.!?])\*\*([^*\n]+)\*\*/g,
										"$1\n\n**$2**",
									)
								}
								await this.say("reasoning", formattedReasoning, undefined, true)
								break
							}
							case "usage":
								inputTokens += chunk.inputTokens
								outputTokens += chunk.outputTokens
								cacheWriteTokens += chunk.cacheWriteTokens ?? 0
								cacheReadTokens += chunk.cacheReadTokens ?? 0
								totalCost = chunk.totalCost
								inferenceProvider = chunk.inferenceProvider // kilocode_change
								break
							case "grounding":
								// Handle grounding sources separately from regular content
								// to prevent state persistence issues - store them separately
								if (chunk.sources && chunk.sources.length > 0) {
									pendingGroundingSources.push(...chunk.sources)
								}
								break
							// kilocode_change start
							case "ant_thinking":
								antThinkingContent.push({
									type: "thinking",
									thinking: chunk.thinking,
									signature: chunk.signature,
								})
								break
							case "ant_redacted_thinking":
								antThinkingContent.push({
									type: "redacted_thinking",
									data: chunk.data,
								})
								break
							// kilocode_change end
							case "tool_call_partial": {
								// Process raw tool call chunk through NativeToolCallParser
								// which handles tracking, buffering, and emits events
								const events = NativeToolCallParser.processRawChunk({
									index: chunk.index,
									id: chunk.id,
									name: chunk.name,
									arguments: chunk.arguments,
								})

								for (const event of events) {
									if (event.type === "tool_call_start") {
										// Initialize streaming in NativeToolCallParser
										NativeToolCallParser.startStreamingToolCall(event.id, event.name as ToolName)

										// Before adding a new tool, finalize any preceding text block
										// This prevents the text block from blocking tool presentation
										const lastBlock =
											this.assistantMessageContent[this.assistantMessageContent.length - 1]
										if (lastBlock?.type === "text" && lastBlock.partial) {
											lastBlock.partial = false
										}

										// Track the index where this tool will be stored
										const toolUseIndex = this.assistantMessageContent.length
										this.streamingToolCallIndices.set(event.id, toolUseIndex)

										// Create initial partial tool use
										const partialToolUse: ToolUse = {
											type: "tool_use",
											name: event.name as ToolName,
											params: {},
											partial: true,
										}

										// Store the ID for native protocol
										;(partialToolUse as any).id = event.id

										// Add to content and present
										this.assistantMessageContent.push(partialToolUse)
										this.userMessageContentReady = false
										presentAssistantMessage(this)
									} else if (event.type === "tool_call_delta") {
										// Process chunk using streaming JSON parser
										const partialToolUse = NativeToolCallParser.processStreamingChunk(
											event.id,
											event.delta,
										)

										if (partialToolUse) {
											// Get the index for this tool call
											const toolUseIndex = this.streamingToolCallIndices.get(event.id)
											if (toolUseIndex !== undefined) {
												// Store the ID for native protocol
												;(partialToolUse as any).id = event.id

												// Update the existing tool use with new partial data
												this.assistantMessageContent[toolUseIndex] = partialToolUse

												// Present updated tool use
												presentAssistantMessage(this)
											}
										}
									} else if (event.type === "tool_call_end") {
										// Finalize the streaming tool call
										const finalToolUse = NativeToolCallParser.finalizeStreamingToolCall(event.id)

										// Get the index for this tool call
										const toolUseIndex = this.streamingToolCallIndices.get(event.id)

										if (finalToolUse) {
											// Store the tool call ID
											;(finalToolUse as any).id = event.id

											// Get the index and replace partial with final
											if (toolUseIndex !== undefined) {
												this.assistantMessageContent[toolUseIndex] = finalToolUse
											}

											// Clean up tracking
											this.streamingToolCallIndices.delete(event.id)

											// Mark that we have new content to process
											this.userMessageContentReady = false

											// Present the finalized tool call
											presentAssistantMessage(this)
										} else if (toolUseIndex !== undefined) {
											// finalizeStreamingToolCall returned null (malformed JSON or missing args)
											// We still need to mark the tool as non-partial so it gets executed
											// The tool's validation will catch any missing required parameters
											const existingToolUse = this.assistantMessageContent[toolUseIndex]
											if (existingToolUse && existingToolUse.type === "tool_use") {
												existingToolUse.partial = false
												// Ensure it has the ID for native protocol
												;(existingToolUse as any).id = event.id
											}

											// Clean up tracking
											this.streamingToolCallIndices.delete(event.id)

											// Mark that we have new content to process
											this.userMessageContentReady = false

											// Present the tool call - validation will handle missing params
											presentAssistantMessage(this)
										}
									}
								}
								break
							}

							case "tool_call": {
								// Legacy: Handle complete tool calls (for backward compatibility)
								// Convert native tool call to ToolUse format
								const toolUse = NativeToolCallParser.parseToolCall({
									id: chunk.id,
									name: chunk.name as ToolName,
									arguments: chunk.arguments,
								})

								if (!toolUse) {
									console.error(`Failed to parse tool call for task ${this.taskId}:`, chunk)
									break
								}

								// Store the tool call ID on the ToolUse object for later reference
								// This is needed to create tool_result blocks that reference the correct tool_use_id
								toolUse.id = chunk.id

								// Add the tool use to assistant message content
								this.assistantMessageContent.push(toolUse)

								// Mark that we have new content to process
								this.userMessageContentReady = false

								// Present the tool call to user - presentAssistantMessage will execute
								// tools sequentially and accumulate all results in userMessageContent
								presentAssistantMessage(this)
								break
							}
							case "text": {
								assistantMessage += chunk.text

								// Use the protocol determined at the start of streaming
								// Don't rely solely on parser existence - parser might exist from previous state
								if (shouldUseXmlParser && this.assistantMessageParser) {
									// XML protocol: Parse raw assistant message chunk into content blocks
									const prevLength = this.assistantMessageContent.length
									this.assistantMessageContent = this.assistantMessageParser.processChunk(chunk.text)

									if (this.assistantMessageContent.length > prevLength) {
										// New content we need to present, reset to
										// false in case previous content set this to true.
										this.userMessageContentReady = false
									}

									// Present content to user.
									presentAssistantMessage(this)
								} else {
									// Native protocol: Text chunks are plain text, not XML tool calls
									// Create or update a text content block directly
									const lastBlock =
										this.assistantMessageContent[this.assistantMessageContent.length - 1]

									if (lastBlock?.type === "text" && lastBlock.partial) {
										// Update existing partial text block
										lastBlock.content = assistantMessage
									} else {
										// Create new text block
										this.assistantMessageContent.push({
											type: "text",
											content: assistantMessage,
											partial: true,
										})
										this.userMessageContentReady = false
									}

									// Present content to user
									presentAssistantMessage(this)
								}
								break
							}
						}

						if (this.abort) {
							console.log(`aborting stream, this.abandoned = ${this.abandoned}`)

							if (!this.abandoned) {
								// Only need to gracefully abort if this instance
								// isn't abandoned (sometimes OpenRouter stream
								// hangs, in which case this would affect future
								// instances of Cline).
								await abortStream("user_cancelled")
							}

							break // Aborts the stream.
						}

						if (this.didRejectTool) {
							// `userContent` has a tool rejection, so interrupt the
							// assistant's response to present the user's feedback.
							assistantMessage += "\n\n[Response interrupted by user feedback]"
							// Instead of setting this preemptively, we allow the
							// present iterator to finish and set
							// userMessageContentReady when its ready.
							// this.userMessageContentReady = true
							break
						}

						if (this.didAlreadyUseTool) {
							assistantMessage +=
								"\n\n[Response interrupted by a tool use result. Only one tool may be used at a time and should be placed at the end of the message.]"
							break
						}
					}

					// Finalize any remaining streaming tool calls that weren't explicitly ended
					// This is critical for MCP tools which need tool_call_end events to be properly
					// converted from ToolUse to McpToolUse via finalizeStreamingToolCall()
					const finalizeEvents = NativeToolCallParser.finalizeRawChunks()
					for (const event of finalizeEvents) {
						if (event.type === "tool_call_end") {
							// Finalize the streaming tool call
							const finalToolUse = NativeToolCallParser.finalizeStreamingToolCall(event.id)

							// Get the index for this tool call
							const toolUseIndex = this.streamingToolCallIndices.get(event.id)

							if (finalToolUse) {
								// Store the tool call ID
								;(finalToolUse as any).id = event.id

								// Get the index and replace partial with final
								if (toolUseIndex !== undefined) {
									this.assistantMessageContent[toolUseIndex] = finalToolUse
								}

								// Clean up tracking
								this.streamingToolCallIndices.delete(event.id)

								// Mark that we have new content to process
								this.userMessageContentReady = false

								// Present the finalized tool call
								presentAssistantMessage(this)
							} else if (toolUseIndex !== undefined) {
								// finalizeStreamingToolCall returned null (malformed JSON or missing args)
								// We still need to mark the tool as non-partial so it gets executed
								// The tool's validation will catch any missing required parameters
								const existingToolUse = this.assistantMessageContent[toolUseIndex]
								if (existingToolUse && existingToolUse.type === "tool_use") {
									existingToolUse.partial = false
									// Ensure it has the ID for native protocol
									;(existingToolUse as any).id = event.id
								}

								// Clean up tracking
								this.streamingToolCallIndices.delete(event.id)

								// Mark that we have new content to process
								this.userMessageContentReady = false

								// Present the tool call - validation will handle missing params
								presentAssistantMessage(this)
							}
						}
					}

					// Create a copy of current token values to avoid race conditions
					const currentTokens = {
						input: inputTokens,
						output: outputTokens,
						cacheWrite: cacheWriteTokens,
						cacheRead: cacheReadTokens,
						total: totalCost,
					}

					const drainStreamInBackgroundToFindAllUsage = async (apiReqIndex: number) => {
						const timeoutMs = DEFAULT_USAGE_COLLECTION_TIMEOUT_MS
						const startTime = performance.now()
						const modelId = getModelId(this.apiConfiguration)

						// Local variables to accumulate usage data without affecting the main flow
						let bgInputTokens = currentTokens.input
						let bgOutputTokens = currentTokens.output
						let bgCacheWriteTokens = currentTokens.cacheWrite
						let bgCacheReadTokens = currentTokens.cacheRead
						let bgTotalCost = currentTokens.total

						// kilocode_change start
						const refreshApiReqMsg = async (messageIndex: number) => {
							// Update the API request message with the latest usage data
							updateApiReqMsg()
							await this.saveClineMessages()

							// Update the specific message in the webview
							const apiReqMessage = this.clineMessages[messageIndex]
							if (apiReqMessage) {
								await this.updateClineMessage(apiReqMessage)
							}
						}
						// kilocode_change end

						// Helper function to capture telemetry and update messages
						const captureUsageData = async (
							tokens: {
								input: number
								output: number
								cacheWrite: number
								cacheRead: number
								total?: number
							},
							messageIndex: number = apiReqIndex,
						) => {
							if (
								tokens.input > 0 ||
								tokens.output > 0 ||
								tokens.cacheWrite > 0 ||
								tokens.cacheRead > 0
							) {
								// Update the shared variables atomically
								inputTokens = tokens.input
								outputTokens = tokens.output
								cacheWriteTokens = tokens.cacheWrite
								cacheReadTokens = tokens.cacheRead
								totalCost = tokens.total

								// Update the API request message with the latest usage data
								updateApiReqMsg()
								await this.saveClineMessages()

								// Update the specific message in the webview
								const apiReqMessage = this.clineMessages[messageIndex]
								if (apiReqMessage) {
									await this.updateClineMessage(apiReqMessage)
								}

								// Capture telemetry with provider-aware cost calculation
								const modelId = getModelId(this.apiConfiguration)
								const apiProtocol = getApiProtocol(this.apiConfiguration.apiProvider, modelId)

								// Use the appropriate cost function based on the API protocol
								const costResult =
									apiProtocol === "anthropic"
										? calculateApiCostAnthropic(
												streamModelInfo,
												tokens.input,
												tokens.output,
												tokens.cacheWrite,
												tokens.cacheRead,
											)
										: calculateApiCostOpenAI(
												streamModelInfo,
												tokens.input,
												tokens.output,
												tokens.cacheWrite,
												tokens.cacheRead,
											)

								TelemetryService.instance.captureLlmCompletion(this.taskId, {
									inputTokens: costResult.totalInputTokens,
									outputTokens: costResult.totalOutputTokens,
									cacheWriteTokens: tokens.cacheWrite,
									cacheReadTokens: tokens.cacheRead,
									cost: tokens.total ?? costResult.totalCost,
									// kilocode_change start
									completionTime: performance.now() - apiRequestStartTime,
									inferenceProvider,
									// kilocode_change end
								})
							}
						}

						try {
							// Continue processing the original stream from where the main loop left off
							let usageFound = false
							let chunkCount = 0

							// Use the same iterator that the main loop was using
							while (!item.done) {
								// Check for timeout
								if (performance.now() - startTime > timeoutMs) {
									console.warn(
										`[Background Usage Collection] Timed out after ${timeoutMs}ms for model: ${modelId}, processed ${chunkCount} chunks`,
									)
									// Clean up the iterator before breaking
									if (iterator.return) {
										await iterator.return(undefined)
									}
									break
								}

								const chunk = item.value
								item = await iterator.next()
								chunkCount++

								if (chunk && chunk.type === "usage") {
									usageFound = true
									bgInputTokens += chunk.inputTokens
									bgOutputTokens += chunk.outputTokens
									bgCacheWriteTokens += chunk.cacheWriteTokens ?? 0
									bgCacheReadTokens += chunk.cacheReadTokens ?? 0
									bgTotalCost = chunk.totalCost
									inferenceProvider = chunk.inferenceProvider // kilocode_change
								}
							}

							if (
								usageFound ||
								bgInputTokens > 0 ||
								bgOutputTokens > 0 ||
								bgCacheWriteTokens > 0 ||
								bgCacheReadTokens > 0
							) {
								// We have usage data either from a usage chunk or accumulated tokens
								await captureUsageData(
									{
										input: bgInputTokens,
										output: bgOutputTokens,
										cacheWrite: bgCacheWriteTokens,
										cacheRead: bgCacheReadTokens,
										total: bgTotalCost,
									},
									lastApiReqIndex,
								)
							} else {
								console.warn(
									`[Background Usage Collection] Suspicious: request ${apiReqIndex} is complete, but no usage info was found. Model: ${modelId}`,
								)
								// kilocode_change start
								usageMissing = true
								await refreshApiReqMsg(apiReqIndex)
								// kilocode_change end
							}
						} catch (error) {
							console.error("Error draining stream for usage data:", error)
							// Still try to capture whatever usage data we have collected so far
							if (
								bgInputTokens > 0 ||
								bgOutputTokens > 0 ||
								bgCacheWriteTokens > 0 ||
								bgCacheReadTokens > 0
							) {
								await captureUsageData(
									{
										input: bgInputTokens,
										output: bgOutputTokens,
										cacheWrite: bgCacheWriteTokens,
										cacheRead: bgCacheReadTokens,
										total: bgTotalCost,
									},
									lastApiReqIndex,
								)
								// kilocode_change start
							} else {
								usageMissing = true
								await refreshApiReqMsg(apiReqIndex)
								// kilocode_change end
							}
						}
					}

					// Start the background task and handle any errors
					drainStreamInBackgroundToFindAllUsage(lastApiReqIndex).catch((error) => {
						console.error("Background usage collection failed:", error)
					})
				} catch (error) {
					// Abandoned happens when extension is no longer waiting for the
					// Cline instance to finish aborting (error is thrown here when
					// any function in the for loop throws due to this.abort).
					if (!this.abandoned) {
						// Determine cancellation reason
						const cancelReason: ClineApiReqCancelReason = this.abort ? "user_cancelled" : "streaming_failed"

						const streamingFailedMessage = this.abort
							? undefined
							: (error.message ?? JSON.stringify(serializeError(error), null, 2))

						// Clean up partial state
						await abortStream(cancelReason, streamingFailedMessage)

						if (this.abort) {
							// User cancelled - abort the entire task
							this.abortReason = cancelReason
							await this.abortTask()
						} else {
							// Stream failed - log the error and retry with the same content
							// The existing rate limiting will prevent rapid retries
							console.error(
								`[Task#${this.taskId}.${this.instanceId}] Stream failed, will retry: ${streamingFailedMessage}`,
							)

							// Apply exponential backoff similar to first-chunk errors when auto-resubmit is enabled
							const stateForBackoff = await this.providerRef.deref()?.getState()
							if (stateForBackoff?.autoApprovalEnabled && stateForBackoff?.alwaysApproveResubmit) {
								await this.backoffAndAnnounce(
									currentItem.retryAttempt ?? 0,
									error,
									streamingFailedMessage,
								)

								// Check if task was aborted during the backoff
								if (this.abort) {
									console.log(
										`[Task#${this.taskId}.${this.instanceId}] Task aborted during mid-stream retry backoff`,
									)
									// Abort the entire task
									this.abortReason = "user_cancelled"
									await this.abortTask()
									break
								}
							}

							// Push the same content back onto the stack to retry, incrementing the retry attempt counter
							stack.push({
								userContent: currentUserContent,
								includeFileDetails: false,
								retryAttempt: (currentItem.retryAttempt ?? 0) + 1,
							})

							// Continue to retry the request
							continue
						}
					}
				} finally {
					this.isStreaming = false
					if (streamAbortSignal && streamAbortListener) {
						streamAbortSignal.removeEventListener("abort", streamAbortListener)
					}
					// Clean up the abort controller when streaming completes
					this.currentRequestAbortController = undefined
				}

				// Need to call here in case the stream was aborted.
				if (this.abort || this.abandoned) {
					throw new Error(
						`[KiloCode#recursivelyMakeClineRequests] task ${this.taskId}.${this.instanceId} aborted`,
					)
				}

				this.didCompleteReadingStream = true

				// Set any blocks to be complete to allow `presentAssistantMessage`
				// to finish and set `userMessageContentReady` to true.
				// (Could be a text block that had no subsequent tool uses, or a
				// text block at the very end, or an invalid tool use, etc. Whatever
				// the case, `presentAssistantMessage` relies on these blocks either
				// to be completed or the user to reject a block in order to proceed
				// and eventually set userMessageContentReady to true.)
				const partialBlocks = this.assistantMessageContent.filter((block) => block.partial)
				partialBlocks.forEach((block) => (block.partial = false))

				// Can't just do this b/c a tool could be in the middle of executing.
				// this.assistantMessageContent.forEach((e) => (e.partial = false))

				// Now that the stream is complete, finalize any remaining partial content blocks (XML protocol only)
				// Use the protocol determined at the start of streaming
				if (shouldUseXmlParser && this.assistantMessageParser) {
					this.assistantMessageParser.finalizeContentBlocks()
					const parsedBlocks = this.assistantMessageParser.getContentBlocks()
					// For XML protocol: Use only parsed blocks (includes both text and tool_use parsed from XML)
					this.assistantMessageContent = parsedBlocks
				}

				// Present any partial blocks that were just completed
				// For XML protocol: includes both text and tool_use blocks parsed from the text stream
				// For native protocol: tool_use blocks were already presented during streaming via
				// tool_call_partial events, but we still need to present them if they exist (e.g., malformed)
				if (partialBlocks.length > 0) {
					// If there is content to update then it will complete and
					// update `this.userMessageContentReady` to true, which we
					// `pWaitFor` before making the next request.
					presentAssistantMessage(this)
				}

				// Note: updateApiReqMsg() is now called from within drainStreamInBackgroundToFindAllUsage
				// to ensure usage data is captured even when the stream is interrupted. The background task
				// uses local variables to accumulate usage data before atomically updating the shared state.

				// Complete the reasoning message if it exists
				// We can't use say() here because the reasoning message may not be the last message
				// (other messages like text blocks or tool uses may have been added after it during streaming)
				if (reasoningMessage) {
					const lastReasoningIndex = findLastIndex(
						this.clineMessages,
						(m) => m.type === "say" && m.say === "reasoning",
					)

					if (lastReasoningIndex !== -1 && this.clineMessages[lastReasoningIndex].partial) {
						this.clineMessages[lastReasoningIndex].partial = false
						await this.updateClineMessage(this.clineMessages[lastReasoningIndex])
					}
				}

				await this.saveClineMessages()
				await this.providerRef.deref()?.postStateToWebview()

				// Reset parser after each complete conversation round (XML protocol only)
				this.assistantMessageParser?.reset()

				// Now add to apiConversationHistory.
				// Need to save assistant responses to file before proceeding to
				// tool use since user can exit at any moment and we wouldn't be
				// able to save the assistant's response.
				let didEndLoop = false

				// Check if we have any content to process (text or tool uses)
				const hasTextContent = assistantMessage.length > 0
				const hasToolUses = this.assistantMessageContent.some(
					(block) => block.type === "tool_use" || block.type === "mcp_tool_use",
				)

				if (hasTextContent || hasToolUses) {
					// Display grounding sources to the user if they exist
					if (pendingGroundingSources.length > 0) {
						const citationLinks = pendingGroundingSources.map((source, i) => `[${i + 1}](${source.url})`)
						const sourcesText = `${t("common:gemini.sources")} ${citationLinks.join(", ")}`

						await this.say("text", sourcesText, undefined, false, undefined, undefined, {
							isNonInteractive: true,
						})
					}

					// Build the assistant message content array
					// kilocode_change start: preserve Anthropic reasoning
					const assistantContent: Array<Anthropic.ContentBlockParam> = []
					assistantContent.push(...antThinkingContent)
					// kilocode_change end

					// Add text content if present
					if (assistantMessage) {
						assistantContent.push({
							type: "text" as const,
							text: assistantMessage,
						})
					}

					// Add tool_use blocks with their IDs for native protocol
					// This handles both regular ToolUse and McpToolUse types
					const toolUseBlocks = this.assistantMessageContent.filter(
						(block) => block.type === "tool_use" || block.type === "mcp_tool_use",
					)
					for (const block of toolUseBlocks) {
						if (block.type === "mcp_tool_use") {
							// McpToolUse already has the original tool name (e.g., "mcp_serverName_toolName")
							// The arguments are the raw tool arguments (matching the simplified schema)
							const mcpBlock = block as import("../../shared/tools").McpToolUse
							if (mcpBlock.id) {
								assistantContent.push({
									type: "tool_use" as const,
									id: mcpBlock.id,
									name: mcpBlock.name, // Original dynamic name
									input: mcpBlock.arguments, // Direct tool arguments
								})
							}
						} else {
							// Regular ToolUse
							const toolUse = block as import("../../shared/tools").ToolUse
							const toolCallId = toolUse.id
							if (toolCallId) {
								// nativeArgs is already in the correct API format for all tools
								const input = toolUse.nativeArgs || toolUse.params

								// Use originalName (alias) if present for API history consistency.
								// When tool aliases are used (e.g., "edit_file" -> "search_and_replace"),
								// we want the alias name in the conversation history to match what the model
								// was told the tool was named, preventing confusion in multi-turn conversations.
								const toolNameForHistory = toolUse.originalName ?? toolUse.name

								assistantContent.push({
									type: "tool_use" as const,
									id: toolCallId,
									name: toolNameForHistory,
									input,
								})
							}
						}
					}

					await this.addToApiConversationHistory(
						{
							role: "assistant",
							content: assistantContent,
						},
						reasoningMessage || undefined,
					)

					TelemetryService.instance.captureConversationMessage(this.taskId, "assistant")

					// NOTE: This comment is here for future reference - this was a
					// workaround for `userMessageContent` not getting set to true.
					// It was due to it not recursively calling for partial blocks
					// when `didRejectTool`, so it would get stuck waiting for a
					// partial block to complete before it could continue.
					// In case the content blocks finished it may be the api stream
					// finished after the last parsed content block was executed, so
					// we are able to detect out of bounds and set
					// `userMessageContentReady` to true (note you should not call
					// `presentAssistantMessage` since if the last block i
					//  completed it will be presented again).
					// const completeBlocks = this.assistantMessageContent.filter((block) => !block.partial) // If there are any partial blocks after the stream ended we can consider them invalid.
					// if (this.currentStreamingContentIndex >= completeBlocks.length) {
					// 	this.userMessageContentReady = true
					// }

					await pWaitFor(() => this.userMessageContentReady)

					// If the model did not tool use, then we need to tell it to
					// either use a tool or attempt_completion.
					const didToolUse = this.assistantMessageContent.some(
						(block) => block.type === "tool_use" || block.type === "mcp_tool_use",
					)

					if (!didToolUse) {
						const modelInfo = this.api.getModel().info
						const state = await this.providerRef.deref()?.getState()
						const toolProtocol = resolveToolProtocol(this.apiConfiguration, modelInfo)
						this.userMessageContent.push({ type: "text", text: formatResponse.noToolsUsed(toolProtocol) })
						this.consecutiveMistakeCount++
					}

					// Push to stack if there's content OR if we're paused waiting for a subtask.
					// When paused, we push an empty item so the loop continues to the pause check.
					if (this.userMessageContent.length > 0 || this.isPaused) {
						stack.push({
							userContent: [...this.userMessageContent], // Create a copy to avoid mutation issues
							includeFileDetails: false, // Subsequent iterations don't need file details
						})

						// Add periodic yielding to prevent blocking
						await new Promise((resolve) => setImmediate(resolve))
					}
					// Continue to next iteration instead of setting didEndLoop from recursive call
					continue
				} else {
					// If there's no assistant_responses, that means we got no text
					// or tool_use content blocks from API which we should assume is
					// an error.

					// kilocode_change start
					TelemetryService.instance.captureEvent(TelemetryEventName.NO_ASSISTANT_MESSAGES)
					// kilocode_change end

					// IMPORTANT: For native tool protocol, we already added the user message to
					// apiConversationHistory at line 1876. Since the assistant failed to respond,
					// we need to remove that message before retrying to avoid having two consecutive
					// user messages (which would cause tool_result validation errors).
					let state = await this.providerRef.deref()?.getState()
					if (
						isNativeProtocol(resolveToolProtocol(this.apiConfiguration, this.api.getModel().info)) &&
						this.apiConversationHistory.length > 0
					) {
						const lastMessage = this.apiConversationHistory[this.apiConversationHistory.length - 1]
						if (lastMessage.role === "user") {
							// Remove the last user message that we added earlier
							this.apiConversationHistory.pop()
						}
					}

					// Check if we should auto-retry or prompt the user
					// Reuse the state variable from above
					if (state?.autoApprovalEnabled && state?.alwaysApproveResubmit) {
						// Auto-retry with backoff - don't persist failure message when retrying
						const errorMsg =
							"Unexpected API Response: The language model did not provide any assistant messages. This may indicate an issue with the API or the model's output."

						await this.backoffAndAnnounce(
							currentItem.retryAttempt ?? 0,
							new Error("Empty assistant response"),
							errorMsg,
						)

						// Check if task was aborted during the backoff
						if (this.abort) {
							console.log(
								`[Task#${this.taskId}.${this.instanceId}] Task aborted during empty-assistant retry backoff`,
							)
							break
						}

						// Push the same content back onto the stack to retry, incrementing the retry attempt counter
						// Mark that user message was removed so it gets re-added on retry
						stack.push({
							userContent: currentUserContent,
							includeFileDetails: false,
							retryAttempt: (currentItem.retryAttempt ?? 0) + 1,
							userMessageWasRemoved: true,
						})

						// Continue to retry the request
						continue
					} else {
						// Prompt the user for retry decision
						const { response } = await this.ask(
							"api_req_failed",
							"The model returned no assistant messages. This may indicate an issue with the API or the model's output.",
						)

						if (response === "yesButtonClicked") {
							await this.say("api_req_retried")

							// Push the same content back to retry
							stack.push({
								userContent: currentUserContent,
								includeFileDetails: false,
								retryAttempt: (currentItem.retryAttempt ?? 0) + 1,
							})

							// Continue to retry the request
							continue
						} else {
							// User declined to retry
							// For native protocol, re-add the user message we removed
							// Reuse the state variable from above
							if (
								isNativeProtocol(resolveToolProtocol(this.apiConfiguration, this.api.getModel().info))
							) {
								await this.addToApiConversationHistory({
									role: "user",
									content: currentUserContent,
								})
							}

							await this.say(
								"error",
								"Unexpected API Response: The language model did not provide any assistant messages. This may indicate an issue with the API or the model's output.",
							)

							await this.addToApiConversationHistory({
								role: "assistant",
								content: [{ type: "text", text: "Failure: I did not provide a response." }],
							})
						}
					}
				}

				// If we reach here without continuing, return false (will always be false for now)
				return false
			} catch (error) {
				// This should never happen since the only thing that can throw an
				// error is the attemptApiRequest, which is wrapped in a try catch
				// that sends an ask where if noButtonClicked, will clear current
				// task and destroy this instance. However to avoid unhandled
				// promise rejection, we will end this loop which will end execution
				// of this instance (see `startTask`).
				return true // Needs to be true so parent loop knows to end task.
			}
		}

		// If we exit the while loop normally (stack is empty), return false
		return false
	}

	// kilocode_change start
	async loadContext(
		userContent: UserContent,
		includeFileDetails: boolean = false,
	): Promise<[UserContent, string, boolean]> {
		// Track if we need to check clinerulesFile
		let needsClinerulesFileCheck = false

		// bookmark
		const { localWorkflowToggles, globalWorkflowToggles } = await refreshWorkflowToggles(
			this.getContext(),
			this.cwd,
		)

		const processUserContent = async () => {
			// This is a temporary solution to dynamically load context mentions from tool results. It checks for the presence of tags that indicate that the tool was rejected and feedback was provided (see formatToolDeniedFeedback, attemptCompletion, executeCommand, and consecutiveMistakeCount >= 3) or "<answer>" (see askFollowupQuestion), we place all user generated content in these tags so they can effectively be used as markers for when we should parse mentions). However if we allow multiple tools responses in the future, we will need to parse mentions specifically within the user content tags.
			// (Note: this caused the @/ import alias bug where file contents were being parsed as well, since v2 converted tool results to text blocks)
			return await Promise.all(
				userContent.map(async (block) => {
					if (block.type === "text") {
						// We need to ensure any user generated content is wrapped in one of these tags so that we know to parse mentions
						// FIXME: Only parse text in between these tags instead of the entire text block which may contain other tool results. This is part of a larger issue where we shouldn't be using regex to parse mentions in the first place (ie for cases where file paths have spaces)
						if (
							block.text.includes("<feedback>") ||
							block.text.includes("<answer>") ||
							block.text.includes("<task>") ||
							block.text.includes("<user_message>")
						) {
							const parsedText = await parseMentions(
								block.text,
								this.cwd,
								this.urlContentFetcher,
								this.fileContextTracker,
							)

							// when parsing slash commands, we still want to allow the user to provide their desired context
							const { processedText, needsRulesFileCheck: needsCheck } = await parseKiloSlashCommands(
								parsedText,
								localWorkflowToggles,
								globalWorkflowToggles,
							)

							if (needsCheck) {
								needsClinerulesFileCheck = true
							}

							return {
								...block,
								text: processedText,
							}
						}
					}
					return block
				}),
			)
		}

		// Run initial promises in parallel
		const [processedUserContent, environmentDetails] = await Promise.all([
			processUserContent(),
			getEnvironmentDetails(this, includeFileDetails),
		])
		// const [parsedUserContent, environmentDetails, clinerulesError] = await this.loadContext(
		// 	userContent,
		// 	includeFileDetails,
		// )

		// After processing content, check clinerulesData if needed
		let clinerulesError = false
		if (needsClinerulesFileCheck) {
			clinerulesError = await ensureLocalKilorulesDirExists(this.cwd, GlobalFileNames.kiloRules)
		}

		// Return all results
		return [processedUserContent, environmentDetails, clinerulesError]
	}
	// kilocode_change end

	/*private kilocode_change*/ async getSystemPrompt(): Promise<string> {
		const { mcpEnabled } = (await this.providerRef.deref()?.getState()) ?? {}
		let mcpHub: McpHub | undefined
		if (mcpEnabled ?? true) {
			const provider = this.providerRef.deref()

			if (!provider) {
				throw new Error("Provider reference lost during view transition")
			}

			// Wait for MCP hub initialization through McpServerManager
			mcpHub = await McpServerManager.getInstance(provider.context, provider)

			if (!mcpHub) {
				throw new Error("Failed to get MCP hub from server manager")
			}

			// Wait for MCP servers to be connected before generating system prompt
			await pWaitFor(() => !mcpHub!.isConnecting, { timeout: 10_000 }).catch(() => {
				console.error("MCP servers failed to connect in time")
			})
		}

		const rooIgnoreInstructions = this.rooIgnoreController?.getInstructions()

		const state = await this.providerRef.deref()?.getState()

		const {
			browserViewportSize,
			mode,
			customModes,
			customModePrompts,
			customInstructions,
			experiments,
			enableMcpServerCreation,
			browserToolEnabled,
			language,
			maxConcurrentFileReads,
			maxReadFileLine,
			apiConfiguration,
		} = state ?? {}

		return await (async () => {
			const provider = this.providerRef.deref()

			if (!provider) {
				throw new Error("Provider not available")
			}

			// Align browser tool enablement with generateSystemPrompt: require model image support,
			// mode to include the browser group, and the user setting to be enabled.
			const modeConfig = getModeBySlug(mode ?? defaultModeSlug, customModes)
			const modeSupportsBrowser = modeConfig?.groups.some((group) => getGroupName(group) === "browser") ?? false

			// Check if model supports browser capability (images)
			const modelInfo = this.api.getModel().info
			const modelSupportsBrowser = (modelInfo as any)?.supportsImages === true

			const canUseBrowserTool = modelSupportsBrowser && modeSupportsBrowser && (browserToolEnabled ?? true)

			// Resolve the tool protocol based on profile, model, and provider settings
			const toolProtocol = resolveToolProtocol(apiConfiguration ?? this.apiConfiguration, modelInfo)

			return SYSTEM_PROMPT(
				provider.context,
				this.cwd,
				canUseBrowserTool,
				mcpHub,
				this.diffStrategy,
				browserViewportSize ?? "900x600",
				mode ?? defaultModeSlug,
				customModePrompts,
				customModes,
				customInstructions,
				this.diffEnabled,
				experiments,
				enableMcpServerCreation,
				language,
				rooIgnoreInstructions,
				maxReadFileLine !== -1,
				{
					maxConcurrentFileReads: maxConcurrentFileReads ?? 5,
					todoListEnabled: apiConfiguration?.todoListEnabled ?? true,
					useAgentRules:
						vscode.workspace.getConfiguration(Package.name).get<boolean>("useAgentRules") ?? true,
					newTaskRequireTodos: vscode.workspace
						.getConfiguration(Package.name)
						.get<boolean>("newTaskRequireTodos", false),
					toolProtocol,
					isStealthModel: modelInfo?.isStealthModel,
				},
				undefined, // todoList
				this.api.getModel().id,
				// kilocode_change start
				state,
				// kilocode_change end
			)
		})()
	}

	private getCurrentProfileId(state: any): string {
		return (
			state?.listApiConfigMeta?.find((profile: any) => profile.name === state?.currentApiConfigName)?.id ??
			"default"
		)
	}

	private async handleContextWindowExceededError(): Promise<void> {
		const state = await this.providerRef.deref()?.getState()
		const { profileThresholds = {} } = state ?? {}

		const { contextTokens } = this.getTokenUsage()
		// kilocode_change start: Initialize virtual quota fallback handler
		if (this.api instanceof VirtualQuotaFallbackHandler) {
			await this.api.initialize()
		}
		// kilocode_change end
		const modelInfo = this.api.getModel().info

		const maxTokens = getModelMaxOutputTokens({
			modelId: this.api.getModel().id,
			model: modelInfo,
			settings: this.apiConfiguration,
		})

		const contextWindow = this.api.contextWindow ?? modelInfo.contextWindow // kilocode_change: Use contextWindow from API handler if available

		// Get the current profile ID using the helper method
		const currentProfileId = this.getCurrentProfileId(state)

		// Log the context window error for debugging
		console.warn(
			`[Task#${this.taskId}] Context window exceeded for model ${this.api.getModel().id}. ` +
				`Current tokens: ${contextTokens}, Context window: ${contextWindow}. ` +
				`Forcing truncation to ${FORCED_CONTEXT_REDUCTION_PERCENT}% of current context.`,
		)

		// Determine if we're using native tool protocol for proper message handling
		const protocol = resolveToolProtocol(this.apiConfiguration, modelInfo)
		const useNativeTools = isNativeProtocol(protocol)

		// Send condenseTaskContextStarted to show in-progress indicator
		await this.providerRef.deref()?.postMessageToWebview({ type: "condenseTaskContextStarted", text: this.taskId })

		// Force aggressive truncation by keeping only 75% of the conversation history
		const truncateResult = await manageContext({
			messages: this.apiConversationHistory,
			totalTokens: contextTokens || 0,
			maxTokens,
			contextWindow,
			apiHandler: this.api,
			autoCondenseContext: true,
			autoCondenseContextPercent: FORCED_CONTEXT_REDUCTION_PERCENT,
			systemPrompt: await this.getSystemPrompt(),
			taskId: this.taskId,
			profileThresholds,
			currentProfileId,
			useNativeTools,
		})

		if (truncateResult.messages !== this.apiConversationHistory) {
			await this.overwriteApiConversationHistory(truncateResult.messages)
		}

		if (truncateResult.summary) {
			const { summary, cost, prevContextTokens, newContextTokens = 0 } = truncateResult
			const contextCondense: ContextCondense = { summary, cost, newContextTokens, prevContextTokens }
			await this.say(
				"condense_context",
				undefined /* text */,
				undefined /* images */,
				false /* partial */,
				undefined /* checkpoint */,
				undefined /* progressStatus */,
				{ isNonInteractive: true } /* options */,
				contextCondense,
			)
		} else if (truncateResult.truncationId) {
			// Sliding window truncation occurred (fallback when condensing fails or is disabled)
			const contextTruncation: ContextTruncation = {
				truncationId: truncateResult.truncationId,
				messagesRemoved: truncateResult.messagesRemoved ?? 0,
				prevContextTokens: truncateResult.prevContextTokens,
				newContextTokens: truncateResult.newContextTokensAfterTruncation ?? 0,
			}
			await this.say(
				"sliding_window_truncation",
				undefined /* text */,
				undefined /* images */,
				false /* partial */,
				undefined /* checkpoint */,
				undefined /* progressStatus */,
				{ isNonInteractive: true } /* options */,
				undefined /* contextCondense */,
				contextTruncation,
			)
		}

		// Notify webview that context management is complete (removes in-progress spinner)
		await this.providerRef.deref()?.postMessageToWebview({ type: "condenseTaskContextResponse", text: this.taskId })
	}

	public async *attemptApiRequest(retryAttempt: number = 0): ApiStream {
		const state = await this.providerRef.deref()?.getState()

		const {
			apiConfiguration,
			autoApprovalEnabled,
			alwaysApproveResubmit,
			requestDelaySeconds,
			mode,
			autoCondenseContext = true,
			autoCondenseContextPercent = 100,
			profileThresholds = {},
		} = state ?? {}

		// Get condensing configuration for automatic triggers.
		const customCondensingPrompt = state?.customCondensingPrompt
		const condensingApiConfigId = state?.condensingApiConfigId
		const listApiConfigMeta = state?.listApiConfigMeta

		// Determine API handler to use for condensing.
		let condensingApiHandler: ApiHandler | undefined

		if (condensingApiConfigId && listApiConfigMeta && Array.isArray(listApiConfigMeta)) {
			// Find matching config by ID
			const matchingConfig = listApiConfigMeta.find((config) => config.id === condensingApiConfigId)

			if (matchingConfig) {
				const profile = await this.providerRef.deref()?.providerSettingsManager.getProfile({
					id: condensingApiConfigId,
				})

				// Ensure profile and apiProvider exist before trying to build handler.
				if (profile && profile.apiProvider) {
					condensingApiHandler = buildApiHandler(profile)
				}
			}
		}

		let rateLimitDelay = 0

		// Use the shared timestamp so that subtasks respect the same rate-limit
		// window as their parent tasks.
		if (Task.lastGlobalApiRequestTime) {
			const now = performance.now()
			const timeSinceLastRequest = now - Task.lastGlobalApiRequestTime
			const rateLimit = apiConfiguration?.rateLimitSeconds || 0
			rateLimitDelay = Math.ceil(Math.min(rateLimit, Math.max(0, rateLimit * 1000 - timeSinceLastRequest) / 1000))
		}

		// Only show rate limiting message if we're not retrying. If retrying, we'll include the delay there.
		if (rateLimitDelay > 0 && retryAttempt === 0) {
			// Show countdown timer
			for (let i = rateLimitDelay; i > 0; i--) {
				const delayMessage = `Rate limiting for ${i} seconds...`
				await this.say("api_req_retry_delayed", delayMessage, undefined, true)
				await delay(1000)
			}
		}

		// Update last request time before making the request so that subsequent
		// requests — even from new subtasks — will honour the provider's rate-limit.
		Task.lastGlobalApiRequestTime = performance.now()

		const systemPrompt = await this.getSystemPrompt()
		const { contextTokens } = this.getTokenUsage()

		if (contextTokens) {
			// kilocode_change start: Initialize and adjust virtual quota fallback handler
			if (this.api instanceof VirtualQuotaFallbackHandler) {
				await this.api.initialize()
				await this.api.adjustActiveHandler("Pre-Request Adjustment")
			}
			// kilocode_change end
			const modelInfo = this.api.getModel().info

			const maxTokens = getModelMaxOutputTokens({
				modelId: this.api.getModel().id,
				model: modelInfo,
				settings: this.apiConfiguration,
			})

			const contextWindow = this.api.contextWindow ?? modelInfo.contextWindow // kilocode_change

			// Get the current profile ID using the helper method
			const currentProfileId = this.getCurrentProfileId(state)

			// Determine if we're using native tool protocol for proper message handling
			const modelInfoForProtocol = this.api.getModel().info
			const protocol = resolveToolProtocol(this.apiConfiguration, modelInfoForProtocol)
			const useNativeTools = isNativeProtocol(protocol)

			// Check if context management will likely run (threshold check)
			// This allows us to show an in-progress indicator to the user
			// We use the centralized willManageContext helper to avoid duplicating threshold logic
			const lastMessage = this.apiConversationHistory[this.apiConversationHistory.length - 1]
			const lastMessageContent = lastMessage?.content
			let lastMessageTokens = 0
			if (lastMessageContent) {
				lastMessageTokens = Array.isArray(lastMessageContent)
					? await this.api.countTokens(lastMessageContent)
					: await this.api.countTokens([{ type: "text", text: lastMessageContent as string }])
			}

			const contextManagementWillRun = willManageContext({
				totalTokens: contextTokens,
				contextWindow,
				maxTokens,
				autoCondenseContext,
				autoCondenseContextPercent,
				profileThresholds,
				currentProfileId,
				lastMessageTokens,
			})

			// Send condenseTaskContextStarted BEFORE manageContext to show in-progress indicator
			// This notification must be sent here (not earlier) because the early check uses stale token count
			// (before user message is added to history), which could incorrectly skip showing the indicator
			if (contextManagementWillRun && autoCondenseContext) {
				await this.providerRef
					.deref()
					?.postMessageToWebview({ type: "condenseTaskContextStarted", text: this.taskId })
			}

			const truncateResult = await manageContext({
				messages: this.apiConversationHistory,
				totalTokens: contextTokens,
				maxTokens,
				contextWindow,
				apiHandler: this.api,
				autoCondenseContext,
				autoCondenseContextPercent,
				systemPrompt,
				taskId: this.taskId,
				customCondensingPrompt,
				condensingApiHandler,
				profileThresholds,
				currentProfileId,
				useNativeTools,
			})
			if (truncateResult.messages !== this.apiConversationHistory) {
				await this.overwriteApiConversationHistory(truncateResult.messages)
			}
			if (truncateResult.error) {
				await this.say("condense_context_error", truncateResult.error)
			} else if (truncateResult.summary) {
				const { summary, cost, prevContextTokens, newContextTokens = 0, condenseId } = truncateResult
				const contextCondense: ContextCondense = {
					summary,
					cost,
					newContextTokens,
					prevContextTokens,
					condenseId,
				}
				await this.say(
					"condense_context",
					undefined /* text */,
					undefined /* images */,
					false /* partial */,
					undefined /* checkpoint */,
					undefined /* progressStatus */,
					{ isNonInteractive: true } /* options */,
					contextCondense,
				)
			} else if (truncateResult.truncationId) {
				// Sliding window truncation occurred (fallback when condensing fails or is disabled)
				const contextTruncation: ContextTruncation = {
					truncationId: truncateResult.truncationId,
					messagesRemoved: truncateResult.messagesRemoved ?? 0,
					prevContextTokens: truncateResult.prevContextTokens,
					newContextTokens: truncateResult.newContextTokensAfterTruncation ?? 0,
				}
				await this.say(
					"sliding_window_truncation",
					undefined /* text */,
					undefined /* images */,
					false /* partial */,
					undefined /* checkpoint */,
					undefined /* progressStatus */,
					{ isNonInteractive: true } /* options */,
					undefined /* contextCondense */,
					contextTruncation,
				)
			}

			// Notify webview that context management is complete (sets isCondensing = false)
			// This removes the in-progress spinner and allows the completed result to show
			if (contextManagementWillRun && autoCondenseContext) {
				await this.providerRef
					.deref()
					?.postMessageToWebview({ type: "condenseTaskContextResponse", text: this.taskId })
			}
		}

		// Get the effective API history by filtering out condensed messages
		// This allows non-destructive condensing where messages are tagged but not deleted,
		// enabling accurate rewind operations while still sending condensed history to the API.
		const effectiveHistory = getEffectiveApiHistory(this.apiConversationHistory)
		const messagesSinceLastSummary = getMessagesSinceLastSummary(effectiveHistory)
		const messagesWithoutImages = maybeRemoveImageBlocks(messagesSinceLastSummary, this.api)
		const cleanConversationHistory = this.buildCleanConversationHistory(messagesWithoutImages as ApiMessage[])

		// kilocode_change start
		// Fetch project properties for KiloCode provider tracking
		const kiloConfig = this.providerRef.deref()?.getKiloConfig()
		// kilocode_change end

		// Check auto-approval limits
		const approvalResult = await this.autoApprovalHandler.checkAutoApprovalLimits(
			state,
			this.combineMessages(this.clineMessages.slice(1)),
			async (type, data) => this.ask(type, data),
		)

		if (!approvalResult.shouldProceed) {
			// User did not approve, task should be aborted
			throw new Error("Auto-approval limit reached and user did not approve continuation")
		}

		// Determine if we should include native tools based on:
		// 1. Tool protocol is set to NATIVE
		// 2. Model supports native tools
		const modelInfo = this.api.getModel().info
		const toolProtocol = resolveToolProtocol(this.apiConfiguration, modelInfo)
		const shouldIncludeTools = toolProtocol === TOOL_PROTOCOL.NATIVE && (modelInfo.supportsNativeTools ?? false)

		// Build complete tools array: native tools + dynamic MCP tools, filtered by mode restrictions
		let allTools: OpenAI.Chat.ChatCompletionTool[] = []
		if (shouldIncludeTools) {
			const provider = this.providerRef.deref()
			if (!provider) {
				throw new Error("Provider reference lost during tool building")
			}

			allTools = await buildNativeToolsArray({
				provider,
				cwd: this.cwd,
				mode,
				customModes: state?.customModes,
				experiments: state?.experiments,
				apiConfiguration,
				maxReadFileLine: state?.maxReadFileLine ?? -1,
				browserToolEnabled: state?.browserToolEnabled ?? true,
				// kilocode_change start
				state,
				// kilocode_change end
				modelInfo,
				diffEnabled: this.diffEnabled,
			})
		}

		// Extract userPrompt from the last user message (current input) for intelligent provider
		let userPrompt: string | undefined
		const lastUserMessage = cleanConversationHistory.filter((m) => "role" in m && m.role === "user").at(-1)
		if (lastUserMessage && "content" in lastUserMessage) {
			const content = lastUserMessage.content
			if (Array.isArray(content)) {
				userPrompt = content
					.map((block) => {
						if (typeof block === "object" && block.type === "text") {
							return block.text
						}
						return ""
					})
					.filter((text) => text)
					.join(" ")
			} else if (typeof content === "string") {
				userPrompt = content
			}
		}
		// Parallel tool calls are disabled - feature is on hold
		// Previously resolved from experiments.isEnabled(..., EXPERIMENT_IDS.MULTIPLE_NATIVE_TOOL_CALLS)
		const parallelToolCallsEnabled = false

		const metadata: ApiHandlerCreateMessageMetadata = {
			mode: mode,
			taskId: this.taskId,
			suppressPreviousResponseId: this.skipPrevResponseIdOnce,
			// Include tools and tool protocol when using native protocol and model supports it
			...(shouldIncludeTools
				? { tools: allTools, tool_choice: "auto", toolProtocol, parallelToolCalls: parallelToolCallsEnabled }
				: {}),
			projectId: (await kiloConfig)?.project?.id, // kilocode_change: pass projectId for backend tracking (ignored by other providers)
			rawUserPrompt: this.rawInputValue,
			isInitialMessage: !this.assessmentDone, // Mark as initial message for difficulty assessment only if not yet assessed
		}

		// Mark assessment as done after first createMessage call
		if (!this.assessmentDone) {
			this.assessmentDone = true
		}

		// Create an AbortController to allow cancelling the request mid-stream
		this.currentRequestAbortController = new AbortController()
		const abortSignal = this.currentRequestAbortController.signal
		// Reset the flag after using it
		this.skipPrevResponseIdOnce = false

		// The provider accepts reasoning items alongside standard messages; cast to the expected parameter type.
		const stream = this.api.createMessage(
			systemPrompt,
			cleanConversationHistory as unknown as Anthropic.Messages.MessageParam[],
			metadata,
		)
		const iterator = stream[Symbol.asyncIterator]()

		// Set up abort handling - store listener reference for cleanup
		// to avoid accumulating listeners on the AbortSignal
		const abortCleanupListener = () => {
			console.log(`[Task#${this.taskId}.${this.instanceId}] AbortSignal triggered for current request`)
			this.currentRequestAbortController = undefined
		}
		abortSignal.addEventListener("abort", abortCleanupListener)

		// Create a single abort promise/listener for racing with first chunk
		// to avoid accumulating listeners per attempt
		let firstChunkAbortListener: (() => void) | undefined
		const abortPromise = new Promise<never>((_, reject) => {
			if (abortSignal.aborted) {
				reject(new Error("Request cancelled by user"))
			} else {
				firstChunkAbortListener = () => reject(new Error("Request cancelled by user"))
				abortSignal.addEventListener("abort", firstChunkAbortListener)
			}
		})

		try {
			// Awaiting first chunk to see if it will throw an error.
			this.isWaitingForFirstChunk = true

			// Race between the first chunk and the abort signal
			const firstChunkPromise = iterator.next()

			const firstChunk = await Promise.race([firstChunkPromise, abortPromise])
			yield firstChunk.value
			this.isWaitingForFirstChunk = false
		} catch (error) {
			this.isWaitingForFirstChunk = false
			// kilocode_change start
			if (apiConfiguration?.apiProvider === "kilocode" && isAnyRecognizedKiloCodeError(error)) {
				const { response } = await (isPaymentRequiredError(error)
					? this.ask(
							"payment_required_prompt",
							JSON.stringify({
								title: error.error?.title ?? t("kilocode:lowCreditWarning.title"),
								message: error.error?.message ?? t("kilocode:lowCreditWarning.message"),
								balance: error.error?.balance ?? "0.00",
								buyCreditsUrl: error.error?.buyCreditsUrl ?? getAppUrl("/profile"),
							}),
						)
					: this.ask(
							"invalid_model",
							JSON.stringify({
								modelId: apiConfiguration.kilocodeModel,
								error: {
									status: error.status,
									message: error.message,
								},
							}),
						))
				this.currentRequestAbortController = undefined
				const isContextWindowExceededError = checkContextWindowExceededError(error)

				if (response === "retry_clicked") {
					yield* this.attemptApiRequest(retryAttempt + 1)
				} else {
					// Handle other responses or cancellations if necessary
					// If the user cancels the dialog, we should probably abort.
					throw error // Rethrow to signal failure upwards
				}
				return
			}
			// kilocode_change end
			// note that this api_req_failed ask is unique in that we only present this option if the api hasn't streamed any content yet (ie it fails on the first chunk due), as it would allow them to hit a retry button. However if the api failed mid-stream, it could be in any arbitrary state where some tools may have executed, so that error is handled differently and requires cancelling the task entirely.
			if (autoApprovalEnabled && alwaysApproveResubmit) {
				let errorMsg

				if (error.error?.metadata?.raw) {
					errorMsg = JSON.stringify(error.error.metadata.raw, null, 2)
				} else if (error.message) {
					errorMsg = error.message
				} else {
					errorMsg = "Unknown error"
				}

				// Apply shared exponential backoff and countdown UX
				await this.backoffAndAnnounce(retryAttempt, error, errorMsg)

				// CRITICAL: Check if task was aborted during the backoff countdown
				// This prevents infinite loops when users cancel during auto-retry
				// Without this check, the recursive call below would continue even after abort
				if (this.abort) {
					throw new Error(
						`[Task#attemptApiRequest] task ${this.taskId}.${this.instanceId} aborted during retry`,
					)
				}

				// Delegate generator output from the recursive call with
				// incremented retry count.
				yield* this.attemptApiRequest(retryAttempt + 1)

				return
			} else {
				const { response } = await this.ask(
					"api_req_failed",
					error.message ?? JSON.stringify(serializeError(error), null, 2),
				)

				if (response !== "yesButtonClicked") {
					// This will never happen since if noButtonClicked, we will
					// clear current task, aborting this instance.
					throw new Error("API request failed")
				}

				await this.say("api_req_retried")

				// Delegate generator output from the recursive call.
				yield* this.attemptApiRequest()
				return
			}
		}

		// No error, so we can continue to yield all remaining chunks.
		// (Needs to be placed outside of try/catch since it we want caller to
		// handle errors not with api_req_failed as that is reserved for first
		// chunk failures only.)
		// This delegates to another generator or iterable object. In this case,
		// it's saying "yield all remaining values from this iterator". This
		// effectively passes along all subsequent chunks from the original
		// stream.
		yield* iterator

		// kilocode_change start
		if (apiConfiguration?.rateLimitAfter) {
			Task.lastGlobalApiRequestTime = performance.now()
		}
		// kilocode_change end

		// Clean up abort listeners to prevent memory leaks
		abortSignal.removeEventListener("abort", abortCleanupListener)
		if (firstChunkAbortListener) {
			abortSignal.removeEventListener("abort", firstChunkAbortListener)
		}
	}

	// Shared exponential backoff for retries (first-chunk and mid-stream)
	private async backoffAndAnnounce(retryAttempt: number, error: any, header?: string): Promise<void> {
		try {
			const state = await this.providerRef.deref()?.getState()
			const baseDelay = state?.requestDelaySeconds || 5

			let exponentialDelay = Math.min(
				Math.ceil(baseDelay * Math.pow(2, retryAttempt)),
				MAX_EXPONENTIAL_BACKOFF_SECONDS,
			)

			// Respect provider rate limit window
			let rateLimitDelay = 0
			const rateLimit = state?.apiConfiguration?.rateLimitSeconds || 0
			if (Task.lastGlobalApiRequestTime && rateLimit > 0) {
				const elapsed = performance.now() - Task.lastGlobalApiRequestTime
				rateLimitDelay = Math.ceil(Math.min(rateLimit, Math.max(0, rateLimit * 1000 - elapsed) / 1000))
			}

			// Prefer RetryInfo on 429 if present
			if (error?.status === 429) {
				const retryInfo = error?.errorDetails?.find(
					(d: any) => d["@type"] === "type.googleapis.com/google.rpc.RetryInfo",
				)
				const match = retryInfo?.retryDelay?.match?.(/^(\d+)s$/)
				if (match) {
					exponentialDelay = Number(match[1]) + 1
				}
			}

			const finalDelay = Math.max(exponentialDelay, rateLimitDelay)
			if (finalDelay <= 0) return

			// Build header text; fall back to error message if none provided
			let headerText
			if (error.status) {
				// This sets the message as just the error code, for which
				// ChatRow knows how to handle and use an i18n'd error string
				// In development, hardcode headerText to an HTTP status code to check it
				headerText = error.status
			} else if (error?.message) {
				headerText = error.message
			} else {
				headerText = "Unknown error"
			}

			headerText = headerText ? `${headerText}\n` : ""

			// Show countdown timer with exponential backoff
			for (let i = finalDelay; i > 0; i--) {
				// Check abort flag during countdown to allow early exit
				if (this.abort) {
					throw new Error(`[Task#${this.taskId}] Aborted during retry countdown`)
				}

				await this.say("api_req_retry_delayed", `${headerText}<retry_timer>${i}</retry_timer>`, undefined, true)
				await delay(1000)
			}

			await this.say("api_req_retry_delayed", headerText, undefined, false)
		} catch (err) {
			console.error("Exponential backoff failed:", err)
		}
	}

	// Checkpoints

	public async checkpointSave(force: boolean = false, suppressMessage: boolean = false) {
		return checkpointSave(this, force, suppressMessage)
	}

	private buildCleanConversationHistory(
		messages: ApiMessage[],
	): Array<
		Anthropic.Messages.MessageParam | { type: "reasoning"; encrypted_content: string; id?: string; summary?: any[] }
	> {
		type ReasoningItemForRequest = {
			type: "reasoning"
			encrypted_content: string
			id?: string
			summary?: any[]
		}

		const cleanConversationHistory: (Anthropic.Messages.MessageParam | ReasoningItemForRequest)[] = []

		for (const msg of messages) {
			// Standalone reasoning: send encrypted, skip plain text
			if (msg.type === "reasoning") {
				if (msg.encrypted_content) {
					cleanConversationHistory.push({
						type: "reasoning",
						summary: msg.summary,
						encrypted_content: msg.encrypted_content!,
						...(msg.id ? { id: msg.id } : {}),
					})
				}
				continue
			}

			// Preferred path: assistant message with embedded reasoning as first content block
			if (msg.role === "assistant") {
				const rawContent = msg.content

				const contentArray: Anthropic.Messages.ContentBlockParam[] = Array.isArray(rawContent)
					? (rawContent as Anthropic.Messages.ContentBlockParam[])
					: rawContent !== undefined
						? ([
								{ type: "text", text: rawContent } satisfies Anthropic.Messages.TextBlockParam,
							] as Anthropic.Messages.ContentBlockParam[])
						: []

				const [first, ...rest] = contentArray

				// Check if this message has reasoning_details (OpenRouter format for Gemini 3, etc.)
				const msgWithDetails = msg
				if (msgWithDetails.reasoning_details && Array.isArray(msgWithDetails.reasoning_details)) {
					// Build the assistant message with reasoning_details
					let assistantContent: Anthropic.Messages.MessageParam["content"]

					if (contentArray.length === 0) {
						assistantContent = ""
					} else if (contentArray.length === 1 && contentArray[0].type === "text") {
						assistantContent = (contentArray[0] as Anthropic.Messages.TextBlockParam).text
					} else {
						assistantContent = contentArray
					}

					// Create message with reasoning_details property
					cleanConversationHistory.push({
						role: "assistant",
						content: assistantContent,
						reasoning_details: msgWithDetails.reasoning_details,
					} as any)

					continue
				}

				// Embedded reasoning: encrypted (send) or plain text (skip)
				const hasEncryptedReasoning =
					first && (first as any).type === "reasoning" && typeof (first as any).encrypted_content === "string"
				const hasPlainTextReasoning =
					first && (first as any).type === "reasoning" && typeof (first as any).text === "string"

				if (hasEncryptedReasoning) {
					const reasoningBlock = first as any

					// Send as separate reasoning item (OpenAI Native)
					cleanConversationHistory.push({
						type: "reasoning",
						summary: reasoningBlock.summary ?? [],
						encrypted_content: reasoningBlock.encrypted_content,
						...(reasoningBlock.id ? { id: reasoningBlock.id } : {}),
					})

					// Send assistant message without reasoning
					let assistantContent: Anthropic.Messages.MessageParam["content"]

					if (rest.length === 0) {
						assistantContent = ""
					} else if (rest.length === 1 && rest[0].type === "text") {
						assistantContent = (rest[0] as Anthropic.Messages.TextBlockParam).text
					} else {
						assistantContent = rest
					}

					cleanConversationHistory.push({
						role: "assistant",
						content: assistantContent,
					} satisfies Anthropic.Messages.MessageParam)

					continue
				} else if (hasPlainTextReasoning) {
					// Check if the model's preserveReasoning flag is set
					// If true, include the reasoning block in API requests
					// If false/undefined, strip it out (stored for history only, not sent back to API)
					const shouldPreserveForApi = this.api.getModel().info.preserveReasoning === true
					let assistantContent: Anthropic.Messages.MessageParam["content"]

					if (shouldPreserveForApi) {
						// Include reasoning block in the content sent to API
						assistantContent = contentArray
					} else {
						// Strip reasoning out - stored for history only, not sent back to API
						if (rest.length === 0) {
							assistantContent = ""
						} else if (rest.length === 1 && rest[0].type === "text") {
							assistantContent = (rest[0] as Anthropic.Messages.TextBlockParam).text
						} else {
							assistantContent = rest
						}
					}

					cleanConversationHistory.push({
						role: "assistant",
						content: assistantContent,
					} satisfies Anthropic.Messages.MessageParam)

					continue
				}
			}

			// Default path for regular messages (no embedded reasoning)
			if (msg.role) {
				cleanConversationHistory.push({
					role: msg.role,
					content: msg.content as Anthropic.Messages.ContentBlockParam[] | string,
				})
			}
		}

		return cleanConversationHistory
	}
	public async checkpointRestore(options: CheckpointRestoreOptions) {
		return checkpointRestore(this, options)
	}

	public async checkpointDiff(options: CheckpointDiffOptions) {
		return checkpointDiff(this, options)
	}

	// Metrics

	public combineMessages(messages: ClineMessage[]) {
		return combineApiRequests(combineCommandSequences(messages))
	}

	public getTokenUsage(): TokenUsage {
		return getApiMetrics(this.combineMessages(this.clineMessages.slice(1)))
	}

	public recordToolUsage(toolName: ToolName) {
		if (!this.toolUsage[toolName]) {
			this.toolUsage[toolName] = { attempts: 0, failures: 0 }
		}

		this.toolUsage[toolName].attempts++
	}

	public recordToolError(toolName: ToolName, error?: string) {
		if (!this.toolUsage[toolName]) {
			this.toolUsage[toolName] = { attempts: 0, failures: 0 }
		}

		this.toolUsage[toolName].failures++

		if (error) {
			this.emit(RooCodeEventName.TaskToolFailed, this.taskId, toolName, error)
		}
		TelemetryService.instance.captureEvent(TelemetryEventName.TOOL_ERROR, { toolName, error }) // kilocode_change
	}

	// Getters

	public get taskStatus(): TaskStatus {
		if (this.interactiveAsk) {
			return TaskStatus.Interactive
		}

		if (this.resumableAsk) {
			return TaskStatus.Resumable
		}

		if (this.idleAsk) {
			return TaskStatus.Idle
		}

		return TaskStatus.Running
	}

	public get taskAsk(): ClineMessage | undefined {
		return this.idleAsk || this.resumableAsk || this.interactiveAsk
	}

	public get queuedMessages(): QueuedMessage[] {
		return this.messageQueueService.messages
	}

	public get tokenUsage(): TokenUsage | undefined {
		if (this.tokenUsageSnapshot && this.tokenUsageSnapshotAt) {
			return this.tokenUsageSnapshot
		}

		this.tokenUsageSnapshot = this.getTokenUsage()
		this.tokenUsageSnapshotAt = this.clineMessages.at(-1)?.ts

		return this.tokenUsageSnapshot
	}

	public get cwd() {
		return this.workspacePath
	}

	/**
	 * Provides convenient access to high-level message operations.
	 * Uses lazy initialization - the MessageManager is only created when first accessed.
	 * Subsequent accesses return the same cached instance.
	 *
	 * ## Important: Single Coordination Point
	 *
	 * **All MessageManager operations must go through this getter** rather than
	 * instantiating `new MessageManager(task)` directly. This ensures:
	 * - A single shared instance for consistent behavior
	 * - Centralized coordination of all rewind/message operations
	 * - Ability to add internal state or instrumentation in the future
	 *
	 * @example
	 * ```typescript
	 * // Correct: Use the getter
	 * await task.messageManager.rewindToTimestamp(ts)
	 *
	 * // Incorrect: Do NOT create new instances directly
	 * // const manager = new MessageManager(task) // Don't do this!
	 * ```
	 */
	get messageManager(): MessageManager {
		if (!this._messageManager) {
			this._messageManager = new MessageManager(this)
		}
		return this._messageManager
	}

	/**
	 * Broadcast browser session updates to the browser panel (if open)
	 */
	private broadcastBrowserSessionUpdate(): void {
		const provider = this.providerRef.deref()
		if (!provider) {
			return
		}

		try {
			const { BrowserSessionPanelManager } = require("../webview/BrowserSessionPanelManager")
			const panelManager = BrowserSessionPanelManager.getInstance(provider)

			// Get browser session messages
			const browserSessionStartIndex = this.clineMessages.findIndex(
				(m) =>
					m.ask === "browser_action_launch" ||
					(m.say === "browser_session_status" && m.text?.includes("opened")),
			)

			const browserSessionMessages =
				browserSessionStartIndex !== -1 ? this.clineMessages.slice(browserSessionStartIndex) : []

			const isBrowserSessionActive = this.browserSession?.isSessionActive() ?? false

			// Update the panel asynchronously
			panelManager.updateBrowserSession(browserSessionMessages, isBrowserSessionActive).catch((error: Error) => {
				console.error("Failed to broadcast browser session update:", error)
			})
		} catch (error) {
			// Silently fail if panel manager is not available
			console.debug("Browser panel not available for update:", error)
		}
	}

	/**
	 * Process any queued messages by dequeuing and submitting them.
	 * This ensures that queued user messages are sent when appropriate,
	 * preventing them from getting stuck in the queue.
	 *
	 * @param context - Context string for logging (e.g., the calling tool name)
	 */
	public processQueuedMessages(): void {
		try {
			if (!this.messageQueueService.isEmpty()) {
				const queued = this.messageQueueService.dequeueMessage()
				if (queued) {
					setTimeout(() => {
						this.submitUserMessage(queued.text, queued.images).catch((err) =>
							console.error(`[Task] Failed to submit queued message:`, err),
						)
					}, 0)
				}
			}
		} catch (e) {
			console.error(`[Task] Queue processing error:`, e)
		}
	}
}<|MERGE_RESOLUTION|>--- conflicted
+++ resolved
@@ -300,11 +300,8 @@
 	private askResponseText?: string
 	private askResponseImages?: string[]
 	public lastMessageTs?: number
-<<<<<<< HEAD
 	private assessmentDone: boolean = false // Track if difficulty assessment is done for current message
-=======
 	private autoApprovalTimeoutRef?: NodeJS.Timeout
->>>>>>> fa42cfaa
 
 	// Tool Use
 	consecutiveMistakeCount: number = 0
@@ -1389,15 +1386,12 @@
 	}
 
 	handleWebviewAskResponse(askResponse: ClineAskResponse, text?: string, images?: string[]) {
-<<<<<<< HEAD
 		// Set raw input value for assessment when user sends a message
 		if (askResponse === "messageResponse" && text) {
 			this.rawInputValue = text
 		}
-=======
 		// Clear any pending auto-approval timeout when user responds
 		this.cancelAutoApprovalTimeout()
->>>>>>> fa42cfaa
 
 		// this.askResponse = askResponse kilocode_change
 		this.askResponseText = text
