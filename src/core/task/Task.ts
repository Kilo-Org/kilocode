--- conflicted
+++ resolved
@@ -36,11 +36,8 @@
 	isInteractiveAsk,
 	isResumableAsk,
 	QueuedMessage,
-<<<<<<< HEAD
 	getActiveToolUseStyle, // kilocode_change
-=======
 	DEFAULT_CONSECUTIVE_MISTAKE_LIMIT,
->>>>>>> 06b775a8
 	DEFAULT_CHECKPOINT_TIMEOUT_SECONDS,
 	MAX_CHECKPOINT_TIMEOUT_SECONDS,
 	MIN_CHECKPOINT_TIMEOUT_SECONDS,
@@ -89,12 +86,9 @@
 // prompts
 import { formatResponse } from "../prompts/responses"
 import { SYSTEM_PROMPT } from "../prompts/system"
-<<<<<<< HEAD
 import { getAllowedJSONToolsForMode } from "../prompts/tools/native-tools/getAllowedJSONToolsForMode" // kilocode_change
-=======
 import { nativeTools, getMcpServerTools } from "../prompts/tools/native-tools"
 import { filterNativeToolsForMode, filterMcpToolsForMode } from "../prompts/tools/filter-tools-for-mode"
->>>>>>> 06b775a8
 
 // core modules
 import { ToolRepetitionDetector } from "../tools/ToolRepetitionDetector"
@@ -135,17 +129,13 @@
 import { ensureLocalKilorulesDirExists } from "../context/instructions/kilo-rules" // kilocode_change
 import { getMessagesSinceLastSummary, summarizeConversation } from "../condense"
 import { MessageQueueService } from "../message-queue/MessageQueueService"
-<<<<<<< HEAD
 import { findPartialAskMessage, findPartialSayMessage, MessageInsertionGuard } from "../kilocode/task/message-utils" // kilocode_change
 
-import { AutoApprovalHandler } from "./AutoApprovalHandler"
 import { isAnyRecognizedKiloCodeError, isPaymentRequiredError } from "../../shared/kilocode/errorUtils"
 import { getAppUrl } from "@roo-code/types"
 import { maybeRemoveReasoningDetails_kilocode, ReasoningDetail } from "../../api/transform/kilocode/reasoning-details"
 import { mergeApiMessages } from "./kilocode"
-=======
 import { AutoApprovalHandler, checkAutoApproval } from "../auto-approval"
->>>>>>> 06b775a8
 
 const MAX_EXPONENTIAL_BACKOFF_SECONDS = 600 // 10 minutes
 const DEFAULT_USAGE_COLLECTION_TIMEOUT_MS = 5000 // 5 seconds
@@ -329,15 +319,11 @@
 	assistantMessageContent: AssistantMessageContent[] = []
 	presentAssistantMessageLocked = false
 	presentAssistantMessageHasPendingUpdates = false
-<<<<<<< HEAD
 	userMessageContent: (
 		| Anthropic.TextBlockParam
 		| Anthropic.ImageBlockParam
 		| Anthropic.ToolResultBlockParam // kilocode_change
 	)[] = []
-=======
-	userMessageContent: (Anthropic.TextBlockParam | Anthropic.ImageBlockParam | Anthropic.ToolResultBlockParam)[] = []
->>>>>>> 06b775a8
 	userMessageContentReady = false
 	didRejectTool = false
 	didAlreadyUseTool = false
@@ -664,19 +650,6 @@
 	}
 
 	private async addToApiConversationHistory(message: Anthropic.MessageParam) {
-<<<<<<< HEAD
-		// kilocode_change start: prevent consecutive same-role messages, this happens when returning from subtask
-		const lastMessage = this.apiConversationHistory.at(-1)
-		if (lastMessage && lastMessage.role === message.role) {
-			this.apiConversationHistory[this.apiConversationHistory.length - 1] = mergeApiMessages(lastMessage, message)
-			await this.saveApiConversationHistory()
-			return
-		}
-		// kilocode_change end
-
-		const messageWithTs = { ...message, ts: Date.now() }
-		this.apiConversationHistory.push(messageWithTs)
-=======
 		// Capture the encrypted_content from the provider (e.g., OpenAI Responses API) if present.
 		// We only persist data reported by the current response body.
 		const handler = this.api as ApiHandler & {
@@ -699,6 +672,18 @@
 				} as any)
 			}
 
+			// kilocode_change start: prevent consecutive same-role messages, this happens when returning from subtask
+			const lastMessage = this.apiConversationHistory.at(-1)
+			if (lastMessage && lastMessage.role === message.role) {
+				this.apiConversationHistory[this.apiConversationHistory.length - 1] = mergeApiMessages(
+					lastMessage,
+					message,
+				)
+				await this.saveApiConversationHistory()
+				return
+			}
+			// kilocode_change end
+
 			const messageWithTs = {
 				...message,
 				...(responseId ? { id: responseId } : {}),
@@ -710,7 +695,6 @@
 			this.apiConversationHistory.push(messageWithTs)
 		}
 
->>>>>>> 06b775a8
 		await this.saveApiConversationHistory()
 	}
 
@@ -858,11 +842,7 @@
 		// simply removes the reference to this instance, but the instance is
 		// still alive until this promise resolves or rejects.)
 		if (this.abort) {
-<<<<<<< HEAD
 			throw new Error(`[KiloCode#ask] task ${this.taskId}.${this.instanceId} aborted`)
-=======
-			throw new Error(`[RooCode#ask] task ${this.taskId}.${this.instanceId} aborted`)
->>>>>>> 06b775a8
 		}
 
 		let askTs: number
@@ -933,12 +913,8 @@
 					this.askResponse = undefined
 					this.askResponseText = undefined
 					this.askResponseImages = undefined
-<<<<<<< HEAD
-					askTs = await this.nextClineMessageTimestamp_kilocode()
-=======
-					askTs = Date.now()
+					askTs = await this.nextClineMessageTimestamp_kilocode() // kilocode_change
 					console.log(`Task#ask: new complete ask -> ${type} @ ${askTs}`)
->>>>>>> 06b775a8
 					this.lastMessageTs = askTs
 					await this.addToClineMessages({ ts: askTs, type: "ask", ask: type, text, isProtected })
 				}
@@ -948,17 +924,12 @@
 			this.askResponse = undefined
 			this.askResponseText = undefined
 			this.askResponseImages = undefined
-<<<<<<< HEAD
-			askTs = await this.nextClineMessageTimestamp_kilocode()
-=======
+			askTs = await this.nextClineMessageTimestamp_kilocode() // kilocode_change
 			askTs = Date.now()
-			console.log(`Task#ask: new complete ask -> ${type} @ ${askTs}`)
->>>>>>> 06b775a8
 			this.lastMessageTs = askTs
 			await this.addToClineMessages({ ts: askTs, type: "ask", ask: type, text, isProtected })
 		}
 
-<<<<<<< HEAD
 		// kilocode_change start: YOLO mode auto-answer for follow-up questions
 		// Check if this is a follow-up question with suggestions in YOLO mode
 		if (type === "followup" && text && !partial) {
@@ -993,7 +964,6 @@
 			}
 		}
 		// kilocode_change end
-=======
 		let timeouts: NodeJS.Timeout[] = []
 
 		// Automatically approve if the ask according to the user's settings.
@@ -1013,7 +983,6 @@
 				}, approval.timeout),
 			)
 		}
->>>>>>> 06b775a8
 
 		// The state is mutable if the message is complete and the task will
 		// block (via the `pWaitFor`).
@@ -2250,7 +2219,6 @@
 									pendingGroundingSources.push(...chunk.sources)
 								}
 								break
-<<<<<<< HEAD
 							// kilocode_change start
 							case "reasoning_details":
 								// reasoning_details may be an array of 0 or 1 items depending on how openrouter returns it
@@ -2296,7 +2264,6 @@
 								})
 								break
 							// kilocode_change end
-=======
 							case "tool_call": {
 								// Convert native tool call to ToolUse format
 								const toolUse = NativeToolCallParser.parseToolCall({
@@ -2324,7 +2291,6 @@
 								presentAssistantMessage(this)
 								break
 							}
->>>>>>> 06b775a8
 							case "text": {
 								assistantMessage += chunk.text
 
@@ -2709,15 +2675,11 @@
 				// able to save the assistant's response.
 				let didEndLoop = false
 
-<<<<<<< HEAD
-				if (assistantMessage.length > 0 || assistantToolUses.length > 0 /* kilocode_change */) {
-=======
 				// Check if we have any content to process (text or tool uses)
 				const hasTextContent = assistantMessage.length > 0
 				const hasToolUses = this.assistantMessageContent.some((block) => block.type === "tool_use")
 
 				if (hasTextContent || hasToolUses) {
->>>>>>> 06b775a8
 					// Display grounding sources to the user if they exist
 					if (pendingGroundingSources.length > 0) {
 						const citationLinks = pendingGroundingSources.map((source, i) => `[${i + 1}](${source.url})`)
@@ -2741,12 +2703,6 @@
 							reasoning_details: reasoningDetails.length > 0 ? reasoningDetails : undefined,
 						})
 					}
-<<<<<<< HEAD
-					assistantMessageContent.push(...assistantToolUses)
-					await this.addToApiConversationHistory({
-						role: "assistant",
-						content: assistantMessageContent,
-=======
 
 					// Build the assistant message content array
 					const assistantContent: Array<Anthropic.TextBlockParam | Anthropic.ToolUseBlockParam> = []
@@ -2780,7 +2736,6 @@
 					await this.addToApiConversationHistory({
 						role: "assistant",
 						content: assistantContent,
->>>>>>> 06b775a8
 					})
 					// kilocode_change end
 
@@ -2833,21 +2788,10 @@
 					// If there's no assistant_responses, that means we got no text
 					// or tool_use content blocks from API which we should assume is
 					// an error.
-<<<<<<< HEAD
-					await this.say(
-						"error",
-						t("kilocode:task.noAssistantMessages"), // kilocode_change
-					)
 
 					// kilocode_change start
 					TelemetryService.instance.captureEvent(TelemetryEventName.NO_ASSISTANT_MESSAGES)
 					// kilocode_change end
-
-					await this.addToApiConversationHistory({
-						role: "assistant",
-						content: [{ type: "text", text: "Failure: I did not provide a response." }],
-					})
-=======
 
 					// IMPORTANT: For native tool protocol, we already added the user message to
 					// apiConversationHistory at line 1876. Since the assistant failed to respond,
@@ -2938,7 +2882,6 @@
 							})
 						}
 					}
->>>>>>> 06b775a8
 				}
 
 				// If we reach here without continuing, return false (will always be false for now)
@@ -3116,17 +3059,10 @@
 				{
 					maxConcurrentFileReads: maxConcurrentFileReads ?? 5,
 					todoListEnabled: apiConfiguration?.todoListEnabled ?? true,
-<<<<<<< HEAD
-					useAgentRules: vscode.workspace.getConfiguration("kilo-code").get<boolean>("useAgentRules") ?? true,
-					newTaskRequireTodos: vscode.workspace
-						.getConfiguration("kilo-code")
-=======
-					browserToolEnabled: browserToolEnabled ?? true,
 					useAgentRules:
 						vscode.workspace.getConfiguration(Package.name).get<boolean>("useAgentRules") ?? true,
 					newTaskRequireTodos: vscode.workspace
 						.getConfiguration(Package.name)
->>>>>>> 06b775a8
 						.get<boolean>("newTaskRequireTodos", false),
 					toolProtocol: vscode.workspace
 						.getConfiguration(Package.name)
@@ -3347,15 +3283,9 @@
 		type CleanConversationMessage = Anthropic.Messages.MessageParam | ReasoningItemForRequest
 
 		const messagesSinceLastSummary = getMessagesSinceLastSummary(this.apiConversationHistory)
-<<<<<<< HEAD
-		let cleanConversationHistory = maybeRemoveReasoningDetails_kilocode(
+		let cleanConversationHistory: CleanConversationMessage[] = maybeRemoveReasoningDetails_kilocode(
 			maybeRemoveImageBlocks(messagesSinceLastSummary, this.api).map(({ role, content }) => ({ role, content })),
 			apiConfiguration?.apiProvider,
-		)
-=======
-		const cleanConversationHistory: CleanConversationMessage[] = maybeRemoveImageBlocks(
-			messagesSinceLastSummary,
-			this.api,
 		).map((msg: ApiMessage): CleanConversationMessage => {
 			// Pass through reasoning items as-is (including id if present)
 			if (msg.type === "reasoning") {
@@ -3369,7 +3299,6 @@
 			// For regular messages, just return role and content
 			return { role: msg.role!, content: msg.content as Anthropic.Messages.ContentBlockParam[] | string }
 		})
->>>>>>> 06b775a8
 
 		// kilocode_change start
 		// Fetch project properties for KiloCode provider tracking
@@ -3432,11 +3361,8 @@
 		const metadata: ApiHandlerCreateMessageMetadata = {
 			mode: mode,
 			taskId: this.taskId,
-<<<<<<< HEAD
-			// Only include previousResponseId if we're NOT suppressing it
-			...(previousResponseId && !this.skipPrevResponseIdOnce ? { previousResponseId } : {}),
-			// If a condense just occurred, explicitly suppress continuity fallback for the next call
-			...(this.skipPrevResponseIdOnce ? { suppressPreviousResponseId: true } : {}),
+			// Include tools and tool protocol when using native protocol and model supports it
+			...(shouldIncludeTools ? { tools: allTools, tool_choice: "auto", toolProtocol } : {}),
 			// kilocode_change start
 			// KiloCode-specific: pass projectId for backend tracking (ignored by other providers)
 			projectId: (await kiloConfig)?.project?.id,
@@ -3460,15 +3386,6 @@
 			}
 		}
 		// kilocode_change end
-
-		// Reset skip flag after applying (it only affects the immediate next call)
-		if (this.skipPrevResponseIdOnce) {
-			this.skipPrevResponseIdOnce = false
-=======
-			// Include tools and tool protocol when using native protocol and model supports it
-			...(shouldIncludeTools ? { tools: allTools, tool_choice: "auto", toolProtocol } : {}),
->>>>>>> 06b775a8
-		}
 
 		// The provider accepts reasoning items alongside standard messages; cast to the expected parameter type.
 		const stream = this.api.createMessage(
