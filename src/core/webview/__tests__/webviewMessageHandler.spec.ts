// npx vitest core/webview/__tests__/webviewMessageHandler.spec.ts

import type { Mock } from "vitest"

// Mock dependencies - must come before imports
vi.mock("../../../api/providers/fetchers/modelCache")

import { webviewMessageHandler } from "../webviewMessageHandler"
import type { ClineProvider } from "../ClineProvider"
import { getModels } from "../../../api/providers/fetchers/modelCache"
import type { ModelRecord } from "../../../shared/api"

const mockGetModels = getModels as Mock<typeof getModels>

// Mock ClineProvider
const mockClineProvider = {
	getState: vi.fn(),
	postMessageToWebview: vi.fn(),
	customModesManager: {
		getCustomModes: vi.fn(),
		deleteCustomMode: vi.fn(),
	},
	context: {
		extensionPath: "/mock/extension/path",
		globalStorageUri: { fsPath: "/mock/global/storage" },
	},
	contextProxy: {
		context: {
			extensionPath: "/mock/extension/path",
			globalStorageUri: { fsPath: "/mock/global/storage" },
		},
		setValue: vi.fn(),
		getValue: vi.fn(),
	},
	log: vi.fn(),
	postStateToWebview: vi.fn(),
	getCurrentTask: vi.fn(),
	getTaskWithId: vi.fn(),
	createTaskWithHistoryItem: vi.fn(),
} as unknown as ClineProvider

import { t } from "../../../i18n"

vi.mock("vscode", () => ({
	window: {
		showInformationMessage: vi.fn(),
		showErrorMessage: vi.fn(),
		createTextEditorDecorationType: vi.fn(() => ({ dispose: vi.fn() })), // kilocode_change
	},
	workspace: {
		workspaceFolders: [{ uri: { fsPath: "/mock/workspace" } }],
	},
}))

vi.mock("../../../i18n", () => ({
	t: vi.fn((key: string, args?: Record<string, any>) => {
		// For the delete confirmation with rules, we need to return the interpolated string
		if (key === "common:confirmation.delete_custom_mode_with_rules" && args) {
			return `Are you sure you want to delete this ${args.scope} mode?\n\nThis will also delete the associated rules folder at:\n${args.rulesFolderPath}`
		}
		// Return the translated value for "Yes"
		if (key === "common:answers.yes") {
			return "Yes"
		}
		// Return the translated value for "Cancel"
		if (key === "common:answers.cancel") {
			return "Cancel"
		}
		return key
	}),
}))

vi.mock("fs/promises", () => {
	const mockRm = vi.fn().mockResolvedValue(undefined)
	const mockMkdir = vi.fn().mockResolvedValue(undefined)

	return {
		default: {
			rm: mockRm,
			mkdir: mockMkdir,
		},
		rm: mockRm,
		mkdir: mockMkdir,
	}
})

import * as vscode from "vscode"
import * as fs from "fs/promises"
import * as os from "os"
import * as path from "path"
import * as fsUtils from "../../../utils/fs"
import { getWorkspacePath } from "../../../utils/path"
import { ensureSettingsDirectoryExists } from "../../../utils/globalContext"
import type { ModeConfig } from "@roo-code/types"

vi.mock("../../../utils/fs")
vi.mock("../../../utils/path")
vi.mock("../../../utils/globalContext")

describe("webviewMessageHandler - requestLmStudioModels", () => {
	beforeEach(() => {
		vi.clearAllMocks()
		mockClineProvider.getState = vi.fn().mockResolvedValue({
			apiConfiguration: {
				lmStudioModelId: "model-1",
				lmStudioBaseUrl: "http://localhost:1234",
			},
		})
	})

	it("successfully fetches models from LMStudio", async () => {
		const mockModels: ModelRecord = {
			"model-1": {
				maxTokens: 4096,
				contextWindow: 8192,
				supportsPromptCache: false,
				description: "Test model 1",
			},
			"model-2": {
				maxTokens: 8192,
				contextWindow: 16384,
				supportsPromptCache: false,
				description: "Test model 2",
			},
		}

		mockGetModels.mockResolvedValue(mockModels)

		await webviewMessageHandler(mockClineProvider, {
			type: "requestLmStudioModels",
		})

		expect(mockGetModels).toHaveBeenCalledWith({ provider: "lmstudio", baseUrl: "http://localhost:1234" })

		expect(mockClineProvider.postMessageToWebview).toHaveBeenCalledWith({
			type: "lmStudioModels",
			lmStudioModels: mockModels,
		})
	})
})

describe("webviewMessageHandler - requestOllamaModels", () => {
	beforeEach(() => {
		vi.clearAllMocks()
		mockClineProvider.getState = vi.fn().mockResolvedValue({
			apiConfiguration: {
				ollamaModelId: "model-1",
				ollamaBaseUrl: "http://localhost:1234",
			},
		})
	})

	it("successfully fetches models from Ollama", async () => {
		const mockModels: ModelRecord = {
			"model-1": {
				maxTokens: 4096,
				contextWindow: 8192,
				supportsPromptCache: false,
				description: "Test model 1",
			},
			"model-2": {
				maxTokens: 8192,
				contextWindow: 16384,
				supportsPromptCache: false,
				description: "Test model 2",
			},
		}

		mockGetModels.mockResolvedValue(mockModels)

		await webviewMessageHandler(mockClineProvider, {
			type: "requestOllamaModels",
		})

		expect(mockGetModels).toHaveBeenCalledWith({ provider: "ollama", baseUrl: "http://localhost:1234" })

		expect(mockClineProvider.postMessageToWebview).toHaveBeenCalledWith({
			type: "ollamaModels",
			ollamaModels: mockModels,
		})
	})
})

describe("webviewMessageHandler - requestRouterModels", () => {
	beforeEach(() => {
		vi.clearAllMocks()
		mockClineProvider.getState = vi.fn().mockResolvedValue({
			apiConfiguration: {
				openRouterApiKey: "openrouter-key",
				requestyApiKey: "requesty-key",
				glamaApiKey: "glama-key",
				unboundApiKey: "unbound-key",
				litellmApiKey: "litellm-key",
				litellmBaseUrl: "http://localhost:4000",
<<<<<<< HEAD
				ovhCloudAiEndpointsApiKey: "ovhcloud-key", // kilocode_change
				nanoGptApiKey: "nano-gpt-key", // kilocode_change
				nanoGptModelList: "all", // kilocode_change
=======
				// kilocode_change start
				chutesApiKey: "chutes-key",
				geminiApiKey: "gemini-key",
				googleGeminiBaseUrl: "https://gemini.example.com",
				ovhCloudAiEndpointsApiKey: "ovhcloud-key",
				// kilocode_change end
>>>>>>> 021c91c9
			},
		})
	})

	it("successfully fetches models from all providers", async () => {
		const mockModels: ModelRecord = {
			"model-1": {
				maxTokens: 4096,
				contextWindow: 8192,
				supportsPromptCache: false,
				description: "Test model 1",
			},
			"model-2": {
				maxTokens: 8192,
				contextWindow: 16384,
				supportsPromptCache: false,
				description: "Test model 2",
			},
		}

		mockGetModels.mockResolvedValue(mockModels)

		await webviewMessageHandler(mockClineProvider, {
			type: "requestRouterModels",
		})

		// Verify getModels was called for each provider
		expect(mockGetModels).toHaveBeenCalledWith({ provider: "deepinfra" })
		expect(mockGetModels).toHaveBeenCalledWith({ provider: "openrouter", apiKey: "openrouter-key" }) // kilocode_change: apiKey
		expect(mockGetModels).toHaveBeenCalledWith({ provider: "requesty", apiKey: "requesty-key" })
		expect(mockGetModels).toHaveBeenCalledWith({ provider: "glama" })
		expect(mockGetModels).toHaveBeenCalledWith({ provider: "unbound", apiKey: "unbound-key" })
		// kilocode_change start
		expect(mockGetModels).toHaveBeenCalledWith({ provider: "chutes", apiKey: "chutes-key" })
		expect(mockGetModels).toHaveBeenCalledWith({
			provider: "gemini",
			apiKey: "gemini-key",
			baseUrl: "https://gemini.example.com",
		})
		// kilocode_change end
		expect(mockGetModels).toHaveBeenCalledWith({ provider: "vercel-ai-gateway" })
		//kilocode_change start
		expect(mockGetModels).toHaveBeenCalledWith({
			provider: "nano-gpt",
			apiKey: "nano-gpt-key",
			nanoGptModelList: "all",
		})
		//kilocode_change end
		expect(mockGetModels).toHaveBeenCalledWith({
			provider: "litellm",
			apiKey: "litellm-key",
			baseUrl: "http://localhost:4000",
		})
		// Note: huggingface is not fetched in requestRouterModels - it has its own handler
		// Note: io-intelligence is not fetched because no API key is provided in the mock state

		// Verify response was sent
		expect(mockClineProvider.postMessageToWebview).toHaveBeenCalledWith({
			type: "routerModels",
			routerModels: {
				deepinfra: mockModels,
				openrouter: mockModels,
				gemini: mockModels, // kilocode_change
				requesty: mockModels,
				glama: mockModels,
				unbound: mockModels,
				chutes: mockModels, // kilocode_change
				litellm: mockModels,
				"kilocode-openrouter": mockModels,
				ollama: mockModels, // kilocode_change
				lmstudio: {},
				"vercel-ai-gateway": mockModels,
				huggingface: {},
				"io-intelligence": {},
				ovhcloud: mockModels, // kilocode_change
				"nano-gpt": mockModels, //kilocode_change
			},
		})
	})

	it("handles LiteLLM models with values from message when config is missing", async () => {
		mockClineProvider.getState = vi.fn().mockResolvedValue({
			apiConfiguration: {
				openRouterApiKey: "openrouter-key",
				requestyApiKey: "requesty-key",
				glamaApiKey: "glama-key",
				unboundApiKey: "unbound-key",
				ovhCloudAiEndpointsApiKey: "ovhcloud-key", // kilocode_change
				//kilocode_change start
				nanoGptApiKey: "nano-gpt-key",
				nanoGptModelList: "all",
				//kilocode_change end
				// Missing litellm config
			},
		})

		const mockModels: ModelRecord = {
			"model-1": {
				maxTokens: 4096,
				contextWindow: 8192,
				supportsPromptCache: false,
				description: "Test model 1",
			},
		}

		mockGetModels.mockResolvedValue(mockModels)

		await webviewMessageHandler(mockClineProvider, {
			type: "requestRouterModels",
			values: {
				litellmApiKey: "message-litellm-key",
				litellmBaseUrl: "http://message-url:4000",
			},
		})

		// Verify LiteLLM was called with values from message
		expect(mockGetModels).toHaveBeenCalledWith({
			provider: "litellm",
			apiKey: "message-litellm-key",
			baseUrl: "http://message-url:4000",
		})
	})

	it("skips LiteLLM when both config and message values are missing", async () => {
		mockClineProvider.getState = vi.fn().mockResolvedValue({
			apiConfiguration: {
				openRouterApiKey: "openrouter-key",
				requestyApiKey: "requesty-key",
				glamaApiKey: "glama-key",
				unboundApiKey: "unbound-key",
				// kilocode_change start
				ovhCloudAiEndpointsApiKey: "ovhcloud-key",
				chutesApiKey: "chutes-key",
				// kilocode_change end
				nanoGptApiKey: "nano-gpt-key",
				nanoGptModelList: "all",
				// Missing litellm config
			},
		})

		const mockModels: ModelRecord = {
			"model-1": {
				maxTokens: 4096,
				contextWindow: 8192,
				supportsPromptCache: false,
				description: "Test model 1",
			},
		}

		mockGetModels.mockResolvedValue(mockModels)

		await webviewMessageHandler(mockClineProvider, {
			type: "requestRouterModels",
			// No values provided
		})

		// Verify LiteLLM was NOT called
		expect(mockGetModels).not.toHaveBeenCalledWith(
			expect.objectContaining({
				provider: "litellm",
			}),
		)

		// Verify response includes empty object for LiteLLM
		expect(mockClineProvider.postMessageToWebview).toHaveBeenCalledWith({
			type: "routerModels",
			routerModels: {
				deepinfra: mockModels,
				openrouter: mockModels,
				gemini: mockModels, // kilocode_change
				requesty: mockModels,
				glama: mockModels,
				unbound: mockModels,
				chutes: mockModels, // kilocode_change
				litellm: {},
				"kilocode-openrouter": mockModels,
				ollama: mockModels, // kilocode_change
				lmstudio: {},
				"vercel-ai-gateway": mockModels,
				huggingface: {},
				"io-intelligence": {},
				ovhcloud: mockModels, // kilocode_change
				"nano-gpt": mockModels, //kilocode_change
			},
		})
	})

	it("handles individual provider failures gracefully", async () => {
		const mockModels: ModelRecord = {
			"model-1": {
				maxTokens: 4096,
				contextWindow: 8192,
				supportsPromptCache: false,
				description: "Test model 1",
			},
		}

		// Mock some providers to succeed and others to fail
		mockGetModels
			.mockResolvedValueOnce(mockModels) // openrouter
			.mockResolvedValueOnce(mockModels) // kilocode_change: gemini
			.mockRejectedValueOnce(new Error("Requesty API error")) // requesty
			.mockResolvedValueOnce(mockModels) // glama
			.mockRejectedValueOnce(new Error("Unbound API error")) // unbound
			.mockRejectedValueOnce(new Error("Chutes API error")) // chutes // kilocode_change
			.mockResolvedValueOnce(mockModels) // kilocode-openrouter
			.mockRejectedValueOnce(new Error("Ollama API error")) // kilocode_change
			.mockResolvedValueOnce(mockModels) // vercel-ai-gateway
			.mockResolvedValueOnce(mockModels) // deepinfra
			.mockResolvedValueOnce(mockModels) // kilocode_change ovhcloud
			.mockResolvedValueOnce(mockModels) // nano-gpt
			.mockRejectedValueOnce(new Error("LiteLLM connection failed")) // litellm

		await webviewMessageHandler(mockClineProvider, {
			type: "requestRouterModels",
		})

		// Verify successful providers are included
		expect(mockClineProvider.postMessageToWebview).toHaveBeenCalledWith({
			type: "routerModels",
			routerModels: {
				deepinfra: mockModels,
				openrouter: mockModels,
				gemini: mockModels, // kilocode_change
				requesty: {},
				glama: mockModels,
				unbound: {},
				chutes: {}, // kilocode_change
				litellm: {},
				"kilocode-openrouter": mockModels,
				ollama: {},
				ovhcloud: mockModels, // kilocode_change
				lmstudio: {},
				"vercel-ai-gateway": mockModels,
				huggingface: {},
				"io-intelligence": {},
				"nano-gpt": mockModels, //kilocode_change
			},
		})

		// Verify error messages were sent for failed providers
		expect(mockClineProvider.postMessageToWebview).toHaveBeenCalledWith({
			type: "singleRouterModelFetchResponse",
			success: false,
			error: "Requesty API error",
			values: { provider: "requesty" },
		})

		expect(mockClineProvider.postMessageToWebview).toHaveBeenCalledWith({
			type: "singleRouterModelFetchResponse",
			success: false,
			error: "Unbound API error",
			values: { provider: "unbound" },
		})

		// kilocode_change start
		expect(mockClineProvider.postMessageToWebview).toHaveBeenCalledWith({
			type: "singleRouterModelFetchResponse",
			success: false,
			error: "Chutes API error",
			values: { provider: "chutes" },
		})
		// kilocode_change end

		expect(mockClineProvider.postMessageToWebview).toHaveBeenCalledWith({
			type: "singleRouterModelFetchResponse",
			success: false,
			error: "LiteLLM connection failed",
			values: { provider: "litellm" },
		})
	})

	it("handles Error objects and string errors correctly", async () => {
		// Mock providers to fail with different error types
		mockGetModels
			.mockRejectedValueOnce(new Error("Structured error message")) // openrouter
			.mockRejectedValueOnce(new Error("Gemini API error")) // // kilocode_change: gemini
			.mockRejectedValueOnce(new Error("Requesty API error")) // requesty
			.mockRejectedValueOnce(new Error("Glama API error")) // glama
			.mockRejectedValueOnce(new Error("Unbound API error")) // unbound
			.mockRejectedValueOnce(new Error("Chutes API error")) // chutes // kilocode_change
			.mockResolvedValueOnce({}) // kilocode-openrouter - Success
			.mockRejectedValueOnce(new Error("Ollama API error")) // ollama
			.mockRejectedValueOnce(new Error("Vercel AI Gateway error")) // vercel-ai-gateway
			.mockRejectedValueOnce(new Error("DeepInfra API error")) // deepinfra
			.mockRejectedValueOnce(new Error("Nano-GPT API error")) // nano-gpt
			.mockRejectedValueOnce(new Error("OVHcloud AI Endpoints error")) // ovhcloud // kilocode_change
			.mockRejectedValueOnce(new Error("LiteLLM connection failed")) // litellm

		await webviewMessageHandler(mockClineProvider, {
			type: "requestRouterModels",
		})

		// Verify error handling for different error types
		expect(mockClineProvider.postMessageToWebview).toHaveBeenCalledWith({
			type: "singleRouterModelFetchResponse",
			success: false,
			error: "Structured error message",
			values: { provider: "openrouter" },
		})

		// kilocode_change start
		expect(mockClineProvider.postMessageToWebview).toHaveBeenCalledWith({
			type: "singleRouterModelFetchResponse",
			success: false,
			error: "Gemini API error",
			values: { provider: "gemini" },
		})
		// kilocode_change end

		expect(mockClineProvider.postMessageToWebview).toHaveBeenCalledWith({
			type: "singleRouterModelFetchResponse",
			success: false,
			error: "Requesty API error",
			values: { provider: "requesty" },
		})

		expect(mockClineProvider.postMessageToWebview).toHaveBeenCalledWith({
			type: "singleRouterModelFetchResponse",
			success: false,
			error: "Glama API error",
			values: { provider: "glama" },
		})

		expect(mockClineProvider.postMessageToWebview).toHaveBeenCalledWith({
			type: "singleRouterModelFetchResponse",
			success: false,
			error: "Unbound API error",
			values: { provider: "unbound" },
		})

		// kilocode_change start
		expect(mockClineProvider.postMessageToWebview).toHaveBeenCalledWith({
			type: "singleRouterModelFetchResponse",
			success: false,
			error: "Chutes API error",
			values: { provider: "chutes" },
		})

		expect(mockClineProvider.postMessageToWebview).toHaveBeenCalledWith({
			type: "singleRouterModelFetchResponse",
			success: false,
			error: "Ollama API error",
			values: { provider: "ollama" },
		})

		expect(mockClineProvider.postMessageToWebview).toHaveBeenCalledWith({
			type: "singleRouterModelFetchResponse",
			success: false,
			error: "Vercel AI Gateway error",
			values: { provider: "vercel-ai-gateway" },
		})
		// kilocode_change end

		expect(mockClineProvider.postMessageToWebview).toHaveBeenCalledWith({
			type: "singleRouterModelFetchResponse",
			success: false,
			error: "Ollama API error",
			values: { provider: "ollama" },
		})

		expect(mockClineProvider.postMessageToWebview).toHaveBeenCalledWith({
			type: "singleRouterModelFetchResponse",
			success: false,
			error: "Vercel AI Gateway error",
			values: { provider: "vercel-ai-gateway" },
		})

		expect(mockClineProvider.postMessageToWebview).toHaveBeenCalledWith({
			type: "singleRouterModelFetchResponse",
			success: false,
			error: "DeepInfra API error",
			values: { provider: "deepinfra" },
		})

		expect(mockClineProvider.postMessageToWebview).toHaveBeenCalledWith({
			type: "singleRouterModelFetchResponse",
			success: false,
			error: "Nano-GPT API error",
			values: { provider: "nano-gpt" },
		})

		// kilocode_change start
		expect(mockClineProvider.postMessageToWebview).toHaveBeenCalledWith({
			type: "singleRouterModelFetchResponse",
			success: false,
			error: "OVHcloud AI Endpoints error",
			values: { provider: "ovhcloud" },
		})
		// kilocode_change end

		expect(mockClineProvider.postMessageToWebview).toHaveBeenCalledWith({
			type: "singleRouterModelFetchResponse",
			success: false,
			error: "LiteLLM connection failed",
			values: { provider: "litellm" },
		})
	})

	it("prefers config values over message values for LiteLLM", async () => {
		const mockModels: ModelRecord = {}
		mockGetModels.mockResolvedValue(mockModels)

		await webviewMessageHandler(mockClineProvider, {
			type: "requestRouterModels",
			values: {
				litellmApiKey: "message-key",
				litellmBaseUrl: "http://message-url",
			},
		})

		// Verify config values are used over message values
		expect(mockGetModels).toHaveBeenCalledWith({
			provider: "litellm",
			apiKey: "litellm-key", // From config
			baseUrl: "http://localhost:4000", // From config
		})
	})
})

describe("webviewMessageHandler - deleteCustomMode", () => {
	beforeEach(() => {
		vi.clearAllMocks()
		vi.mocked(getWorkspacePath).mockReturnValue("/mock/workspace")
		vi.mocked(vscode.window.showErrorMessage).mockResolvedValue(undefined)
		vi.mocked(ensureSettingsDirectoryExists).mockResolvedValue("/mock/global/storage/.roo")
	})

	it("should delete a project mode and its rules folder", async () => {
		const slug = "test-project-mode"
		const rulesFolderPath = path.join("/mock/workspace", ".roo", `rules-${slug}`)

		vi.mocked(mockClineProvider.customModesManager.getCustomModes).mockResolvedValue([
			{
				name: "Test Project Mode",
				slug,
				roleDefinition: "Test Role",
				groups: [],
				source: "project",
			} as ModeConfig,
		])
		vi.mocked(fsUtils.fileExistsAtPath).mockResolvedValue(true)
		vi.mocked(mockClineProvider.customModesManager.deleteCustomMode).mockResolvedValue(undefined)

		await webviewMessageHandler(mockClineProvider, { type: "deleteCustomMode", slug })

		// The confirmation dialog is now handled in the webview, so we don't expect showInformationMessage to be called
		expect(vscode.window.showInformationMessage).not.toHaveBeenCalled()
		expect(mockClineProvider.customModesManager.deleteCustomMode).toHaveBeenCalledWith(slug)
		expect(fs.rm).toHaveBeenCalledWith(rulesFolderPath, { recursive: true, force: true })
	})

	it("should delete a global mode and its rules folder", async () => {
		const slug = "test-global-mode"
		const homeDir = os.homedir()
		const rulesFolderPath = path.join(homeDir, ".roo", `rules-${slug}`)

		vi.mocked(mockClineProvider.customModesManager.getCustomModes).mockResolvedValue([
			{
				name: "Test Global Mode",
				slug,
				roleDefinition: "Test Role",
				groups: [],
				source: "global",
			} as ModeConfig,
		])
		vi.mocked(fsUtils.fileExistsAtPath).mockResolvedValue(true)
		vi.mocked(mockClineProvider.customModesManager.deleteCustomMode).mockResolvedValue(undefined)

		await webviewMessageHandler(mockClineProvider, { type: "deleteCustomMode", slug })

		// The confirmation dialog is now handled in the webview, so we don't expect showInformationMessage to be called
		expect(vscode.window.showInformationMessage).not.toHaveBeenCalled()
		expect(mockClineProvider.customModesManager.deleteCustomMode).toHaveBeenCalledWith(slug)
		expect(fs.rm).toHaveBeenCalledWith(rulesFolderPath, { recursive: true, force: true })
	})

	it("should only delete the mode when rules folder does not exist", async () => {
		const slug = "test-mode-no-rules"
		vi.mocked(mockClineProvider.customModesManager.getCustomModes).mockResolvedValue([
			{
				name: "Test Mode No Rules",
				slug,
				roleDefinition: "Test Role",
				groups: [],
				source: "project",
			} as ModeConfig,
		])
		vi.mocked(fsUtils.fileExistsAtPath).mockResolvedValue(false)
		vi.mocked(mockClineProvider.customModesManager.deleteCustomMode).mockResolvedValue(undefined)

		await webviewMessageHandler(mockClineProvider, { type: "deleteCustomMode", slug })

		// The confirmation dialog is now handled in the webview, so we don't expect showInformationMessage to be called
		expect(vscode.window.showInformationMessage).not.toHaveBeenCalled()
		expect(mockClineProvider.customModesManager.deleteCustomMode).toHaveBeenCalledWith(slug)
		expect(fs.rm).not.toHaveBeenCalled()
	})

	it("should handle errors when deleting rules folder", async () => {
		const slug = "test-mode-error"
		const rulesFolderPath = path.join("/mock/workspace", ".roo", `rules-${slug}`)
		const error = new Error("Permission denied")

		vi.mocked(mockClineProvider.customModesManager.getCustomModes).mockResolvedValue([
			{
				name: "Test Mode Error",
				slug,
				roleDefinition: "Test Role",
				groups: [],
				source: "project",
			} as ModeConfig,
		])
		vi.mocked(fsUtils.fileExistsAtPath).mockResolvedValue(true)
		vi.mocked(mockClineProvider.customModesManager.deleteCustomMode).mockResolvedValue(undefined)
		vi.mocked(fs.rm).mockRejectedValue(error)

		await webviewMessageHandler(mockClineProvider, { type: "deleteCustomMode", slug })

		expect(mockClineProvider.customModesManager.deleteCustomMode).toHaveBeenCalledWith(slug)
		expect(fs.rm).toHaveBeenCalledWith(rulesFolderPath, { recursive: true, force: true })
		// Verify error message is shown to the user
		expect(vscode.window.showErrorMessage).toHaveBeenCalledWith(
			t("common:errors.delete_rules_folder_failed", {
				rulesFolderPath,
				error: error.message,
			}),
		)
		// No error response is sent anymore - we just continue with deletion
		expect(mockClineProvider.postMessageToWebview).not.toHaveBeenCalled()
	})
})

describe("webviewMessageHandler - message dialog preferences", () => {
	beforeEach(() => {
		vi.clearAllMocks()
		// Mock a current Cline instance
		vi.mocked(mockClineProvider.getCurrentTask).mockReturnValue({
			taskId: "test-task-id",
			apiConversationHistory: [],
			clineMessages: [],
		} as any)
		// Reset getValue mock
		vi.mocked(mockClineProvider.contextProxy.getValue).mockReturnValue(false)
	})

	describe("deleteMessage", () => {
		it("should always show dialog for delete confirmation", async () => {
			vi.mocked(mockClineProvider.getCurrentTask).mockReturnValue({
				clineMessages: [],
				apiConversationHistory: [],
			} as any) // Mock current cline with proper structure

			await webviewMessageHandler(mockClineProvider, {
				type: "deleteMessage",
				value: 123456789, // Changed from messageTs to value
			})

			expect(mockClineProvider.postMessageToWebview).toHaveBeenCalledWith({
				type: "showDeleteMessageDialog",
				messageTs: 123456789,
				hasCheckpoint: false,
			})
		})
	})

	describe("submitEditedMessage", () => {
		it("should always show dialog for edit confirmation", async () => {
			vi.mocked(mockClineProvider.getCurrentTask).mockReturnValue({
				clineMessages: [],
				apiConversationHistory: [],
			} as any) // Mock current cline with proper structure

			await webviewMessageHandler(mockClineProvider, {
				type: "submitEditedMessage",
				value: 123456789,
				editedMessageContent: "edited content",
			})

			expect(mockClineProvider.postMessageToWebview).toHaveBeenCalledWith({
				type: "showEditMessageDialog",
				messageTs: 123456789,
				text: "edited content",
				hasCheckpoint: false,
				images: undefined,
			})
		})
	})
})

describe("webviewMessageHandler - mcpEnabled", () => {
	let mockMcpHub: any

	beforeEach(() => {
		vi.clearAllMocks()

		// Create a mock McpHub instance
		mockMcpHub = {
			handleMcpEnabledChange: vi.fn().mockResolvedValue(undefined),
		}

		// Ensure provider exposes getMcpHub and returns our mock
		;(mockClineProvider as any).getMcpHub = vi.fn().mockReturnValue(mockMcpHub)
	})

	it("delegates enable=true to McpHub and posts updated state", async () => {
		await webviewMessageHandler(mockClineProvider, {
			type: "mcpEnabled",
			bool: true,
		})

		expect((mockClineProvider as any).getMcpHub).toHaveBeenCalledTimes(1)
		expect(mockMcpHub.handleMcpEnabledChange).toHaveBeenCalledTimes(1)
		expect(mockMcpHub.handleMcpEnabledChange).toHaveBeenCalledWith(true)
		expect(mockClineProvider.postStateToWebview).toHaveBeenCalledTimes(1)
	})

	it("delegates enable=false to McpHub and posts updated state", async () => {
		await webviewMessageHandler(mockClineProvider, {
			type: "mcpEnabled",
			bool: false,
		})

		expect((mockClineProvider as any).getMcpHub).toHaveBeenCalledTimes(1)
		expect(mockMcpHub.handleMcpEnabledChange).toHaveBeenCalledTimes(1)
		expect(mockMcpHub.handleMcpEnabledChange).toHaveBeenCalledWith(false)
		expect(mockClineProvider.postStateToWebview).toHaveBeenCalledTimes(1)
	})

	it("handles missing McpHub instance gracefully and still posts state", async () => {
		;(mockClineProvider as any).getMcpHub = vi.fn().mockReturnValue(undefined)

		await webviewMessageHandler(mockClineProvider, {
			type: "mcpEnabled",
			bool: true,
		})

		expect((mockClineProvider as any).getMcpHub).toHaveBeenCalledTimes(1)
		expect(mockClineProvider.postStateToWebview).toHaveBeenCalledTimes(1)
	})
})<|MERGE_RESOLUTION|>--- conflicted
+++ resolved
@@ -192,18 +192,13 @@
 				unboundApiKey: "unbound-key",
 				litellmApiKey: "litellm-key",
 				litellmBaseUrl: "http://localhost:4000",
-<<<<<<< HEAD
-				ovhCloudAiEndpointsApiKey: "ovhcloud-key", // kilocode_change
-				nanoGptApiKey: "nano-gpt-key", // kilocode_change
-				nanoGptModelList: "all", // kilocode_change
-=======
 				// kilocode_change start
 				chutesApiKey: "chutes-key",
 				geminiApiKey: "gemini-key",
 				googleGeminiBaseUrl: "https://gemini.example.com",
+				nanoGptApiKey: "nano-gpt-key",
 				ovhCloudAiEndpointsApiKey: "ovhcloud-key",
 				// kilocode_change end
->>>>>>> 021c91c9
 			},
 		})
 	})
@@ -243,15 +238,13 @@
 			apiKey: "gemini-key",
 			baseUrl: "https://gemini.example.com",
 		})
-		// kilocode_change end
-		expect(mockGetModels).toHaveBeenCalledWith({ provider: "vercel-ai-gateway" })
-		//kilocode_change start
 		expect(mockGetModels).toHaveBeenCalledWith({
 			provider: "nano-gpt",
 			apiKey: "nano-gpt-key",
-			nanoGptModelList: "all",
-		})
-		//kilocode_change end
+			nanoGptModelList: undefined,
+		})
+		// kilocode_change end
+		expect(mockGetModels).toHaveBeenCalledWith({ provider: "vercel-ai-gateway" })
 		expect(mockGetModels).toHaveBeenCalledWith({
 			provider: "litellm",
 			apiKey: "litellm-key",
@@ -273,13 +266,13 @@
 				chutes: mockModels, // kilocode_change
 				litellm: mockModels,
 				"kilocode-openrouter": mockModels,
+				"nano-gpt": mockModels, // kilocode_change
 				ollama: mockModels, // kilocode_change
 				lmstudio: {},
 				"vercel-ai-gateway": mockModels,
 				huggingface: {},
 				"io-intelligence": {},
 				ovhcloud: mockModels, // kilocode_change
-				"nano-gpt": mockModels, //kilocode_change
 			},
 		})
 	})
@@ -292,10 +285,6 @@
 				glamaApiKey: "glama-key",
 				unboundApiKey: "unbound-key",
 				ovhCloudAiEndpointsApiKey: "ovhcloud-key", // kilocode_change
-				//kilocode_change start
-				nanoGptApiKey: "nano-gpt-key",
-				nanoGptModelList: "all",
-				//kilocode_change end
 				// Missing litellm config
 			},
 		})
@@ -337,9 +326,8 @@
 				// kilocode_change start
 				ovhCloudAiEndpointsApiKey: "ovhcloud-key",
 				chutesApiKey: "chutes-key",
+				nanoGptApiKey: "nano-gpt-key",
 				// kilocode_change end
-				nanoGptApiKey: "nano-gpt-key",
-				nanoGptModelList: "all",
 				// Missing litellm config
 			},
 		})
@@ -380,13 +368,13 @@
 				chutes: mockModels, // kilocode_change
 				litellm: {},
 				"kilocode-openrouter": mockModels,
+				"nano-gpt": mockModels, // kilocode_change
 				ollama: mockModels, // kilocode_change
 				lmstudio: {},
 				"vercel-ai-gateway": mockModels,
 				huggingface: {},
 				"io-intelligence": {},
 				ovhcloud: mockModels, // kilocode_change
-				"nano-gpt": mockModels, //kilocode_change
 			},
 		})
 	})
@@ -413,8 +401,8 @@
 			.mockRejectedValueOnce(new Error("Ollama API error")) // kilocode_change
 			.mockResolvedValueOnce(mockModels) // vercel-ai-gateway
 			.mockResolvedValueOnce(mockModels) // deepinfra
+			.mockResolvedValueOnce(mockModels) // nano-gpt // kilocode_change
 			.mockResolvedValueOnce(mockModels) // kilocode_change ovhcloud
-			.mockResolvedValueOnce(mockModels) // nano-gpt
 			.mockRejectedValueOnce(new Error("LiteLLM connection failed")) // litellm
 
 		await webviewMessageHandler(mockClineProvider, {
@@ -434,13 +422,13 @@
 				chutes: {}, // kilocode_change
 				litellm: {},
 				"kilocode-openrouter": mockModels,
+				"nano-gpt": mockModels, // kilocode_change
 				ollama: {},
 				ovhcloud: mockModels, // kilocode_change
 				lmstudio: {},
 				"vercel-ai-gateway": mockModels,
 				huggingface: {},
 				"io-intelligence": {},
-				"nano-gpt": mockModels, //kilocode_change
 			},
 		})
 
@@ -489,7 +477,7 @@
 			.mockRejectedValueOnce(new Error("Ollama API error")) // ollama
 			.mockRejectedValueOnce(new Error("Vercel AI Gateway error")) // vercel-ai-gateway
 			.mockRejectedValueOnce(new Error("DeepInfra API error")) // deepinfra
-			.mockRejectedValueOnce(new Error("Nano-GPT API error")) // nano-gpt
+			.mockRejectedValueOnce(new Error("Nano-GPT API error")) // nano-gpt // kilocode_change
 			.mockRejectedValueOnce(new Error("OVHcloud AI Endpoints error")) // ovhcloud // kilocode_change
 			.mockRejectedValueOnce(new Error("LiteLLM connection failed")) // litellm
 
@@ -561,24 +549,11 @@
 		expect(mockClineProvider.postMessageToWebview).toHaveBeenCalledWith({
 			type: "singleRouterModelFetchResponse",
 			success: false,
-			error: "Ollama API error",
-			values: { provider: "ollama" },
-		})
-
-		expect(mockClineProvider.postMessageToWebview).toHaveBeenCalledWith({
-			type: "singleRouterModelFetchResponse",
-			success: false,
-			error: "Vercel AI Gateway error",
-			values: { provider: "vercel-ai-gateway" },
-		})
-
-		expect(mockClineProvider.postMessageToWebview).toHaveBeenCalledWith({
-			type: "singleRouterModelFetchResponse",
-			success: false,
 			error: "DeepInfra API error",
 			values: { provider: "deepinfra" },
 		})
 
+		// kilocode_change start
 		expect(mockClineProvider.postMessageToWebview).toHaveBeenCalledWith({
 			type: "singleRouterModelFetchResponse",
 			success: false,
@@ -586,7 +561,6 @@
 			values: { provider: "nano-gpt" },
 		})
 
-		// kilocode_change start
 		expect(mockClineProvider.postMessageToWebview).toHaveBeenCalledWith({
 			type: "singleRouterModelFetchResponse",
 			success: false,
