--- conflicted
+++ resolved
@@ -272,11 +272,7 @@
 				openrouter: mockModels,
 				gemini: mockModels, // kilocode_change
 				requesty: mockModels,
-<<<<<<< HEAD
-				glama: mockModels,
 				synthetic: mockModels, // kilocode_change
-=======
->>>>>>> 0b112ce8
 				unbound: mockModels,
 				litellm: mockModels,
 				kilocode: mockModels,
@@ -380,11 +376,7 @@
 				openrouter: mockModels,
 				gemini: mockModels, // kilocode_change
 				requesty: mockModels,
-<<<<<<< HEAD
-				glama: mockModels,
 				synthetic: mockModels, // kilocode_change
-=======
->>>>>>> 0b112ce8
 				unbound: mockModels,
 				roo: mockModels,
 				chutes: mockModels,
