// npx vitest core/webview/__tests__/webviewMessageHandler.spec.ts

import type { Mock } from "vitest"

// Mock dependencies - must come before imports
vi.mock("../../../api/providers/fetchers/modelCache")

import { webviewMessageHandler } from "../webviewMessageHandler"
import type { ClineProvider } from "../ClineProvider"
import { getModels } from "../../../api/providers/fetchers/modelCache"
import type { ModelRecord } from "../../../shared/api"

const mockGetModels = getModels as Mock<typeof getModels>

// Mock ClineProvider
const mockClineProvider = {
	getState: vi.fn(),
	postMessageToWebview: vi.fn(),
	customModesManager: {
		getCustomModes: vi.fn(),
		deleteCustomMode: vi.fn(),
	},
	context: {
		extensionPath: "/mock/extension/path",
		globalStorageUri: { fsPath: "/mock/global/storage" },
	},
	contextProxy: {
		context: {
			extensionPath: "/mock/extension/path",
			globalStorageUri: { fsPath: "/mock/global/storage" },
		},
		setValue: vi.fn(),
		getValue: vi.fn(),
	},
	log: vi.fn(),
	postStateToWebview: vi.fn(),
	getCurrentTask: vi.fn(),
	getTaskWithId: vi.fn(),
	createTaskWithHistoryItem: vi.fn(),
} as unknown as ClineProvider

import { t } from "../../../i18n"

vi.mock("vscode", () => ({
	window: {
		showInformationMessage: vi.fn(),
		showErrorMessage: vi.fn(),
		createTextEditorDecorationType: vi.fn(() => ({ dispose: vi.fn() })), // kilocode_change
	},
	workspace: {
		workspaceFolders: [{ uri: { fsPath: "/mock/workspace" } }],
	},
}))

vi.mock("../../../i18n", () => ({
	t: vi.fn((key: string, args?: Record<string, any>) => {
		// For the delete confirmation with rules, we need to return the interpolated string
		if (key === "common:confirmation.delete_custom_mode_with_rules" && args) {
			return `Are you sure you want to delete this ${args.scope} mode?\n\nThis will also delete the associated rules folder at:\n${args.rulesFolderPath}`
		}
		// Return the translated value for "Yes"
		if (key === "common:answers.yes") {
			return "Yes"
		}
		// Return the translated value for "Cancel"
		if (key === "common:answers.cancel") {
			return "Cancel"
		}
		return key
	}),
}))

vi.mock("fs/promises", () => {
	const mockRm = vi.fn().mockResolvedValue(undefined)
	const mockMkdir = vi.fn().mockResolvedValue(undefined)

	return {
		default: {
			rm: mockRm,
			mkdir: mockMkdir,
		},
		rm: mockRm,
		mkdir: mockMkdir,
	}
})

import * as vscode from "vscode"
import * as fs from "fs/promises"
import * as os from "os"
import * as path from "path"
import * as fsUtils from "../../../utils/fs"
import { getWorkspacePath } from "../../../utils/path"
import { ensureSettingsDirectoryExists } from "../../../utils/globalContext"
import type { ModeConfig } from "@roo-code/types"

vi.mock("../../../utils/fs")
vi.mock("../../../utils/path")
vi.mock("../../../utils/globalContext")

describe("webviewMessageHandler - requestLmStudioModels", () => {
	beforeEach(() => {
		vi.clearAllMocks()
		mockClineProvider.getState = vi.fn().mockResolvedValue({
			apiConfiguration: {
				lmStudioModelId: "model-1",
				lmStudioBaseUrl: "http://localhost:1234",
			},
		})
	})

	it("successfully fetches models from LMStudio", async () => {
		const mockModels: ModelRecord = {
			"model-1": {
				maxTokens: 4096,
				contextWindow: 8192,
				supportsPromptCache: false,
				description: "Test model 1",
			},
			"model-2": {
				maxTokens: 8192,
				contextWindow: 16384,
				supportsPromptCache: false,
				description: "Test model 2",
			},
		}

		mockGetModels.mockResolvedValue(mockModels)

		await webviewMessageHandler(mockClineProvider, {
			type: "requestLmStudioModels",
		})

		expect(mockGetModels).toHaveBeenCalledWith({ provider: "lmstudio", baseUrl: "http://localhost:1234" })

		expect(mockClineProvider.postMessageToWebview).toHaveBeenCalledWith({
			type: "lmStudioModels",
			lmStudioModels: mockModels,
		})
	})
})

describe("webviewMessageHandler - requestOllamaModels", () => {
	beforeEach(() => {
		vi.clearAllMocks()
		mockClineProvider.getState = vi.fn().mockResolvedValue({
			apiConfiguration: {
				ollamaModelId: "model-1",
				ollamaBaseUrl: "http://localhost:1234",
			},
		})
	})

	it("successfully fetches models from Ollama", async () => {
		const mockModels: ModelRecord = {
			"model-1": {
				maxTokens: 4096,
				contextWindow: 8192,
				supportsPromptCache: false,
				description: "Test model 1",
			},
			"model-2": {
				maxTokens: 8192,
				contextWindow: 16384,
				supportsPromptCache: false,
				description: "Test model 2",
			},
		}

		mockGetModels.mockResolvedValue(mockModels)

		await webviewMessageHandler(mockClineProvider, {
			type: "requestOllamaModels",
		})

		expect(mockGetModels).toHaveBeenCalledWith({ provider: "ollama", baseUrl: "http://localhost:1234" })

		expect(mockClineProvider.postMessageToWebview).toHaveBeenCalledWith({
			type: "ollamaModels",
			ollamaModels: mockModels,
		})
	})
})

describe("webviewMessageHandler - requestRouterModels", () => {
	beforeEach(() => {
		vi.clearAllMocks()
		mockClineProvider.getState = vi.fn().mockResolvedValue({
			apiConfiguration: {
				openRouterApiKey: "openrouter-key",
				requestyApiKey: "requesty-key",
				glamaApiKey: "glama-key",
				unboundApiKey: "unbound-key",
				litellmApiKey: "litellm-key",
				litellmBaseUrl: "http://localhost:4000",
				// kilocode_change start
				chutesApiKey: "chutes-key",
				geminiApiKey: "gemini-key",
				googleGeminiBaseUrl: "https://gemini.example.com",
				ovhCloudAiEndpointsApiKey: "ovhcloud-key",
				inceptionLabsApiKey: "inception-key",
				inceptionLabsBaseUrl: "https://api.inceptionlabs.ai/v1/",
				// kilocode_change end
			},
		})
	})

	it("successfully fetches models from all providers", async () => {
		const mockModels: ModelRecord = {
			"model-1": {
				maxTokens: 4096,
				contextWindow: 8192,
				supportsPromptCache: false,
				description: "Test model 1",
			},
			"model-2": {
				maxTokens: 8192,
				contextWindow: 16384,
				supportsPromptCache: false,
				description: "Test model 2",
			},
		}

		mockGetModels.mockResolvedValue(mockModels)

		await webviewMessageHandler(mockClineProvider, {
			type: "requestRouterModels",
		})

		// Verify getModels was called for each provider
<<<<<<< HEAD
		expect(mockGetModels).toHaveBeenCalledWith({ provider: "deepinfra" })
		expect(mockGetModels).toHaveBeenCalledWith({ provider: "openrouter", apiKey: "openrouter-key" }) // kilocode_change: apiKey
=======
		expect(mockGetModels).toHaveBeenCalledWith({ provider: "openrouter" })
>>>>>>> 00518662
		expect(mockGetModels).toHaveBeenCalledWith({ provider: "requesty", apiKey: "requesty-key" })
		expect(mockGetModels).toHaveBeenCalledWith({ provider: "glama" })
		expect(mockGetModels).toHaveBeenCalledWith({ provider: "unbound", apiKey: "unbound-key" })
		// kilocode_change start
		expect(mockGetModels).toHaveBeenCalledWith({ provider: "chutes", apiKey: "chutes-key" })
		expect(mockGetModels).toHaveBeenCalledWith({
			provider: "gemini",
			apiKey: "gemini-key",
			baseUrl: "https://gemini.example.com",
		})
		expect(mockGetModels).toHaveBeenCalledWith({
			provider: "inception",
			apiKey: "inception-key",
			baseUrl: "https://api.inceptionlabs.ai/v1/",
		})
		// kilocode_change end
		expect(mockGetModels).toHaveBeenCalledWith({ provider: "vercel-ai-gateway" })
		expect(mockGetModels).toHaveBeenCalledWith({ provider: "deepinfra" })
		expect(mockGetModels).toHaveBeenCalledWith(
			expect.objectContaining({
				provider: "roo",
				baseUrl: expect.any(String),
			}),
		)
		expect(mockGetModels).toHaveBeenCalledWith({
			provider: "litellm",
			apiKey: "litellm-key",
			baseUrl: "http://localhost:4000",
		})
		// Note: huggingface is not fetched in requestRouterModels - it has its own handler
		// Note: io-intelligence is not fetched because no API key is provided in the mock state

		// Verify response was sent
		expect(mockClineProvider.postMessageToWebview).toHaveBeenCalledWith({
			type: "routerModels",
			routerModels: {
				deepinfra: mockModels,
				openrouter: mockModels,
				gemini: mockModels, // kilocode_change
				requesty: mockModels,
				glama: mockModels,
				unbound: mockModels,
				chutes: mockModels, // kilocode_change
				litellm: mockModels,
<<<<<<< HEAD
				"kilocode-openrouter": mockModels,
				ollama: mockModels, // kilocode_change
=======
				roo: mockModels,
				chutes: mockModels,
				ollama: {},
>>>>>>> 00518662
				lmstudio: {},
				"vercel-ai-gateway": mockModels,
				huggingface: {},
				"io-intelligence": {},
				ovhcloud: mockModels, // kilocode_change
				inception: mockModels, // kilocode_change
			},
			values: undefined,
		})
	})

	it("handles LiteLLM models with values from message when config is missing", async () => {
		mockClineProvider.getState = vi.fn().mockResolvedValue({
			apiConfiguration: {
				openRouterApiKey: "openrouter-key",
				requestyApiKey: "requesty-key",
				glamaApiKey: "glama-key",
				unboundApiKey: "unbound-key",
				ovhCloudAiEndpointsApiKey: "ovhcloud-key", // kilocode_change
				// Missing litellm config
			},
		})

		const mockModels: ModelRecord = {
			"model-1": {
				maxTokens: 4096,
				contextWindow: 8192,
				supportsPromptCache: false,
				description: "Test model 1",
			},
		}

		mockGetModels.mockResolvedValue(mockModels)

		await webviewMessageHandler(mockClineProvider, {
			type: "requestRouterModels",
			values: {
				litellmApiKey: "message-litellm-key",
				litellmBaseUrl: "http://message-url:4000",
			},
		})

		// Verify LiteLLM was called with values from message
		expect(mockGetModels).toHaveBeenCalledWith({
			provider: "litellm",
			apiKey: "message-litellm-key",
			baseUrl: "http://message-url:4000",
		})
	})

	it("skips LiteLLM when both config and message values are missing", async () => {
		mockClineProvider.getState = vi.fn().mockResolvedValue({
			apiConfiguration: {
				openRouterApiKey: "openrouter-key",
				requestyApiKey: "requesty-key",
				glamaApiKey: "glama-key",
				unboundApiKey: "unbound-key",
				// kilocode_change start
				ovhCloudAiEndpointsApiKey: "ovhcloud-key",
				chutesApiKey: "chutes-key",
				// kilocode_change end
				// Missing litellm config
			},
		})

		const mockModels: ModelRecord = {
			"model-1": {
				maxTokens: 4096,
				contextWindow: 8192,
				supportsPromptCache: false,
				description: "Test model 1",
			},
		}

		mockGetModels.mockResolvedValue(mockModels)

		await webviewMessageHandler(mockClineProvider, {
			type: "requestRouterModels",
			// No values provided
		})

		// Verify LiteLLM was NOT called
		expect(mockGetModels).not.toHaveBeenCalledWith(
			expect.objectContaining({
				provider: "litellm",
			}),
		)

		// Verify response includes empty object for LiteLLM
		expect(mockClineProvider.postMessageToWebview).toHaveBeenCalledWith({
			type: "routerModels",
			routerModels: {
				deepinfra: mockModels,
				openrouter: mockModels,
				gemini: mockModels, // kilocode_change
				requesty: mockModels,
				glama: mockModels,
				unbound: mockModels,
<<<<<<< HEAD
				chutes: mockModels, // kilocode_change
=======
				roo: mockModels,
				chutes: mockModels,
>>>>>>> 00518662
				litellm: {},
				"kilocode-openrouter": mockModels,
				ollama: mockModels, // kilocode_change
				lmstudio: {},
				"vercel-ai-gateway": mockModels,
				huggingface: {},
				"io-intelligence": {},
				ovhcloud: mockModels, // kilocode_change
				inception: mockModels, // kilocode_change
			},
			values: undefined,
		})
	})

	it("handles individual provider failures gracefully", async () => {
		const mockModels: ModelRecord = {
			"model-1": {
				maxTokens: 4096,
				contextWindow: 8192,
				supportsPromptCache: false,
				description: "Test model 1",
			},
		}

		// Mock some providers to succeed and others to fail
		mockGetModels
			.mockResolvedValueOnce(mockModels) // openrouter
			.mockResolvedValueOnce(mockModels) // kilocode_change: gemini
			.mockRejectedValueOnce(new Error("Requesty API error")) // requesty
			.mockResolvedValueOnce(mockModels) // glama
			.mockRejectedValueOnce(new Error("Unbound API error")) // unbound
			.mockRejectedValueOnce(new Error("Chutes API error")) // chutes // kilocode_change
			.mockResolvedValueOnce(mockModels) // kilocode-openrouter
			.mockRejectedValueOnce(new Error("Ollama API error")) // kilocode_change
			.mockResolvedValueOnce(mockModels) // vercel-ai-gateway
			.mockResolvedValueOnce(mockModels) // deepinfra
<<<<<<< HEAD
			.mockResolvedValueOnce(mockModels) // kilocode_change ovhcloud
			.mockRejectedValueOnce(new Error("Inception API error")) // kilocode_change
=======
			.mockResolvedValueOnce(mockModels) // roo
			.mockRejectedValueOnce(new Error("Chutes API error")) // chutes
>>>>>>> 00518662
			.mockRejectedValueOnce(new Error("LiteLLM connection failed")) // litellm

		await webviewMessageHandler(mockClineProvider, {
			type: "requestRouterModels",
		})

<<<<<<< HEAD
		// Verify successful providers are included
		expect(mockClineProvider.postMessageToWebview).toHaveBeenCalledWith({
			type: "routerModels",
			routerModels: {
				deepinfra: mockModels,
				openrouter: mockModels,
				gemini: mockModels, // kilocode_change
				requesty: {},
				glama: mockModels,
				unbound: {},
				chutes: {}, // kilocode_change
				litellm: {},
				"kilocode-openrouter": mockModels,
				ollama: {},
				ovhcloud: mockModels, // kilocode_change
				inception: {}, // kilocode_change
				lmstudio: {},
				"vercel-ai-gateway": mockModels,
				huggingface: {},
				"io-intelligence": {},
			},
		})

		// Verify error messages were sent for failed providers
=======
		// Verify error messages were sent for failed providers (these come first)
>>>>>>> 00518662
		expect(mockClineProvider.postMessageToWebview).toHaveBeenCalledWith({
			type: "singleRouterModelFetchResponse",
			success: false,
			error: "Requesty API error",
			values: { provider: "requesty" },
		})

		expect(mockClineProvider.postMessageToWebview).toHaveBeenCalledWith({
			type: "singleRouterModelFetchResponse",
			success: false,
			error: "Unbound API error",
			values: { provider: "unbound" },
		})

		// kilocode_change start
		expect(mockClineProvider.postMessageToWebview).toHaveBeenCalledWith({
			type: "singleRouterModelFetchResponse",
			success: false,
			error: "Chutes API error",
			values: { provider: "chutes" },
		})
		expect(mockClineProvider.postMessageToWebview).toHaveBeenCalledWith({
			type: "singleRouterModelFetchResponse",
			success: false,
			error: "Inception API error",
			values: { provider: "inception" },
		})
		// kilocode_change end

		expect(mockClineProvider.postMessageToWebview).toHaveBeenCalledWith({
			type: "singleRouterModelFetchResponse",
			success: false,
			error: "Chutes API error",
			values: { provider: "chutes" },
		})

		expect(mockClineProvider.postMessageToWebview).toHaveBeenCalledWith({
			type: "singleRouterModelFetchResponse",
			success: false,
			error: "LiteLLM connection failed",
			values: { provider: "litellm" },
		})

		// Verify final routerModels response includes successful providers and empty objects for failed ones
		expect(mockClineProvider.postMessageToWebview).toHaveBeenCalledWith({
			type: "routerModels",
			routerModels: {
				deepinfra: mockModels,
				openrouter: mockModels,
				requesty: {},
				glama: mockModels,
				unbound: {},
				roo: mockModels,
				chutes: {},
				litellm: {},
				ollama: {},
				lmstudio: {},
				"vercel-ai-gateway": mockModels,
				huggingface: {},
				"io-intelligence": {},
			},
			values: undefined,
		})
	})

	it("handles Error objects and string errors correctly", async () => {
		// Mock providers to fail with different error types
		mockGetModels
			.mockRejectedValueOnce(new Error("Structured error message")) // openrouter
			.mockRejectedValueOnce(new Error("Gemini API error")) // // kilocode_change: gemini
			.mockRejectedValueOnce(new Error("Requesty API error")) // requesty
			.mockRejectedValueOnce(new Error("Glama API error")) // glama
			.mockRejectedValueOnce(new Error("Unbound API error")) // unbound
			.mockRejectedValueOnce(new Error("Chutes API error")) // chutes // kilocode_change
			.mockResolvedValueOnce({}) // kilocode-openrouter - Success
			.mockRejectedValueOnce(new Error("Ollama API error")) // ollama
			.mockRejectedValueOnce(new Error("Vercel AI Gateway error")) // vercel-ai-gateway
			.mockRejectedValueOnce(new Error("DeepInfra API error")) // deepinfra
<<<<<<< HEAD
			.mockRejectedValueOnce(new Error("OVHcloud AI Endpoints error")) // ovhcloud // kilocode_change
			.mockRejectedValueOnce(new Error("Inception API error")) // kilocode_change inception
=======
			.mockRejectedValueOnce(new Error("Roo API error")) // roo
			.mockRejectedValueOnce(new Error("Chutes API error")) // chutes
>>>>>>> 00518662
			.mockRejectedValueOnce(new Error("LiteLLM connection failed")) // litellm

		await webviewMessageHandler(mockClineProvider, {
			type: "requestRouterModels",
		})

		// Verify error handling for different error types
		expect(mockClineProvider.postMessageToWebview).toHaveBeenCalledWith({
			type: "singleRouterModelFetchResponse",
			success: false,
			error: "Structured error message",
			values: { provider: "openrouter" },
		})

		// kilocode_change start
		expect(mockClineProvider.postMessageToWebview).toHaveBeenCalledWith({
			type: "singleRouterModelFetchResponse",
			success: false,
			error: "Gemini API error",
			values: { provider: "gemini" },
		})
		// kilocode_change end

		expect(mockClineProvider.postMessageToWebview).toHaveBeenCalledWith({
			type: "singleRouterModelFetchResponse",
			success: false,
			error: "Requesty API error",
			values: { provider: "requesty" },
		})

		expect(mockClineProvider.postMessageToWebview).toHaveBeenCalledWith({
			type: "singleRouterModelFetchResponse",
			success: false,
			error: "Glama API error",
			values: { provider: "glama" },
		})

		expect(mockClineProvider.postMessageToWebview).toHaveBeenCalledWith({
			type: "singleRouterModelFetchResponse",
			success: false,
			error: "Unbound API error",
			values: { provider: "unbound" },
		})

		// kilocode_change start
		expect(mockClineProvider.postMessageToWebview).toHaveBeenCalledWith({
			type: "singleRouterModelFetchResponse",
			success: false,
			error: "Chutes API error",
			values: { provider: "chutes" },
		})

		expect(mockClineProvider.postMessageToWebview).toHaveBeenCalledWith({
			type: "singleRouterModelFetchResponse",
			success: false,
			error: "Ollama API error",
			values: { provider: "ollama" },
		})

		expect(mockClineProvider.postMessageToWebview).toHaveBeenCalledWith({
			type: "singleRouterModelFetchResponse",
			success: false,
			error: "Vercel AI Gateway error",
			values: { provider: "vercel-ai-gateway" },
		})
		// kilocode_change end

		expect(mockClineProvider.postMessageToWebview).toHaveBeenCalledWith({
			type: "singleRouterModelFetchResponse",
			success: false,
			error: "DeepInfra API error",
			values: { provider: "deepinfra" },
		})

		expect(mockClineProvider.postMessageToWebview).toHaveBeenCalledWith({
			type: "singleRouterModelFetchResponse",
			success: false,
			error: "Vercel AI Gateway error",
			values: { provider: "vercel-ai-gateway" },
		})

		expect(mockClineProvider.postMessageToWebview).toHaveBeenCalledWith({
			type: "singleRouterModelFetchResponse",
			success: false,
			error: "Roo API error",
			values: { provider: "roo" },
		})

		expect(mockClineProvider.postMessageToWebview).toHaveBeenCalledWith({
			type: "singleRouterModelFetchResponse",
			success: false,
			error: "Chutes API error",
			values: { provider: "chutes" },
		})

		expect(mockClineProvider.postMessageToWebview).toHaveBeenCalledWith({
			type: "singleRouterModelFetchResponse",
			success: false,
			error: "LiteLLM connection failed",
			values: { provider: "litellm" },
		})

		// kilocode_change start
		expect(mockClineProvider.postMessageToWebview).toHaveBeenCalledWith({
			type: "singleRouterModelFetchResponse",
			success: false,
			error: "OVHcloud AI Endpoints error",
			values: { provider: "ovhcloud" },
		})
		expect(mockClineProvider.postMessageToWebview).toHaveBeenCalledWith({
			type: "singleRouterModelFetchResponse",
			success: false,
			error: "Inception API error",
			values: { provider: "inception" },
		})
		// kilocode_change end
	})

	it("prefers config values over message values for LiteLLM", async () => {
		const mockModels: ModelRecord = {}
		mockGetModels.mockResolvedValue(mockModels)

		await webviewMessageHandler(mockClineProvider, {
			type: "requestRouterModels",
			values: {
				litellmApiKey: "message-key",
				litellmBaseUrl: "http://message-url",
			},
		})

		// Verify config values are used over message values
		expect(mockGetModels).toHaveBeenCalledWith({
			provider: "litellm",
			apiKey: "litellm-key", // From config
			baseUrl: "http://localhost:4000", // From config
		})
	})
})

describe("webviewMessageHandler - deleteCustomMode", () => {
	beforeEach(() => {
		vi.clearAllMocks()
		vi.mocked(getWorkspacePath).mockReturnValue("/mock/workspace")
		vi.mocked(vscode.window.showErrorMessage).mockResolvedValue(undefined)
		vi.mocked(ensureSettingsDirectoryExists).mockResolvedValue("/mock/global/storage/.roo")
	})

	it("should delete a project mode and its rules folder", async () => {
		const slug = "test-project-mode"
		const rulesFolderPath = path.join("/mock/workspace", ".roo", `rules-${slug}`)

		vi.mocked(mockClineProvider.customModesManager.getCustomModes).mockResolvedValue([
			{
				name: "Test Project Mode",
				slug,
				roleDefinition: "Test Role",
				groups: [],
				source: "project",
			} as ModeConfig,
		])
		vi.mocked(fsUtils.fileExistsAtPath).mockResolvedValue(true)
		vi.mocked(mockClineProvider.customModesManager.deleteCustomMode).mockResolvedValue(undefined)

		await webviewMessageHandler(mockClineProvider, { type: "deleteCustomMode", slug })

		// The confirmation dialog is now handled in the webview, so we don't expect showInformationMessage to be called
		expect(vscode.window.showInformationMessage).not.toHaveBeenCalled()
		expect(mockClineProvider.customModesManager.deleteCustomMode).toHaveBeenCalledWith(slug)
		expect(fs.rm).toHaveBeenCalledWith(rulesFolderPath, { recursive: true, force: true })
	})

	it("should delete a global mode and its rules folder", async () => {
		const slug = "test-global-mode"
		const homeDir = os.homedir()
		const rulesFolderPath = path.join(homeDir, ".roo", `rules-${slug}`)

		vi.mocked(mockClineProvider.customModesManager.getCustomModes).mockResolvedValue([
			{
				name: "Test Global Mode",
				slug,
				roleDefinition: "Test Role",
				groups: [],
				source: "global",
			} as ModeConfig,
		])
		vi.mocked(fsUtils.fileExistsAtPath).mockResolvedValue(true)
		vi.mocked(mockClineProvider.customModesManager.deleteCustomMode).mockResolvedValue(undefined)

		await webviewMessageHandler(mockClineProvider, { type: "deleteCustomMode", slug })

		// The confirmation dialog is now handled in the webview, so we don't expect showInformationMessage to be called
		expect(vscode.window.showInformationMessage).not.toHaveBeenCalled()
		expect(mockClineProvider.customModesManager.deleteCustomMode).toHaveBeenCalledWith(slug)
		expect(fs.rm).toHaveBeenCalledWith(rulesFolderPath, { recursive: true, force: true })
	})

	it("should only delete the mode when rules folder does not exist", async () => {
		const slug = "test-mode-no-rules"
		vi.mocked(mockClineProvider.customModesManager.getCustomModes).mockResolvedValue([
			{
				name: "Test Mode No Rules",
				slug,
				roleDefinition: "Test Role",
				groups: [],
				source: "project",
			} as ModeConfig,
		])
		vi.mocked(fsUtils.fileExistsAtPath).mockResolvedValue(false)
		vi.mocked(mockClineProvider.customModesManager.deleteCustomMode).mockResolvedValue(undefined)

		await webviewMessageHandler(mockClineProvider, { type: "deleteCustomMode", slug })

		// The confirmation dialog is now handled in the webview, so we don't expect showInformationMessage to be called
		expect(vscode.window.showInformationMessage).not.toHaveBeenCalled()
		expect(mockClineProvider.customModesManager.deleteCustomMode).toHaveBeenCalledWith(slug)
		expect(fs.rm).not.toHaveBeenCalled()
	})

	it("should handle errors when deleting rules folder", async () => {
		const slug = "test-mode-error"
		const rulesFolderPath = path.join("/mock/workspace", ".roo", `rules-${slug}`)
		const error = new Error("Permission denied")

		vi.mocked(mockClineProvider.customModesManager.getCustomModes).mockResolvedValue([
			{
				name: "Test Mode Error",
				slug,
				roleDefinition: "Test Role",
				groups: [],
				source: "project",
			} as ModeConfig,
		])
		vi.mocked(fsUtils.fileExistsAtPath).mockResolvedValue(true)
		vi.mocked(mockClineProvider.customModesManager.deleteCustomMode).mockResolvedValue(undefined)
		vi.mocked(fs.rm).mockRejectedValue(error)

		await webviewMessageHandler(mockClineProvider, { type: "deleteCustomMode", slug })

		expect(mockClineProvider.customModesManager.deleteCustomMode).toHaveBeenCalledWith(slug)
		expect(fs.rm).toHaveBeenCalledWith(rulesFolderPath, { recursive: true, force: true })
		// Verify error message is shown to the user
		expect(vscode.window.showErrorMessage).toHaveBeenCalledWith(
			t("common:errors.delete_rules_folder_failed", {
				rulesFolderPath,
				error: error.message,
			}),
		)
		// No error response is sent anymore - we just continue with deletion
		expect(mockClineProvider.postMessageToWebview).not.toHaveBeenCalled()
	})
})

describe("webviewMessageHandler - message dialog preferences", () => {
	beforeEach(() => {
		vi.clearAllMocks()
		// Mock a current Cline instance
		vi.mocked(mockClineProvider.getCurrentTask).mockReturnValue({
			taskId: "test-task-id",
			apiConversationHistory: [],
			clineMessages: [],
		} as any)
		// Reset getValue mock
		vi.mocked(mockClineProvider.contextProxy.getValue).mockReturnValue(false)
	})

	describe("deleteMessage", () => {
		it("should always show dialog for delete confirmation", async () => {
			vi.mocked(mockClineProvider.getCurrentTask).mockReturnValue({
				clineMessages: [],
				apiConversationHistory: [],
			} as any) // Mock current cline with proper structure

			await webviewMessageHandler(mockClineProvider, {
				type: "deleteMessage",
				value: 123456789, // Changed from messageTs to value
			})

			expect(mockClineProvider.postMessageToWebview).toHaveBeenCalledWith({
				type: "showDeleteMessageDialog",
				messageTs: 123456789,
				hasCheckpoint: false,
			})
		})
	})

	describe("submitEditedMessage", () => {
		it("should always show dialog for edit confirmation", async () => {
			vi.mocked(mockClineProvider.getCurrentTask).mockReturnValue({
				clineMessages: [],
				apiConversationHistory: [],
			} as any) // Mock current cline with proper structure

			await webviewMessageHandler(mockClineProvider, {
				type: "submitEditedMessage",
				value: 123456789,
				editedMessageContent: "edited content",
			})

			expect(mockClineProvider.postMessageToWebview).toHaveBeenCalledWith({
				type: "showEditMessageDialog",
				messageTs: 123456789,
				text: "edited content",
				hasCheckpoint: false,
				images: undefined,
			})
		})
	})
})

describe("webviewMessageHandler - mcpEnabled", () => {
	let mockMcpHub: any

	beforeEach(() => {
		vi.clearAllMocks()

		// Create a mock McpHub instance
		mockMcpHub = {
			handleMcpEnabledChange: vi.fn().mockResolvedValue(undefined),
		}

		// Ensure provider exposes getMcpHub and returns our mock
		;(mockClineProvider as any).getMcpHub = vi.fn().mockReturnValue(mockMcpHub)
	})

	it("delegates enable=true to McpHub and posts updated state", async () => {
		await webviewMessageHandler(mockClineProvider, {
			type: "mcpEnabled",
			bool: true,
		})

		expect((mockClineProvider as any).getMcpHub).toHaveBeenCalledTimes(1)
		expect(mockMcpHub.handleMcpEnabledChange).toHaveBeenCalledTimes(1)
		expect(mockMcpHub.handleMcpEnabledChange).toHaveBeenCalledWith(true)
		expect(mockClineProvider.postStateToWebview).toHaveBeenCalledTimes(1)
	})

	it("delegates enable=false to McpHub and posts updated state", async () => {
		await webviewMessageHandler(mockClineProvider, {
			type: "mcpEnabled",
			bool: false,
		})

		expect((mockClineProvider as any).getMcpHub).toHaveBeenCalledTimes(1)
		expect(mockMcpHub.handleMcpEnabledChange).toHaveBeenCalledTimes(1)
		expect(mockMcpHub.handleMcpEnabledChange).toHaveBeenCalledWith(false)
		expect(mockClineProvider.postStateToWebview).toHaveBeenCalledTimes(1)
	})

	it("handles missing McpHub instance gracefully and still posts state", async () => {
		;(mockClineProvider as any).getMcpHub = vi.fn().mockReturnValue(undefined)

		await webviewMessageHandler(mockClineProvider, {
			type: "mcpEnabled",
			bool: true,
		})

		expect((mockClineProvider as any).getMcpHub).toHaveBeenCalledTimes(1)
		expect(mockClineProvider.postStateToWebview).toHaveBeenCalledTimes(1)
	})
})<|MERGE_RESOLUTION|>--- conflicted
+++ resolved
@@ -227,12 +227,7 @@
 		})
 
 		// Verify getModels was called for each provider
-<<<<<<< HEAD
-		expect(mockGetModels).toHaveBeenCalledWith({ provider: "deepinfra" })
 		expect(mockGetModels).toHaveBeenCalledWith({ provider: "openrouter", apiKey: "openrouter-key" }) // kilocode_change: apiKey
-=======
-		expect(mockGetModels).toHaveBeenCalledWith({ provider: "openrouter" })
->>>>>>> 00518662
 		expect(mockGetModels).toHaveBeenCalledWith({ provider: "requesty", apiKey: "requesty-key" })
 		expect(mockGetModels).toHaveBeenCalledWith({ provider: "glama" })
 		expect(mockGetModels).toHaveBeenCalledWith({ provider: "unbound", apiKey: "unbound-key" })
@@ -275,16 +270,11 @@
 				requesty: mockModels,
 				glama: mockModels,
 				unbound: mockModels,
-				chutes: mockModels, // kilocode_change
 				litellm: mockModels,
-<<<<<<< HEAD
 				"kilocode-openrouter": mockModels,
-				ollama: mockModels, // kilocode_change
-=======
 				roo: mockModels,
 				chutes: mockModels,
 				ollama: {},
->>>>>>> 00518662
 				lmstudio: {},
 				"vercel-ai-gateway": mockModels,
 				huggingface: {},
@@ -383,12 +373,8 @@
 				requesty: mockModels,
 				glama: mockModels,
 				unbound: mockModels,
-<<<<<<< HEAD
-				chutes: mockModels, // kilocode_change
-=======
 				roo: mockModels,
 				chutes: mockModels,
->>>>>>> 00518662
 				litellm: {},
 				"kilocode-openrouter": mockModels,
 				ollama: mockModels, // kilocode_change
@@ -425,47 +411,17 @@
 			.mockRejectedValueOnce(new Error("Ollama API error")) // kilocode_change
 			.mockResolvedValueOnce(mockModels) // vercel-ai-gateway
 			.mockResolvedValueOnce(mockModels) // deepinfra
-<<<<<<< HEAD
 			.mockResolvedValueOnce(mockModels) // kilocode_change ovhcloud
 			.mockRejectedValueOnce(new Error("Inception API error")) // kilocode_change
-=======
 			.mockResolvedValueOnce(mockModels) // roo
 			.mockRejectedValueOnce(new Error("Chutes API error")) // chutes
->>>>>>> 00518662
 			.mockRejectedValueOnce(new Error("LiteLLM connection failed")) // litellm
 
 		await webviewMessageHandler(mockClineProvider, {
 			type: "requestRouterModels",
 		})
 
-<<<<<<< HEAD
-		// Verify successful providers are included
-		expect(mockClineProvider.postMessageToWebview).toHaveBeenCalledWith({
-			type: "routerModels",
-			routerModels: {
-				deepinfra: mockModels,
-				openrouter: mockModels,
-				gemini: mockModels, // kilocode_change
-				requesty: {},
-				glama: mockModels,
-				unbound: {},
-				chutes: {}, // kilocode_change
-				litellm: {},
-				"kilocode-openrouter": mockModels,
-				ollama: {},
-				ovhcloud: mockModels, // kilocode_change
-				inception: {}, // kilocode_change
-				lmstudio: {},
-				"vercel-ai-gateway": mockModels,
-				huggingface: {},
-				"io-intelligence": {},
-			},
-		})
-
-		// Verify error messages were sent for failed providers
-=======
 		// Verify error messages were sent for failed providers (these come first)
->>>>>>> 00518662
 		expect(mockClineProvider.postMessageToWebview).toHaveBeenCalledWith({
 			type: "singleRouterModelFetchResponse",
 			success: false,
@@ -539,18 +495,14 @@
 			.mockRejectedValueOnce(new Error("Requesty API error")) // requesty
 			.mockRejectedValueOnce(new Error("Glama API error")) // glama
 			.mockRejectedValueOnce(new Error("Unbound API error")) // unbound
-			.mockRejectedValueOnce(new Error("Chutes API error")) // chutes // kilocode_change
 			.mockResolvedValueOnce({}) // kilocode-openrouter - Success
 			.mockRejectedValueOnce(new Error("Ollama API error")) // ollama
 			.mockRejectedValueOnce(new Error("Vercel AI Gateway error")) // vercel-ai-gateway
 			.mockRejectedValueOnce(new Error("DeepInfra API error")) // deepinfra
-<<<<<<< HEAD
 			.mockRejectedValueOnce(new Error("OVHcloud AI Endpoints error")) // ovhcloud // kilocode_change
 			.mockRejectedValueOnce(new Error("Inception API error")) // kilocode_change inception
-=======
 			.mockRejectedValueOnce(new Error("Roo API error")) // roo
 			.mockRejectedValueOnce(new Error("Chutes API error")) // chutes
->>>>>>> 00518662
 			.mockRejectedValueOnce(new Error("LiteLLM connection failed")) // litellm
 
 		await webviewMessageHandler(mockClineProvider, {
