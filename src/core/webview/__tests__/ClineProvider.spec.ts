--- conflicted
+++ resolved
@@ -2703,18 +2703,13 @@
 				unboundApiKey: "unbound-key",
 				litellmApiKey: "litellm-key",
 				litellmBaseUrl: "http://localhost:4000",
-<<<<<<< HEAD
-				ovhCloudAiEndpointsApiKey: "ovhcloud-key", // kilocode_change
-				nanoGptApiKey: "nano-gpt-key", // kilocode_change
-				nanoGptModelList: "all", // kilocode_change
-=======
 				// kilocode_change start
 				chutesApiKey: "chutes-key",
 				geminiApiKey: "gemini-key",
 				googleGeminiBaseUrl: "https://gemini.example.com",
+				nanoGptApiKey: "nano-gpt-key",
 				ovhCloudAiEndpointsApiKey: "ovhcloud-key",
 				// kilocode_change end
->>>>>>> 021c91c9
 			},
 		} as any)
 
@@ -2753,13 +2748,6 @@
 		expect(getModels).toHaveBeenCalledWith({ provider: "chutes", apiKey: "chutes-key" }) // kilocode_change
 		expect(getModels).toHaveBeenCalledWith({ provider: "vercel-ai-gateway" })
 		expect(getModels).toHaveBeenCalledWith({ provider: "ovhcloud", apiKey: "ovhcloud-key" }) // kilocode_change
-		//kilocode_change start
-		expect(getModels).toHaveBeenCalledWith({
-			provider: "nano-gpt",
-			apiKey: "nano-gpt-key",
-			nanoGptModelList: "all",
-		})
-		//kilocode_change end
 		expect(getModels).toHaveBeenCalledWith({
 			provider: "litellm",
 			apiKey: "litellm-key",
@@ -2779,13 +2767,13 @@
 				chutes: mockModels, // kilocode_change
 				litellm: mockModels,
 				"kilocode-openrouter": mockModels,
+				"nano-gpt": mockModels, // kilocode_change
 				ollama: mockModels, // kilocode_change
 				lmstudio: {},
 				"vercel-ai-gateway": mockModels,
 				ovhcloud: mockModels, // kilocode_change
 				huggingface: {},
 				"io-intelligence": {},
-				"nano-gpt": mockModels, //kilocode_change
 			},
 		})
 	})
@@ -2802,20 +2790,13 @@
 				unboundApiKey: "unbound-key",
 				litellmApiKey: "litellm-key",
 				litellmBaseUrl: "http://localhost:4000",
-<<<<<<< HEAD
-				ovhCloudAiEndpointsApiKey: "ovhcloud-key", // kilocode_change
-				//kilocode_change start
-				nanoGptApiKey: "nano-gpt-key",
-				nanoGptModelList: "all",
-				//kilocode_change end
-=======
 				// kilocode_change start
 				chutesApiKey: "chutes-key",
 				geminiApiKey: "gemini-key",
 				googleGeminiBaseUrl: "https://gemini.example.com",
+				nanoGptApiKey: "nano-gpt-key",
 				ovhCloudAiEndpointsApiKey: "ovhcloud-key",
 				// kilocode_change end
->>>>>>> 021c91c9
 			},
 		} as any)
 
@@ -2835,9 +2816,9 @@
 			.mockRejectedValueOnce(new Error("Kilocode-OpenRouter API error")) // kilocode-openrouter fail
 			.mockRejectedValueOnce(new Error("Ollama API error")) // kilocode_change
 			.mockResolvedValueOnce(mockModels) // vercel-ai-gateway success
+			.mockResolvedValueOnce(mockModels) // deepinfra success
+			.mockResolvedValueOnce(mockModels) // nano-gpt success // kilocode_change
 			.mockResolvedValueOnce(mockModels) // kilocode_change: ovhcloud
-			.mockResolvedValueOnce(mockModels) // nano-gpt success
-			.mockResolvedValueOnce(mockModels) // deepinfra success
 			.mockRejectedValueOnce(new Error("LiteLLM connection failed")) // litellm fail
 
 		await messageHandler({ type: "requestRouterModels" })
@@ -2857,11 +2838,11 @@
 				lmstudio: {},
 				litellm: {},
 				"kilocode-openrouter": {},
+				"nano-gpt": mockModels, // kilocode_change
 				"vercel-ai-gateway": mockModels,
 				ovhcloud: mockModels, // kilocode_change
 				huggingface: {},
 				"io-intelligence": {},
-				"nano-gpt": mockModels, //kilocode_change
 			},
 		})
 
@@ -2926,10 +2907,6 @@
 				ovhCloudAiEndpointsApiKey: "ovhcloud-key",
 				chutesApiKey: "chutes-key",
 				// kilocode_change end
-				//kilocode_change start
-				nanoGptApiKey: "nano-gpt-key",
-				nanoGptModelList: "all",
-				//kilocode_change end
 				// No litellm config
 			},
 		} as any)
@@ -2969,11 +2946,8 @@
 				// kilocode_change start
 				ovhCloudAiEndpointsApiKey: "ovhcloud-key",
 				chutesApiKey: "chutes-key",
+				nanoGptApiKey: "nano-gpt-key",
 				// kilocode_change end
-				//kilocode_change start
-				nanoGptApiKey: "nano-gpt-key",
-				nanoGptModelList: "all",
-				//kilocode_change end
 				// No litellm config
 			},
 		} as any)
@@ -3006,13 +2980,13 @@
 				chutes: mockModels, // kilocode_change
 				litellm: {},
 				"kilocode-openrouter": mockModels,
+				"nano-gpt": mockModels, // kilocode_change
 				ollama: mockModels, // kilocode_change
 				lmstudio: {},
 				"vercel-ai-gateway": mockModels,
 				ovhcloud: mockModels, // kilocode_change
 				huggingface: {},
 				"io-intelligence": {},
-				"nano-gpt": mockModels, //kilocode_change
 			},
 		})
 	})
