// npx vitest core/webview/__tests__/ClineProvider.spec.ts

import Anthropic from "@anthropic-ai/sdk"
import * as vscode from "vscode"
import axios from "axios"

import {
	type ProviderSettingsEntry,
	type ClineMessage,
	openRouterDefaultModelId,
	ORGANIZATION_ALLOW_ALL,
} from "@roo-code/types" // kilocode_change: openRouterDefaultModelId
import { TelemetryService } from "@roo-code/telemetry"

import { ExtensionMessage, ExtensionState } from "../../../shared/ExtensionMessage"
import { defaultModeSlug } from "../../../shared/modes"
import { experimentDefault } from "../../../shared/experiments"
import { setTtsEnabled } from "../../../utils/tts"
import { ContextProxy } from "../../config/ContextProxy"
import { Task, TaskOptions } from "../../task/Task"
import { safeWriteJson } from "../../../utils/safeWriteJson"

import { ClineProvider } from "../ClineProvider"

// Mock setup must come before imports.
vi.mock("../../prompts/sections/custom-instructions")

vi.mock("p-wait-for", () => ({
	__esModule: true,
	default: vi.fn().mockResolvedValue(undefined),
}))

vi.mock("fs/promises", () => ({
	mkdir: vi.fn().mockResolvedValue(undefined),
	writeFile: vi.fn().mockResolvedValue(undefined),
	readFile: vi.fn().mockResolvedValue(""),
	unlink: vi.fn().mockResolvedValue(undefined),
	rmdir: vi.fn().mockResolvedValue(undefined),
}))

vi.mock("axios", () => ({
	default: {
		get: vi.fn().mockResolvedValue({ data: { data: [] } }),
		post: vi.fn(),
	},
	get: vi.fn().mockResolvedValue({ data: { data: [] } }),
	post: vi.fn(),
}))

vi.mock("../../../utils/safeWriteJson")

vi.mock("../../../utils/storage", () => ({
	getSettingsDirectoryPath: vi.fn().mockResolvedValue("/test/settings/path"),
	getTaskDirectoryPath: vi.fn().mockResolvedValue("/test/task/path"),
	getGlobalStoragePath: vi.fn().mockResolvedValue("/test/storage/path"),
}))

vi.mock("@modelcontextprotocol/sdk/types.js", () => ({
	CallToolResultSchema: {},
	ListResourcesResultSchema: {},
	ListResourceTemplatesResultSchema: {},
	ListToolsResultSchema: {},
	ReadResourceResultSchema: {},
	ErrorCode: {
		InvalidRequest: "InvalidRequest",
		MethodNotFound: "MethodNotFound",
		InternalError: "InternalError",
	},
	McpError: class McpError extends Error {
		code: string
		constructor(code: string, message: string) {
			super(message)
			this.code = code
			this.name = "McpError"
		}
	},
}))

vi.mock("../../../services/browser/BrowserSession", () => ({
	BrowserSession: vi.fn().mockImplementation(() => ({
		testConnection: vi.fn().mockImplementation(async (url) => {
			if (url === "http://localhost:9222") {
				return {
					success: true,
					message: "Successfully connected to Chrome",
					endpoint: "ws://localhost:9222/devtools/browser/123",
				}
			} else {
				return {
					success: false,
					message: "Failed to connect to Chrome",
					endpoint: undefined,
				}
			}
		}),
	})),
}))

vi.mock("../../../services/browser/browserDiscovery", () => ({
	discoverChromeHostUrl: vi.fn().mockResolvedValue("http://localhost:9222"),
	tryChromeHostUrl: vi.fn().mockImplementation(async (url) => {
		return url === "http://localhost:9222"
	}),
	testBrowserConnection: vi.fn(),
}))

// Remove duplicate mock - it's already defined below.

const mockAddCustomInstructions = vi.fn().mockResolvedValue("Combined instructions")

;(vi.mocked(await import("../../prompts/sections/custom-instructions")) as any).addCustomInstructions =
	mockAddCustomInstructions

vi.mock("delay", () => {
	const delayFn = (_ms: number) => Promise.resolve()
	delayFn.createDelay = () => delayFn
	delayFn.reject = () => Promise.reject(new Error("Delay rejected"))
	delayFn.range = () => Promise.resolve()
	return { default: delayFn }
})

// MCP-related modules are mocked once above (lines 87-109).

vi.mock("@modelcontextprotocol/sdk/client/index.js", () => ({
	Client: vi.fn().mockImplementation(() => ({
		connect: vi.fn().mockResolvedValue(undefined),
		close: vi.fn().mockResolvedValue(undefined),
		listTools: vi.fn().mockResolvedValue({ tools: [] }),
		callTool: vi.fn().mockResolvedValue({ content: [] }),
	})),
}))

vi.mock("@modelcontextprotocol/sdk/client/stdio.js", () => ({
	StdioClientTransport: vi.fn().mockImplementation(() => ({
		connect: vi.fn().mockResolvedValue(undefined),
		close: vi.fn().mockResolvedValue(undefined),
	})),
}))

vi.mock("vscode", () => ({
	ExtensionContext: vi.fn(),
	OutputChannel: vi.fn(),
	WebviewView: vi.fn(),
	Uri: {
		joinPath: vi.fn(),
		file: vi.fn(),
	},
	CodeActionKind: {
		QuickFix: { value: "quickfix" },
		RefactorRewrite: { value: "refactor.rewrite" },
	},
	commands: {
		executeCommand: vi.fn().mockResolvedValue(undefined),
	},
	window: {
		showInformationMessage: vi.fn(),
		showWarningMessage: vi.fn(),
		showErrorMessage: vi.fn(),
		onDidChangeActiveTextEditor: vi.fn(() => ({ dispose: vi.fn() })),
		createTextEditorDecorationType: vi.fn(() => ({ dispose: vi.fn() })), // kilocode_change
	},
	workspace: {
		getConfiguration: vi.fn().mockReturnValue({
			get: vi.fn().mockReturnValue([]),
			update: vi.fn(),
		}),
		onDidChangeConfiguration: vi.fn().mockImplementation(() => ({
			dispose: vi.fn(),
		})),
		onDidSaveTextDocument: vi.fn(() => ({ dispose: vi.fn() })),
		onDidChangeTextDocument: vi.fn(() => ({ dispose: vi.fn() })),
		onDidOpenTextDocument: vi.fn(() => ({ dispose: vi.fn() })),
		onDidCloseTextDocument: vi.fn(() => ({ dispose: vi.fn() })),
	},
	env: {
		uriScheme: "vscode",
		language: "en",
		uiKind: 1, // kilocode_change Desktop
		appName: "Visual Studio Code",
	},
	ExtensionMode: {
		Production: 1,
		Development: 2,
		Test: 3,
	},
	// kilocode_change start
	UIKind: {
		1: "Desktop",
		2: "Web",
		Desktop: 1,
		Web: 2,
	},
	// kilocode_change end
	version: "1.85.0",
}))

vi.mock("../../../utils/tts", () => ({
	setTtsEnabled: vi.fn(),
	setTtsSpeed: vi.fn(),
}))

vi.mock("../../../api", () => ({
	buildApiHandler: vi.fn(),
}))

vi.mock("../../prompts/system", () => ({
	SYSTEM_PROMPT: vi.fn().mockImplementation(async () => "mocked system prompt"),
	codeMode: "code",
}))

vi.mock("../../../integrations/workspace/WorkspaceTracker", () => {
	return {
		default: vi.fn().mockImplementation(() => ({
			initializeFilePaths: vi.fn(),
			dispose: vi.fn(),
		})),
	}
})

vi.mock("../../task/Task", () => ({
	Task: vi
		.fn()
		.mockImplementation(
			(_provider, _apiConfiguration, _customInstructions, _diffEnabled, _fuzzyMatchThreshold, _task, taskId) => ({
				api: undefined,
				abortTask: vi.fn(),
				handleWebviewAskResponse: vi.fn(),
				clineMessages: [],
				apiConversationHistory: [],
				overwriteClineMessages: vi.fn(),
				overwriteApiConversationHistory: vi.fn(),
				getTaskNumber: vi.fn().mockReturnValue(0),
				setTaskNumber: vi.fn(),
				setParentTask: vi.fn(),
				setRootTask: vi.fn(),
				taskId: taskId || "test-task-id",
				emit: vi.fn(),
			}),
		),
}))

vi.mock("../../../integrations/misc/extract-text", () => ({
	extractTextFromFile: vi.fn().mockImplementation(async (_filePath: string) => {
		const content = "const x = 1;\nconst y = 2;\nconst z = 3;"
		const lines = content.split("\n")
		return lines.map((line, index) => `${index + 1} | ${line}`).join("\n")
	}),
}))

vi.mock("../../../api/providers/fetchers/modelCache", () => ({
	getModels: vi.fn().mockResolvedValue({}),
	flushModels: vi.fn(),
}))

vi.mock("../../../shared/modes", () => ({
	modes: [
		{
			slug: "code",
			name: "Code Mode",
			roleDefinition: "You are a code assistant",
			groups: ["read", "edit", "browser"],
		},
		{
			slug: "architect",
			name: "Architect Mode",
			roleDefinition: "You are an architect",
			groups: ["read", "edit"],
		},
		{
			slug: "ask",
			name: "Ask Mode",
			roleDefinition: "You are a helpful assistant",
			groups: ["read"],
		},
	],
	getModeBySlug: vi.fn().mockReturnValue({
		slug: "code",
		name: "Code Mode",
		roleDefinition: "You are a code assistant",
		groups: ["read", "edit", "browser"],
	}),
	getGroupName: vi.fn().mockImplementation((group: string) => {
		// Return appropriate group names for different tool groups
		switch (group) {
			case "read":
				return "Read Tools"
			case "edit":
				return "Edit Tools"
			case "browser":
				return "Browser Tools"
			case "mcp":
				return "MCP Tools"
			default:
				return "General Tools"
		}
	}),
	defaultModeSlug: "code",
}))

vi.mock("../../prompts/system", () => ({
	SYSTEM_PROMPT: vi.fn().mockResolvedValue("mocked system prompt"),
	codeMode: "code",
}))

vi.mock("../../../api", () => ({
	buildApiHandler: vi.fn().mockReturnValue({
		getModel: vi.fn().mockReturnValue({
			id: "claude-3-sonnet",
			info: { supportsComputerUse: false },
		}),
	}),
}))

vi.mock("../../../integrations/misc/extract-text", () => ({
	extractTextFromFile: vi.fn().mockImplementation(async (_filePath: string) => {
		const content = "const x = 1;\nconst y = 2;\nconst z = 3;"
		const lines = content.split("\n")
		return lines.map((line, index) => `${index + 1} | ${line}`).join("\n")
	}),
}))

vi.mock("../../../api/providers/fetchers/modelCache", () => ({
	getModels: vi.fn().mockResolvedValue({}),
	flushModels: vi.fn(),
}))

vi.mock("../diff/strategies/multi-search-replace", () => ({
	MultiSearchReplaceDiffStrategy: vi.fn().mockImplementation(() => ({
		getToolDescription: () => "test",
		getName: () => "test-strategy",
		applyDiff: vi.fn(),
	})),
}))

vi.mock("@roo-code/cloud", () => ({
	CloudService: {
		hasInstance: vi.fn().mockReturnValue(true),
		get instance() {
			return {
				isAuthenticated: vi.fn().mockReturnValue(false),
			}
		},
	},
	BridgeOrchestrator: {
		isEnabled: vi.fn().mockReturnValue(false),
	},
	getRooCodeApiUrl: vi.fn().mockReturnValue("https://app.roocode.com"),
}))

afterAll(() => {
	vi.restoreAllMocks()
})

describe("ClineProvider", () => {
	let defaultTaskOptions: TaskOptions

	let provider: ClineProvider
	let mockContext: vscode.ExtensionContext
	let mockOutputChannel: vscode.OutputChannel
	let mockWebviewView: vscode.WebviewView
	let mockPostMessage: any
	let updateGlobalStateSpy: any

	beforeEach(() => {
		vi.clearAllMocks()

		if (!TelemetryService.hasInstance()) {
			TelemetryService.createInstance([])
		}

		const globalState: Record<string, string | undefined> = {
			mode: "architect",
			currentApiConfigName: "current-config",
		}

		const secrets: Record<string, string | undefined> = {}

		mockContext = {
			extensionPath: "/test/path",
			extensionUri: {} as vscode.Uri,
			globalState: {
				get: vi.fn().mockImplementation((key: string) => globalState[key]),
				update: vi
					.fn()
					.mockImplementation((key: string, value: string | undefined) => (globalState[key] = value)),
				keys: vi.fn().mockImplementation(() => Object.keys(globalState)),
			},
			workspaceState: {
				get: vi.fn().mockResolvedValue(undefined),
				update: vi.fn().mockResolvedValue(undefined),
				keys: vi.fn().mockReturnValue([]),
			},
			secrets: {
				get: vi.fn().mockImplementation((key: string) => secrets[key]),
				store: vi.fn().mockImplementation((key: string, value: string | undefined) => (secrets[key] = value)),
				delete: vi.fn().mockImplementation((key: string) => delete secrets[key]),
			},
			subscriptions: [],
			extension: {
				packageJSON: { version: "1.0.0" },
			},
			globalStorageUri: {
				fsPath: "/test/storage/path",
			},
		} as unknown as vscode.ExtensionContext

		// Mock CustomModesManager
		const mockCustomModesManager = {
			updateCustomMode: vi.fn().mockResolvedValue(undefined),
			getCustomModes: vi.fn().mockResolvedValue([]),
			dispose: vi.fn(),
		}

		// Mock output channel
		mockOutputChannel = {
			appendLine: vi.fn(),
			clear: vi.fn(),
			dispose: vi.fn(),
		} as unknown as vscode.OutputChannel

		// Mock webview
		mockPostMessage = vi.fn()

		mockWebviewView = {
			webview: {
				postMessage: mockPostMessage,
				html: "",
				options: {},
				onDidReceiveMessage: vi.fn(),
				asWebviewUri: vi.fn(),
				cspSource: "vscode-webview://test-csp-source",
			},
			visible: true,
			onDidDispose: vi.fn().mockImplementation((callback) => {
				callback()
				return { dispose: vi.fn() }
			}),
			onDidChangeVisibility: vi.fn().mockImplementation(() => ({ dispose: vi.fn() })),
		} as unknown as vscode.WebviewView

		provider = new ClineProvider(mockContext, mockOutputChannel, "sidebar", new ContextProxy(mockContext))

		defaultTaskOptions = {
			context: mockContext,
			provider,
			apiConfiguration: {
				apiProvider: "openrouter",
			},
		}

		// @ts-ignore - Access private property for testing
		updateGlobalStateSpy = vi.spyOn(provider.contextProxy, "setValue")

		// @ts-ignore - Accessing private property for testing.
		provider.customModesManager = mockCustomModesManager

		// Mock getMcpHub method for generateSystemPrompt
		provider.getMcpHub = vi.fn().mockReturnValue({
			listTools: vi.fn().mockResolvedValue([]),
			callTool: vi.fn().mockResolvedValue({ content: [] }),
			listResources: vi.fn().mockResolvedValue([]),
			readResource: vi.fn().mockResolvedValue({ contents: [] }),
			getAllServers: vi.fn().mockReturnValue([]),
		})
	})

	test("constructor initializes correctly", () => {
		expect(provider).toBeInstanceOf(ClineProvider)
		// Since getVisibleInstance returns the last instance where view.visible is true
		// @ts-ignore - accessing private property for testing
		provider.view = mockWebviewView
		expect(ClineProvider.getVisibleInstance()).toBe(provider)
	})

	test("resolveWebviewView sets up webview correctly", async () => {
		await provider.resolveWebviewView(mockWebviewView)

		expect(mockWebviewView.webview.options).toEqual({
			enableScripts: true,
			localResourceRoots: [mockContext.extensionUri],
		})

		expect(mockWebviewView.webview.html).toContain("<!DOCTYPE html>")
	})

	test("resolveWebviewView sets up webview correctly in development mode even if local server is not running", async () => {
		provider = new ClineProvider(
			{ ...mockContext, extensionMode: vscode.ExtensionMode.Development },
			mockOutputChannel,
			"sidebar",
			new ContextProxy(mockContext),
		)
		;(axios.get as any).mockRejectedValueOnce(new Error("Network error"))

		await provider.resolveWebviewView(mockWebviewView)

		expect(mockWebviewView.webview.options).toEqual({
			enableScripts: true,
			localResourceRoots: [mockContext.extensionUri],
		})

		expect(mockWebviewView.webview.html).toContain("<!DOCTYPE html>")

		// Verify Content Security Policy contains the necessary PostHog domains
		expect(mockWebviewView.webview.html).toContain(
			// kilocode_change: added localhost:3000
			"connect-src vscode-webview://test-csp-source https://* http://localhost:3000 https://openrouter.ai https://api.requesty.ai https://us.i.posthog.com https://us-assets.i.posthog.com",
		)

		// Extract the script-src directive section and verify required security elements
		const html = mockWebviewView.webview.html
		const scriptSrcMatch = html.match(/script-src[^;]*;/)
		expect(scriptSrcMatch).not.toBeNull()
		expect(scriptSrcMatch![0]).toContain("'nonce-")
		// Verify wasm-unsafe-eval is present for Shiki syntax highlighting
		expect(scriptSrcMatch![0]).toContain("'wasm-unsafe-eval'")
	})

	test("postMessageToWebview sends message to webview", async () => {
		await provider.resolveWebviewView(mockWebviewView)

		const mockState: ExtensionState = {
			version: "1.0.0",
			clineMessages: [],
			taskHistoryFullLength: 0, // kilocode_change
			taskHistoryVersion: 0, // kilocode_change
			shouldShowAnnouncement: false,
			apiConfiguration: {
				// kilocode_change start
				apiProvider: "kilocode",
				kilocodeModel: openRouterDefaultModelId,
				kilocodeToken: "kilocode-token",
				// kilocode_change end
			},
			kilocodeDefaultModel: openRouterDefaultModelId,
			customInstructions: undefined,
			alwaysAllowReadOnly: false,
			alwaysAllowReadOnlyOutsideWorkspace: false,
			alwaysAllowWrite: false,
			codebaseIndexConfig: {
				codebaseIndexEnabled: true,
				codebaseIndexQdrantUrl: "",
				codebaseIndexEmbedderProvider: "openai",
				codebaseIndexEmbedderBaseUrl: "",
				codebaseIndexEmbedderModelId: "",
			},
			alwaysAllowWriteOutsideWorkspace: false,
			alwaysAllowExecute: false,
			alwaysAllowBrowser: false,
			alwaysAllowMcp: false,
			uriScheme: "vscode",
			soundEnabled: false,
			ttsEnabled: false,
			diffEnabled: false,
			enableCheckpoints: false,
			writeDelayMs: 1000,
			browserViewportSize: "900x600",
			fuzzyMatchThreshold: 1.0,
			mcpEnabled: true,
			enableMcpServerCreation: false,
			requestDelaySeconds: 5,
			mode: defaultModeSlug,
			customModes: [],
			experiments: experimentDefault,
			maxOpenTabsContext: 20,
			maxWorkspaceFiles: 200,
			browserToolEnabled: true,
			telemetrySetting: "unset",
			showRooIgnoredFiles: false,
			renderContext: "sidebar",
			maxReadFileLine: 500,
			showAutoApproveMenu: false, // kilocode_change
			maxImageFileSize: 5,
			maxTotalImageSize: 20,
			cloudUserInfo: null,
			organizationAllowList: ORGANIZATION_ALLOW_ALL,
			autoCondenseContext: true,
			autoCondenseContextPercent: 100,
			cloudIsAuthenticated: false,
			sharingEnabled: false,
			profileThresholds: {},
			hasOpenedModeSelector: false,
			diagnosticsEnabled: true,
			openRouterImageApiKey: undefined,
			openRouterImageGenerationSelectedModel: undefined,
			remoteControlEnabled: false,
			taskSyncEnabled: false,
			featureRoomoteControlEnabled: false,
		}

		const message: ExtensionMessage = {
			type: "state",
			state: mockState,
		}
		await provider.postMessageToWebview(message)

		expect(mockPostMessage).toHaveBeenCalledWith(message)
	})

	test("handles webviewDidLaunch message", async () => {
		await provider.resolveWebviewView(mockWebviewView)

		// Get the message handler from onDidReceiveMessage
		const messageHandler = (mockWebviewView.webview.onDidReceiveMessage as any).mock.calls[0][0]

		// Simulate webviewDidLaunch message
		await messageHandler({ type: "webviewDidLaunch" })

		// Should post state and theme to webview
		expect(mockPostMessage).toHaveBeenCalled()
	})

	test("clearTask aborts current task", async () => {
		// Setup Cline instance with auto-mock from the top of the file
		const mockCline = new Task(defaultTaskOptions) // Create a new mocked instance

		// add the mock object to the stack
		await provider.addClineToStack(mockCline)

		// get the stack size before the abort call
		const stackSizeBeforeAbort = provider.getTaskStackSize()

		// call the removeClineFromStack method so it will call the current cline abort and remove it from the stack
		await provider.removeClineFromStack()

		// get the stack size after the abort call
		const stackSizeAfterAbort = provider.getTaskStackSize()

		// check if the abort method was called
		expect(mockCline.abortTask).toHaveBeenCalled()

		// check if the stack size was decreased
		expect(stackSizeBeforeAbort - stackSizeAfterAbort).toBe(1)
	})

	describe("clearTask message handler", () => {
		beforeEach(async () => {
			await provider.resolveWebviewView(mockWebviewView)
		})

		test("calls clearTask when there is no parent task", async () => {
			// Setup a single task without parent
			const mockCline = new Task(defaultTaskOptions)
			// No need to set parentTask - it's undefined by default

			// Mock the provider methods
			const clearTaskSpy = vi.spyOn(provider, "clearTask").mockResolvedValue(undefined)
			const finishSubTaskSpy = vi.spyOn(provider, "finishSubTask").mockResolvedValue(undefined)
			const postStateToWebviewSpy = vi.spyOn(provider, "postStateToWebview").mockResolvedValue(undefined)

			// Add task to stack
			await provider.addClineToStack(mockCline)

			// Get the message handler
			const messageHandler = (mockWebviewView.webview.onDidReceiveMessage as any).mock.calls[0][0]

			// Trigger clearTask message
			await messageHandler({ type: "clearTask" })

			// Verify clearTask was called (not finishSubTask)
			expect(clearTaskSpy).toHaveBeenCalled()
			expect(finishSubTaskSpy).not.toHaveBeenCalled()
			expect(postStateToWebviewSpy).toHaveBeenCalled()
		})

		test("calls finishSubTask when there is a parent task", async () => {
			// Setup parent and child tasks
			const parentTask = new Task(defaultTaskOptions)
			const childTask = new Task(defaultTaskOptions)

			// Set up parent-child relationship by setting the parentTask property
			// The mock allows us to set properties directly
			;(childTask as any).parentTask = parentTask
			;(childTask as any).rootTask = parentTask

			// Mock the provider methods
			const clearTaskSpy = vi.spyOn(provider, "clearTask").mockResolvedValue(undefined)
			const finishSubTaskSpy = vi.spyOn(provider, "finishSubTask").mockResolvedValue(undefined)
			const postStateToWebviewSpy = vi.spyOn(provider, "postStateToWebview").mockResolvedValue(undefined)

			// Add both tasks to stack (parent first, then child)
			await provider.addClineToStack(parentTask)
			await provider.addClineToStack(childTask)

			// Get the message handler
			const messageHandler = (mockWebviewView.webview.onDidReceiveMessage as any).mock.calls[0][0]

			// Trigger clearTask message
			await messageHandler({ type: "clearTask" })

			// Verify finishSubTask was called (not clearTask)
			expect(finishSubTaskSpy).toHaveBeenCalledWith(expect.stringContaining("canceled"))
			expect(clearTaskSpy).not.toHaveBeenCalled()
			expect(postStateToWebviewSpy).toHaveBeenCalled()
		})

		test("handles case when no current task exists", async () => {
			// Don't add any tasks to the stack

			// Mock the provider methods
			const clearTaskSpy = vi.spyOn(provider, "clearTask").mockResolvedValue(undefined)
			const finishSubTaskSpy = vi.spyOn(provider, "finishSubTask").mockResolvedValue(undefined)
			const postStateToWebviewSpy = vi.spyOn(provider, "postStateToWebview").mockResolvedValue(undefined)

			// Get the message handler
			const messageHandler = (mockWebviewView.webview.onDidReceiveMessage as any).mock.calls[0][0]

			// Trigger clearTask message
			await messageHandler({ type: "clearTask" })

			// When there's no current task, clearTask is still called (it handles the no-task case internally)
			expect(clearTaskSpy).toHaveBeenCalled()
			expect(finishSubTaskSpy).not.toHaveBeenCalled()
			// State should still be posted
			expect(postStateToWebviewSpy).toHaveBeenCalled()
		})

		test("correctly identifies subtask scenario for issue #4602", async () => {
			// This test specifically validates the fix for issue #4602
			// where canceling during API retry was incorrectly treating a single task as a subtask

			const mockCline = new Task(defaultTaskOptions)
			// No parent task by default - no need to explicitly set

			// Mock the provider methods
			const clearTaskSpy = vi.spyOn(provider, "clearTask").mockResolvedValue(undefined)
			const finishSubTaskSpy = vi.spyOn(provider, "finishSubTask").mockResolvedValue(undefined)

			// Add only one task to stack
			await provider.addClineToStack(mockCline)

			// Verify stack size is 1
			expect(provider.getTaskStackSize()).toBe(1)

			// Get the message handler
			const messageHandler = (mockWebviewView.webview.onDidReceiveMessage as any).mock.calls[0][0]

			// Trigger clearTask message (simulating cancel during API retry)
			await messageHandler({ type: "clearTask" })

			// The fix ensures clearTask is called, not finishSubTask
			expect(clearTaskSpy).toHaveBeenCalled()
			expect(finishSubTaskSpy).not.toHaveBeenCalled()
		})
	})

	test("addClineToStack adds multiple Cline instances to the stack", async () => {
		// Setup Cline instance with auto-mock from the top of the file
		const mockCline1 = new Task(defaultTaskOptions) // Create a new mocked instance
		const mockCline2 = new Task(defaultTaskOptions) // Create a new mocked instance
		Object.defineProperty(mockCline1, "taskId", { value: "test-task-id-1", writable: true })
		Object.defineProperty(mockCline2, "taskId", { value: "test-task-id-2", writable: true })

		// add Cline instances to the stack
		await provider.addClineToStack(mockCline1)
		await provider.addClineToStack(mockCline2)

		// verify cline instances were added to the stack
		expect(provider.getTaskStackSize()).toBe(2)

		// verify current cline instance is the last one added
		expect(provider.getCurrentTask()).toBe(mockCline2)
	})

	test("getState returns correct initial state", async () => {
		const state = await provider.getState()

		expect(state).toHaveProperty("apiConfiguration")
		expect(state.apiConfiguration).toHaveProperty("apiProvider")
		expect(state).toHaveProperty("customInstructions")
		expect(state).toHaveProperty("alwaysAllowReadOnly")
		expect(state).toHaveProperty("alwaysAllowWrite")
		expect(state).toHaveProperty("alwaysAllowExecute")
		expect(state).toHaveProperty("alwaysAllowBrowser")
		// expect(state).toHaveProperty("taskHistory") // kilocode_change
		expect(state).toHaveProperty("soundEnabled")
		expect(state).toHaveProperty("ttsEnabled")
		expect(state).toHaveProperty("diffEnabled")
		expect(state).toHaveProperty("writeDelayMs")
	})

	test("language is set to VSCode language", async () => {
		// Mock VSCode language as Spanish
		;(vscode.env as any).language = "pt-BR"

		const state = await provider.getState()
		expect(state.language).toBe("pt-BR")
	})

	test("diffEnabled defaults to true when not set", async () => {
		// Mock globalState.get to return undefined for diffEnabled
		;(mockContext.globalState.get as any).mockReturnValue(undefined)

		const state = await provider.getState()

		expect(state.diffEnabled).toBe(true)
	})

	test("writeDelayMs defaults to 1000ms", async () => {
		// Mock globalState.get to return undefined for writeDelayMs
		;(mockContext.globalState.get as any).mockImplementation((key: string) =>
			key === "writeDelayMs" ? undefined : null,
		)

		const state = await provider.getState()
		expect(state.writeDelayMs).toBe(1000)
	})

	test("handles writeDelayMs message", async () => {
		await provider.resolveWebviewView(mockWebviewView)
		const messageHandler = (mockWebviewView.webview.onDidReceiveMessage as any).mock.calls[0][0]

		await messageHandler({ type: "writeDelayMs", value: 2000 })

		expect(updateGlobalStateSpy).toHaveBeenCalledWith("writeDelayMs", 2000)
		expect(mockContext.globalState.update).toHaveBeenCalledWith("writeDelayMs", 2000)
		expect(mockPostMessage).toHaveBeenCalled()
	})

	test("updates sound utility when sound setting changes", async () => {
		await provider.resolveWebviewView(mockWebviewView)

		// Get the message handler from onDidReceiveMessage
		const messageHandler = (mockWebviewView.webview.onDidReceiveMessage as any).mock.calls[0][0]

		// Simulate setting sound to enabled
		await messageHandler({ type: "soundEnabled", bool: true })
		expect(updateGlobalStateSpy).toHaveBeenCalledWith("soundEnabled", true)
		expect(mockContext.globalState.update).toHaveBeenCalledWith("soundEnabled", true)
		expect(mockPostMessage).toHaveBeenCalled()

		// Simulate setting sound to disabled
		await messageHandler({ type: "soundEnabled", bool: false })
		expect(mockContext.globalState.update).toHaveBeenCalledWith("soundEnabled", false)
		expect(mockPostMessage).toHaveBeenCalled()

		// Simulate setting tts to enabled
		await messageHandler({ type: "ttsEnabled", bool: true })
		expect(setTtsEnabled).toHaveBeenCalledWith(true)
		expect(mockContext.globalState.update).toHaveBeenCalledWith("ttsEnabled", true)
		expect(mockPostMessage).toHaveBeenCalled()

		// Simulate setting tts to disabled
		await messageHandler({ type: "ttsEnabled", bool: false })
		expect(setTtsEnabled).toHaveBeenCalledWith(false)
		expect(mockContext.globalState.update).toHaveBeenCalledWith("ttsEnabled", false)
		expect(mockPostMessage).toHaveBeenCalled()
	})

	test("requestDelaySeconds defaults to 10 seconds", async () => {
		// Mock globalState.get to return undefined for requestDelaySeconds
		;(mockContext.globalState.get as any).mockImplementation((key: string) => {
			if (key === "requestDelaySeconds") {
				return undefined
			}
			return null
		})

		const state = await provider.getState()
		expect(state.requestDelaySeconds).toBe(10)
	})

	test("alwaysApproveResubmit defaults to false", async () => {
		// Mock globalState.get to return undefined for alwaysApproveResubmit
		;(mockContext.globalState.get as any).mockReturnValue(undefined)

		const state = await provider.getState()
		expect(state.alwaysApproveResubmit).toBe(false)
	})

	test("autoCondenseContext defaults to true", async () => {
		// Mock globalState.get to return undefined for autoCondenseContext
		;(mockContext.globalState.get as any).mockImplementation((key: string) =>
			key === "autoCondenseContext" ? undefined : null,
		)
		const state = await provider.getState()
		expect(state.autoCondenseContext).toBe(true)
	})

	test("handles autoCondenseContext message", async () => {
		await provider.resolveWebviewView(mockWebviewView)
		const messageHandler = (mockWebviewView.webview.onDidReceiveMessage as any).mock.calls[0][0]
		await messageHandler({ type: "autoCondenseContext", bool: false })
		expect(updateGlobalStateSpy).toHaveBeenCalledWith("autoCondenseContext", false)
		expect(mockContext.globalState.update).toHaveBeenCalledWith("autoCondenseContext", false)
		expect(mockPostMessage).toHaveBeenCalled()
	})

	test("autoCondenseContextPercent defaults to 100", async () => {
		// Mock globalState.get to return undefined for autoCondenseContextPercent
		;(mockContext.globalState.get as any).mockImplementation((key: string) =>
			key === "autoCondenseContextPercent" ? undefined : null,
		)

		const state = await provider.getState()
		expect(state.autoCondenseContextPercent).toBe(100)
	})

	test("handles autoCondenseContextPercent message", async () => {
		await provider.resolveWebviewView(mockWebviewView)
		const messageHandler = (mockWebviewView.webview.onDidReceiveMessage as any).mock.calls[0][0]

		await messageHandler({ type: "autoCondenseContextPercent", value: 75 })

		expect(updateGlobalStateSpy).toHaveBeenCalledWith("autoCondenseContextPercent", 75)
		expect(mockContext.globalState.update).toHaveBeenCalledWith("autoCondenseContextPercent", 75)
		expect(mockPostMessage).toHaveBeenCalled()
	})

	it("loads saved API config when switching modes", async () => {
		await provider.resolveWebviewView(mockWebviewView)
		const messageHandler = (mockWebviewView.webview.onDidReceiveMessage as any).mock.calls[0][0]

		const profile: ProviderSettingsEntry = { name: "test-config", id: "test-id", apiProvider: "anthropic" }

		;(provider as any).providerSettingsManager = {
			getModeConfigId: vi.fn().mockResolvedValue("test-id"),
			listConfig: vi.fn().mockResolvedValue([profile]),
			activateProfile: vi.fn().mockResolvedValue(profile),
			setModeConfig: vi.fn(),
		} as any

		// Switch to architect mode
		await messageHandler({ type: "mode", text: "architect" })

		// Should load the saved config for architect mode
		expect(provider.providerSettingsManager.getModeConfigId).toHaveBeenCalledWith("architect")
		expect(provider.providerSettingsManager.activateProfile).toHaveBeenCalledWith({ name: "test-config" })
		expect(mockContext.globalState.update).toHaveBeenCalledWith("currentApiConfigName", "test-config")
	})

	it("saves current config when switching to mode without config", async () => {
		await provider.resolveWebviewView(mockWebviewView)
		const messageHandler = (mockWebviewView.webview.onDidReceiveMessage as any).mock.calls[0][0]

		;(provider as any).providerSettingsManager = {
			getModeConfigId: vi.fn().mockResolvedValue(undefined),
			listConfig: vi
				.fn()
				.mockResolvedValue([{ name: "current-config", id: "current-id", apiProvider: "anthropic" }]),
			setModeConfig: vi.fn(),
		} as any

		provider.setValue("currentApiConfigName", "current-config")

		// Switch to architect mode
		await messageHandler({ type: "mode", text: "architect" })

		// Should save current config as default for architect mode
		expect(provider.providerSettingsManager.setModeConfig).toHaveBeenCalledWith("architect", "current-id")
	})

	it("saves config as default for current mode when loading config", async () => {
		await provider.resolveWebviewView(mockWebviewView)
		const messageHandler = (mockWebviewView.webview.onDidReceiveMessage as any).mock.calls[0][0]

		const profile: ProviderSettingsEntry = { apiProvider: "anthropic", id: "new-id", name: "new-config" }

		;(provider as any).providerSettingsManager = {
			activateProfile: vi.fn().mockResolvedValue(profile),
			listConfig: vi.fn().mockResolvedValue([profile]),
			setModeConfig: vi.fn(),
			getModeConfigId: vi.fn().mockResolvedValue(undefined),
		} as any

		// First set the mode
		await messageHandler({ type: "mode", text: "architect" })

		// Then load the config
		await messageHandler({ type: "loadApiConfiguration", text: "new-config" })

		// Should save new config as default for architect mode
		expect(provider.providerSettingsManager.setModeConfig).toHaveBeenCalledWith("architect", "new-id")
	})

	it("load API configuration by ID works and updates mode config", async () => {
		await provider.resolveWebviewView(mockWebviewView)
		const messageHandler = (mockWebviewView.webview.onDidReceiveMessage as any).mock.calls[0][0]

		const profile: ProviderSettingsEntry = {
			name: "config-by-id",
			id: "config-id-123",
			apiProvider: "anthropic",
		}

		;(provider as any).providerSettingsManager = {
			activateProfile: vi.fn().mockResolvedValue(profile),
			listConfig: vi.fn().mockResolvedValue([profile]),
			setModeConfig: vi.fn(),
			getModeConfigId: vi.fn().mockResolvedValue(undefined),
		} as any

		// First set the mode
		await messageHandler({ type: "mode", text: "architect" })

		// Then load the config by ID
		await messageHandler({ type: "loadApiConfigurationById", text: "config-id-123" })

		// Should save new config as default for architect mode
		expect(provider.providerSettingsManager.setModeConfig).toHaveBeenCalledWith("architect", "config-id-123")

		// Ensure the `activateProfile` method was called with the correct ID
		expect(provider.providerSettingsManager.activateProfile).toHaveBeenCalledWith({ id: "config-id-123" })
	})

	test("handles browserToolEnabled setting", async () => {
		await provider.resolveWebviewView(mockWebviewView)
		const messageHandler = (mockWebviewView.webview.onDidReceiveMessage as any).mock.calls[0][0]

		// Test browserToolEnabled
		await messageHandler({ type: "browserToolEnabled", bool: true })
		expect(mockContext.globalState.update).toHaveBeenCalledWith("browserToolEnabled", true)
		expect(mockPostMessage).toHaveBeenCalled()

		// Verify state includes browserToolEnabled
		const state = await provider.getState()
		expect(state).toHaveProperty("browserToolEnabled")
		expect(state.browserToolEnabled).toBe(true) // Default value should be true
	})

	test("handles showRooIgnoredFiles setting", async () => {
		await provider.resolveWebviewView(mockWebviewView)
		const messageHandler = (mockWebviewView.webview.onDidReceiveMessage as any).mock.calls[0][0]

		// Default value should be false
		expect((await provider.getState()).showRooIgnoredFiles).toBe(false)

		// Test showRooIgnoredFiles with true
		await messageHandler({ type: "showRooIgnoredFiles", bool: true })
		expect(mockContext.globalState.update).toHaveBeenCalledWith("showRooIgnoredFiles", true)
		expect(mockPostMessage).toHaveBeenCalled()
		expect((await provider.getState()).showRooIgnoredFiles).toBe(true)

		// Test showRooIgnoredFiles with false
		await messageHandler({ type: "showRooIgnoredFiles", bool: false })
		expect(mockContext.globalState.update).toHaveBeenCalledWith("showRooIgnoredFiles", false)
		expect(mockPostMessage).toHaveBeenCalled()
		expect((await provider.getState()).showRooIgnoredFiles).toBe(false)
	})

	test("handles request delay settings messages", async () => {
		await provider.resolveWebviewView(mockWebviewView)
		const messageHandler = (mockWebviewView.webview.onDidReceiveMessage as any).mock.calls[0][0]

		// Test alwaysApproveResubmit
		await messageHandler({ type: "alwaysApproveResubmit", bool: true })
		expect(updateGlobalStateSpy).toHaveBeenCalledWith("alwaysApproveResubmit", true)
		expect(mockContext.globalState.update).toHaveBeenCalledWith("alwaysApproveResubmit", true)
		expect(mockPostMessage).toHaveBeenCalled()

		// Test requestDelaySeconds
		await messageHandler({ type: "requestDelaySeconds", value: 10 })
		expect(mockContext.globalState.update).toHaveBeenCalledWith("requestDelaySeconds", 10)
		expect(mockPostMessage).toHaveBeenCalled()
	})

	test("handles updatePrompt message correctly", async () => {
		await provider.resolveWebviewView(mockWebviewView)
		const messageHandler = (mockWebviewView.webview.onDidReceiveMessage as any).mock.calls[0][0]

		// Mock existing prompts
		const existingPrompts = {
			code: {
				roleDefinition: "existing code role",
				customInstructions: "existing code prompt",
			},
			architect: {
				roleDefinition: "existing architect role",
				customInstructions: "existing architect prompt",
			},
		}

		provider.setValue("customModePrompts", existingPrompts)

		// Test updating a prompt
		await messageHandler({
			type: "updatePrompt",
			promptMode: "code",
			customPrompt: "new code prompt",
		})

		// Verify state was updated correctly
		expect(mockContext.globalState.update).toHaveBeenCalledWith("customModePrompts", {
			...existingPrompts,
			code: "new code prompt",
		})

		// Verify state was posted to webview
		expect(mockPostMessage).toHaveBeenCalledWith(
			expect.objectContaining({
				type: "state",
				state: expect.objectContaining({
					customModePrompts: {
						...existingPrompts,
						code: "new code prompt",
					},
				}),
			}),
		)
	})

	test("customModePrompts defaults to empty object", async () => {
		// Mock globalState.get to return undefined for customModePrompts
		;(mockContext.globalState.get as any).mockImplementation((key: string) => {
			if (key === "customModePrompts") {
				return undefined
			}
			return null
		})

		const state = await provider.getState()
		expect(state.customModePrompts).toEqual({})
	})

	test("handles maxWorkspaceFiles message", async () => {
		await provider.resolveWebviewView(mockWebviewView)
		const messageHandler = (mockWebviewView.webview.onDidReceiveMessage as any).mock.calls[0][0]

		await messageHandler({ type: "maxWorkspaceFiles", value: 300 })

		expect(updateGlobalStateSpy).toHaveBeenCalledWith("maxWorkspaceFiles", 300)
		expect(mockContext.globalState.update).toHaveBeenCalledWith("maxWorkspaceFiles", 300)
		expect(mockPostMessage).toHaveBeenCalled()
	})

	test("handles mode-specific custom instructions updates", async () => {
		await provider.resolveWebviewView(mockWebviewView)
		const messageHandler = (mockWebviewView.webview.onDidReceiveMessage as any).mock.calls[0][0]

		// Mock existing prompts
		const existingPrompts = {
			code: {
				roleDefinition: "Code role",
				customInstructions: "Old instructions",
			},
		}
		mockContext.globalState.get = vi.fn((key: string) => {
			if (key === "customModePrompts") {
				return existingPrompts
			}
			return undefined
		})

		// Update custom instructions for code mode
		await messageHandler({
			type: "updatePrompt",
			promptMode: "code",
			customPrompt: {
				roleDefinition: "Code role",
				customInstructions: "New instructions",
			},
		})

		// Verify state was updated correctly
		expect(mockContext.globalState.update).toHaveBeenCalledWith("customModePrompts", {
			code: {
				roleDefinition: "Code role",
				customInstructions: "New instructions",
			},
		})
	})

	it("saves mode config when updating API configuration", async () => {
		// Setup mock context with mode and config name
		mockContext = {
			...mockContext,
			globalState: {
				...mockContext.globalState,
				get: vi.fn((key: string) => {
					if (key === "mode") {
						return "code"
					} else if (key === "currentApiConfigName") {
						return "test-config"
					}
					return undefined
				}),
				update: vi.fn(),
				keys: vi.fn().mockReturnValue([]),
			},
		} as unknown as vscode.ExtensionContext

		// Create new provider with updated mock context
		provider = new ClineProvider(mockContext, mockOutputChannel, "sidebar", new ContextProxy(mockContext))
		await provider.resolveWebviewView(mockWebviewView)
		const messageHandler = (mockWebviewView.webview.onDidReceiveMessage as any).mock.calls[0][0]

		;(provider as any).providerSettingsManager = {
			listConfig: vi.fn().mockResolvedValue([{ name: "test-config", id: "test-id", apiProvider: "anthropic" }]),
			saveConfig: vi.fn().mockResolvedValue("test-id"),
			setModeConfig: vi.fn(),
		} as any

		// Update API configuration
		await messageHandler({
			type: "upsertApiConfiguration",
			text: "test-config",
			apiConfiguration: { apiProvider: "anthropic" },
		})

		// Should save config as default for current mode
		expect(provider.providerSettingsManager.setModeConfig).toHaveBeenCalledWith("code", "test-id")
	})

	test("file content includes line numbers", async () => {
		const { extractTextFromFile } = await import("../../../integrations/misc/extract-text")
		const result = await extractTextFromFile("test.js")
		expect(result).toBe("1 | const x = 1;\n2 | const y = 2;\n3 | const z = 3;")
	})

	describe("deleteMessage", () => {
		beforeEach(async () => {
			await provider.resolveWebviewView(mockWebviewView)
		})

		test("handles deletion with confirmation dialog", async () => {
			// Setup mock messages
			const mockMessages = [
				{ ts: 1000, type: "say", say: "user_feedback" }, // User message 1
				{ ts: 2000, type: "say", say: "tool" }, // Tool message
				{ ts: 3000, type: "say", say: "text" }, // Message before delete
				{ ts: 4000, type: "say", say: "browser_action" }, // Message to delete
				{ ts: 5000, type: "say", say: "user_feedback" }, // Next user message
				{ ts: 6000, type: "say", say: "user_feedback" }, // Final message
			] as ClineMessage[]

			const mockApiHistory = [
				{ ts: 1000 },
				{ ts: 2000 },
				{ ts: 3000 },
				{ ts: 4000 },
				{ ts: 5000 },
				{ ts: 6000 },
			] as (Anthropic.MessageParam & { ts?: number })[]

			// Setup Task instance with auto-mock from the top of the file
			const mockCline = new Task(defaultTaskOptions) // Create a new mocked instance
			mockCline.clineMessages = mockMessages // Set test-specific messages
			mockCline.apiConversationHistory = mockApiHistory // Set API history
			await provider.addClineToStack(mockCline) // Add the mocked instance to the stack

			// Mock getTaskWithId
			;(provider as any).getTaskWithId = vi.fn().mockResolvedValue({
				historyItem: { id: "test-task-id" },
			})

			// Mock createTaskWithHistoryItem
			;(provider as any).createTaskWithHistoryItem = vi.fn()

			// Trigger message deletion
			const messageHandler = (mockWebviewView.webview.onDidReceiveMessage as any).mock.calls[0][0]
			await messageHandler({ type: "deleteMessage", value: 4000 })

			// Verify that the dialog message was sent to webview
			expect(mockPostMessage).toHaveBeenCalledWith({
				type: "showDeleteMessageDialog",
				messageTs: 4000,
				hasCheckpoint: false,
			})

			// Simulate user confirming deletion through the dialog
			await messageHandler({ type: "deleteMessageConfirm", messageTs: 4000 })

			// Verify only messages before the deleted message were kept
			expect(mockCline.overwriteClineMessages).toHaveBeenCalledWith([
				mockMessages[0],
				mockMessages[1],
				mockMessages[2],
			])

			// Verify only API messages before the deleted message were kept
			expect(mockCline.overwriteApiConversationHistory).toHaveBeenCalledWith([
				mockApiHistory[0],
				mockApiHistory[1],
				mockApiHistory[2],
			])

			// createTaskWithHistoryItem is only called when restoring checkpoints or aborting tasks
			expect((provider as any).createTaskWithHistoryItem).not.toHaveBeenCalled()
		})

		test("handles case when no current task exists", async () => {
			// Clear the cline stack
			;(provider as any).clineStack = []

			// Trigger message deletion
			const messageHandler = (mockWebviewView.webview.onDidReceiveMessage as any).mock.calls[0][0]
			await messageHandler({ type: "deleteMessage", value: 2000 })

			// Verify no dialog was shown since there's no current cline
			expect(mockPostMessage).not.toHaveBeenCalledWith(
				expect.objectContaining({
					type: "showDeleteMessageDialog",
				}),
			)
		})
	})

	describe("editMessage", () => {
		beforeEach(async () => {
			await provider.resolveWebviewView(mockWebviewView)
		})

		test("handles edit with confirmation dialog", async () => {
			// Setup mock messages
			const mockMessages = [
				{ ts: 1000, type: "say", say: "user_feedback" }, // User message 1
				{ ts: 2000, type: "say", say: "tool" }, // Tool message
				{ ts: 3000, type: "say", say: "text" }, // Message before edit
				{ ts: 4000, type: "say", say: "browser_action" }, // Message to edit
				{ ts: 5000, type: "say", say: "user_feedback" }, // Next user message
				{ ts: 6000, type: "say", say: "user_feedback" }, // Final message
			] as ClineMessage[]

			const mockApiHistory = [
				{ ts: 1000 },
				{ ts: 2000 },
				{ ts: 3000 },
				{ ts: 4000 },
				{ ts: 5000 },
				{ ts: 6000 },
			] as (Anthropic.MessageParam & { ts?: number })[]

			// Setup Task instance with auto-mock from the top of the file
			const mockCline = new Task(defaultTaskOptions) // Create a new mocked instance
			mockCline.clineMessages = mockMessages // Set test-specific messages
			mockCline.apiConversationHistory = mockApiHistory // Set API history

			// Explicitly mock the overwrite methods since they're not being called in the tests
			mockCline.overwriteClineMessages = vi.fn()
			mockCline.overwriteApiConversationHistory = vi.fn()
			mockCline.handleWebviewAskResponse = vi.fn()

			await provider.addClineToStack(mockCline) // Add the mocked instance to the stack

			// Mock getTaskWithId
			;(provider as any).getTaskWithId = vi.fn().mockResolvedValue({
				historyItem: { id: "test-task-id" },
			})

			// Trigger message edit
			// Get the message handler function that was registered with the webview
			const messageHandler = (mockWebviewView.webview.onDidReceiveMessage as any).mock.calls[0][0]

			// Call the message handler with a submitEditedMessage message
			await messageHandler({
				type: "submitEditedMessage",
				value: 4000,
				editedMessageContent: "Edited message content",
			})

			// Verify that the dialog message was sent to webview
			expect(mockPostMessage).toHaveBeenCalledWith({
				type: "showEditMessageDialog",
				messageTs: 4000,
				text: "Edited message content",
				hasCheckpoint: false,
				images: undefined,
			})

			// Simulate user confirming edit through the dialog
			await messageHandler({
				type: "editMessageConfirm",
				messageTs: 4000,
				text: "Edited message content",
			})

			// Verify correct messages were kept - delete from the preceding user message to truly replace it
			expect(mockCline.overwriteClineMessages).toHaveBeenCalledWith([])

			// Verify correct API messages were kept
			expect(mockCline.overwriteApiConversationHistory).toHaveBeenCalledWith([])

			// The new flow calls webviewMessageHandler recursively with askResponse
			// We need to verify the recursive call happened by checking if the handler was called again
			expect((mockWebviewView.webview.onDidReceiveMessage as any).mock.calls.length).toBeGreaterThanOrEqual(1)
		})
	})

	describe("getSystemPrompt", () => {
		beforeEach(async () => {
			mockPostMessage.mockClear()
			await provider.resolveWebviewView(mockWebviewView)
			// Reset and setup mock
			mockAddCustomInstructions.mockClear()
			mockAddCustomInstructions.mockImplementation(
				(modeInstructions: string, globalInstructions: string, _cwd: string) => {
					return Promise.resolve(modeInstructions || globalInstructions || "")
				},
			)
		})

		const getMessageHandler = () => {
			const mockCalls = (mockWebviewView.webview.onDidReceiveMessage as any).mock.calls
			expect(mockCalls.length).toBeGreaterThan(0)
			return mockCalls[0][0]
		}

		test("handles mcpEnabled setting correctly", async () => {
			await provider.resolveWebviewView(mockWebviewView)
			const handler = getMessageHandler()
			expect(typeof handler).toBe("function")

			// Test with mcpEnabled: true
			vi.spyOn(provider, "getState").mockResolvedValueOnce({
				apiConfiguration: {
					apiProvider: "openrouter" as const,
				},
				mcpEnabled: true,
				enableMcpServerCreation: false,
				mode: "code" as const,
				experiments: experimentDefault,
			} as any)

			await handler({ type: "getSystemPrompt", mode: "code" })

			// Verify system prompt was generated and sent
			expect(mockPostMessage).toHaveBeenCalledWith(
				expect.objectContaining({
					type: "systemPrompt",
					text: expect.any(String),
					mode: "code",
				}),
			)

			// Reset for second test
			mockPostMessage.mockClear()

			// Test with mcpEnabled: false
			vi.spyOn(provider, "getState").mockResolvedValueOnce({
				apiConfiguration: {
					apiProvider: "openrouter" as const,
				},
				mcpEnabled: false,
				enableMcpServerCreation: false,
				mode: "code" as const,
				experiments: experimentDefault,
			} as any)

			await handler({ type: "getSystemPrompt", mode: "code" })

			// Verify system prompt was generated and sent
			expect(mockPostMessage).toHaveBeenCalledWith(
				expect.objectContaining({
					type: "systemPrompt",
					text: expect.any(String),
					mode: "code",
				}),
			)
		})

		test("handles errors gracefully", async () => {
			// Mock SYSTEM_PROMPT to throw an error
			const { SYSTEM_PROMPT } = await import("../../prompts/system")
			vi.mocked(SYSTEM_PROMPT).mockRejectedValueOnce(new Error("Test error"))

			const messageHandler = (mockWebviewView.webview.onDidReceiveMessage as any).mock.calls[0][0]
			await messageHandler({ type: "getSystemPrompt", mode: "code" })

			expect(vscode.window.showErrorMessage).toHaveBeenCalledWith("errors.get_system_prompt")
		})

		test("uses code mode custom instructions", async () => {
			await provider.resolveWebviewView(mockWebviewView)

			// Mock getState to return custom instructions for code mode
			vi.spyOn(provider, "getState").mockResolvedValue({
				apiConfiguration: {
					apiProvider: "openrouter" as const,
				},
				customModePrompts: {
					code: { customInstructions: "Code mode specific instructions" },
				},
				mode: "code" as const,
				experiments: experimentDefault,
			} as any)

			// Trigger getSystemPrompt
			const handler = getMessageHandler()
			await handler({ type: "getSystemPrompt", mode: "code" })

			// Verify system prompt was generated and sent
			expect(mockPostMessage).toHaveBeenCalledWith(
				expect.objectContaining({
					type: "systemPrompt",
					text: expect.any(String),
					mode: "code",
				}),
			)
		})

		test("generates system prompt with diff enabled", async () => {
			await provider.resolveWebviewView(mockWebviewView)

			// Mock getState to return diffEnabled: true
			vi.spyOn(provider, "getState").mockResolvedValue({
				apiConfiguration: {
					apiProvider: "openrouter",
					apiModelId: "test-model",
				},
				customModePrompts: {},
				mode: "code",
				enableMcpServerCreation: true,
				mcpEnabled: false,
				browserViewportSize: "900x600",
				diffEnabled: true,
				fuzzyMatchThreshold: 0.8,
				experiments: experimentDefault,
				browserToolEnabled: true,
			} as any)

			// Trigger getSystemPrompt
			const handler = getMessageHandler()
			await handler({ type: "getSystemPrompt", mode: "code" })

			// Verify system prompt was generated and sent
			expect(mockPostMessage).toHaveBeenCalledWith(
				expect.objectContaining({
					type: "systemPrompt",
					text: expect.any(String),
					mode: "code",
				}),
			)
		})

		test("generates system prompt with diff disabled", async () => {
			await provider.resolveWebviewView(mockWebviewView)

			// Mock getState to return diffEnabled: false
			vi.spyOn(provider, "getState").mockResolvedValue({
				apiConfiguration: {
					apiProvider: "openrouter",
					apiModelId: "test-model",
				},
				customModePrompts: {},
				mode: "code",
				mcpEnabled: false,
				browserViewportSize: "900x600",
				diffEnabled: false,
				fuzzyMatchThreshold: 0.8,
				experiments: experimentDefault,
				enableMcpServerCreation: true,
				browserToolEnabled: false,
			} as any)

			// Trigger getSystemPrompt
			const handler = getMessageHandler()
			await handler({ type: "getSystemPrompt", mode: "code" })

			// Verify system prompt was generated and sent
			expect(mockPostMessage).toHaveBeenCalledWith(
				expect.objectContaining({
					type: "systemPrompt",
					text: expect.any(String),
					mode: "code",
				}),
			)
		})

		test("uses correct mode-specific instructions when mode is specified", async () => {
			await provider.resolveWebviewView(mockWebviewView)

			// Mock getState to return architect mode instructions
			vi.spyOn(provider, "getState").mockResolvedValue({
				apiConfiguration: {
					apiProvider: "openrouter",
				},
				customModePrompts: {
					architect: { customInstructions: "Architect mode instructions" },
				},
				mode: "architect",
				enableMcpServerCreation: false,
				mcpEnabled: false,
				browserViewportSize: "900x600",
				experiments: experimentDefault,
			} as any)

			// Trigger getSystemPrompt for architect mode
			const handler = getMessageHandler()
			await handler({ type: "getSystemPrompt", mode: "architect" })

			// Verify system prompt was generated and sent
			expect(mockPostMessage).toHaveBeenCalledWith(
				expect.objectContaining({
					type: "systemPrompt",
					text: expect.any(String),
					mode: "architect",
				}),
			)
		})

		// Tests for browser tool support - simplified to focus on behavior
		test("generates system prompt with different browser tool configurations", async () => {
			await provider.resolveWebviewView(mockWebviewView)
			const handler = getMessageHandler()

			// Test 1: Browser tools enabled with compatible model and mode
			vi.spyOn(provider, "getState").mockResolvedValueOnce({
				apiConfiguration: {
					apiProvider: "openrouter",
				},
				browserToolEnabled: true,
				mode: "code", // code mode includes browser tool group
				experiments: experimentDefault,
			} as any)

			await handler({ type: "getSystemPrompt", mode: "code" })

			expect(mockPostMessage).toHaveBeenCalledWith(
				expect.objectContaining({
					type: "systemPrompt",
					text: expect.any(String),
					mode: "code",
				}),
			)

			mockPostMessage.mockClear()

			// Test 2: Browser tools disabled
			vi.spyOn(provider, "getState").mockResolvedValueOnce({
				apiConfiguration: {
					apiProvider: "openrouter",
				},
				browserToolEnabled: false,
				mode: "code",
				experiments: experimentDefault,
			} as any)

			await handler({ type: "getSystemPrompt", mode: "code" })

			expect(mockPostMessage).toHaveBeenCalledWith(
				expect.objectContaining({
					type: "systemPrompt",
					text: expect.any(String),
					mode: "code",
				}),
			)
		})
	})

	describe("handleModeSwitch", () => {
		beforeEach(async () => {
			// Set up webview for each test
			await provider.resolveWebviewView(mockWebviewView)
		})

		it("loads saved API config when switching modes", async () => {
			const profile: ProviderSettingsEntry = {
				name: "saved-config",
				id: "saved-config-id",
				apiProvider: "anthropic",
			}

			;(provider as any).providerSettingsManager = {
				getModeConfigId: vi.fn().mockResolvedValue("saved-config-id"),
				listConfig: vi.fn().mockResolvedValue([profile]),
				activateProfile: vi.fn().mockResolvedValue(profile),
				setModeConfig: vi.fn(),
			} as any

			// Switch to architect mode
			await provider.handleModeSwitch("architect")

			// Verify mode was updated
			expect(mockContext.globalState.update).toHaveBeenCalledWith("mode", "architect")

			// Verify saved config was loaded
			expect(provider.providerSettingsManager.getModeConfigId).toHaveBeenCalledWith("architect")
			expect(provider.providerSettingsManager.activateProfile).toHaveBeenCalledWith({ name: "saved-config" })
			expect(mockContext.globalState.update).toHaveBeenCalledWith("currentApiConfigName", "saved-config")

			// Verify state was posted to webview
			expect(mockPostMessage).toHaveBeenCalledWith(expect.objectContaining({ type: "state" }))
		})

		test("saves current config when switching to mode without config", async () => {
			;(provider as any).providerSettingsManager = {
				getModeConfigId: vi.fn().mockResolvedValue(undefined),
				listConfig: vi
					.fn()
					.mockResolvedValue([{ name: "current-config", id: "current-id", apiProvider: "anthropic" }]),
				setModeConfig: vi.fn(),
			} as any

			// Mock the ContextProxy's getValue method to return the current config name
			const contextProxy = (provider as any).contextProxy
			const getValueSpy = vi.spyOn(contextProxy, "getValue")
			getValueSpy.mockImplementation((key: any) => {
				if (key === "currentApiConfigName") return "current-config"
				return undefined
			})

			// Switch to architect mode
			await provider.handleModeSwitch("architect")

			// Verify mode was updated
			expect(mockContext.globalState.update).toHaveBeenCalledWith("mode", "architect")

			// Verify current config was saved as default for new mode
			expect(provider.providerSettingsManager.setModeConfig).toHaveBeenCalledWith("architect", "current-id")

			// Verify state was posted to webview
			expect(mockPostMessage).toHaveBeenCalledWith(expect.objectContaining({ type: "state" }))
		})
	})

	describe("createTaskWithHistoryItem mode validation", () => {
		test("validates and falls back to default mode when restored mode no longer exists", async () => {
			await provider.resolveWebviewView(mockWebviewView)

			// Mock custom modes that don't include the saved mode
			const mockCustomModesManager = {
				getCustomModes: vi.fn().mockResolvedValue([
					{
						slug: "existing-mode",
						name: "Existing Mode",
						roleDefinition: "Test role",
						groups: ["read"] as const,
					},
				]),
				dispose: vi.fn(),
			}
			;(provider as any).customModesManager = mockCustomModesManager

			// Mock getModeBySlug to return undefined for non-existent mode
			const { getModeBySlug } = await import("../../../shared/modes")
			vi.mocked(getModeBySlug)
				.mockReturnValueOnce(undefined) // First call returns undefined (mode doesn't exist)
				.mockReturnValue({
					slug: "code",
					name: "Code Mode",
					roleDefinition: "You are a code assistant",
					groups: ["read", "edit", "browser"],
				}) // Subsequent calls return default mode

			// Mock provider settings manager
			;(provider as any).providerSettingsManager = {
				getModeConfigId: vi.fn().mockResolvedValue(undefined),
				listConfig: vi.fn().mockResolvedValue([]),
			}

			// Spy on log method to verify warning was logged
			const logSpy = vi.spyOn(provider, "log")

			// Create history item with non-existent mode
			const historyItem = {
				id: "test-id",
				ts: Date.now(),
				task: "Test task",
				mode: "non-existent-mode", // This mode doesn't exist
				number: 1,
				tokensIn: 0,
				tokensOut: 0,
				totalCost: 0,
			}

			// Initialize with history item
			await provider.createTaskWithHistoryItem(historyItem)

			// Verify mode validation occurred
			expect(mockCustomModesManager.getCustomModes).toHaveBeenCalled()
			expect(getModeBySlug).toHaveBeenCalledWith("non-existent-mode", expect.any(Array))

			// Verify fallback to default mode
			expect(mockContext.globalState.update).toHaveBeenCalledWith("mode", "code")
			expect(logSpy).toHaveBeenCalledWith(
				"Mode 'non-existent-mode' from history no longer exists. Falling back to default mode 'code'.",
			)

			// Verify history item was updated with default mode
			expect(historyItem.mode).toBe("code")
		})

		test("preserves mode when it exists in custom modes", async () => {
			await provider.resolveWebviewView(mockWebviewView)

			// Mock custom modes that include the saved mode
			const mockCustomModesManager = {
				getCustomModes: vi.fn().mockResolvedValue([
					{
						slug: "custom-mode",
						name: "Custom Mode",
						roleDefinition: "Custom role",
						groups: ["read", "edit"] as const,
					},
				]),
				dispose: vi.fn(),
			}
			;(provider as any).customModesManager = mockCustomModesManager

			// Mock getModeBySlug to return the custom mode
			const { getModeBySlug } = await import("../../../shared/modes")
			vi.mocked(getModeBySlug).mockReturnValue({
				slug: "custom-mode",
				name: "Custom Mode",
				roleDefinition: "Custom role",
				groups: ["read", "edit"],
			})

			// Mock provider settings manager
			;(provider as any).providerSettingsManager = {
				getModeConfigId: vi.fn().mockResolvedValue("config-id"),
				listConfig: vi
					.fn()
					.mockResolvedValue([{ name: "test-config", id: "config-id", apiProvider: "anthropic" }]),
				activateProfile: vi
					.fn()
					.mockResolvedValue({ name: "test-config", id: "config-id", apiProvider: "anthropic" }),
			}

			// Spy on log method to verify no warning was logged
			const logSpy = vi.spyOn(provider, "log")

			// Create history item with existing custom mode
			const historyItem = {
				id: "test-id",
				ts: Date.now(),
				task: "Test task",
				mode: "custom-mode",
				number: 1,
				tokensIn: 0,
				tokensOut: 0,
				totalCost: 0,
			}

			// Initialize with history item
			await provider.createTaskWithHistoryItem(historyItem)

			// Verify mode validation occurred
			expect(mockCustomModesManager.getCustomModes).toHaveBeenCalled()
			expect(getModeBySlug).toHaveBeenCalledWith("custom-mode", expect.any(Array))

			// Verify mode was preserved
			expect(mockContext.globalState.update).toHaveBeenCalledWith("mode", "custom-mode")
			expect(logSpy).not.toHaveBeenCalledWith(expect.stringContaining("no longer exists"))

			// Verify history item mode was not changed
			expect(historyItem.mode).toBe("custom-mode")
		})

		test("preserves mode when it exists in built-in modes", async () => {
			await provider.resolveWebviewView(mockWebviewView)

			// Mock no custom modes
			const mockCustomModesManager = {
				getCustomModes: vi.fn().mockResolvedValue([]),
				dispose: vi.fn(),
			}
			;(provider as any).customModesManager = mockCustomModesManager

			// Mock getModeBySlug to return built-in architect mode
			const { getModeBySlug } = await import("../../../shared/modes")
			vi.mocked(getModeBySlug).mockReturnValue({
				slug: "architect",
				name: "Architect Mode",
				roleDefinition: "You are an architect",
				groups: ["read", "edit"],
			})

			// Mock provider settings manager
			;(provider as any).providerSettingsManager = {
				getModeConfigId: vi.fn().mockResolvedValue(undefined),
				listConfig: vi.fn().mockResolvedValue([]),
			}

			// Create history item with built-in mode
			const historyItem = {
				id: "test-id",
				ts: Date.now(),
				task: "Test task",
				mode: "architect",
				number: 1,
				tokensIn: 0,
				tokensOut: 0,
				totalCost: 0,
			}

			// Initialize with history item
			await provider.createTaskWithHistoryItem(historyItem)

			// Verify mode was preserved
			expect(mockContext.globalState.update).toHaveBeenCalledWith("mode", "architect")

			// Verify history item mode was not changed
			expect(historyItem.mode).toBe("architect")
		})

		test("handles history items without mode property", async () => {
			await provider.resolveWebviewView(mockWebviewView)

			// Mock provider settings manager
			;(provider as any).providerSettingsManager = {
				getModeConfigId: vi.fn().mockResolvedValue(undefined),
				listConfig: vi.fn().mockResolvedValue([]),
			}

			// Create history item without mode
			const historyItem = {
				id: "test-id",
				ts: Date.now(),
				task: "Test task",
				// No mode property
				number: 1,
				tokensIn: 0,
				tokensOut: 0,
				totalCost: 0,
			}

			// Initialize with history item
			await provider.createTaskWithHistoryItem(historyItem)

			// Verify no mode validation occurred (mode update not called)
			expect(mockContext.globalState.update).not.toHaveBeenCalledWith("mode", expect.any(String))
		})

		test("continues with task restoration even if mode config loading fails", async () => {
			await provider.resolveWebviewView(mockWebviewView)

			// Mock custom modes
			const mockCustomModesManager = {
				getCustomModes: vi.fn().mockResolvedValue([]),
				dispose: vi.fn(),
			}
			;(provider as any).customModesManager = mockCustomModesManager

			// Mock getModeBySlug to return built-in mode
			const { getModeBySlug } = await import("../../../shared/modes")
			vi.mocked(getModeBySlug).mockReturnValue({
				slug: "code",
				name: "Code Mode",
				roleDefinition: "You are a code assistant",
				groups: ["read", "edit", "browser"],
			})

			// Mock provider settings manager to throw error
			;(provider as any).providerSettingsManager = {
				getModeConfigId: vi.fn().mockResolvedValue("config-id"),
				listConfig: vi
					.fn()
					.mockResolvedValue([{ name: "test-config", id: "config-id", apiProvider: "anthropic" }]),
				activateProfile: vi.fn().mockRejectedValue(new Error("Failed to load config")),
			}

			// Spy on log method
			const logSpy = vi.spyOn(provider, "log")

			// Create history item
			const historyItem = {
				id: "test-id",
				ts: Date.now(),
				task: "Test task",
				mode: "code",
				number: 1,
				tokensIn: 0,
				tokensOut: 0,
				totalCost: 0,
			}

			// Initialize with history item - should not throw
			await expect(provider.createTaskWithHistoryItem(historyItem)).resolves.not.toThrow()

			// Verify error was logged but task restoration continued
			expect(logSpy).toHaveBeenCalledWith(
				expect.stringContaining("Failed to restore API configuration for mode 'code'"),
			)
		})
	})

	describe("updateCustomMode", () => {
		test("updates both file and state when updating custom mode", async () => {
			await provider.resolveWebviewView(mockWebviewView)
			const messageHandler = (mockWebviewView.webview.onDidReceiveMessage as any).mock.calls[0][0]

			// Mock CustomModesManager methods
			;(provider as any).customModesManager = {
				updateCustomMode: vi.fn().mockResolvedValue(undefined),
				getCustomModes: vi.fn().mockResolvedValue([
					{
						slug: "test-mode",
						name: "Test Mode",
						roleDefinition: "Updated role definition",
						groups: ["read"] as const,
					},
				]),
				dispose: vi.fn(),
			} as any

			// Test updating a custom mode
			await messageHandler({
				type: "updateCustomMode",
				modeConfig: {
					slug: "test-mode",
					name: "Test Mode",
					roleDefinition: "Updated role definition",
					groups: ["read"] as const,
				},
			})

			// Verify CustomModesManager.updateCustomMode was called
			expect(provider.customModesManager.updateCustomMode).toHaveBeenCalledWith(
				"test-mode",
				expect.objectContaining({
					slug: "test-mode",
					roleDefinition: "Updated role definition",
				}),
			)

			// Verify state was updated
			expect(mockContext.globalState.update).toHaveBeenCalledWith("customModes", [
				{ groups: ["read"], name: "Test Mode", roleDefinition: "Updated role definition", slug: "test-mode" },
			])

			// Verify state was posted to webview
			// Verify state was posted to webview with correct format
			expect(mockPostMessage).toHaveBeenCalledWith(
				expect.objectContaining({
					type: "state",
					state: expect.objectContaining({
						customModes: [
							expect.objectContaining({
								slug: "test-mode",
								roleDefinition: "Updated role definition",
							}),
						],
					}),
				}),
			)
		})
	})

	describe("upsertApiConfiguration", () => {
		test("handles error in upsertApiConfiguration gracefully", async () => {
			await provider.resolveWebviewView(mockWebviewView)
			const messageHandler = (mockWebviewView.webview.onDidReceiveMessage as any).mock.calls[0][0]

			;(provider as any).providerSettingsManager = {
				setModeConfig: vi.fn().mockRejectedValue(new Error("Failed to update mode config")),
				listConfig: vi
					.fn()
					.mockResolvedValue([{ name: "test-config", id: "test-id", apiProvider: "anthropic" }]),
			} as any

			// Mock getState to provide necessary data
			vi.spyOn(provider, "getState").mockResolvedValue({
				mode: "code",
				currentApiConfigName: "test-config",
			} as any)

			// Trigger upsertApiConfiguration
			await messageHandler({
				type: "upsertApiConfiguration",
				text: "test-config",
				apiConfiguration: { apiProvider: "anthropic", apiKey: "test-key" },
			})

			// Verify error was logged and user was notified
			expect(mockOutputChannel.appendLine).toHaveBeenCalledWith(
				expect.stringContaining("Error create new api configuration"),
			)
			expect(vscode.window.showErrorMessage).toHaveBeenCalledWith("errors.create_api_config")
		})

		test("handles successful upsertApiConfiguration", async () => {
			await provider.resolveWebviewView(mockWebviewView)
			const messageHandler = (mockWebviewView.webview.onDidReceiveMessage as any).mock.calls[0][0]

			;(provider as any).providerSettingsManager = {
				setModeConfig: vi.fn(),
				saveConfig: vi.fn().mockResolvedValue(undefined),
				listConfig: vi
					.fn()
					.mockResolvedValue([{ name: "test-config", id: "test-id", apiProvider: "anthropic" }]),
			} as any

			const testApiConfig = {
				apiProvider: "anthropic" as const,
				apiKey: "test-key",
			}

			// Trigger upsertApiConfiguration
			await messageHandler({
				type: "upsertApiConfiguration",
				text: "test-config",
				apiConfiguration: testApiConfig,
			})

			// Verify config was saved
			expect(provider.providerSettingsManager.saveConfig).toHaveBeenCalledWith("test-config", testApiConfig)

			// Verify state updates
			expect(mockContext.globalState.update).toHaveBeenCalledWith("listApiConfigMeta", [
				{ name: "test-config", id: "test-id", apiProvider: "anthropic" },
			])
			expect(mockContext.globalState.update).toHaveBeenCalledWith("currentApiConfigName", "test-config")

			// Verify state was posted to webview
			expect(mockPostMessage).toHaveBeenCalledWith(expect.objectContaining({ type: "state" }))
		})

		test("handles buildApiHandler error in updateApiConfiguration", async () => {
			await provider.resolveWebviewView(mockWebviewView)
			const messageHandler = (mockWebviewView.webview.onDidReceiveMessage as any).mock.calls[0][0]

			// Mock buildApiHandler to throw an error
			const { buildApiHandler } = await import("../../../api")

			;(buildApiHandler as any).mockImplementationOnce(() => {
				throw new Error("API handler error")
			})
			;(provider as any).providerSettingsManager = {
				setModeConfig: vi.fn(),
				saveConfig: vi.fn().mockResolvedValue(undefined),
				listConfig: vi
					.fn()
					.mockResolvedValue([{ name: "test-config", id: "test-id", apiProvider: "anthropic" }]),
			} as any

			// Setup Task instance with auto-mock from the top of the file
			const mockCline = new Task(defaultTaskOptions) // Create a new mocked instance
			await provider.addClineToStack(mockCline)

			const testApiConfig = {
				apiProvider: "anthropic" as const,
				apiKey: "test-key",
			}

			// Trigger upsertApiConfiguration
			await messageHandler({
				type: "upsertApiConfiguration",
				text: "test-config",
				apiConfiguration: testApiConfig,
			})

			// Verify error handling
			expect(mockOutputChannel.appendLine).toHaveBeenCalledWith(
				expect.stringContaining("Error create new api configuration"),
			)
			expect(vscode.window.showErrorMessage).toHaveBeenCalledWith("errors.create_api_config")

			// Verify state was still updated
			expect(mockContext.globalState.update).toHaveBeenCalledWith("listApiConfigMeta", [
				{ name: "test-config", id: "test-id", apiProvider: "anthropic" },
			])
			expect(mockContext.globalState.update).toHaveBeenCalledWith("currentApiConfigName", "test-config")
		})

		test("handles successful saveApiConfiguration", async () => {
			await provider.resolveWebviewView(mockWebviewView)
			const messageHandler = (mockWebviewView.webview.onDidReceiveMessage as any).mock.calls[0][0]

			;(provider as any).providerSettingsManager = {
				setModeConfig: vi.fn(),
				saveConfig: vi.fn().mockResolvedValue(undefined),
				listConfig: vi
					.fn()
					.mockResolvedValue([{ name: "test-config", id: "test-id", apiProvider: "anthropic" }]),
			} as any

			const testApiConfig = {
				apiProvider: "anthropic" as const,
				apiKey: "test-key",
			}

			// Trigger upsertApiConfiguration
			await messageHandler({
				type: "saveApiConfiguration",
				text: "test-config",
				apiConfiguration: testApiConfig,
			})

			// Verify config was saved
			expect(provider.providerSettingsManager.saveConfig).toHaveBeenCalledWith("test-config", testApiConfig)

			// Verify state updates
			expect(mockContext.globalState.update).toHaveBeenCalledWith("listApiConfigMeta", [
				{ name: "test-config", id: "test-id", apiProvider: "anthropic" },
			])
			expect(updateGlobalStateSpy).toHaveBeenCalledWith("listApiConfigMeta", [
				{ name: "test-config", id: "test-id", apiProvider: "anthropic" },
			])
		})
	})

	describe("browser connection features", () => {
		beforeEach(async () => {
			// Reset mocks
			vi.clearAllMocks()
			await provider.resolveWebviewView(mockWebviewView)
		})

		// These mocks are already defined at the top of the file

		test("handles testBrowserConnection with provided URL", async () => {
			// Get the message handler
			const messageHandler = (mockWebviewView.webview.onDidReceiveMessage as any).mock.calls[0][0]

			// Test with valid URL
			await messageHandler({
				type: "testBrowserConnection",
				text: "http://localhost:9222",
			})

			// Verify postMessage was called with success result
			expect(mockPostMessage).toHaveBeenCalledWith(
				expect.objectContaining({
					type: "browserConnectionResult",
					success: true,
					text: expect.stringContaining("Successfully connected to Chrome"),
				}),
			)

			// Reset mock
			mockPostMessage.mockClear()

			// Test with invalid URL
			await messageHandler({
				type: "testBrowserConnection",
				text: "http://inlocalhost:9222",
			})

			// Verify postMessage was called with failure result
			expect(mockPostMessage).toHaveBeenCalledWith(
				expect.objectContaining({
					type: "browserConnectionResult",
					success: false,
					text: expect.stringContaining("Failed to connect to Chrome"),
				}),
			)
		})

		test("handles testBrowserConnection with auto-discovery", async () => {
			// Get the message handler
			const messageHandler = (mockWebviewView.webview.onDidReceiveMessage as any).mock.calls[0][0]

			// Test auto-discovery (no URL provided)
			await messageHandler({
				type: "testBrowserConnection",
			})

			// Verify discoverChromeHostUrl was called
			const { discoverChromeHostUrl } = await import("../../../services/browser/browserDiscovery")
			expect(discoverChromeHostUrl).toHaveBeenCalled()

			// Verify postMessage was called with success result
			expect(mockPostMessage).toHaveBeenCalledWith(
				expect.objectContaining({
					type: "browserConnectionResult",
					success: true,
					text: expect.stringContaining("Auto-discovered and tested connection to Chrome"),
				}),
			)
		})
	})
})

describe("Project MCP Settings", () => {
	let provider: ClineProvider
	let mockContext: vscode.ExtensionContext
	let mockOutputChannel: vscode.OutputChannel
	let mockWebviewView: vscode.WebviewView
	let mockPostMessage: any

	beforeEach(() => {
		vi.clearAllMocks()

		mockContext = {
			extensionPath: "/test/path",
			extensionUri: {} as vscode.Uri,
			globalState: {
				get: vi.fn(),
				update: vi.fn(),
				keys: vi.fn().mockReturnValue([]),
			},
			workspaceState: {
				get: vi.fn().mockResolvedValue(undefined),
				update: vi.fn().mockResolvedValue(undefined),
				keys: vi.fn().mockReturnValue([]),
			},
			secrets: {
				get: vi.fn(),
				store: vi.fn(),
				delete: vi.fn(),
			},
			subscriptions: [],
			extension: {
				packageJSON: { version: "1.0.0" },
			},
			globalStorageUri: {
				fsPath: "/test/storage/path",
			},
		} as unknown as vscode.ExtensionContext

		mockOutputChannel = {
			appendLine: vi.fn(),
			clear: vi.fn(),
			dispose: vi.fn(),
		} as unknown as vscode.OutputChannel

		mockPostMessage = vi.fn()
		mockWebviewView = {
			webview: {
				postMessage: mockPostMessage,
				html: "",
				options: {},
				onDidReceiveMessage: vi.fn(),
				asWebviewUri: vi.fn(),
				cspSource: "vscode-webview://test-csp-source",
			},
			visible: true,
			onDidDispose: vi.fn(),
			onDidChangeVisibility: vi.fn(),
		} as unknown as vscode.WebviewView

		provider = new ClineProvider(mockContext, mockOutputChannel, "sidebar", new ContextProxy(mockContext))
	})

	test.skip("handles openProjectMcpSettings message", async () => {
		// Mock workspace folders first
		;(vscode.workspace as any).workspaceFolders = [{ uri: { fsPath: "/test/workspace" } }]

		// Mock fs functions
		const fs = await import("fs/promises")
		const mockedFs = vi.mocked(fs)
		mockedFs.mkdir.mockClear()
		mockedFs.mkdir.mockResolvedValue(undefined)
		mockedFs.writeFile.mockClear()
		mockedFs.writeFile.mockResolvedValue(undefined)

		// Mock fileExistsAtPath to return false (file doesn't exist)
		const fsUtils = await import("../../../utils/fs")
		vi.spyOn(fsUtils, "fileExistsAtPath").mockResolvedValue(false)

		// Mock openFile
		const openFileModule = await import("../../../integrations/misc/open-file")
		const openFileSpy = vi.spyOn(openFileModule, "openFile").mockClear().mockResolvedValue(undefined)

		// Set up the webview
		await provider.resolveWebviewView(mockWebviewView)
		const messageHandler = (mockWebviewView.webview.onDidReceiveMessage as any).mock.calls[0][0]

		// Ensure the message handler is properly set up
		expect(messageHandler).toBeDefined()
		expect(typeof messageHandler).toBe("function")

		// Trigger openProjectMcpSettings through the message handler
		await messageHandler({
			type: "openProjectMcpSettings",
		})

		// Check that fs.mkdir was called with the correct path
		expect(mockedFs.mkdir).toHaveBeenCalledWith("/test/workspace/.kilocode", { recursive: true })

		// Verify file was created with default content
		expect(safeWriteJson).toHaveBeenCalledWith("/test/workspace/.roo/mcp.json", { mcpServers: {} })

		// Check that openFile was called
		expect(openFileSpy).toHaveBeenCalledWith("/test/workspace/.kilocode/mcp.json")
	})

	test("handles openProjectMcpSettings when workspace is not open", async () => {
		await provider.resolveWebviewView(mockWebviewView)
		const messageHandler = (mockWebviewView.webview.onDidReceiveMessage as any).mock.calls[0][0]

		// Mock no workspace folders
		;(vscode.workspace as any).workspaceFolders = []

		// Trigger openProjectMcpSettings
		await messageHandler({ type: "openProjectMcpSettings" })

		// Verify error message was shown
		expect(vscode.window.showErrorMessage).toHaveBeenCalledWith("errors.no_workspace")
	})

	test.skip("handles openProjectMcpSettings file creation error", async () => {
		await provider.resolveWebviewView(mockWebviewView)
		const messageHandler = (mockWebviewView.webview.onDidReceiveMessage as any).mock.calls[0][0]

		// Mock workspace folders
		;(vscode.workspace as any).workspaceFolders = [{ uri: { fsPath: "/test/workspace" } }]

		// Mock fs functions to fail
		const fs = require("fs/promises")
		fs.mkdir.mockRejectedValue(new Error("Failed to create directory"))

		// Trigger openProjectMcpSettings
		await messageHandler({
			type: "openProjectMcpSettings",
		})

		// Verify error message was shown
		expect(vscode.window.showErrorMessage).toHaveBeenCalledWith(
			// kilocode_change
			expect.stringContaining("Failed to create or open .kilocode/mcp.json"),
		)
	})
})

describe.skip("ContextProxy integration", () => {
	let provider: ClineProvider
	let mockContext: vscode.ExtensionContext
	let mockOutputChannel: vscode.OutputChannel
	let mockContextProxy: any

	beforeEach(() => {
		// Reset mocks
		vi.clearAllMocks()

		// Setup basic mocks
		mockContext = {
			globalState: {
				get: vi.fn(),
				update: vi.fn(),
				keys: vi.fn().mockReturnValue([]),
			},
			workspaceState: {
				get: vi.fn().mockResolvedValue(undefined),
				update: vi.fn().mockResolvedValue(undefined),
				keys: vi.fn().mockReturnValue([]),
			},
			secrets: { get: vi.fn(), store: vi.fn(), delete: vi.fn() },
			extensionUri: {} as vscode.Uri,
			globalStorageUri: { fsPath: "/test/path" },
			extension: { packageJSON: { version: "1.0.0" } },
		} as unknown as vscode.ExtensionContext

		mockOutputChannel = { appendLine: vi.fn() } as unknown as vscode.OutputChannel
		mockContextProxy = new ContextProxy(mockContext)
		provider = new ClineProvider(mockContext, mockOutputChannel, "sidebar", mockContextProxy)
	})

	test("updateGlobalState uses contextProxy", async () => {
		await provider.setValue("currentApiConfigName", "testValue")
		expect(mockContextProxy.updateGlobalState).toHaveBeenCalledWith("currentApiConfigName", "testValue")
	})

	test("getGlobalState uses contextProxy", async () => {
		mockContextProxy.getGlobalState.mockResolvedValueOnce("testValue")
		const result = await provider.getValue("currentApiConfigName")
		expect(mockContextProxy.getGlobalState).toHaveBeenCalledWith("currentApiConfigName")
		expect(result).toBe("testValue")
	})

	test("storeSecret uses contextProxy", async () => {
		await provider.setValue("apiKey", "test-secret")
		expect(mockContextProxy.storeSecret).toHaveBeenCalledWith("apiKey", "test-secret")
	})

	test("contextProxy methods are available", () => {
		// Verify the contextProxy has all the required methods
		expect(mockContextProxy.getGlobalState).toBeDefined()
		expect(mockContextProxy.updateGlobalState).toBeDefined()
		expect(mockContextProxy.storeSecret).toBeDefined()
		expect(mockContextProxy.setValue).toBeDefined()
		expect(mockContextProxy.setValues).toBeDefined()
	})
})

// Mock getModels for router model tests
vi.mock("../../../api/providers/fetchers/modelCache", () => ({
	getModels: vi.fn(),
	flushModels: vi.fn(),
}))

describe.skip("getTelemetryProperties", () => {
	// kilocode_change: skip suite
	let defaultTaskOptions: TaskOptions
	let provider: ClineProvider
	let mockContext: vscode.ExtensionContext
	let mockOutputChannel: vscode.OutputChannel
	let mockCline: any

	beforeEach(() => {
		// Reset mocks
		vi.clearAllMocks()

		// Initialize TelemetryService if not already initialized
		if (!TelemetryService.hasInstance()) {
			TelemetryService.createInstance([])
		}

		// Setup basic mocks
		mockContext = {
			globalState: {
				get: vi.fn().mockImplementation((key: string) => {
					if (key === "mode") return "code"
					if (key === "apiProvider") return "anthropic"
					return undefined
				}),
				update: vi.fn(),
				keys: vi.fn().mockReturnValue([]),
			},
			secrets: { get: vi.fn(), store: vi.fn(), delete: vi.fn() },
			extensionUri: {} as vscode.Uri,
			globalStorageUri: { fsPath: "/test/path" },
			extension: { packageJSON: { version: "1.0.0" } },
		} as unknown as vscode.ExtensionContext

		mockOutputChannel = { appendLine: vi.fn() } as unknown as vscode.OutputChannel
		provider = new ClineProvider(mockContext, mockOutputChannel, "sidebar", new ContextProxy(mockContext))

		defaultTaskOptions = {
			context: mockContext,
			provider,
			apiConfiguration: {
				apiProvider: "openrouter",
			},
		}

		// Setup Task instance with mocked getModel method
		mockCline = new Task(defaultTaskOptions)
		mockCline.api = {
			getModel: vi.fn().mockReturnValue({
				id: "claude-sonnet-4-20250514",
				info: { contextWindow: 200000 },
			}),
		}
	})

	test("includes basic properties in telemetry", async () => {
		const properties = await provider.getTelemetryProperties()

		expect(properties).toHaveProperty("vscodeVersion")
		expect(properties).toHaveProperty("platform")
		expect(properties).toHaveProperty("appVersion", "1.0.0")
	})

	test("includes model ID from current Cline instance if available", async () => {
		// Add mock Cline to stack
		await provider.addClineToStack(mockCline)

		const properties = await provider.getTelemetryProperties()

		expect(properties).toHaveProperty("modelId", "claude-sonnet-4-20250514")
	})

	describe("cloud authentication telemetry", () => {
		beforeEach(() => {
			// Reset all mocks before each test
			vi.clearAllMocks()
		})

		test("includes cloud authentication property when user is authenticated", async () => {
			// Import the CloudService mock and update it
			const { CloudService } = await import("@roo-code/cloud")
			const mockCloudService = {
				isAuthenticated: vi.fn().mockReturnValue(true),
			}

			// Update the existing mock
			Object.defineProperty(CloudService, "instance", {
				get: vi.fn().mockReturnValue(mockCloudService),
				configurable: true,
			})

			const properties = await provider.getTelemetryProperties()

			expect(properties).toHaveProperty("cloudIsAuthenticated", true)
		})

		test("includes cloud authentication property when user is not authenticated", async () => {
			// Import the CloudService mock and update it
			const { CloudService } = await import("@roo-code/cloud")
			const mockCloudService = {
				isAuthenticated: vi.fn().mockReturnValue(false),
			}

			// Update the existing mock
			Object.defineProperty(CloudService, "instance", {
				get: vi.fn().mockReturnValue(mockCloudService),
				configurable: true,
			})

			const properties = await provider.getTelemetryProperties()

			expect(properties).toHaveProperty("cloudIsAuthenticated", false)
		})

		test("handles CloudService errors gracefully", async () => {
			// Import the CloudService mock and update it to throw an error
			const { CloudService } = await import("@roo-code/cloud")
			Object.defineProperty(CloudService, "instance", {
				get: vi.fn().mockImplementation(() => {
					throw new Error("CloudService not available")
				}),
				configurable: true,
			})

			const properties = await provider.getTelemetryProperties()

			// Should still include basic telemetry properties
			expect(properties).toHaveProperty("vscodeVersion")
			expect(properties).toHaveProperty("platform")
			expect(properties).toHaveProperty("appVersion", "1.0.0")

			// Cloud property should be undefined when CloudService is not available
			expect(properties).toHaveProperty("cloudIsAuthenticated", undefined)
		})

		test("handles CloudService method errors gracefully", async () => {
			// Import the CloudService mock and update it
			const { CloudService } = await import("@roo-code/cloud")
			const mockCloudService = {
				isAuthenticated: vi.fn().mockImplementation(() => {
					throw new Error("Authentication check error")
				}),
			}

			// Update the existing mock
			Object.defineProperty(CloudService, "instance", {
				get: vi.fn().mockReturnValue(mockCloudService),
				configurable: true,
			})

			const properties = await provider.getTelemetryProperties()

			// Should still include basic telemetry properties
			expect(properties).toHaveProperty("vscodeVersion")
			expect(properties).toHaveProperty("platform")
			expect(properties).toHaveProperty("appVersion", "1.0.0")

			// Property that errored should be undefined
			expect(properties).toHaveProperty("cloudIsAuthenticated", undefined)
		})
	})
})

describe("ClineProvider - Router Models", () => {
	let provider: ClineProvider
	let mockContext: vscode.ExtensionContext
	let mockOutputChannel: vscode.OutputChannel
	let mockWebviewView: vscode.WebviewView
	let mockPostMessage: any

	beforeEach(() => {
		vi.clearAllMocks()

		const globalState: Record<string, string | undefined> = {}
		const secrets: Record<string, string | undefined> = {}

		mockContext = {
			extensionPath: "/test/path",
			extensionUri: {} as vscode.Uri,
			globalState: {
				get: vi.fn().mockImplementation((key: string) => globalState[key]),
				update: vi
					.fn()
					.mockImplementation((key: string, value: string | undefined) => (globalState[key] = value)),
				keys: vi.fn().mockImplementation(() => Object.keys(globalState)),
			},
			secrets: {
				get: vi.fn().mockImplementation((key: string) => secrets[key]),
				store: vi.fn().mockImplementation((key: string, value: string | undefined) => (secrets[key] = value)),
				delete: vi.fn().mockImplementation((key: string) => delete secrets[key]),
			},
			subscriptions: [],
			extension: {
				packageJSON: { version: "1.0.0" },
			},
			globalStorageUri: {
				fsPath: "/test/storage/path",
			},
		} as unknown as vscode.ExtensionContext

		mockOutputChannel = {
			appendLine: vi.fn(),
			clear: vi.fn(),
			dispose: vi.fn(),
		} as unknown as vscode.OutputChannel

		mockPostMessage = vi.fn()
		mockWebviewView = {
			webview: {
				postMessage: mockPostMessage,
				html: "",
				options: {},
				onDidReceiveMessage: vi.fn(),
				asWebviewUri: vi.fn(),
			},
			visible: true,
			onDidDispose: vi.fn().mockImplementation((callback) => {
				callback()
				return { dispose: vi.fn() }
			}),
			onDidChangeVisibility: vi.fn().mockImplementation(() => ({ dispose: vi.fn() })),
		} as unknown as vscode.WebviewView

		if (!TelemetryService.hasInstance()) {
			TelemetryService.createInstance([])
		}

		provider = new ClineProvider(mockContext, mockOutputChannel, "sidebar", new ContextProxy(mockContext))
	})

	test("handles requestRouterModels with successful responses", async () => {
		await provider.resolveWebviewView(mockWebviewView)
		const messageHandler = (mockWebviewView.webview.onDidReceiveMessage as any).mock.calls[0][0]

		// Mock getState to return API configuration
		vi.spyOn(provider, "getState").mockResolvedValue({
			apiConfiguration: {
				openRouterApiKey: "openrouter-key",
				requestyApiKey: "requesty-key",
				glamaApiKey: "glama-key",
				unboundApiKey: "unbound-key",
				submodelApiKey: "submodel-key",
				litellmApiKey: "litellm-key",
				litellmBaseUrl: "http://localhost:4000",
				// kilocode_change start
				chutesApiKey: "chutes-key",
				geminiApiKey: "gemini-key",
				googleGeminiBaseUrl: "https://gemini.example.com",
				ovhCloudAiEndpointsApiKey: "ovhcloud-key",
				// kilocode_change end
			},
		} as any)

		const mockModels = {
			"model-1": {
				maxTokens: 4096,
				contextWindow: 8192,
				description: "Test model 1",
				supportsPromptCache: false,
			},
			"model-2": {
				maxTokens: 8192,
				contextWindow: 16384,
				description: "Test model 2",
				supportsPromptCache: false,
			},
		}

		const { getModels } = await import("../../../api/providers/fetchers/modelCache")
		vi.mocked(getModels).mockResolvedValue(mockModels)

		await messageHandler({ type: "requestRouterModels" })

		// Verify getModels was called for each provider with correct options
		expect(getModels).toHaveBeenCalledWith({ provider: "openrouter", apiKey: "openrouter-key" }) // kilocode_change: apiKey
		// kilocode_change start
		expect(getModels).toHaveBeenCalledWith({
			provider: "gemini",
			apiKey: "gemini-key",
			baseUrl: "https://gemini.example.com",
		})
		// kilocode_change end
		expect(getModels).toHaveBeenCalledWith({ provider: "requesty", apiKey: "requesty-key" })
		expect(getModels).toHaveBeenCalledWith({ provider: "glama" })
		expect(getModels).toHaveBeenCalledWith({ provider: "unbound", apiKey: "unbound-key" })
<<<<<<< HEAD
		expect(getModels).toHaveBeenCalledWith({ provider: "submodel", apiKey: "submodel-key" })
=======
		expect(getModels).toHaveBeenCalledWith({ provider: "chutes", apiKey: "chutes-key" }) // kilocode_change
>>>>>>> d71f1d67
		expect(getModels).toHaveBeenCalledWith({ provider: "vercel-ai-gateway" })
		expect(getModels).toHaveBeenCalledWith({ provider: "ovhcloud", apiKey: "ovhcloud-key" }) // kilocode_change
		expect(getModels).toHaveBeenCalledWith({
			provider: "litellm",
			apiKey: "litellm-key",
			baseUrl: "http://localhost:4000",
		})

		// Verify response was sent
		expect(mockPostMessage).toHaveBeenCalledWith({
			type: "routerModels",
			routerModels: {
				deepinfra: mockModels,
				openrouter: mockModels,
				gemini: mockModels, // kilocode_change
				requesty: mockModels,
				glama: mockModels,
				unbound: mockModels,
<<<<<<< HEAD
				submodel: mockModels,
=======
				chutes: mockModels, // kilocode_change
>>>>>>> d71f1d67
				litellm: mockModels,
				"kilocode-openrouter": mockModels,
				ollama: mockModels, // kilocode_change
				lmstudio: {},
				"vercel-ai-gateway": mockModels,
				ovhcloud: mockModels, // kilocode_change
				huggingface: {},
				"io-intelligence": {},
			},
		})
	})

	test("handles requestRouterModels with individual provider failures", async () => {
		await provider.resolveWebviewView(mockWebviewView)
		const messageHandler = (mockWebviewView.webview.onDidReceiveMessage as any).mock.calls[0][0]

		vi.spyOn(provider, "getState").mockResolvedValue({
			apiConfiguration: {
				openRouterApiKey: "openrouter-key",
				requestyApiKey: "requesty-key",
				glamaApiKey: "glama-key",
				unboundApiKey: "unbound-key",
				submodelApiKey: "submodel-key",
				litellmApiKey: "litellm-key",
				litellmBaseUrl: "http://localhost:4000",
				// kilocode_change start
				chutesApiKey: "chutes-key",
				geminiApiKey: "gemini-key",
				googleGeminiBaseUrl: "https://gemini.example.com",
				ovhCloudAiEndpointsApiKey: "ovhcloud-key",
				// kilocode_change end
			},
		} as any)

		const mockModels = {
			"model-1": { maxTokens: 4096, contextWindow: 8192, description: "Test model", supportsPromptCache: false },
		}
		const { getModels } = await import("../../../api/providers/fetchers/modelCache")

		// Mock some providers to succeed and others to fail
		vi.mocked(getModels)
			.mockResolvedValueOnce(mockModels) // openrouter success
			.mockResolvedValueOnce(mockModels) // kilocode_change: gemini success
			.mockRejectedValueOnce(new Error("Requesty API error")) // requesty fail
			.mockResolvedValueOnce(mockModels) // glama success
			.mockRejectedValueOnce(new Error("Unbound API error")) // unbound fail
<<<<<<< HEAD
			.mockRejectedValueOnce(new Error("Submodel API error")) // submodel fail
=======
			.mockRejectedValueOnce(new Error("Chutes API error")) // kilocode_change: chutes fail
>>>>>>> d71f1d67
			.mockRejectedValueOnce(new Error("Kilocode-OpenRouter API error")) // kilocode-openrouter fail
			.mockRejectedValueOnce(new Error("Ollama API error")) // kilocode_change
			.mockResolvedValueOnce(mockModels) // vercel-ai-gateway success
			.mockResolvedValueOnce(mockModels) // kilocode_change: ovhcloud
			.mockResolvedValueOnce(mockModels) // deepinfra success
			.mockRejectedValueOnce(new Error("LiteLLM connection failed")) // litellm fail

		await messageHandler({ type: "requestRouterModels" })

		// Verify main response includes successful providers and empty objects for failed ones
		expect(mockPostMessage).toHaveBeenCalledWith({
			type: "routerModels",
			routerModels: {
				deepinfra: mockModels,
				openrouter: mockModels,
				gemini: mockModels, // kilocode_change
				requesty: {},
				glama: mockModels,
				unbound: {},
<<<<<<< HEAD
				submodel: {},
=======
				chutes: {}, // kilocode_change
>>>>>>> d71f1d67
				ollama: {},
				lmstudio: {},
				litellm: {},
				"kilocode-openrouter": {},
				"vercel-ai-gateway": mockModels,
				ovhcloud: mockModels, // kilocode_change
				huggingface: {},
				"io-intelligence": {},
			},
		})

		// Verify error messages were sent for failed providers
		expect(mockPostMessage).toHaveBeenCalledWith({
			type: "singleRouterModelFetchResponse",
			success: false,
			error: "Requesty API error",
			values: { provider: "requesty" },
		})

		expect(mockPostMessage).toHaveBeenCalledWith({
			type: "singleRouterModelFetchResponse",
			success: false,
			error: "Unbound API error",
			values: { provider: "unbound" },
		})

		// kilocode_change start
		expect(mockPostMessage).toHaveBeenCalledWith({
			type: "singleRouterModelFetchResponse",
			success: false,
			error: "Chutes API error",
			values: { provider: "chutes" },
		})
		// kilocode_change end

		expect(mockPostMessage).toHaveBeenCalledWith({
			type: "singleRouterModelFetchResponse",
			success: false,
			error: "Kilocode-OpenRouter API error",
			values: { provider: "kilocode-openrouter" },
		})

		expect(mockPostMessage).toHaveBeenCalledWith({
			type: "singleRouterModelFetchResponse",
			success: false,
			error: "Unbound API error",
			values: { provider: "unbound" },
		})

		expect(mockPostMessage).toHaveBeenCalledWith({
			type: "singleRouterModelFetchResponse",
			success: false,
			error: "LiteLLM connection failed",
			values: { provider: "litellm" },
		})

		expect(mockPostMessage).toHaveBeenCalledWith({
			type: "singleRouterModelFetchResponse",
			success: false,
			error: "Submodel API error",
			values: { provider: "submodel" },
		})
	})

	test("handles requestRouterModels with LiteLLM values from message", async () => {
		await provider.resolveWebviewView(mockWebviewView)
		const messageHandler = (mockWebviewView.webview.onDidReceiveMessage as any).mock.calls[0][0]

		// Mock state without LiteLLM config
		vi.spyOn(provider, "getState").mockResolvedValue({
			apiConfiguration: {
				openRouterApiKey: "openrouter-key",
				requestyApiKey: "requesty-key",
				glamaApiKey: "glama-key",
				unboundApiKey: "unbound-key",
<<<<<<< HEAD
				submodelApiKey: "submodel-key",
=======
				// kilocode_change start
				ovhCloudAiEndpointsApiKey: "ovhcloud-key",
				chutesApiKey: "chutes-key",
				// kilocode_change end
>>>>>>> d71f1d67
				// No litellm config
			},
		} as any)

		const mockModels = {
			"model-1": { maxTokens: 4096, contextWindow: 8192, description: "Test model", supportsPromptCache: false },
		}
		const { getModels } = await import("../../../api/providers/fetchers/modelCache")
		vi.mocked(getModels).mockResolvedValue(mockModels)

		await messageHandler({
			type: "requestRouterModels",
			values: {
				litellmApiKey: "message-litellm-key",
				litellmBaseUrl: "http://message-url:4000",
			},
		})

		// Verify LiteLLM was called with values from message
		expect(getModels).toHaveBeenCalledWith({
			provider: "litellm",
			apiKey: "message-litellm-key",
			baseUrl: "http://message-url:4000",
		})
	})

	test("skips LiteLLM when neither config nor message values are provided", async () => {
		await provider.resolveWebviewView(mockWebviewView)
		const messageHandler = (mockWebviewView.webview.onDidReceiveMessage as any).mock.calls[0][0]

		vi.spyOn(provider, "getState").mockResolvedValue({
			apiConfiguration: {
				openRouterApiKey: "openrouter-key",
				requestyApiKey: "requesty-key",
				glamaApiKey: "glama-key",
				unboundApiKey: "unbound-key",
<<<<<<< HEAD
				submodelApiKey: "submodel-key",
=======
				// kilocode_change start
				ovhCloudAiEndpointsApiKey: "ovhcloud-key",
				chutesApiKey: "chutes-key",
				// kilocode_change end
>>>>>>> d71f1d67
				// No litellm config
			},
		} as any)

		const mockModels = {
			"model-1": { maxTokens: 4096, contextWindow: 8192, description: "Test model", supportsPromptCache: false },
		}
		const { getModels } = await import("../../../api/providers/fetchers/modelCache")
		vi.mocked(getModels).mockResolvedValue(mockModels)

		await messageHandler({ type: "requestRouterModels" })

		// Verify LiteLLM was NOT called
		expect(getModels).not.toHaveBeenCalledWith(
			expect.objectContaining({
				provider: "litellm",
			}),
		)

		// Verify response includes empty object for LiteLLM
		expect(mockPostMessage).toHaveBeenCalledWith({
			type: "routerModels",
			routerModels: {
				deepinfra: mockModels,
				openrouter: mockModels,
				gemini: mockModels, // kilocode_change
				requesty: mockModels,
				glama: mockModels,
				unbound: mockModels,
<<<<<<< HEAD
				submodel: mockModels,
=======
				chutes: mockModels, // kilocode_change
>>>>>>> d71f1d67
				litellm: {},
				"kilocode-openrouter": mockModels,
				ollama: mockModels, // kilocode_change
				lmstudio: {},
				"vercel-ai-gateway": mockModels,
				ovhcloud: mockModels, // kilocode_change
				huggingface: {},
				"io-intelligence": {},
			},
		})
	})

	test("handles requestLmStudioModels with proper response", async () => {
		await provider.resolveWebviewView(mockWebviewView)
		const messageHandler = (mockWebviewView.webview.onDidReceiveMessage as any).mock.calls[0][0]

		vi.spyOn(provider, "getState").mockResolvedValue({
			apiConfiguration: {
				lmStudioModelId: "model-1",
				lmStudioBaseUrl: "http://localhost:1234",
			},
		} as any)

		const mockModels = {
			"model-1": { maxTokens: 4096, contextWindow: 8192, description: "Test model", supportsPromptCache: false },
		}
		const { getModels } = await import("../../../api/providers/fetchers/modelCache")
		vi.mocked(getModels).mockResolvedValue(mockModels)

		await messageHandler({
			type: "requestLmStudioModels",
		})

		expect(getModels).toHaveBeenCalledWith({
			provider: "lmstudio",
			baseUrl: "http://localhost:1234",
		})
	})
})

describe("ClineProvider - Comprehensive Edit/Delete Edge Cases", () => {
	let provider: ClineProvider
	let mockContext: vscode.ExtensionContext
	let mockOutputChannel: vscode.OutputChannel
	let mockWebviewView: vscode.WebviewView
	let mockPostMessage: any
	let defaultTaskOptions: TaskOptions

	beforeEach(() => {
		vi.clearAllMocks()

		if (!TelemetryService.hasInstance()) {
			TelemetryService.createInstance([])
		}

		const globalState: Record<string, string | undefined> = {
			mode: "code",
			currentApiConfigName: "current-config",
		}

		const secrets: Record<string, string | undefined> = {}

		mockContext = {
			extensionPath: "/test/path",
			extensionUri: {} as vscode.Uri,
			globalState: {
				get: vi.fn().mockImplementation((key: string) => globalState[key]),
				update: vi
					.fn()
					.mockImplementation((key: string, value: string | undefined) => (globalState[key] = value)),
				keys: vi.fn().mockImplementation(() => Object.keys(globalState)),
			},
			secrets: {
				get: vi.fn().mockImplementation((key: string) => secrets[key]),
				store: vi.fn().mockImplementation((key: string, value: string | undefined) => (secrets[key] = value)),
				delete: vi.fn().mockImplementation((key: string) => delete secrets[key]),
			},
			subscriptions: [],
			extension: {
				packageJSON: { version: "1.0.0" },
			},
			globalStorageUri: {
				fsPath: "/test/storage/path",
			},
		} as unknown as vscode.ExtensionContext

		mockOutputChannel = {
			appendLine: vi.fn(),
			clear: vi.fn(),
			dispose: vi.fn(),
		} as unknown as vscode.OutputChannel

		mockPostMessage = vi.fn()

		mockWebviewView = {
			webview: {
				postMessage: mockPostMessage,
				html: "",
				options: {},
				onDidReceiveMessage: vi.fn(),
				asWebviewUri: vi.fn(),
			},
			visible: true,
			onDidDispose: vi.fn().mockImplementation((callback) => {
				callback()
				return { dispose: vi.fn() }
			}),
			onDidChangeVisibility: vi.fn().mockImplementation(() => ({ dispose: vi.fn() })),
		} as unknown as vscode.WebviewView

		provider = new ClineProvider(mockContext, mockOutputChannel, "sidebar", new ContextProxy(mockContext))

		defaultTaskOptions = {
			context: mockContext,
			provider,
			apiConfiguration: {
				apiProvider: "openrouter",
			},
		}

		// Mock getMcpHub method
		provider.getMcpHub = vi.fn().mockReturnValue({
			listTools: vi.fn().mockResolvedValue([]),
			callTool: vi.fn().mockResolvedValue({ content: [] }),
			listResources: vi.fn().mockResolvedValue([]),
			readResource: vi.fn().mockResolvedValue({ contents: [] }),
			getAllServers: vi.fn().mockReturnValue([]),
		})
	})

	describe("Edit Messages with Images and Attachments", () => {
		beforeEach(async () => {
			await provider.resolveWebviewView(mockWebviewView)
		})

		test("handles editing messages containing images", async () => {
			const mockMessages = [
				{ ts: 1000, type: "say", say: "user_feedback", text: "Original message" },
				{
					ts: 2000,
					type: "say",
					say: "user_feedback",
					text: "Message with image",
					images: [
						"data:image/png;base64,iVBORw0KGgoAAAANSUhEUgAAAAEAAAABCAYAAAAfFcSJAAAADUlEQVR42mP8/5+hHgAHggJ/PchI7wAAAABJRU5ErkJggg==",
					],
					value: 3000,
				},
				{ ts: 3000, type: "say", say: "text", text: "AI response" },
			] as ClineMessage[]

			const mockCline = new Task(defaultTaskOptions)
			mockCline.clineMessages = mockMessages
			mockCline.apiConversationHistory = [{ ts: 1000 }, { ts: 2000 }, { ts: 3000 }] as any[]
			mockCline.overwriteClineMessages = vi.fn()
			mockCline.overwriteApiConversationHistory = vi.fn()
			mockCline.submitUserMessage = vi.fn()

			await provider.addClineToStack(mockCline)
			;(provider as any).getTaskWithId = vi.fn().mockResolvedValue({
				historyItem: { id: "test-task-id" },
			})

			const messageHandler = (mockWebviewView.webview.onDidReceiveMessage as any).mock.calls[0][0]
			await messageHandler({
				type: "submitEditedMessage",
				value: 3000,
				editedMessageContent: "Edited message with preserved images",
			})

			// Verify dialog was shown
			expect(mockPostMessage).toHaveBeenCalledWith({
				type: "showEditMessageDialog",
				messageTs: 3000,
				text: "Edited message with preserved images",
				hasCheckpoint: false,
				images: undefined,
			})

			// Simulate confirmation
			await messageHandler({
				type: "editMessageConfirm",
				messageTs: 3000,
				text: "Edited message with preserved images",
			})

			// Verify messages were edited correctly - the ORIGINAL user message and all subsequent messages are removed
			expect(mockCline.overwriteClineMessages).toHaveBeenCalledWith([mockMessages[0]])
			expect(mockCline.overwriteApiConversationHistory).toHaveBeenCalledWith([{ ts: 1000 }])
			// Verify submitUserMessage was called with the edited content
			expect(mockCline.submitUserMessage).toHaveBeenCalledWith("Edited message with preserved images", undefined)
		})

		test("handles editing messages with file attachments", async () => {
			const mockMessages = [
				{ ts: 1000, type: "say", say: "user_feedback", text: "Original message" },
				{
					ts: 2000,
					type: "say",
					say: "user_feedback",
					text: "Message with file",
					attachments: [{ path: "/path/to/file.txt", type: "file" }],
					value: 3000,
				},
				{ ts: 3000, type: "say", say: "text", text: "AI response" },
			] as ClineMessage[]

			const mockCline = new Task(defaultTaskOptions)
			mockCline.clineMessages = mockMessages
			mockCline.apiConversationHistory = [{ ts: 1000 }, { ts: 2000 }, { ts: 3000 }] as any[]
			mockCline.overwriteClineMessages = vi.fn()
			mockCline.overwriteApiConversationHistory = vi.fn()
			mockCline.submitUserMessage = vi.fn()

			await provider.addClineToStack(mockCline)
			;(provider as any).getTaskWithId = vi.fn().mockResolvedValue({
				historyItem: { id: "test-task-id" },
			})

			const messageHandler = (mockWebviewView.webview.onDidReceiveMessage as any).mock.calls[0][0]
			await messageHandler({
				type: "submitEditedMessage",
				value: 3000,
				editedMessageContent: "Edited message with file attachment",
			})

			// Verify dialog was shown
			expect(mockPostMessage).toHaveBeenCalledWith({
				type: "showEditMessageDialog",
				messageTs: 3000,
				text: "Edited message with file attachment",
				hasCheckpoint: false,
				images: undefined,
			})

			// Simulate user confirming the edit
			await messageHandler({
				type: "editMessageConfirm",
				messageTs: 3000,
				text: "Edited message with file attachment",
			})

			expect(mockCline.overwriteClineMessages).toHaveBeenCalled()
			expect(mockCline.submitUserMessage).toHaveBeenCalledWith("Edited message with file attachment", undefined)
		})
	})

	describe("Network Failure Scenarios", () => {
		beforeEach(async () => {
			;(vscode.window.showInformationMessage as any) = vi.fn()
			await provider.resolveWebviewView(mockWebviewView)
		})

		test("handles network timeout during edit submission", async () => {
			const mockCline = new Task(defaultTaskOptions)
			mockCline.clineMessages = [
				{ ts: 1000, type: "say", say: "user_feedback", text: "Original message", value: 2000 },
				{ ts: 2000, type: "say", say: "text", text: "AI response" },
			] as ClineMessage[]
			mockCline.apiConversationHistory = [{ ts: 1000 }, { ts: 2000 }] as any[]
			mockCline.overwriteClineMessages = vi.fn()
			mockCline.overwriteApiConversationHistory = vi.fn()
			mockCline.handleWebviewAskResponse = vi.fn().mockRejectedValue(new Error("Network timeout"))

			await provider.addClineToStack(mockCline)
			;(provider as any).getTaskWithId = vi.fn().mockResolvedValue({
				historyItem: { id: "test-task-id" },
			})

			const messageHandler = (mockWebviewView.webview.onDidReceiveMessage as any).mock.calls[0][0]

			// Should not throw error, but handle gracefully
			await expect(
				messageHandler({
					type: "submitEditedMessage",
					value: 2000,
					editedMessageContent: "Edited message",
				}),
			).resolves.toBeUndefined()

			// Verify dialog was shown
			expect(mockPostMessage).toHaveBeenCalledWith({
				type: "showEditMessageDialog",
				messageTs: 2000,
				text: "Edited message",
				hasCheckpoint: false,
				images: undefined,
			})

			// Simulate user confirming the edit
			await messageHandler({ type: "editMessageConfirm", messageTs: 2000, text: "Edited message" })

			expect(mockCline.overwriteClineMessages).toHaveBeenCalled()
		})

		test("handles connection drops during edit operation", async () => {
			const mockCline = new Task(defaultTaskOptions)
			mockCline.clineMessages = [
				{ ts: 1000, type: "say", say: "user_feedback", text: "Original message", value: 2000 },
				{ ts: 2000, type: "say", say: "text", text: "AI response" },
			] as ClineMessage[]
			mockCline.apiConversationHistory = [{ ts: 1000 }, { ts: 2000 }] as any[]
			mockCline.overwriteClineMessages = vi.fn().mockRejectedValue(new Error("Connection lost"))
			mockCline.overwriteApiConversationHistory = vi.fn()
			mockCline.handleWebviewAskResponse = vi.fn()

			await provider.addClineToStack(mockCline)
			;(provider as any).getTaskWithId = vi.fn().mockResolvedValue({
				historyItem: { id: "test-task-id" },
			})

			const messageHandler = (mockWebviewView.webview.onDidReceiveMessage as any).mock.calls[0][0]

			// Should handle connection error gracefully
			await expect(
				messageHandler({
					type: "submitEditedMessage",
					value: 2000,
					editedMessageContent: "Edited message",
				}),
			).resolves.toBeUndefined()

			// Verify dialog was shown
			expect(mockPostMessage).toHaveBeenCalledWith({
				type: "showEditMessageDialog",
				messageTs: 2000,
				text: "Edited message",
				hasCheckpoint: false,
				images: undefined,
			})

			// Simulate user confirming the edit
			await messageHandler({ type: "editMessageConfirm", messageTs: 2000, text: "Edited message" })

			// The error should be caught and shown
			expect(vscode.window.showErrorMessage).toHaveBeenCalledWith("errors.message.error_editing_message")
		})
	})

	describe("Concurrent Edit Operations", () => {
		beforeEach(async () => {
			;(vscode.window.showInformationMessage as any) = vi.fn()
			await provider.resolveWebviewView(mockWebviewView)
		})

		test("handles race conditions with simultaneous edits", async () => {
			const mockCline = new Task(defaultTaskOptions)
			mockCline.clineMessages = [
				{ ts: 1000, type: "say", say: "user_feedback", text: "Message 1", value: 2000 },
				{ ts: 2000, type: "say", say: "text", text: "AI response 1" },
				{ ts: 3000, type: "say", say: "user_feedback", text: "Message 2", value: 4000 },
				{ ts: 4000, type: "say", say: "text", text: "AI response 2" },
			] as ClineMessage[]
			mockCline.apiConversationHistory = [{ ts: 1000 }, { ts: 2000 }, { ts: 3000 }, { ts: 4000 }] as any[]
			mockCline.overwriteClineMessages = vi.fn()
			mockCline.overwriteApiConversationHistory = vi.fn()
			mockCline.handleWebviewAskResponse = vi.fn()

			await provider.addClineToStack(mockCline)
			;(provider as any).getTaskWithId = vi.fn().mockResolvedValue({
				historyItem: { id: "test-task-id" },
			})

			const messageHandler = (mockWebviewView.webview.onDidReceiveMessage as any).mock.calls[0][0]

			// Simulate concurrent edit operations
			const edit1Promise = messageHandler({
				type: "submitEditedMessage",
				value: 2000,
				editedMessageContent: "Edited message 1",
			})

			const edit2Promise = messageHandler({
				type: "submitEditedMessage",
				value: 4000,
				editedMessageContent: "Edited message 2",
			})

			await Promise.all([edit1Promise, edit2Promise])

			// Verify dialogs were shown for both edits
			expect(mockPostMessage).toHaveBeenCalledWith({
				type: "showEditMessageDialog",
				messageTs: 2000,
				text: "Edited message 1",
				hasCheckpoint: false,
				images: undefined,
			})
			expect(mockPostMessage).toHaveBeenCalledWith({
				type: "showEditMessageDialog",
				messageTs: 4000,
				text: "Edited message 2",
				hasCheckpoint: false,
				images: undefined,
			})

			// Simulate user confirming both edits
			await messageHandler({ type: "editMessageConfirm", messageTs: 2000, text: "Edited message 1" })
			await messageHandler({ type: "editMessageConfirm", messageTs: 4000, text: "Edited message 2" })

			// Both operations should complete without throwing
			expect(mockCline.overwriteClineMessages).toHaveBeenCalled()
		})
	})

	describe("Edit Permissions and Authorization", () => {
		beforeEach(async () => {
			;(vscode.window.showInformationMessage as any) = vi.fn()
			await provider.resolveWebviewView(mockWebviewView)
		})

		test("handles edit permission failures", async () => {
			// Mock no current cline (simulating permission failure)
			vi.spyOn(provider, "getCurrentTask").mockReturnValue(undefined)

			const messageHandler = (mockWebviewView.webview.onDidReceiveMessage as any).mock.calls[0][0]

			await messageHandler({
				type: "submitEditedMessage",
				value: 2000,
				editedMessageContent: "Edited message",
			})

			// Should not show confirmation dialog when no current cline
			expect(vscode.window.showInformationMessage).not.toHaveBeenCalled()
		})

		test("handles authorization failures during edit", async () => {
			const mockCline = new Task(defaultTaskOptions)
			mockCline.clineMessages = [
				{ ts: 1000, type: "say", say: "user_feedback", text: "Original message", value: 2000 },
				{ ts: 2000, type: "say", say: "text", text: "AI response" },
			] as ClineMessage[]
			mockCline.apiConversationHistory = [{ ts: 1000 }, { ts: 2000 }] as any[]
			mockCline.overwriteClineMessages = vi.fn().mockRejectedValue(new Error("Unauthorized"))
			mockCline.overwriteApiConversationHistory = vi.fn()
			mockCline.handleWebviewAskResponse = vi.fn()

			await provider.addClineToStack(mockCline)
			;(provider as any).getTaskWithId = vi.fn().mockResolvedValue({
				historyItem: { id: "test-task-id" },
			})

			const messageHandler = (mockWebviewView.webview.onDidReceiveMessage as any).mock.calls[0][0]

			await messageHandler({
				type: "submitEditedMessage",
				value: 2000,
				editedMessageContent: "Edited message",
			})

			// Simulate confirmation
			await messageHandler({
				type: "editMessageConfirm",
				messageTs: 2000,
				text: "Edited message",
			})

			expect(vscode.window.showErrorMessage).toHaveBeenCalledWith("errors.message.error_editing_message")
		})

		describe("Malformed Requests and Invalid Formats", () => {
			beforeEach(async () => {
				await provider.resolveWebviewView(mockWebviewView)
			})

			test("handles malformed edit requests", async () => {
				const messageHandler = (mockWebviewView.webview.onDidReceiveMessage as any).mock.calls[0][0]

				// Test with missing value
				await messageHandler({
					type: "submitEditedMessage",
					editedMessageContent: "Edited message",
				})

				// Test with invalid value type
				await messageHandler({
					type: "submitEditedMessage",
					value: "invalid",
					editedMessageContent: "Edited message",
				})

				// Test with missing editedMessageContent
				await messageHandler({
					type: "submitEditedMessage",
					value: 2000,
				})

				// Should not show confirmation dialog for malformed requests
				expect(vscode.window.showInformationMessage).not.toHaveBeenCalled()
			})

			test("handles invalid message formats", async () => {
				const messageHandler = (mockWebviewView.webview.onDidReceiveMessage as any).mock.calls[0][0]

				// Test with null message - should throw error
				await expect(messageHandler(null)).rejects.toThrow()

				// Test with undefined message - should throw error
				await expect(messageHandler(undefined)).rejects.toThrow()

				// Test with message missing type
				await expect(
					messageHandler({
						value: 2000,
						editedMessageContent: "Edited message",
					}),
				).resolves.toBeUndefined()

				// Should handle gracefully without errors
				expect(vscode.window.showInformationMessage).not.toHaveBeenCalled()
			})

			test("handles invalid timestamp values", async () => {
				;(vscode.window.showInformationMessage as any) = vi.fn()

				const mockCline = new Task(defaultTaskOptions)
				mockCline.clineMessages = [
					{ ts: 1000, type: "say", say: "user_feedback", text: "Original message" },
					{ ts: 2000, type: "say", say: "text", text: "AI response" },
				] as ClineMessage[]
				mockCline.apiConversationHistory = [{ ts: 1000 }, { ts: 2000 }] as any[]

				await provider.addClineToStack(mockCline)

				const messageHandler = (mockWebviewView.webview.onDidReceiveMessage as any).mock.calls[0][0]

				// Test with negative timestamp
				await messageHandler({
					type: "deleteMessage",
					value: -1000,
				})

				// Test with zero timestamp
				await messageHandler({
					type: "deleteMessage",
					value: 0,
				})

				// Invalid timestamps may still trigger confirmation dialog
				// This is expected behavior as the system tries to process the message
			})
		})

		describe("Operations on Deleted or Non-existent Messages", () => {
			beforeEach(async () => {
				;(vscode.window.showInformationMessage as any) = vi.fn()
				await provider.resolveWebviewView(mockWebviewView)
			})

			test("handles edit operations on deleted messages", async () => {
				const mockCline = new Task(defaultTaskOptions)
				mockCline.clineMessages = [
					{ ts: 1000, type: "say", say: "user_feedback", text: "Existing message" },
				] as ClineMessage[]
				mockCline.apiConversationHistory = [{ ts: 1000 }] as any[]
				mockCline.overwriteClineMessages = vi.fn()
				mockCline.overwriteApiConversationHistory = vi.fn()
				mockCline.handleWebviewAskResponse = vi.fn()

				await provider.addClineToStack(mockCline)
				;(provider as any).getTaskWithId = vi.fn().mockResolvedValue({
					historyItem: { id: "test-task-id" },
				})

				const messageHandler = (mockWebviewView.webview.onDidReceiveMessage as any).mock.calls[0][0]

				// Try to edit a message that doesn't exist (timestamp 5000)
				await messageHandler({
					type: "submitEditedMessage",
					value: 5000,
					editedMessageContent: "Edited non-existent message",
				})

				// Should show edit dialog
				expect(mockPostMessage).toHaveBeenCalledWith({
					type: "showEditMessageDialog",
					messageTs: 5000,
					text: "Edited non-existent message",
					hasCheckpoint: false,
					images: undefined,
				})

				// Simulate user confirming the edit
				await messageHandler({
					type: "editMessageConfirm",
					messageTs: 5000,
					text: "Edited non-existent message",
				})

				// Should not perform any operations since message doesn't exist
				expect(mockCline.overwriteClineMessages).not.toHaveBeenCalled()
				expect(mockCline.handleWebviewAskResponse).not.toHaveBeenCalled()
			})

			test("handles delete operations on non-existent messages", async () => {
				const mockCline = new Task(defaultTaskOptions)
				mockCline.clineMessages = [
					{ ts: 1000, type: "say", say: "user_feedback", text: "Existing message" },
				] as ClineMessage[]
				mockCline.apiConversationHistory = [{ ts: 1000 }] as any[]
				mockCline.overwriteClineMessages = vi.fn()
				mockCline.overwriteApiConversationHistory = vi.fn()

				await provider.addClineToStack(mockCline)
				;(provider as any).getTaskWithId = vi.fn().mockResolvedValue({
					historyItem: { id: "test-task-id" },
				})

				const messageHandler = (mockWebviewView.webview.onDidReceiveMessage as any).mock.calls[0][0]

				// Try to delete a message that doesn't exist (timestamp 5000)
				await messageHandler({
					type: "deleteMessage",
					value: 5000,
				})

				// Should show delete dialog
				expect(mockPostMessage).toHaveBeenCalledWith({
					type: "showDeleteMessageDialog",
					messageTs: 5000,
					hasCheckpoint: false,
				})

				// Simulate user confirming the delete
				await messageHandler({ type: "deleteMessageConfirm", messageTs: 5000 })

				// Should not perform any operations since message doesn't exist
				expect(mockCline.overwriteClineMessages).not.toHaveBeenCalled()
			})
		})

		describe("Resource Cleanup During Failed Operations", () => {
			beforeEach(async () => {
				;(vscode.window.showInformationMessage as any) = vi.fn()
				await provider.resolveWebviewView(mockWebviewView)
			})

			test("validates proper cleanup during failed edit operations", async () => {
				const mockCline = new Task(defaultTaskOptions)
				mockCline.clineMessages = [
					{ ts: 1000, type: "say", say: "user_feedback", text: "Original message", value: 2000 },
					{ ts: 2000, type: "say", say: "text", text: "AI response" },
				] as ClineMessage[]
				mockCline.apiConversationHistory = [{ ts: 1000 }, { ts: 2000 }] as any[]

				// Mock cleanup tracking
				const cleanupSpy = vi.fn()
				mockCline.overwriteClineMessages = vi.fn().mockImplementation(() => {
					cleanupSpy()
					throw new Error("Operation failed")
				})
				mockCline.overwriteApiConversationHistory = vi.fn()
				mockCline.handleWebviewAskResponse = vi.fn()

				await provider.addClineToStack(mockCline)
				;(provider as any).getTaskWithId = vi.fn().mockResolvedValue({
					historyItem: { id: "test-task-id" },
				})

				const messageHandler = (mockWebviewView.webview.onDidReceiveMessage as any).mock.calls[0][0]

				await messageHandler({
					type: "submitEditedMessage",
					value: 2000,
					editedMessageContent: "Edited message",
				})

				// Should show edit dialog
				expect(mockPostMessage).toHaveBeenCalledWith({
					type: "showEditMessageDialog",
					messageTs: 2000,
					text: "Edited message",
					hasCheckpoint: false,
					images: undefined,
				})

				// Simulate user confirming the edit
				await messageHandler({ type: "editMessageConfirm", messageTs: 2000, text: "Edited message" })

				// Verify cleanup was attempted before failure
				expect(cleanupSpy).toHaveBeenCalled()
				expect(vscode.window.showErrorMessage).toHaveBeenCalledWith("errors.message.error_editing_message")
			})

			test("validates proper cleanup during failed delete operations", async () => {
				const mockCline = new Task(defaultTaskOptions)
				mockCline.clineMessages = [
					{ ts: 1000, type: "say", say: "user_feedback", text: "Message to delete" },
					{ ts: 2000, type: "say", say: "text", text: "AI response" },
				] as ClineMessage[]
				mockCline.apiConversationHistory = [{ ts: 1000 }, { ts: 2000 }] as any[]

				// Mock cleanup tracking
				const cleanupSpy = vi.fn()
				mockCline.overwriteClineMessages = vi.fn().mockImplementation(() => {
					cleanupSpy()
					throw new Error("Delete operation failed")
				})
				mockCline.overwriteApiConversationHistory = vi.fn()

				await provider.addClineToStack(mockCline)
				;(provider as any).getTaskWithId = vi.fn().mockResolvedValue({
					historyItem: { id: "test-task-id" },
				})

				const messageHandler = (mockWebviewView.webview.onDidReceiveMessage as any).mock.calls[0][0]

				await messageHandler({ type: "deleteMessage", value: 2000 })

				// Should show delete dialog
				expect(mockPostMessage).toHaveBeenCalledWith({
					type: "showDeleteMessageDialog",
					messageTs: 2000,
					hasCheckpoint: false,
				})

				// Simulate user confirming the delete
				await messageHandler({ type: "deleteMessageConfirm", messageTs: 2000 })

				// Verify cleanup was attempted before failure
				expect(cleanupSpy).toHaveBeenCalled()
				expect(vscode.window.showErrorMessage).toHaveBeenCalledWith("errors.message.error_deleting_message")
			})
		})

		describe("Large Message Payloads", () => {
			beforeEach(async () => {
				;(vscode.window.showInformationMessage as any) = vi.fn()
				await provider.resolveWebviewView(mockWebviewView)
			})

			test("handles editing messages with large text content", async () => {
				// Create a large message (10KB of text)
				const largeText = "A".repeat(10000)
				const mockMessages = [
					{ ts: 1000, type: "say", say: "user_feedback", text: largeText, value: 2000 },
					{ ts: 2000, type: "say", say: "text", text: "AI response" },
				] as ClineMessage[]

				const mockCline = new Task(defaultTaskOptions)
				mockCline.clineMessages = mockMessages
				mockCline.apiConversationHistory = [{ ts: 1000 }, { ts: 2000 }] as any[]
				mockCline.overwriteClineMessages = vi.fn()
				mockCline.overwriteApiConversationHistory = vi.fn()
				mockCline.submitUserMessage = vi.fn()

				await provider.addClineToStack(mockCline)
				;(provider as any).getTaskWithId = vi.fn().mockResolvedValue({
					historyItem: { id: "test-task-id" },
				})

				const messageHandler = (mockWebviewView.webview.onDidReceiveMessage as any).mock.calls[0][0]

				const largeEditedContent = "B".repeat(15000)
				await messageHandler({
					type: "submitEditedMessage",
					value: 2000,
					editedMessageContent: largeEditedContent,
				})

				// Should show edit dialog
				expect(mockPostMessage).toHaveBeenCalledWith({
					type: "showEditMessageDialog",
					messageTs: 2000,
					text: largeEditedContent,
					hasCheckpoint: false,
					images: undefined,
				})

				// Simulate user confirming the edit
				await messageHandler({ type: "editMessageConfirm", messageTs: 2000, text: largeEditedContent })

				expect(mockCline.overwriteClineMessages).toHaveBeenCalled()
				expect(mockCline.submitUserMessage).toHaveBeenCalledWith(largeEditedContent, undefined)
			})

			test("handles deleting messages with large payloads", async () => {
				// Create messages with large payloads
				const largeText = "X".repeat(50000)
				const mockMessages = [
					{ ts: 1000, type: "say", say: "user_feedback", text: "Small message" },
					{ ts: 2000, type: "say", say: "user_feedback", text: largeText },
					{ ts: 3000, type: "say", say: "text", text: "AI response" },
					{ ts: 4000, type: "say", say: "user_feedback", text: "Another large message: " + largeText },
				] as ClineMessage[]

				const mockCline = new Task(defaultTaskOptions)
				mockCline.clineMessages = mockMessages
				mockCline.apiConversationHistory = [{ ts: 1000 }, { ts: 2000 }, { ts: 3000 }, { ts: 4000 }] as any[]
				mockCline.overwriteClineMessages = vi.fn()
				mockCline.overwriteApiConversationHistory = vi.fn()

				await provider.addClineToStack(mockCline)
				;(provider as any).getTaskWithId = vi.fn().mockResolvedValue({
					historyItem: { id: "test-task-id" },
				})

				const messageHandler = (mockWebviewView.webview.onDidReceiveMessage as any).mock.calls[0][0]

				await messageHandler({ type: "deleteMessage", value: 3000 })

				// Should show delete dialog
				expect(mockPostMessage).toHaveBeenCalledWith({
					type: "showDeleteMessageDialog",
					messageTs: 3000,
					hasCheckpoint: false,
				})

				// Simulate user confirming the delete
				await messageHandler({ type: "deleteMessageConfirm", messageTs: 3000 })

				// Should handle large payloads without issues - keeps messages before the deleted one
				expect(mockCline.overwriteClineMessages).toHaveBeenCalledWith([mockMessages[0], mockMessages[1]])
				expect(mockCline.overwriteApiConversationHistory).toHaveBeenCalledWith([{ ts: 1000 }, { ts: 2000 }])
			})
		})

		describe("Error Messaging and User Feedback", () => {
			beforeEach(async () => {
				await provider.resolveWebviewView(mockWebviewView)
			})

			// Note: Error messaging test removed as the implementation may not have proper error handling in place

			test("provides user feedback for successful operations", async () => {
				const mockCline = new Task(defaultTaskOptions)
				mockCline.clineMessages = [
					{ ts: 1000, type: "say", say: "user_feedback", text: "Message to delete" },
					{ ts: 2000, type: "say", say: "text", text: "AI response" },
				] as ClineMessage[]
				mockCline.apiConversationHistory = [{ ts: 1000 }, { ts: 2000 }] as any[]
				mockCline.overwriteClineMessages = vi.fn()
				mockCline.overwriteApiConversationHistory = vi.fn()

				await provider.addClineToStack(mockCline)
				;(provider as any).getTaskWithId = vi.fn().mockResolvedValue({
					historyItem: { id: "test-task-id" },
				})
				;(provider as any).createTaskWithHistoryItem = vi.fn()

				const messageHandler = (mockWebviewView.webview.onDidReceiveMessage as any).mock.calls[0][0]

				await messageHandler({ type: "deleteMessage", value: 2000 })

				// Should show delete dialog
				expect(mockPostMessage).toHaveBeenCalledWith({
					type: "showDeleteMessageDialog",
					messageTs: 2000,
					hasCheckpoint: false,
				})

				// Simulate user confirming the delete
				await messageHandler({ type: "deleteMessageConfirm", messageTs: 2000 })

				// Verify successful operation completed
				expect(mockCline.overwriteClineMessages).toHaveBeenCalled()
				// createTaskWithHistoryItem is only called when restoring checkpoints or aborting tasks
				expect(vscode.window.showErrorMessage).not.toHaveBeenCalled()
			})

			test("handles user cancellation gracefully", async () => {
				// Test cancellation by not sending confirmation

				const mockCline = new Task(defaultTaskOptions)
				mockCline.clineMessages = [
					{ ts: 1000, type: "say", say: "user_feedback", text: "Message to edit" },
					{ ts: 2000, type: "say", say: "text", text: "AI response" },
				] as ClineMessage[]
				mockCline.apiConversationHistory = [{ ts: 1000 }, { ts: 2000 }] as any[]
				mockCline.overwriteClineMessages = vi.fn()
				mockCline.overwriteApiConversationHistory = vi.fn()
				mockCline.handleWebviewAskResponse = vi.fn()

				await provider.addClineToStack(mockCline)

				const messageHandler = (mockWebviewView.webview.onDidReceiveMessage as any).mock.calls[0][0]

				await messageHandler({
					type: "submitEditedMessage",
					value: 2000,
					editedMessageContent: "Edited message",
				})

				// Verify no operations were performed when user canceled
				expect(mockCline.overwriteClineMessages).not.toHaveBeenCalled()
				expect(mockCline.overwriteApiConversationHistory).not.toHaveBeenCalled()
				expect(mockCline.handleWebviewAskResponse).not.toHaveBeenCalled()
				expect(vscode.window.showErrorMessage).not.toHaveBeenCalled()
			})
		})

		describe("Edge Cases with Message Timestamps", () => {
			beforeEach(async () => {
				;(vscode.window.showInformationMessage as any) = vi.fn()
				await provider.resolveWebviewView(mockWebviewView)
			})

			test("handles messages with identical timestamps", async () => {
				const mockCline = new Task(defaultTaskOptions)
				mockCline.clineMessages = [
					{ ts: 1000, type: "say", say: "user_feedback", text: "Message 1" },
					{ ts: 1000, type: "say", say: "text", text: "Message 2 (same timestamp)" },
					{ ts: 1000, type: "say", say: "user_feedback", text: "Message 3 (same timestamp)" },
					{ ts: 2000, type: "say", say: "text", text: "Message 4" },
				] as ClineMessage[]
				mockCline.apiConversationHistory = [{ ts: 1000 }, { ts: 1000 }, { ts: 1000 }, { ts: 2000 }] as any[]
				mockCline.overwriteClineMessages = vi.fn()
				mockCline.overwriteApiConversationHistory = vi.fn()

				await provider.addClineToStack(mockCline)
				;(provider as any).getTaskWithId = vi.fn().mockResolvedValue({
					historyItem: { id: "test-task-id" },
				})

				const messageHandler = (mockWebviewView.webview.onDidReceiveMessage as any).mock.calls[0][0]

				await messageHandler({ type: "deleteMessage", value: 1000 })

				// Should show delete dialog
				expect(mockPostMessage).toHaveBeenCalledWith({
					type: "showDeleteMessageDialog",
					messageTs: 1000,
					hasCheckpoint: false,
				})

				// Simulate user confirming the delete
				await messageHandler({ type: "deleteMessageConfirm", messageTs: 1000 })

				// Should handle identical timestamps gracefully
				expect(mockCline.overwriteClineMessages).toHaveBeenCalled()
			})

			test("handles messages with future timestamps", async () => {
				const futureTimestamp = Date.now() + 100000 // Future timestamp
				const mockCline = new Task(defaultTaskOptions)
				mockCline.clineMessages = [
					{ ts: 1000, type: "say", say: "user_feedback", text: "Past message" },
					{
						ts: futureTimestamp,
						type: "say",
						say: "user_feedback",
						text: "Future message",
						value: futureTimestamp + 1000,
					},
					{ ts: futureTimestamp + 1000, type: "say", say: "text", text: "AI response" },
				] as ClineMessage[]
				mockCline.apiConversationHistory = [
					{ ts: 1000 },
					{ ts: futureTimestamp },
					{ ts: futureTimestamp + 1000 },
				] as any[]
				mockCline.overwriteClineMessages = vi.fn()
				mockCline.overwriteApiConversationHistory = vi.fn()
				mockCline.submitUserMessage = vi.fn()

				await provider.addClineToStack(mockCline)
				;(provider as any).getTaskWithId = vi.fn().mockResolvedValue({
					historyItem: { id: "test-task-id" },
				})

				const messageHandler = (mockWebviewView.webview.onDidReceiveMessage as any).mock.calls[0][0]

				await messageHandler({
					type: "submitEditedMessage",
					value: futureTimestamp + 1000,
					editedMessageContent: "Edited future message",
				})

				// Should show edit dialog
				expect(mockPostMessage).toHaveBeenCalledWith({
					type: "showEditMessageDialog",
					messageTs: futureTimestamp + 1000,
					text: "Edited future message",
					hasCheckpoint: false,
					images: undefined,
				})

				// Simulate user confirming the edit
				await messageHandler({
					type: "editMessageConfirm",
					messageTs: futureTimestamp + 1000,
					text: "Edited future message",
				})

				// Should handle future timestamps correctly
				expect(mockCline.overwriteClineMessages).toHaveBeenCalled()
				expect(mockCline.submitUserMessage).toHaveBeenCalled()
			})
		})
	})
})<|MERGE_RESOLUTION|>--- conflicted
+++ resolved
@@ -2745,13 +2745,10 @@
 		expect(getModels).toHaveBeenCalledWith({ provider: "requesty", apiKey: "requesty-key" })
 		expect(getModels).toHaveBeenCalledWith({ provider: "glama" })
 		expect(getModels).toHaveBeenCalledWith({ provider: "unbound", apiKey: "unbound-key" })
-<<<<<<< HEAD
-		expect(getModels).toHaveBeenCalledWith({ provider: "submodel", apiKey: "submodel-key" })
-=======
 		expect(getModels).toHaveBeenCalledWith({ provider: "chutes", apiKey: "chutes-key" }) // kilocode_change
->>>>>>> d71f1d67
 		expect(getModels).toHaveBeenCalledWith({ provider: "vercel-ai-gateway" })
 		expect(getModels).toHaveBeenCalledWith({ provider: "ovhcloud", apiKey: "ovhcloud-key" }) // kilocode_change
+		expect(getModels).toHaveBeenCalledWith({ provider: "submodel", apiKey: "submodel-key" }) // kilocode_change
 		expect(getModels).toHaveBeenCalledWith({
 			provider: "litellm",
 			apiKey: "litellm-key",
@@ -2768,11 +2765,8 @@
 				requesty: mockModels,
 				glama: mockModels,
 				unbound: mockModels,
-<<<<<<< HEAD
-				submodel: mockModels,
-=======
 				chutes: mockModels, // kilocode_change
->>>>>>> d71f1d67
+				submodel: mockModels, // kilocode_change
 				litellm: mockModels,
 				"kilocode-openrouter": mockModels,
 				ollama: mockModels, // kilocode_change
@@ -2819,11 +2813,8 @@
 			.mockRejectedValueOnce(new Error("Requesty API error")) // requesty fail
 			.mockResolvedValueOnce(mockModels) // glama success
 			.mockRejectedValueOnce(new Error("Unbound API error")) // unbound fail
-<<<<<<< HEAD
-			.mockRejectedValueOnce(new Error("Submodel API error")) // submodel fail
-=======
 			.mockRejectedValueOnce(new Error("Chutes API error")) // kilocode_change: chutes fail
->>>>>>> d71f1d67
+			.mockRejectedValueOnce(new Error("Submodel API error")) // kilocode_change: submodel fail
 			.mockRejectedValueOnce(new Error("Kilocode-OpenRouter API error")) // kilocode-openrouter fail
 			.mockRejectedValueOnce(new Error("Ollama API error")) // kilocode_change
 			.mockResolvedValueOnce(mockModels) // vercel-ai-gateway success
@@ -2843,11 +2834,8 @@
 				requesty: {},
 				glama: mockModels,
 				unbound: {},
-<<<<<<< HEAD
-				submodel: {},
-=======
 				chutes: {}, // kilocode_change
->>>>>>> d71f1d67
+				submodel: {}, // kilocode_change
 				ollama: {},
 				lmstudio: {},
 				litellm: {},
@@ -2923,14 +2911,11 @@
 				requestyApiKey: "requesty-key",
 				glamaApiKey: "glama-key",
 				unboundApiKey: "unbound-key",
-<<<<<<< HEAD
-				submodelApiKey: "submodel-key",
-=======
 				// kilocode_change start
 				ovhCloudAiEndpointsApiKey: "ovhcloud-key",
 				chutesApiKey: "chutes-key",
+				submodelApiKey: "submodel-key",
 				// kilocode_change end
->>>>>>> d71f1d67
 				// No litellm config
 			},
 		} as any)
@@ -2967,14 +2952,11 @@
 				requestyApiKey: "requesty-key",
 				glamaApiKey: "glama-key",
 				unboundApiKey: "unbound-key",
-<<<<<<< HEAD
-				submodelApiKey: "submodel-key",
-=======
 				// kilocode_change start
 				ovhCloudAiEndpointsApiKey: "ovhcloud-key",
 				chutesApiKey: "chutes-key",
+				submodelApiKey: "submodel-key",
 				// kilocode_change end
->>>>>>> d71f1d67
 				// No litellm config
 			},
 		} as any)
@@ -3004,11 +2986,8 @@
 				requesty: mockModels,
 				glama: mockModels,
 				unbound: mockModels,
-<<<<<<< HEAD
-				submodel: mockModels,
-=======
 				chutes: mockModels, // kilocode_change
->>>>>>> d71f1d67
+				submodel: mockModels, // kilocode_change
 				litellm: {},
 				"kilocode-openrouter": mockModels,
 				ollama: mockModels, // kilocode_change
