--- conflicted
+++ resolved
@@ -2752,12 +2752,9 @@
 				ollama: mockModels, // kilocode_change
 				lmstudio: {},
 				"vercel-ai-gateway": mockModels,
-<<<<<<< HEAD
 				"claude-code": mockModels,
-=======
 				huggingface: {},
 				"io-intelligence": {},
->>>>>>> 7b49ae02
 			},
 		})
 	})
@@ -2811,12 +2808,9 @@
 				litellm: {},
 				"kilocode-openrouter": {},
 				"vercel-ai-gateway": mockModels,
-<<<<<<< HEAD
 				"claude-code": mockModels, // kilocode_change
-=======
 				huggingface: {},
 				"io-intelligence": {},
->>>>>>> 7b49ae02
 			},
 		})
 
@@ -2937,12 +2931,9 @@
 				ollama: mockModels, // kilocode_change
 				lmstudio: {},
 				"vercel-ai-gateway": mockModels,
-<<<<<<< HEAD
 				"claude-code": mockModels, // kilocode_change
-=======
 				huggingface: {},
 				"io-intelligence": {},
->>>>>>> 7b49ae02
 			},
 		})
 	})
