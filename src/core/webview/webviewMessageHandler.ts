--- conflicted
+++ resolved
@@ -31,11 +31,6 @@
 import { getVsCodeLmModels } from "../../api/providers/vscode-lm"
 import { getLmStudioModels } from "../../api/providers/lmstudio"
 import { openMention } from "../mentions"
-<<<<<<< HEAD
-=======
-import { telemetryService } from "../../services/telemetry"
-import { TelemetrySetting } from "../../shared/TelemetrySetting"
->>>>>>> 582a117a
 import { getWorkspacePath } from "../../utils/path"
 import { Mode, defaultModeSlug } from "../../shared/modes"
 import { getModels, flushModels } from "../../api/providers/fetchers/modelCache"
@@ -299,28 +294,7 @@
 		case "requestRouterModels":
 			const { apiConfiguration } = await provider.getState()
 
-<<<<<<< HEAD
-			const [openRouterModels, requestyModels, glamaModels, unboundModels, litellmModels, kilocodeOpenrouter] =
-				await Promise.all([
-					getModels("openrouter", apiConfiguration.openRouterApiKey),
-					getModels("requesty", apiConfiguration.requestyApiKey),
-					getModels("glama", apiConfiguration.glamaApiKey),
-					getModels("unbound", apiConfiguration.unboundApiKey),
-					getModels("litellm", apiConfiguration.litellmApiKey, apiConfiguration.litellmBaseUrl),
-					getModels("kilocode-openrouter"),
-				])
-
-			provider.postMessageToWebview({
-				type: "routerModels",
-				routerModels: {
-					openrouter: openRouterModels,
-					requesty: requestyModels,
-					glama: glamaModels,
-					unbound: unboundModels,
-					litellm: litellmModels,
-					"kilocode-openrouter": kilocodeOpenrouter,
-				},
-=======
+			// TODO kilocode-openrouter
 			const routerModels: Partial<Record<RouterName, ModelRecord>> = {
 				openrouter: {},
 				requesty: {},
@@ -390,7 +364,6 @@
 			provider.postMessageToWebview({
 				type: "routerModels",
 				routerModels: fetchedRouterModels as Record<RouterName, ModelRecord>,
->>>>>>> 582a117a
 			})
 			break
 		case "requestOpenAiModels":
@@ -1464,7 +1437,6 @@
 			await provider.fetchMcpMarketplace(message.bool)
 			break
 		}
-<<<<<<< HEAD
 
 		case "downloadMcp": {
 			if (message.mcpId) {
@@ -1497,7 +1469,6 @@
 			provider.getCurrentCline()?.handleWebviewAskResponse("yesButtonClicked")
 			break
 		// end kilocode_change
-=======
 		case "codebaseIndexConfig": {
 			const codebaseIndexConfig = message.values ?? {
 				codebaseIndexEnabled: false,
@@ -1570,6 +1541,5 @@
 			}
 			break
 		}
->>>>>>> 582a117a
 	}
 }