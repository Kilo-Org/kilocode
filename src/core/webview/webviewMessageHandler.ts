--- conflicted
+++ resolved
@@ -803,27 +803,6 @@
 		case "requestRouterModels":
 			const { apiConfiguration } = await provider.getState()
 
-<<<<<<< HEAD
-			const routerModels: Record<RouterName, ModelRecord> = {
-				openrouter: {},
-				gemini: {}, // kilocode_change
-				"vercel-ai-gateway": {},
-				huggingface: {},
-				litellm: {},
-				"kilocode-openrouter": {}, // kilocode_change
-				deepinfra: {},
-				"io-intelligence": {},
-				requesty: {},
-				unbound: {},
-				glama: {},
-				chutes: {}, // kilocode_change
-				ollama: {},
-				lmstudio: {},
-				ovhcloud: {}, // kilocode_change
-				inception: {}, // kilocode_change
-				"sap-ai-core": {},
-			}
-=======
 			// Optional single provider filter from webview
 			const requestedProvider = message?.values?.provider
 			const providerFilter = requestedProvider ? toRouterName(requestedProvider) : undefined
@@ -850,9 +829,9 @@
 						lmstudio: {},
 						roo: {},
 						synthetic: {}, // kilocode_change
+						"sap-ai-core": {}, // kilocode_change
 						chutes: {},
 					}
->>>>>>> 02045843
 
 			const safeGetModels = async (options: GetModelsOptions): Promise<ModelRecord> => {
 				try {
