import { safeWriteJson } from "../../utils/safeWriteJson"
import * as path from "path"
import * as os from "os"
import * as fs from "fs/promises"
import pWaitFor from "p-wait-for"
import * as vscode from "vscode"
// kilocode_change start
import axios from "axios"
import { getKiloBaseUriFromToken } from "../../shared/kilocode/token"
import {
	ProfileData,
	SeeNewChangesPayload,
	TaskHistoryRequestPayload,
	TasksByIdRequestPayload,
} from "../../shared/WebviewMessage"
// kilocode_change end

import {
	type Language,
	type GlobalState,
	type ClineMessage,
	type TelemetrySetting,
	TelemetryEventName,
	// kilocode_change start
	ghostServiceSettingsSchema,
	fastApplyModelSchema,
	// kilocode_change end
	UserSettingsConfig,
} from "@roo-code/types"
import { CloudService } from "@roo-code/cloud"
import { TelemetryService } from "@roo-code/telemetry"

import { type ApiMessage } from "../task-persistence/apiMessages"
import { saveTaskMessages } from "../task-persistence"

import { ClineProvider } from "./ClineProvider"
import { handleCheckpointRestoreOperation } from "./checkpointRestoreHandler"
import { changeLanguage, t } from "../../i18n"
import { Package } from "../../shared/package"
import { type RouterName, type ModelRecord, toRouterName } from "../../shared/api"
import { MessageEnhancer } from "./messageEnhancer"

import {
	type WebviewMessage,
	type EditQueuedMessagePayload,
	checkoutDiffPayloadSchema,
	checkoutRestorePayloadSchema,
} from "../../shared/WebviewMessage"
import { checkExistKey } from "../../shared/checkExistApiConfig"
import { experimentDefault } from "../../shared/experiments"
import { Terminal } from "../../integrations/terminal/Terminal"
import { openFile } from "../../integrations/misc/open-file"
import { openImage, saveImage } from "../../integrations/misc/image-handler"
import { selectImages } from "../../integrations/misc/process-images"
import { getTheme } from "../../integrations/theme/getTheme"
import { discoverChromeHostUrl, tryChromeHostUrl } from "../../services/browser/browserDiscovery"
import { searchWorkspaceFiles } from "../../services/search/file-search"
import { fileExistsAtPath } from "../../utils/fs"
import { playTts, setTtsEnabled, setTtsSpeed, stopTts } from "../../utils/tts"
import { showSystemNotification } from "../../integrations/notifications" // kilocode_change
import { singleCompletionHandler } from "../../utils/single-completion-handler" // kilocode_change
import { searchCommits } from "../../utils/git"
import { exportSettings, importSettingsWithFeedback } from "../config/importExport"
import { getOpenAiModels } from "../../api/providers/openai"
import { getVsCodeLmModels } from "../../api/providers/vscode-lm"
import { openMention } from "../mentions"
import { getWorkspacePath } from "../../utils/path"
import { Mode, defaultModeSlug } from "../../shared/modes"
import { getModels, flushModels } from "../../api/providers/fetchers/modelCache"
import { GetModelsOptions } from "../../shared/api"
import { generateSystemPrompt } from "./generateSystemPrompt"
import { getCommand } from "../../utils/commands"
import { toggleWorkflow, toggleRule, createRuleFile, deleteRuleFile } from "./kilorules"
import { mermaidFixPrompt } from "../prompts/utilities/mermaid" // kilocode_change
import { editMessageHandler, fetchKilocodeNotificationsHandler } from "../kilocode/webview/webviewMessageHandlerUtils" // kilocode_change

const ALLOWED_VSCODE_SETTINGS = new Set(["terminal.integrated.inheritEnv"])

import { MarketplaceManager, MarketplaceItemType } from "../../services/marketplace"
import { setPendingTodoList } from "../tools/updateTodoListTool"
import { UsageTracker } from "../../utils/usage-tracker"
import { seeNewChanges } from "../checkpoints/kilocode/seeNewChanges" // kilocode_change
import { getTaskHistory } from "../../shared/kilocode/getTaskHistory" // kilocode_change
import { fetchAndRefreshOrganizationModesOnStartup, refreshOrganizationModes } from "./kiloWebviewMessgeHandlerHelpers"

export const webviewMessageHandler = async (
	provider: ClineProvider,
	message: WebviewMessage,
	marketplaceManager?: MarketplaceManager,
) => {
	// Utility functions provided for concise get/update of global state via contextProxy API.
	const getGlobalState = <K extends keyof GlobalState>(key: K) => provider.contextProxy.getValue(key)
	const updateGlobalState = async <K extends keyof GlobalState>(key: K, value: GlobalState[K]) =>
		await provider.contextProxy.setValue(key, value)

	const getCurrentCwd = () => {
		return provider.getCurrentTask()?.cwd || provider.cwd
	}
	/**
	 * Shared utility to find message indices based on timestamp
	 */
	const findMessageIndices = (messageTs: number, currentCline: any) => {
		// Find the exact message by timestamp, not the first one after a cutoff
		const messageIndex = currentCline.clineMessages.findIndex((msg: ClineMessage) => msg.ts === messageTs)
		const apiConversationHistoryIndex = currentCline.apiConversationHistory.findIndex(
			(msg: ApiMessage) => msg.ts === messageTs,
		)
		return { messageIndex, apiConversationHistoryIndex }
	}

	/**
	 * Fallback: find first API history index at or after a timestamp.
	 * Used when the exact user message isn't present in apiConversationHistory (e.g., after condense).
	 */
	const findFirstApiIndexAtOrAfter = (ts: number, currentCline: any) => {
		if (typeof ts !== "number") return -1
		return currentCline.apiConversationHistory.findIndex(
			(msg: ApiMessage) => typeof msg?.ts === "number" && (msg.ts as number) >= ts,
		)
	}

	/**
	 * Removes the target message and all subsequent messages
	 */
	const removeMessagesThisAndSubsequent = async (
		currentCline: any,
		messageIndex: number,
		apiConversationHistoryIndex: number,
	) => {
		// Delete this message and all that follow
		await currentCline.overwriteClineMessages(currentCline.clineMessages.slice(0, messageIndex))

		if (apiConversationHistoryIndex !== -1) {
			await currentCline.overwriteApiConversationHistory(
				currentCline.apiConversationHistory.slice(0, apiConversationHistoryIndex),
			)
		}
	}

	/**
	 * Handles message deletion operations with user confirmation
	 */
	const handleDeleteOperation = async (messageTs: number): Promise<void> => {
		// Check if there's a checkpoint before this message
		const currentCline = provider.getCurrentTask()
		let hasCheckpoint = false

		if (!currentCline) {
			await vscode.window.showErrorMessage(t("common:errors.message.no_active_task_to_delete"))
			return
		}

		const { messageIndex } = findMessageIndices(messageTs, currentCline)

		if (messageIndex !== -1) {
			// Find the last checkpoint before this message
			const checkpoints = currentCline.clineMessages.filter(
				(msg) => msg.say === "checkpoint_saved" && msg.ts > messageTs,
			)
			hasCheckpoint = checkpoints.length > 0
		}

		// Send message to webview to show delete confirmation dialog
		await provider.postMessageToWebview({
			type: "showDeleteMessageDialog",
			messageTs,
			hasCheckpoint,
		})
	}

	/**
	 * Handles confirmed message deletion from webview dialog
	 */
	const handleDeleteMessageConfirm = async (messageTs: number, restoreCheckpoint?: boolean): Promise<void> => {
		const currentCline = provider.getCurrentTask()
		if (!currentCline) {
			console.error("[handleDeleteMessageConfirm] No current cline available")
			return
		}

		const { messageIndex, apiConversationHistoryIndex } = findMessageIndices(messageTs, currentCline)
		// Determine API truncation index with timestamp fallback if exact match not found
		let apiIndexToUse = apiConversationHistoryIndex
		const tsThreshold = currentCline.clineMessages[messageIndex]?.ts
		if (apiIndexToUse === -1 && typeof tsThreshold === "number") {
			apiIndexToUse = findFirstApiIndexAtOrAfter(tsThreshold, currentCline)
		}

		if (messageIndex === -1) {
			await vscode.window.showErrorMessage(t("common:errors.message.message_not_found", { messageTs }))
			return
		}

		try {
			const targetMessage = currentCline.clineMessages[messageIndex]

			// If checkpoint restoration is requested, find and restore to the last checkpoint before this message
			if (restoreCheckpoint) {
				// Find the last checkpoint before this message
				const checkpoints = currentCline.clineMessages.filter(
					(msg) => msg.say === "checkpoint_saved" && msg.ts > messageTs,
				)

				const nextCheckpoint = checkpoints[0]

				if (nextCheckpoint && nextCheckpoint.text) {
					await handleCheckpointRestoreOperation({
						provider,
						currentCline,
						messageTs: targetMessage.ts!,
						messageIndex,
						checkpoint: { hash: nextCheckpoint.text },
						operation: "delete",
					})
				} else {
					// No checkpoint found before this message
					console.log("[handleDeleteMessageConfirm] No checkpoint found before message")
					vscode.window.showWarningMessage("No checkpoint found before this message")
				}
			} else {
				// For non-checkpoint deletes, preserve checkpoint associations for remaining messages
				// Store checkpoints from messages that will be preserved
				const preservedCheckpoints = new Map<number, any>()
				for (let i = 0; i < messageIndex; i++) {
					const msg = currentCline.clineMessages[i]
					if (msg?.checkpoint && msg.ts) {
						preservedCheckpoints.set(msg.ts, msg.checkpoint)
					}
				}

				// Delete this message and all subsequent messages
				await removeMessagesThisAndSubsequent(currentCline, messageIndex, apiIndexToUse)

				// Restore checkpoint associations for preserved messages
				for (const [ts, checkpoint] of preservedCheckpoints) {
					const msgIndex = currentCline.clineMessages.findIndex((msg) => msg.ts === ts)
					if (msgIndex !== -1) {
						currentCline.clineMessages[msgIndex].checkpoint = checkpoint
					}
				}

				// Save the updated messages with restored checkpoints
				await saveTaskMessages({
					messages: currentCline.clineMessages,
					taskId: currentCline.taskId,
					globalStoragePath: provider.contextProxy.globalStorageUri.fsPath,
				})

				// Update the UI to reflect the deletion
				await provider.postStateToWebview()
			}
		} catch (error) {
			console.error("Error in delete message:", error)
			vscode.window.showErrorMessage(
				t("common:errors.message.error_deleting_message", {
					error: error instanceof Error ? error.message : String(error),
				}),
			)
		}
	}

	/**
	 * Handles message editing operations with user confirmation
	 */
	const handleEditOperation = async (messageTs: number, editedContent: string, images?: string[]): Promise<void> => {
		// Check if there's a checkpoint before this message
		const currentCline = provider.getCurrentTask()
		let hasCheckpoint = false
		if (currentCline) {
			const { messageIndex } = findMessageIndices(messageTs, currentCline)
			if (messageIndex !== -1) {
				// Find the last checkpoint before this message
				const checkpoints = currentCline.clineMessages.filter(
					(msg) => msg.say === "checkpoint_saved" && msg.ts > messageTs,
				)

				hasCheckpoint = checkpoints.length > 0
			} else {
				console.log("[webviewMessageHandler] Edit - Message not found in clineMessages!")
			}
		} else {
			console.log("[webviewMessageHandler] Edit - No currentCline available!")
		}

		// Send message to webview to show edit confirmation dialog
		await provider.postMessageToWebview({
			type: "showEditMessageDialog",
			messageTs,
			text: editedContent,
			hasCheckpoint,
			images,
		})
	}

	/**
	 * Handles confirmed message editing from webview dialog
	 */
	const handleEditMessageConfirm = async (
		messageTs: number,
		editedContent: string,
		restoreCheckpoint?: boolean,
		images?: string[],
	): Promise<void> => {
		const currentCline = provider.getCurrentTask()
		if (!currentCline) {
			console.error("[handleEditMessageConfirm] No current cline available")
			return
		}

		// Use findMessageIndices to find messages based on timestamp
		const { messageIndex, apiConversationHistoryIndex } = findMessageIndices(messageTs, currentCline)

		if (messageIndex === -1) {
			const errorMessage = t("common:errors.message.message_not_found", { messageTs })
			console.error("[handleEditMessageConfirm]", errorMessage)
			await vscode.window.showErrorMessage(errorMessage)
			return
		}

		try {
			const targetMessage = currentCline.clineMessages[messageIndex]

			// If checkpoint restoration is requested, find and restore to the last checkpoint before this message
			if (restoreCheckpoint) {
				// Find the last checkpoint before this message
				const checkpoints = currentCline.clineMessages.filter(
					(msg) => msg.say === "checkpoint_saved" && msg.ts > messageTs,
				)

				const nextCheckpoint = checkpoints[0]

				if (nextCheckpoint && nextCheckpoint.text) {
					await handleCheckpointRestoreOperation({
						provider,
						currentCline,
						messageTs: targetMessage.ts!,
						messageIndex,
						checkpoint: { hash: nextCheckpoint.text },
						operation: "edit",
						editData: {
							editedContent,
							images,
							apiConversationHistoryIndex,
						},
					})
					// The task will be cancelled and reinitialized by checkpointRestore
					// The pending edit will be processed in the reinitialized task
					return
				} else {
					// No checkpoint found before this message
					console.log("[handleEditMessageConfirm] No checkpoint found before message")
					vscode.window.showWarningMessage("No checkpoint found before this message")
					// Continue with non-checkpoint edit
				}
			}

			// For non-checkpoint edits, remove the ORIGINAL user message being edited and all subsequent messages
			// Determine the correct starting index to delete from (prefer the last preceding user_feedback message)
			let deleteFromMessageIndex = messageIndex
			let deleteFromApiIndex = apiConversationHistoryIndex

			// Find the nearest preceding user message to ensure we replace the original, not just the assistant reply
			for (let i = messageIndex; i >= 0; i--) {
				const m = currentCline.clineMessages[i]
				if (m?.say === "user_feedback") {
					deleteFromMessageIndex = i
					// Align API history truncation to the same user message timestamp if present
					const userTs = m.ts
					if (typeof userTs === "number") {
						const apiIdx = currentCline.apiConversationHistory.findIndex(
							(am: ApiMessage) => am.ts === userTs,
						)
						if (apiIdx !== -1) {
							deleteFromApiIndex = apiIdx
						}
					}
					break
				}
			}

			// Timestamp fallback for API history when exact user message isn't present
			if (deleteFromApiIndex === -1) {
				const tsThresholdForEdit = currentCline.clineMessages[deleteFromMessageIndex]?.ts
				if (typeof tsThresholdForEdit === "number") {
					deleteFromApiIndex = findFirstApiIndexAtOrAfter(tsThresholdForEdit, currentCline)
				}
			}

			// Store checkpoints from messages that will be preserved
			const preservedCheckpoints = new Map<number, any>()
			for (let i = 0; i < deleteFromMessageIndex; i++) {
				const msg = currentCline.clineMessages[i]
				if (msg?.checkpoint && msg.ts) {
					preservedCheckpoints.set(msg.ts, msg.checkpoint)
				}
			}

			// Delete the original (user) message and all subsequent messages
			await removeMessagesThisAndSubsequent(currentCline, deleteFromMessageIndex, deleteFromApiIndex)

			// Restore checkpoint associations for preserved messages
			for (const [ts, checkpoint] of preservedCheckpoints) {
				const msgIndex = currentCline.clineMessages.findIndex((msg) => msg.ts === ts)
				if (msgIndex !== -1) {
					currentCline.clineMessages[msgIndex].checkpoint = checkpoint
				}
			}

			// Save the updated messages with restored checkpoints
			await saveTaskMessages({
				messages: currentCline.clineMessages,
				taskId: currentCline.taskId,
				globalStoragePath: provider.contextProxy.globalStorageUri.fsPath,
			})

			// Update the UI to reflect the deletion
			await provider.postStateToWebview()

			await currentCline.submitUserMessage(editedContent, images)
		} catch (error) {
			console.error("Error in edit message:", error)
			vscode.window.showErrorMessage(
				t("common:errors.message.error_editing_message", {
					error: error instanceof Error ? error.message : String(error),
				}),
			)
		}
	}

	/**
	 * Handles message modification operations (delete or edit) with confirmation dialog
	 * @param messageTs Timestamp of the message to operate on
	 * @param operation Type of operation ('delete' or 'edit')
	 * @param editedContent New content for edit operations
	 * @returns Promise<void>
	 */
	const handleMessageModificationsOperation = async (
		messageTs: number,
		operation: "delete" | "edit",
		editedContent?: string,
		images?: string[],
	): Promise<void> => {
		if (operation === "delete") {
			await handleDeleteOperation(messageTs)
		} else if (operation === "edit" && editedContent) {
			await handleEditOperation(messageTs, editedContent, images)
		}
	}

	switch (message.type) {
		case "webviewDidLaunch":
			// Load custom modes first
			const customModes = await provider.customModesManager.getCustomModes()
			await updateGlobalState("customModes", customModes)

			// kilocode_change start: Fetch organization modes on startup
			// Fetch organization modes on startup if an organization is selected
			await fetchAndRefreshOrganizationModesOnStartup(provider, updateGlobalState)
			// kilocode_change end

			// Refresh workflow toggles
			const { refreshWorkflowToggles } = await import("../context/instructions/workflows") // kilocode_change
			await refreshWorkflowToggles(provider.context, provider.cwd) // kilocode_change

			provider.postStateToWebview()
			provider.postRulesDataToWebview() // kilocode_change: send workflows and rules immediately
			provider.workspaceTracker?.initializeFilePaths() // Don't await.

			getTheme().then((theme) => provider.postMessageToWebview({ type: "theme", text: JSON.stringify(theme) }))

			// If MCP Hub is already initialized, update the webview with
			// current server list.
			const mcpHub = provider.getMcpHub()

			if (mcpHub) {
				provider.postMessageToWebview({ type: "mcpServers", mcpServers: mcpHub.getAllServers() })
			}

			provider.providerSettingsManager
				.listConfig()
				.then(async (listApiConfig) => {
					if (!listApiConfig) {
						return
					}

					if (listApiConfig.length === 1) {
						// Check if first time init then sync with exist config.
						if (!checkExistKey(listApiConfig[0])) {
							const { apiConfiguration } = await provider.getState()

							await provider.providerSettingsManager.saveConfig(
								listApiConfig[0].name ?? "default",
								apiConfiguration,
							)

							listApiConfig[0].apiProvider = apiConfiguration.apiProvider
						}
					}

					const currentConfigName = getGlobalState("currentApiConfigName")

					if (currentConfigName) {
						if (!(await provider.providerSettingsManager.hasConfig(currentConfigName))) {
							// Current config name not valid, get first config in list.
							const name = listApiConfig[0]?.name
							await updateGlobalState("currentApiConfigName", name)

							if (name) {
								await provider.activateProviderProfile({ name })
								return
							}
						}
					}

					await Promise.all([
						await updateGlobalState("listApiConfigMeta", listApiConfig),
						await provider.postMessageToWebview({ type: "listApiConfig", listApiConfig }),
					])
				})
				.catch((error) =>
					provider.log(
						`Error list api configuration: ${JSON.stringify(error, Object.getOwnPropertyNames(error), 2)}`,
					),
				)

			// If user already opted in to telemetry, enable telemetry service
			provider.getStateToPostToWebview().then(async (/*kilocode_change*/ state) => {
				const { telemetrySetting } = state
				const isOptedIn = telemetrySetting !== "disabled"
				TelemetryService.instance.updateTelemetryState(isOptedIn)
				await TelemetryService.instance.updateIdentity(state.apiConfiguration.kilocodeToken ?? "") // kilocode_change
			})

			provider.isViewLaunched = true
			break
		case "newTask":
			// Initializing new instance of Cline will make sure that any
			// agentically running promises in old instance don't affect our new
			// task. This essentially creates a fresh slate for the new task.
			try {
				await provider.createTask(message.text, message.images)
				// Task created successfully - notify the UI to reset
				await provider.postMessageToWebview({
					type: "invoke",
					invoke: "newChat",
				})
			} catch (error) {
				// For all errors, reset the UI and show error
				await provider.postMessageToWebview({
					type: "invoke",
					invoke: "newChat",
				})
				// Show error to user
				vscode.window.showErrorMessage(
					`Failed to create task: ${error instanceof Error ? error.message : String(error)}`,
				)
			}
			break
		// kilocode_change start
		case "condense":
			provider.getCurrentTask()?.handleWebviewAskResponse("yesButtonClicked")
			break
		// kilocode_change end
		case "customInstructions":
			await provider.updateCustomInstructions(message.text)
			break
		case "alwaysAllowReadOnly":
			await updateGlobalState("alwaysAllowReadOnly", message.bool ?? undefined)
			await provider.postStateToWebview()
			break
		case "alwaysAllowReadOnlyOutsideWorkspace":
			await updateGlobalState("alwaysAllowReadOnlyOutsideWorkspace", message.bool ?? undefined)
			await provider.postStateToWebview()
			break
		case "alwaysAllowWrite":
			await updateGlobalState("alwaysAllowWrite", message.bool ?? undefined)
			await provider.postStateToWebview()
			break
		case "alwaysAllowWriteOutsideWorkspace":
			await updateGlobalState("alwaysAllowWriteOutsideWorkspace", message.bool ?? undefined)
			await provider.postStateToWebview()
			break
		case "alwaysAllowWriteProtected":
			await updateGlobalState("alwaysAllowWriteProtected", message.bool ?? undefined)
			await provider.postStateToWebview()
			break
		case "alwaysAllowExecute":
			await updateGlobalState("alwaysAllowExecute", message.bool ?? undefined)
			await provider.postStateToWebview()
			break
		case "alwaysAllowBrowser":
			await updateGlobalState("alwaysAllowBrowser", message.bool ?? undefined)
			await provider.postStateToWebview()
			break
		case "alwaysAllowMcp":
			await updateGlobalState("alwaysAllowMcp", message.bool)
			await provider.postStateToWebview()
			break
		case "alwaysAllowModeSwitch":
			await updateGlobalState("alwaysAllowModeSwitch", message.bool)
			await provider.postStateToWebview()
			break
		case "allowedMaxRequests":
			await updateGlobalState("allowedMaxRequests", message.value)
			await provider.postStateToWebview()
			break
		case "allowedMaxCost":
			await updateGlobalState("allowedMaxCost", message.value)
			await provider.postStateToWebview()
			break
		case "alwaysAllowSubtasks":
			await updateGlobalState("alwaysAllowSubtasks", message.bool)
			await provider.postStateToWebview()
			break
		case "alwaysAllowUpdateTodoList":
			await updateGlobalState("alwaysAllowUpdateTodoList", message.bool)
			await provider.postStateToWebview()
			break
		case "askResponse":
			provider.getCurrentTask()?.handleWebviewAskResponse(message.askResponse!, message.text, message.images)
			break
		case "autoCondenseContext":
			await updateGlobalState("autoCondenseContext", message.bool)
			await provider.postStateToWebview()
			break
		case "autoCondenseContextPercent":
			await updateGlobalState("autoCondenseContextPercent", message.value)
			await provider.postStateToWebview()
			break
		case "terminalOperation":
			if (message.terminalOperation) {
				provider.getCurrentTask()?.handleTerminalOperation(message.terminalOperation)
			}
			break
		case "clearTask":
			// Clear task resets the current session and allows for a new task
			// to be started, if this session is a subtask - it allows the
			// parent task to be resumed.
			// Check if the current task actually has a parent task.
			const currentTask = provider.getCurrentTask()

			if (currentTask && currentTask.parentTask) {
				await provider.finishSubTask(t("common:tasks.canceled"))
			} else {
				// Regular task - just clear it
				await provider.clearTask()
			}

			await provider.postStateToWebview()
			break
		case "didShowAnnouncement":
			await updateGlobalState("lastShownAnnouncementId", provider.latestAnnouncementId)
			await provider.postStateToWebview()
			break
		case "selectImages":
			const images = await selectImages()
			await provider.postMessageToWebview({
				type: "selectedImages",
				images,
				context: message.context,
				messageTs: message.messageTs,
			})
			break
		case "exportCurrentTask":
			const currentTaskId = provider.getCurrentTask()?.taskId
			if (currentTaskId) {
				provider.exportTaskWithId(currentTaskId)
			}
			break
		case "shareCurrentTask":
			const shareTaskId = provider.getCurrentTask()?.taskId
			const clineMessages = provider.getCurrentTask()?.clineMessages

			if (!shareTaskId) {
				vscode.window.showErrorMessage(t("common:errors.share_no_active_task"))
				break
			}

			try {
				const visibility = message.visibility || "organization"
				const result = await CloudService.instance.shareTask(shareTaskId, visibility)

				if (result.success && result.shareUrl) {
					// Show success notification
					const messageKey =
						visibility === "public"
							? "common:info.public_share_link_copied"
							: "common:info.organization_share_link_copied"
					vscode.window.showInformationMessage(t(messageKey))

					// Send success feedback to webview for inline display
					await provider.postMessageToWebview({
						type: "shareTaskSuccess",
						visibility,
						text: result.shareUrl,
					})
				} else {
					// Handle error
					const errorMessage = result.error || "Failed to create share link"
					if (errorMessage.includes("Authentication")) {
						vscode.window.showErrorMessage(t("common:errors.share_auth_required"))
					} else if (errorMessage.includes("sharing is not enabled")) {
						vscode.window.showErrorMessage(t("common:errors.share_not_enabled"))
					} else if (errorMessage.includes("not found")) {
						vscode.window.showErrorMessage(t("common:errors.share_task_not_found"))
					} else {
						vscode.window.showErrorMessage(errorMessage)
					}
				}
			} catch (error) {
				provider.log(`[shareCurrentTask] Unexpected error: ${error}`)
				vscode.window.showErrorMessage(t("common:errors.share_task_failed"))
			}
			break
		case "showTaskWithId":
			provider.showTaskWithId(message.text!)
			break
		case "condenseTaskContextRequest":
			provider.condenseTaskContext(message.text!)
			break
		case "deleteTaskWithId":
			provider.deleteTaskWithId(message.text!)
			break
		case "deleteMultipleTasksWithIds": {
			const ids = message.ids

			if (Array.isArray(ids)) {
				// Process in batches of 20 (or another reasonable number)
				const batchSize = 20
				const results = []

				// Only log start and end of the operation
				console.log(`Batch deletion started: ${ids.length} tasks total`)

				for (let i = 0; i < ids.length; i += batchSize) {
					const batch = ids.slice(i, i + batchSize)

					const batchPromises = batch.map(async (id) => {
						try {
							await provider.deleteTaskWithId(id)
							return { id, success: true }
						} catch (error) {
							// Keep error logging for debugging purposes
							console.log(
								`Failed to delete task ${id}: ${error instanceof Error ? error.message : String(error)}`,
							)
							return { id, success: false }
						}
					})

					// Process each batch in parallel but wait for completion before starting the next batch
					const batchResults = await Promise.all(batchPromises)
					results.push(...batchResults)

					// Update the UI after each batch to show progress
					await provider.postStateToWebview()
				}

				// Log final results
				const successCount = results.filter((r) => r.success).length
				const failCount = results.length - successCount
				console.log(
					`Batch deletion completed: ${successCount}/${ids.length} tasks successful, ${failCount} tasks failed`,
				)
			}
			break
		}
		case "exportTaskWithId":
			provider.exportTaskWithId(message.text!)
			break
		case "importSettings": {
			await importSettingsWithFeedback({
				providerSettingsManager: provider.providerSettingsManager,
				contextProxy: provider.contextProxy,
				customModesManager: provider.customModesManager,
				provider: provider,
			})

			break
		}
		case "exportSettings":
			await exportSettings({
				providerSettingsManager: provider.providerSettingsManager,
				contextProxy: provider.contextProxy,
			})

			break
		case "resetState":
			await provider.resetState()
			break
		case "flushRouterModels":
			const routerNameFlush: RouterName = toRouterName(message.text)
			await flushModels(routerNameFlush)
			break
		case "requestRouterModels":
			const { apiConfiguration } = await provider.getState()

			const routerModels: Record<RouterName, ModelRecord> = {
				openrouter: {},
				"vercel-ai-gateway": {},
				huggingface: {},
				litellm: {},
				"kilocode-openrouter": {}, // kilocode_change
				deepinfra: {},
				"io-intelligence": {},
				requesty: {},
				unbound: {},
				glama: {},
				chutes: {}, // kilocode_change
				ollama: {},
				lmstudio: {},
				ovhcloud: {}, // kilocode_change
			}

			const safeGetModels = async (options: GetModelsOptions): Promise<ModelRecord> => {
				try {
					return await getModels(options)
				} catch (error) {
					console.error(
						`Failed to fetch models in webviewMessageHandler requestRouterModels for ${options.provider}:`,
						error,
					)

					throw error // Re-throw to be caught by Promise.allSettled.
				}
			}

			// kilocode_change start: openrouter auth, kilocode provider
			const openRouterApiKey = apiConfiguration.openRouterApiKey || message?.values?.openRouterApiKey
			const openRouterBaseUrl = apiConfiguration.openRouterBaseUrl || message?.values?.openRouterBaseUrl

			const modelFetchPromises: Array<{ key: RouterName; options: GetModelsOptions }> = [
				{
					key: "openrouter",
					options: { provider: "openrouter", apiKey: openRouterApiKey, baseUrl: openRouterBaseUrl },
				},
				{
					key: "requesty",
					options: {
						provider: "requesty",
						apiKey: apiConfiguration.requestyApiKey,
						baseUrl: apiConfiguration.requestyBaseUrl,
					},
				},
				{ key: "glama", options: { provider: "glama" } },
				{ key: "unbound", options: { provider: "unbound", apiKey: apiConfiguration.unboundApiKey } },
				{ key: "chutes", options: { provider: "chutes", apiKey: apiConfiguration.chutesApiKey } }, // kilocode_change
				{
					key: "kilocode-openrouter",
					options: {
						provider: "kilocode-openrouter",
						kilocodeToken: apiConfiguration.kilocodeToken,
						kilocodeOrganizationId: apiConfiguration.kilocodeOrganizationId,
					},
				},
				{ key: "ollama", options: { provider: "ollama", baseUrl: apiConfiguration.ollamaBaseUrl } },
				{ key: "vercel-ai-gateway", options: { provider: "vercel-ai-gateway" } },
				{
					key: "deepinfra",
					options: {
						provider: "deepinfra",
						apiKey: apiConfiguration.deepInfraApiKey,
						baseUrl: apiConfiguration.deepInfraBaseUrl,
					},
				},
				// kilocode_change start
				{
					key: "ovhcloud",
					options: {
						provider: "ovhcloud",
						apiKey: apiConfiguration.ovhCloudAiEndpointsApiKey,
						baseUrl: apiConfiguration.ovhCloudAiEndpointsBaseUrl,
					},
				},
				// kilocode_change end
			]
			// kilocode_change end

			// Add IO Intelligence if API key is provided.
			const ioIntelligenceApiKey = apiConfiguration.ioIntelligenceApiKey

			if (ioIntelligenceApiKey) {
				modelFetchPromises.push({
					key: "io-intelligence",
					options: { provider: "io-intelligence", apiKey: ioIntelligenceApiKey },
				})
			}

			// Don't fetch Ollama and LM Studio models by default anymore.
			// They have their own specific handlers: requestOllamaModels and requestLmStudioModels.

			const litellmApiKey = apiConfiguration.litellmApiKey || message?.values?.litellmApiKey
			const litellmBaseUrl = apiConfiguration.litellmBaseUrl || message?.values?.litellmBaseUrl

			if (litellmApiKey && litellmBaseUrl) {
				modelFetchPromises.push({
					key: "litellm",
					options: { provider: "litellm", apiKey: litellmApiKey, baseUrl: litellmBaseUrl },
				})
			}

			const results = await Promise.allSettled(
				modelFetchPromises.map(async ({ key, options }) => {
					const models = await safeGetModels(options)
					return { key, models } // The key is `ProviderName` here.
				}),
			)

			results.forEach((result, index) => {
				const routerName = modelFetchPromises[index].key

				if (result.status === "fulfilled") {
					routerModels[routerName] = result.value.models

					// Ollama and LM Studio settings pages still need these events.
					if (routerName === "ollama" && Object.keys(result.value.models).length > 0) {
						provider.postMessageToWebview({
							type: "ollamaModels",
							ollamaModels: result.value.models,
						})
					} else if (routerName === "lmstudio" && Object.keys(result.value.models).length > 0) {
						provider.postMessageToWebview({
							type: "lmStudioModels",
							lmStudioModels: result.value.models,
						})
					}
				} else {
					// Handle rejection: Post a specific error message for this provider.
					const errorMessage = result.reason instanceof Error ? result.reason.message : String(result.reason)
					console.error(`Error fetching models for ${routerName}:`, result.reason)

					routerModels[routerName] = {} // Ensure it's an empty object in the main routerModels message.

					provider.postMessageToWebview({
						type: "singleRouterModelFetchResponse",
						success: false,
						error: errorMessage,
						values: { provider: routerName },
					})
				}
			})

			provider.postMessageToWebview({ type: "routerModels", routerModels })
			break
		case "requestOllamaModels": {
			// Specific handler for Ollama models only.
			const { apiConfiguration: ollamaApiConfig } = await provider.getState()
			try {
				// Flush cache first to ensure fresh models.
				await flushModels("ollama")

				const ollamaModels = await getModels({
					provider: "ollama",
					baseUrl: ollamaApiConfig.ollamaBaseUrl,
					apiKey: ollamaApiConfig.ollamaApiKey,
					numCtx: ollamaApiConfig.ollamaNumCtx, // kilocode_change
				})

				if (Object.keys(ollamaModels).length > 0) {
					provider.postMessageToWebview({ type: "ollamaModels", ollamaModels: ollamaModels })
				}
			} catch (error) {
				// Silently fail - user hasn't configured Ollama yet
				console.debug("Ollama models fetch failed:", error)
			}
			break
		}
		case "requestLmStudioModels": {
			// Specific handler for LM Studio models only.
			const { apiConfiguration: lmStudioApiConfig } = await provider.getState()
			try {
				// Flush cache first to ensure fresh models.
				await flushModels("lmstudio")

				const lmStudioModels = await getModels({
					provider: "lmstudio",
					baseUrl: lmStudioApiConfig.lmStudioBaseUrl,
				})

				if (Object.keys(lmStudioModels).length > 0) {
					provider.postMessageToWebview({
						type: "lmStudioModels",
						lmStudioModels: lmStudioModels,
					})
				}
			} catch (error) {
				// Silently fail - user hasn't configured LM Studio yet.
				console.debug("LM Studio models fetch failed:", error)
			}
			break
		}
		case "requestOpenAiModels":
			if (message?.values?.baseUrl && message?.values?.apiKey) {
				const openAiModels = await getOpenAiModels(
					message?.values?.baseUrl,
					message?.values?.apiKey,
					message?.values?.openAiHeaders,
				)

				provider.postMessageToWebview({ type: "openAiModels", openAiModels })
			}

			break
		case "requestVsCodeLmModels":
			const vsCodeLmModels = await getVsCodeLmModels()
			// TODO: Cache like we do for OpenRouter, etc?
			provider.postMessageToWebview({ type: "vsCodeLmModels", vsCodeLmModels })
			break
		case "requestHuggingFaceModels":
			// TODO: Why isn't this handled by `requestRouterModels` above?
			try {
				const { getHuggingFaceModelsWithMetadata } = await import("../../api/providers/fetchers/huggingface")
				const huggingFaceModelsResponse = await getHuggingFaceModelsWithMetadata()

				provider.postMessageToWebview({
					type: "huggingFaceModels",
					huggingFaceModels: huggingFaceModelsResponse.models,
				})
			} catch (error) {
				console.error("Failed to fetch Hugging Face models:", error)
				provider.postMessageToWebview({ type: "huggingFaceModels", huggingFaceModels: [] })
			}
			break
		case "openImage":
			openImage(message.text!, { values: message.values })
			break
		case "saveImage":
			saveImage(message.dataUri!)
			break
		case "openFile":
			let filePath: string = message.text!
			if (!path.isAbsolute(filePath)) {
				filePath = path.join(getCurrentCwd(), filePath)
			}
			openFile(filePath, message.values as { create?: boolean; content?: string; line?: number })
			break
		case "openMention":
			openMention(getCurrentCwd(), message.text)
			break
		case "openExternal":
			if (message.url) {
				vscode.env.openExternal(vscode.Uri.parse(message.url))
			}
			break
		case "checkpointDiff":
			const result = checkoutDiffPayloadSchema.safeParse(message.payload)

			if (result.success) {
				await provider.getCurrentTask()?.checkpointDiff(result.data)
			}

			break
		// kilocode_change start
		case "seeNewChanges":
			const task = provider.getCurrentTask()
			if (task && message.payload && message.payload) {
				await seeNewChanges(task, (message.payload as SeeNewChangesPayload).commitRange)
			}
			break
		case "tasksByIdRequest": {
			const request = message.payload as TasksByIdRequestPayload
			await provider.postMessageToWebview({
				type: "tasksByIdResponse",
				payload: {
					requestId: request.requestId,
					tasks: provider.getTaskHistory().filter((task) => request.taskIds.includes(task.id)),
				},
			})
			break
		}
		case "taskHistoryRequest": {
			await provider.postMessageToWebview({
				type: "taskHistoryResponse",
				payload: getTaskHistory(
					provider.getTaskHistory(),
					provider.cwd,
					message.payload as TaskHistoryRequestPayload,
				),
			})
			break
		}
		// kilocode_change end
		case "checkpointRestore": {
			const result = checkoutRestorePayloadSchema.safeParse(message.payload)

			if (result.success) {
				await provider.cancelTask()

				try {
					await pWaitFor(() => provider.getCurrentTask()?.isInitialized === true, { timeout: 3_000 })
				} catch (error) {
					vscode.window.showErrorMessage(t("common:errors.checkpoint_timeout"))
				}

				try {
					await provider.getCurrentTask()?.checkpointRestore(result.data)
				} catch (error) {
					vscode.window.showErrorMessage(t("common:errors.checkpoint_failed"))
				}
			}

			break
		}
		case "cancelTask":
			await provider.cancelTask()
			break
		case "allowedCommands": {
			// Validate and sanitize the commands array
			const commands = message.commands ?? []
			const validCommands = Array.isArray(commands)
				? commands.filter((cmd) => typeof cmd === "string" && cmd.trim().length > 0)
				: []

			await updateGlobalState("allowedCommands", validCommands)

			// Also update workspace settings.
			await vscode.workspace
				.getConfiguration(Package.name)
				.update("allowedCommands", validCommands, vscode.ConfigurationTarget.Global)

			break
		}
		case "deniedCommands": {
			// Validate and sanitize the commands array
			const commands = message.commands ?? []
			const validCommands = Array.isArray(commands)
				? commands.filter((cmd) => typeof cmd === "string" && cmd.trim().length > 0)
				: []

			await updateGlobalState("deniedCommands", validCommands)

			// Also update workspace settings.
			await vscode.workspace
				.getConfiguration(Package.name)
				.update("deniedCommands", validCommands, vscode.ConfigurationTarget.Global)

			break
		}
		case "openCustomModesSettings": {
			const customModesFilePath = await provider.customModesManager.getCustomModesFilePath()

			if (customModesFilePath) {
				openFile(customModesFilePath)
			}

			break
		}
		case "openKeyboardShortcuts": {
			// Open VSCode keyboard shortcuts settings and optionally filter to show the Roo Code commands
			const searchQuery = message.text || ""
			if (searchQuery) {
				// Open with a search query pre-filled
				await vscode.commands.executeCommand("workbench.action.openGlobalKeybindings", searchQuery)
			} else {
				// Just open the keyboard shortcuts settings
				await vscode.commands.executeCommand("workbench.action.openGlobalKeybindings")
			}
			break
		}
		case "openMcpSettings": {
			const mcpSettingsFilePath = await provider.getMcpHub()?.getMcpSettingsFilePath()

			if (mcpSettingsFilePath) {
				openFile(mcpSettingsFilePath)
			}

			break
		}
		case "openProjectMcpSettings": {
			if (!vscode.workspace.workspaceFolders?.length) {
				vscode.window.showErrorMessage(t("common:errors.no_workspace"))
				return
			}

			const workspaceFolder = getCurrentCwd()
			const rooDir = path.join(workspaceFolder, ".kilocode")
			const mcpPath = path.join(rooDir, "mcp.json")

			try {
				await fs.mkdir(rooDir, { recursive: true })
				const exists = await fileExistsAtPath(mcpPath)

				if (!exists) {
					await safeWriteJson(mcpPath, { mcpServers: {} })
				}

				openFile(mcpPath)
			} catch (error) {
				vscode.window.showErrorMessage(t("mcp:errors.create_json", { error: `${error}` }))
			}

			break
		}
		case "deleteMcpServer": {
			if (!message.serverName) {
				break
			}

			try {
				provider.log(`Attempting to delete MCP server: ${message.serverName}`)
				await provider.getMcpHub()?.deleteServer(message.serverName, message.source as "global" | "project")
				provider.log(`Successfully deleted MCP server: ${message.serverName}`)

				// Refresh the webview state
				await provider.postStateToWebview()
			} catch (error) {
				const errorMessage = error instanceof Error ? error.message : String(error)
				provider.log(`Failed to delete MCP server: ${errorMessage}`)
				// Error messages are already handled by McpHub.deleteServer
			}
			break
		}
		case "restartMcpServer": {
			try {
				await provider.getMcpHub()?.restartConnection(message.text!, message.source as "global" | "project")
			} catch (error) {
				provider.log(
					`Failed to retry connection for ${message.text}: ${JSON.stringify(error, Object.getOwnPropertyNames(error), 2)}`,
				)
			}
			break
		}
		case "toggleToolAlwaysAllow": {
			try {
				await provider
					.getMcpHub()
					?.toggleToolAlwaysAllow(
						message.serverName!,
						message.source as "global" | "project",
						message.toolName!,
						Boolean(message.alwaysAllow),
					)
			} catch (error) {
				provider.log(
					`Failed to toggle auto-approve for tool ${message.toolName}: ${JSON.stringify(error, Object.getOwnPropertyNames(error), 2)}`,
				)
			}
			break
		}
		case "toggleToolEnabledForPrompt": {
			try {
				await provider
					.getMcpHub()
					?.toggleToolEnabledForPrompt(
						message.serverName!,
						message.source as "global" | "project",
						message.toolName!,
						Boolean(message.isEnabled),
					)
			} catch (error) {
				provider.log(
					`Failed to toggle enabled for prompt for tool ${message.toolName}: ${JSON.stringify(error, Object.getOwnPropertyNames(error), 2)}`,
				)
			}
			break
		}
		case "toggleMcpServer": {
			try {
				await provider
					.getMcpHub()
					?.toggleServerDisabled(
						message.serverName!,
						message.disabled!,
						message.source as "global" | "project",
					)
			} catch (error) {
				provider.log(
					`Failed to toggle MCP server ${message.serverName}: ${JSON.stringify(error, Object.getOwnPropertyNames(error), 2)}`,
				)
			}
			break
		}
		case "mcpEnabled":
			const mcpEnabled = message.bool ?? true
			await updateGlobalState("mcpEnabled", mcpEnabled)

			const mcpHubInstance = provider.getMcpHub()

			if (mcpHubInstance) {
				await mcpHubInstance.handleMcpEnabledChange(mcpEnabled)
			}

			await provider.postStateToWebview()
			break
		case "enableMcpServerCreation":
			await updateGlobalState("enableMcpServerCreation", message.bool ?? true)
			await provider.postStateToWebview()
			break
		// kilocode_change begin
		case "openGlobalKeybindings":
			vscode.commands.executeCommand("workbench.action.openGlobalKeybindings", message.text ?? "kilo-code.")
			break
		case "showSystemNotification":
			const isSystemNotificationsEnabled = getGlobalState("systemNotificationsEnabled") ?? true
			if (!isSystemNotificationsEnabled && !message.alwaysAllow) {
				break
			}
			if (message.notificationOptions) {
				showSystemNotification(message.notificationOptions)
			}
			break
		case "systemNotificationsEnabled":
			const systemNotificationsEnabled = message.bool ?? true
			await updateGlobalState("systemNotificationsEnabled", systemNotificationsEnabled)
			await provider.postStateToWebview()
			break
		case "openInBrowser":
			if (message.url) {
				vscode.env.openExternal(vscode.Uri.parse(message.url))
			}
			break
		// kilocode_change end
		case "remoteControlEnabled":
			try {
				await CloudService.instance.updateUserSettings({ extensionBridgeEnabled: message.bool ?? false })
			} catch (error) {
				provider.log(
					`CloudService#updateUserSettings failed: ${error instanceof Error ? error.message : String(error)}`,
				)
			}
			break
		case "taskSyncEnabled":
			const enabled = message.bool ?? false
			const updatedSettings: Partial<UserSettingsConfig> = {
				taskSyncEnabled: enabled,
			}
			// If disabling task sync, also disable remote control
			if (!enabled) {
				updatedSettings.extensionBridgeEnabled = false
			}
			try {
				await CloudService.instance.updateUserSettings(updatedSettings)
			} catch (error) {
				provider.log(`Failed to update cloud settings for task sync: ${error}`)
			}
			break
		case "refreshAllMcpServers": {
			const mcpHub = provider.getMcpHub()

			if (mcpHub) {
				await mcpHub.refreshAllConnections()
			}

			break
		}
		case "soundEnabled":
			const soundEnabled = message.bool ?? true
			await updateGlobalState("soundEnabled", soundEnabled)
			await provider.postStateToWebview()
			break
		case "soundVolume":
			const soundVolume = message.value ?? 0.5
			await updateGlobalState("soundVolume", soundVolume)
			await provider.postStateToWebview()
			break
		case "ttsEnabled":
			const ttsEnabled = message.bool ?? true
			await updateGlobalState("ttsEnabled", ttsEnabled)
			setTtsEnabled(ttsEnabled)
			await provider.postStateToWebview()
			break
		case "ttsSpeed":
			const ttsSpeed = message.value ?? 1.0
			await updateGlobalState("ttsSpeed", ttsSpeed)
			setTtsSpeed(ttsSpeed)
			await provider.postStateToWebview()
			break
		case "playTts":
			if (message.text) {
				playTts(message.text, {
					onStart: () => provider.postMessageToWebview({ type: "ttsStart", text: message.text }),
					onStop: () => provider.postMessageToWebview({ type: "ttsStop", text: message.text }),
				})
			}

			break
		case "stopTts":
			stopTts()
			break
		case "diffEnabled":
			const diffEnabled = message.bool ?? true
			await updateGlobalState("diffEnabled", diffEnabled)
			await provider.postStateToWebview()
			break
		case "enableCheckpoints":
			const enableCheckpoints = message.bool ?? true
			await updateGlobalState("enableCheckpoints", enableCheckpoints)
			await provider.postStateToWebview()
			break
		case "browserViewportSize":
			const browserViewportSize = message.text ?? "900x600"
			await updateGlobalState("browserViewportSize", browserViewportSize)
			await provider.postStateToWebview()
			break
		case "remoteBrowserHost":
			await updateGlobalState("remoteBrowserHost", message.text)
			await provider.postStateToWebview()
			break
		case "remoteBrowserEnabled":
			// Store the preference in global state
			// remoteBrowserEnabled now means "enable remote browser connection"
			await updateGlobalState("remoteBrowserEnabled", message.bool ?? false)
			// If disabling remote browser connection, clear the remoteBrowserHost
			if (!message.bool) {
				await updateGlobalState("remoteBrowserHost", undefined)
			}
			await provider.postStateToWebview()
			break
		case "testBrowserConnection":
			// If no text is provided, try auto-discovery
			if (!message.text) {
				// Use testBrowserConnection for auto-discovery
				const chromeHostUrl = await discoverChromeHostUrl()

				if (chromeHostUrl) {
					// Send the result back to the webview
					await provider.postMessageToWebview({
						type: "browserConnectionResult",
						success: !!chromeHostUrl,
						text: `Auto-discovered and tested connection to Chrome: ${chromeHostUrl}`,
						values: { endpoint: chromeHostUrl },
					})
				} else {
					await provider.postMessageToWebview({
						type: "browserConnectionResult",
						success: false,
						text: "No Chrome instances found on the network. Make sure Chrome is running with remote debugging enabled (--remote-debugging-port=9222).",
					})
				}
			} else {
				// Test the provided URL
				const customHostUrl = message.text
				const hostIsValid = await tryChromeHostUrl(message.text)

				// Send the result back to the webview
				await provider.postMessageToWebview({
					type: "browserConnectionResult",
					success: hostIsValid,
					text: hostIsValid
						? `Successfully connected to Chrome: ${customHostUrl}`
						: "Failed to connect to Chrome",
				})
			}
			break
		case "fuzzyMatchThreshold":
			await updateGlobalState("fuzzyMatchThreshold", message.value)
			await provider.postStateToWebview()
			break
		// kilocode_change start
		case "morphApiKey":
			await updateGlobalState("morphApiKey", message.text)
			await provider.postStateToWebview()
			break
		case "fastApplyModel": {
			const nextModel = fastApplyModelSchema.safeParse(message.text).data ?? "auto"
			await updateGlobalState("fastApplyModel", nextModel)
			await provider.postStateToWebview()
			break
		}
		// kilocode_change end
		case "updateVSCodeSetting": {
			const { setting, value } = message

			if (setting !== undefined && value !== undefined) {
				if (ALLOWED_VSCODE_SETTINGS.has(setting)) {
					await vscode.workspace.getConfiguration().update(setting, value, true)
				} else {
					vscode.window.showErrorMessage(`Cannot update restricted VSCode setting: ${setting}`)
				}
			}

			break
		}
		case "getVSCodeSetting":
			const { setting } = message

			if (setting) {
				try {
					await provider.postMessageToWebview({
						type: "vsCodeSetting",
						setting,
						value: vscode.workspace.getConfiguration().get(setting),
					})
				} catch (error) {
					console.error(`Failed to get VSCode setting ${message.setting}:`, error)

					await provider.postMessageToWebview({
						type: "vsCodeSetting",
						setting,
						error: `Failed to get setting: ${error.message}`,
						value: undefined,
					})
				}
			}

			break
		case "alwaysApproveResubmit":
			await updateGlobalState("alwaysApproveResubmit", message.bool ?? false)
			await provider.postStateToWebview()
			break
		case "requestDelaySeconds":
			await updateGlobalState("requestDelaySeconds", message.value ?? 5)
			await provider.postStateToWebview()
			break
		case "writeDelayMs":
			await updateGlobalState("writeDelayMs", message.value)
			await provider.postStateToWebview()
			break
		case "diagnosticsEnabled":
			await updateGlobalState("diagnosticsEnabled", message.bool ?? true)
			await provider.postStateToWebview()
			break
		case "terminalOutputLineLimit":
			// Validate that the line limit is a positive number
			const lineLimit = message.value
			if (typeof lineLimit === "number" && lineLimit > 0) {
				await updateGlobalState("terminalOutputLineLimit", lineLimit)
				await provider.postStateToWebview()
			} else {
				vscode.window.showErrorMessage(
					t("common:errors.invalid_line_limit") || "Terminal output line limit must be a positive number",
				)
			}
			break
		case "terminalOutputCharacterLimit":
			// Validate that the character limit is a positive number
			const charLimit = message.value
			if (typeof charLimit === "number" && charLimit > 0) {
				await updateGlobalState("terminalOutputCharacterLimit", charLimit)
				await provider.postStateToWebview()
			} else {
				vscode.window.showErrorMessage(
					t("common:errors.invalid_character_limit") ||
						"Terminal output character limit must be a positive number",
				)
			}
			break
		case "terminalShellIntegrationTimeout":
			await updateGlobalState("terminalShellIntegrationTimeout", message.value)
			await provider.postStateToWebview()
			if (message.value !== undefined) {
				Terminal.setShellIntegrationTimeout(message.value)
			}
			break
		case "terminalShellIntegrationDisabled":
			await updateGlobalState("terminalShellIntegrationDisabled", message.bool)
			await provider.postStateToWebview()
			if (message.bool !== undefined) {
				Terminal.setShellIntegrationDisabled(message.bool)
			}
			break
		case "terminalCommandDelay":
			await updateGlobalState("terminalCommandDelay", message.value)
			await provider.postStateToWebview()
			if (message.value !== undefined) {
				Terminal.setCommandDelay(message.value)
			}
			break
		case "terminalPowershellCounter":
			await updateGlobalState("terminalPowershellCounter", message.bool)
			await provider.postStateToWebview()
			if (message.bool !== undefined) {
				Terminal.setPowershellCounter(message.bool)
			}
			break
		case "terminalZshClearEolMark":
			await updateGlobalState("terminalZshClearEolMark", message.bool)
			await provider.postStateToWebview()
			if (message.bool !== undefined) {
				Terminal.setTerminalZshClearEolMark(message.bool)
			}
			break
		case "terminalZshOhMy":
			await updateGlobalState("terminalZshOhMy", message.bool)
			await provider.postStateToWebview()
			if (message.bool !== undefined) {
				Terminal.setTerminalZshOhMy(message.bool)
			}
			break
		case "terminalZshP10k":
			await updateGlobalState("terminalZshP10k", message.bool)
			await provider.postStateToWebview()
			if (message.bool !== undefined) {
				Terminal.setTerminalZshP10k(message.bool)
			}
			break
		case "terminalZdotdir":
			await updateGlobalState("terminalZdotdir", message.bool)
			await provider.postStateToWebview()
			if (message.bool !== undefined) {
				Terminal.setTerminalZdotdir(message.bool)
			}
			break
		case "terminalCompressProgressBar":
			await updateGlobalState("terminalCompressProgressBar", message.bool)
			await provider.postStateToWebview()
			if (message.bool !== undefined) {
				Terminal.setCompressProgressBar(message.bool)
			}
			break
		case "mode":
			await provider.handleModeSwitch(message.text as Mode)
			break
		case "updateSupportPrompt":
			try {
				if (!message?.values) {
					return
				}

				// Replace all prompts with the new values from the cached state
				await updateGlobalState("customSupportPrompts", message.values)
				await provider.postStateToWebview()
			} catch (error) {
				provider.log(
					`Error update support prompt: ${JSON.stringify(error, Object.getOwnPropertyNames(error), 2)}`,
				)
				vscode.window.showErrorMessage(t("common:errors.update_support_prompt"))
			}
			break
		case "updatePrompt":
			if (message.promptMode && message.customPrompt !== undefined) {
				const existingPrompts = getGlobalState("customModePrompts") ?? {}
				const updatedPrompts = { ...existingPrompts, [message.promptMode]: message.customPrompt }
				await updateGlobalState("customModePrompts", updatedPrompts)
				const currentState = await provider.getStateToPostToWebview()
				const stateWithPrompts = {
					...currentState,
					customModePrompts: updatedPrompts,
					hasOpenedModeSelector: currentState.hasOpenedModeSelector ?? false,
				}
				provider.postMessageToWebview({ type: "state", state: stateWithPrompts })

				if (TelemetryService.hasInstance()) {
					// Determine which setting was changed by comparing objects
					const oldPrompt = existingPrompts[message.promptMode] || {}
					const newPrompt = message.customPrompt
					const changedSettings = Object.keys(newPrompt).filter(
						(key) =>
							JSON.stringify((oldPrompt as Record<string, unknown>)[key]) !==
							JSON.stringify((newPrompt as Record<string, unknown>)[key]),
					)

					if (changedSettings.length > 0) {
						TelemetryService.instance.captureModeSettingChanged(changedSettings[0])
					}
				}
			}
			break
		case "deleteMessage": {
			if (!provider.getCurrentTask()) {
				await vscode.window.showErrorMessage(t("common:errors.message.no_active_task_to_delete"))
				break
			}

			if (typeof message.value !== "number" || !message.value) {
				await vscode.window.showErrorMessage(t("common:errors.message.invalid_timestamp_for_deletion"))
				break
			}

			await handleMessageModificationsOperation(message.value, "delete")
			break
		}
		case "submitEditedMessage": {
			if (
				provider.getCurrentTask() &&
				typeof message.value === "number" &&
				message.value &&
				message.editedMessageContent
			) {
				await handleMessageModificationsOperation(
					message.value,
					"edit",
					message.editedMessageContent,
					message.images,
				)
			}
			break
		}
		case "screenshotQuality":
			await updateGlobalState("screenshotQuality", message.value)
			await provider.postStateToWebview()
			break
		case "maxOpenTabsContext":
			const tabCount = Math.min(Math.max(0, message.value ?? 20), 500)
			await updateGlobalState("maxOpenTabsContext", tabCount)
			await provider.postStateToWebview()
			break
		case "maxWorkspaceFiles":
			const fileCount = Math.min(Math.max(0, message.value ?? 200), 500)
			await updateGlobalState("maxWorkspaceFiles", fileCount)
			await provider.postStateToWebview()
			break
		case "alwaysAllowFollowupQuestions":
			await updateGlobalState("alwaysAllowFollowupQuestions", message.bool ?? false)
			await provider.postStateToWebview()
			break
		case "followupAutoApproveTimeoutMs":
			await updateGlobalState("followupAutoApproveTimeoutMs", message.value)
			await provider.postStateToWebview()
			break
		case "browserToolEnabled":
			await updateGlobalState("browserToolEnabled", message.bool ?? true)
			await provider.postStateToWebview()
			break
		case "language":
			changeLanguage(message.text ?? "en")
			await updateGlobalState("language", message.text as Language)
			await provider.postStateToWebview()
			break
		case "openRouterImageApiKey":
			await provider.contextProxy.setValue("openRouterImageApiKey", message.text)
			await provider.postStateToWebview()
			break
		case "openRouterImageGenerationSelectedModel":
			await provider.contextProxy.setValue("openRouterImageGenerationSelectedModel", message.text)
			await provider.postStateToWebview()
			break
		case "showRooIgnoredFiles":
			await updateGlobalState("showRooIgnoredFiles", message.bool ?? false)
			await provider.postStateToWebview()
			break
		case "hasOpenedModeSelector":
			await updateGlobalState("hasOpenedModeSelector", message.bool ?? true)
			await provider.postStateToWebview()
			break
		case "maxReadFileLine":
			await updateGlobalState("maxReadFileLine", message.value)
			await provider.postStateToWebview()
			break
		// kilocode_change start
		case "kiloCodeImageApiKey":
			await provider.contextProxy.setValue("kiloCodeImageApiKey", message.text)
			await provider.postStateToWebview()
			break
		case "showAutoApproveMenu":
			await updateGlobalState("showAutoApproveMenu", message.bool ?? true)
			await provider.postStateToWebview()
			break
		case "showTaskTimeline":
			await updateGlobalState("showTaskTimeline", message.bool ?? false)
			await provider.postStateToWebview()
			break
<<<<<<< HEAD
		case "showTimestamps":
			await updateGlobalState("showTimestamps", message.bool ?? false)
=======
		case "hideCostBelowThreshold":
			await updateGlobalState("hideCostBelowThreshold", message.value)
>>>>>>> 87500a54
			await provider.postStateToWebview()
			break
		case "allowVeryLargeReads":
			await updateGlobalState("allowVeryLargeReads", message.bool ?? false)
			await provider.postStateToWebview()
			break
		// kilocode_change end
		case "maxImageFileSize":
			await updateGlobalState("maxImageFileSize", message.value)
			await provider.postStateToWebview()
			break
		case "maxTotalImageSize":
			await updateGlobalState("maxTotalImageSize", message.value)
			await provider.postStateToWebview()
			break
		case "maxConcurrentFileReads":
			const valueToSave = message.value // Capture the value intended for saving
			await updateGlobalState("maxConcurrentFileReads", valueToSave)
			await provider.postStateToWebview()
			break
		case "includeDiagnosticMessages":
			// Only apply default if the value is truly undefined (not false)
			const includeValue = message.bool !== undefined ? message.bool : true
			await updateGlobalState("includeDiagnosticMessages", includeValue)
			await provider.postStateToWebview()
			break
		case "maxDiagnosticMessages":
			await updateGlobalState("maxDiagnosticMessages", message.value ?? 50)
			await provider.postStateToWebview()
			break
		case "setHistoryPreviewCollapsed": // Add the new case handler
			await updateGlobalState("historyPreviewCollapsed", message.bool ?? false)
			// No need to call postStateToWebview here as the UI already updated optimistically
			break
		case "setReasoningBlockCollapsed":
			await updateGlobalState("reasoningBlockCollapsed", message.bool ?? true)
			// No need to call postStateToWebview here as the UI already updated optimistically
			break
		case "toggleApiConfigPin":
			if (message.text) {
				const currentPinned = getGlobalState("pinnedApiConfigs") ?? {}
				const updatedPinned: Record<string, boolean> = { ...currentPinned }

				if (currentPinned[message.text]) {
					delete updatedPinned[message.text]
				} else {
					updatedPinned[message.text] = true
				}

				await updateGlobalState("pinnedApiConfigs", updatedPinned)
				await provider.postStateToWebview()
			}
			break
		case "enhancementApiConfigId":
			await updateGlobalState("enhancementApiConfigId", message.text)
			await provider.postStateToWebview()
			break
		// kilocode_change start - commitMessageApiConfigId
		case "commitMessageApiConfigId":
			await updateGlobalState("commitMessageApiConfigId", message.text)
			await provider.postStateToWebview()
			break
		// kilocode_change end - commitMessageApiConfigId
		// kilocode_change start - terminalCommandApiConfigId
		case "terminalCommandApiConfigId":
			await updateGlobalState("terminalCommandApiConfigId", message.text)
			await provider.postStateToWebview()
			break
		// kilocode_change end - terminalCommandApiConfigId
		// kilocode_change start - ghostServiceSettings
		case "ghostServiceSettings":
			if (!message.values) {
				return
			}
			// Validate ghostServiceSettings structure
			const ghostServiceSettings = ghostServiceSettingsSchema.parse(message.values)
			await updateGlobalState("ghostServiceSettings", ghostServiceSettings)
			await provider.postStateToWebview()
			vscode.commands.executeCommand("kilo-code.ghost.reload")
			break
		// kilocode_change end
		case "includeTaskHistoryInEnhance":
			await updateGlobalState("includeTaskHistoryInEnhance", message.bool ?? true)
			await provider.postStateToWebview()
			break
		case "condensingApiConfigId":
			await updateGlobalState("condensingApiConfigId", message.text)
			await provider.postStateToWebview()
			break
		case "updateCondensingPrompt":
			// Store the condensing prompt in customSupportPrompts["CONDENSE"] instead of customCondensingPrompt
			const currentSupportPrompts = getGlobalState("customSupportPrompts") ?? {}
			const updatedSupportPrompts = { ...currentSupportPrompts, CONDENSE: message.text }
			await updateGlobalState("customSupportPrompts", updatedSupportPrompts)
			// Also update the old field for backward compatibility during migration
			await updateGlobalState("customCondensingPrompt", message.text)
			await provider.postStateToWebview()
			break
		case "profileThresholds":
			await updateGlobalState("profileThresholds", message.values)
			await provider.postStateToWebview()
			break
		case "autoApprovalEnabled":
			await updateGlobalState("autoApprovalEnabled", message.bool ?? false)
			await provider.postStateToWebview()
			break
		case "enhancePrompt":
			if (message.text) {
				try {
					const state = await provider.getState()

					const {
						apiConfiguration,
						customSupportPrompts,
						listApiConfigMeta = [],
						enhancementApiConfigId,
						includeTaskHistoryInEnhance,
					} = state

					const currentCline = provider.getCurrentTask()

					const result = await MessageEnhancer.enhanceMessage({
						text: message.text,
						apiConfiguration,
						customSupportPrompts,
						listApiConfigMeta,
						enhancementApiConfigId,
						includeTaskHistoryInEnhance,
						currentClineMessages: currentCline?.clineMessages,
						providerSettingsManager: provider.providerSettingsManager,
					})

					if (result.success && result.enhancedText) {
						// Capture telemetry for prompt enhancement
						MessageEnhancer.captureTelemetry(currentCline?.taskId, includeTaskHistoryInEnhance)
						await provider.postMessageToWebview({ type: "enhancedPrompt", text: result.enhancedText })
					} else {
						throw new Error(result.error || "Unknown error")
					}
				} catch (error) {
					provider.log(
						`Error enhancing prompt: ${JSON.stringify(error, Object.getOwnPropertyNames(error), 2)}`,
					)

					TelemetryService.instance.captureException(error, { context: "enhance_prompt" }) // kilocode_change
					vscode.window.showErrorMessage(t("common:errors.enhance_prompt"))
					await provider.postMessageToWebview({ type: "enhancedPrompt" })
				}
			}
			break
		case "getSystemPrompt":
			try {
				const systemPrompt = await generateSystemPrompt(provider, message)

				await provider.postMessageToWebview({
					type: "systemPrompt",
					text: systemPrompt,
					mode: message.mode,
				})
			} catch (error) {
				provider.log(
					`Error getting system prompt:  ${JSON.stringify(error, Object.getOwnPropertyNames(error), 2)}`,
				)
				vscode.window.showErrorMessage(t("common:errors.get_system_prompt"))
			}
			break
		case "copySystemPrompt":
			try {
				const systemPrompt = await generateSystemPrompt(provider, message)

				await vscode.env.clipboard.writeText(systemPrompt)
				await vscode.window.showInformationMessage(t("common:info.clipboard_copy"))
			} catch (error) {
				provider.log(
					`Error getting system prompt:  ${JSON.stringify(error, Object.getOwnPropertyNames(error), 2)}`,
				)
				vscode.window.showErrorMessage(t("common:errors.get_system_prompt"))
			}
			break
		case "searchCommits": {
			const cwd = getCurrentCwd()
			if (cwd) {
				try {
					const commits = await searchCommits(message.query || "", cwd)
					await provider.postMessageToWebview({
						type: "commitSearchResults",
						commits,
					})
				} catch (error) {
					provider.log(
						`Error searching commits: ${JSON.stringify(error, Object.getOwnPropertyNames(error), 2)}`,
					)
					vscode.window.showErrorMessage(t("common:errors.search_commits"))
				}
			}
			break
		}
		// kilocode_change start
		case "showFeedbackOptions": {
			const githubIssuesText = t("common:feedback.githubIssues")
			const discordText = t("common:feedback.discord")
			const customerSupport = t("common:feedback.customerSupport")

			const answer = await vscode.window.showInformationMessage(
				t("common:feedback.description"),
				{ modal: true },
				githubIssuesText,
				discordText,
				customerSupport,
			)

			if (answer === githubIssuesText) {
				await vscode.env.openExternal(vscode.Uri.parse("https://github.com/Kilo-Org/kilocode/issues"))
			} else if (answer === discordText) {
				await vscode.env.openExternal(vscode.Uri.parse("https://discord.gg/fxrhCFGhkP"))
			} else if (answer === customerSupport) {
				await vscode.env.openExternal(vscode.Uri.parse("https://kilocode.ai/support"))
			}
			break
		}
		// kilocode_change end
		case "searchFiles": {
			const workspacePath = getCurrentCwd()

			if (!workspacePath) {
				// Handle case where workspace path is not available
				await provider.postMessageToWebview({
					type: "fileSearchResults",
					results: [],
					requestId: message.requestId,
					error: "No workspace path available",
				})
				break
			}
			try {
				// Call file search service with query from message
				const results = await searchWorkspaceFiles(
					message.query || "",
					workspacePath,
					20, // Use default limit, as filtering is now done in the backend
				)

				// Send results back to webview
				await provider.postMessageToWebview({
					type: "fileSearchResults",
					results,
					requestId: message.requestId,
				})
			} catch (error) {
				const errorMessage = error instanceof Error ? error.message : String(error)

				// Send error response to webview
				await provider.postMessageToWebview({
					type: "fileSearchResults",
					results: [],
					error: errorMessage,
					requestId: message.requestId,
				})
			}
			break
		}
		case "updateTodoList": {
			const payload = message.payload as { todos?: any[] }
			const todos = payload?.todos
			if (Array.isArray(todos)) {
				await setPendingTodoList(todos)
			}
			break
		}
		case "saveApiConfiguration":
			if (message.text && message.apiConfiguration) {
				try {
					await provider.providerSettingsManager.saveConfig(message.text, message.apiConfiguration)
					const listApiConfig = await provider.providerSettingsManager.listConfig()
					await updateGlobalState("listApiConfigMeta", listApiConfig)
				} catch (error) {
					provider.log(
						`Error save api configuration: ${JSON.stringify(error, Object.getOwnPropertyNames(error), 2)}`,
					)
					vscode.window.showErrorMessage(t("common:errors.save_api_config"))
				}
			}
			break
		case "upsertApiConfiguration":
			// kilocode_change start: check for kilocodeToken change to remove organizationId and fetch organization modes
			if (message.text && message.apiConfiguration) {
				let configToSave = message.apiConfiguration
				let organizationChanged = false

				try {
					const { ...currentConfig } = await provider.providerSettingsManager.getProfile({
						name: message.text,
					})
					// Only clear organization ID if we actually had a kilocode token before and it's different now
					const hadPreviousToken = currentConfig.kilocodeToken !== undefined
					const hasNewToken = message.apiConfiguration.kilocodeToken !== undefined
					const tokensAreDifferent = currentConfig.kilocodeToken !== message.apiConfiguration.kilocodeToken

					if (hadPreviousToken && hasNewToken && tokensAreDifferent) {
						configToSave = { ...message.apiConfiguration, kilocodeOrganizationId: undefined }
					}

					organizationChanged =
						currentConfig.kilocodeOrganizationId !== message.apiConfiguration.kilocodeOrganizationId

					if (organizationChanged) {
						// Fetch organization-specific custom modes
						await refreshOrganizationModes(message, provider, updateGlobalState)

						// Flush and refetch models
						await flushModels("kilocode-openrouter")
						const models = await getModels({
							provider: "kilocode-openrouter",
							kilocodeOrganizationId: message.apiConfiguration.kilocodeOrganizationId,
							kilocodeToken: message.apiConfiguration.kilocodeToken,
						})
						provider.postMessageToWebview({
							type: "routerModels",
							routerModels: { "kilocode-openrouter": models } as Record<RouterName, ModelRecord>,
						})
					}
				} catch (error) {
					// Config might not exist yet, that's fine
				}

				await provider.upsertProviderProfile(message.text, configToSave)

				// Ensure state is posted to webview after profile update to reflect organization mode changes
				if (organizationChanged) {
					await provider.postStateToWebview()
				}
			}
			// kilocode_change end: check for kilocodeToken change to remove organizationId and fetch organization modes
			break
		case "renameApiConfiguration":
			if (message.values && message.apiConfiguration) {
				try {
					const { oldName, newName } = message.values

					if (oldName === newName) {
						break
					}

					// Load the old configuration to get its ID.
					const { id } = await provider.providerSettingsManager.getProfile({ name: oldName })

					// Create a new configuration with the new name and old ID.
					await provider.providerSettingsManager.saveConfig(newName, { ...message.apiConfiguration, id })

					// Delete the old configuration.
					await provider.providerSettingsManager.deleteConfig(oldName)

					// Re-activate to update the global settings related to the
					// currently activated provider profile.
					await provider.activateProviderProfile({ name: newName })
				} catch (error) {
					provider.log(
						`Error rename api configuration: ${JSON.stringify(error, Object.getOwnPropertyNames(error), 2)}`,
					)

					vscode.window.showErrorMessage(t("common:errors.rename_api_config"))
				}
			}
			break
		case "loadApiConfiguration":
			if (message.text) {
				try {
					await provider.activateProviderProfile({ name: message.text })
				} catch (error) {
					provider.log(
						`Error load api configuration: ${JSON.stringify(error, Object.getOwnPropertyNames(error), 2)}`,
					)
					vscode.window.showErrorMessage(t("common:errors.load_api_config"))
				}
			}
			break
		case "loadApiConfigurationById":
			if (message.text) {
				try {
					await provider.activateProviderProfile({ id: message.text })
				} catch (error) {
					provider.log(
						`Error load api configuration by ID: ${JSON.stringify(error, Object.getOwnPropertyNames(error), 2)}`,
					)
					vscode.window.showErrorMessage(t("common:errors.load_api_config"))
				}
			}
			break
		case "deleteApiConfiguration":
			if (message.text) {
				const answer = await vscode.window.showInformationMessage(
					t("common:confirmation.delete_config_profile"),
					{ modal: true },
					t("common:answers.yes"),
				)

				if (answer !== t("common:answers.yes")) {
					break
				}

				const oldName = message.text

				const newName = (await provider.providerSettingsManager.listConfig()).filter(
					(c) => c.name !== oldName,
				)[0]?.name

				if (!newName) {
					vscode.window.showErrorMessage(t("common:errors.delete_api_config"))
					return
				}

				try {
					await provider.providerSettingsManager.deleteConfig(oldName)
					await provider.activateProviderProfile({ name: newName })
				} catch (error) {
					provider.log(
						`Error delete api configuration: ${JSON.stringify(error, Object.getOwnPropertyNames(error), 2)}`,
					)

					vscode.window.showErrorMessage(t("common:errors.delete_api_config"))
				}
			}
			break
		case "deleteMessageConfirm":
			if (!message.messageTs) {
				await vscode.window.showErrorMessage(t("common:errors.message.cannot_delete_missing_timestamp"))
				break
			}

			if (typeof message.messageTs !== "number") {
				await vscode.window.showErrorMessage(t("common:errors.message.cannot_delete_invalid_timestamp"))
				break
			}

			await handleDeleteMessageConfirm(message.messageTs, message.restoreCheckpoint)
			break
		case "editMessageConfirm":
			if (message.messageTs && message.text) {
				await handleEditMessageConfirm(
					message.messageTs,
					message.text,
					message.restoreCheckpoint,
					message.images,
				)
			}
			break
		case "getListApiConfiguration":
			try {
				const listApiConfig = await provider.providerSettingsManager.listConfig()
				await updateGlobalState("listApiConfigMeta", listApiConfig)
				provider.postMessageToWebview({ type: "listApiConfig", listApiConfig })
			} catch (error) {
				provider.log(
					`Error get list api configuration: ${JSON.stringify(error, Object.getOwnPropertyNames(error), 2)}`,
				)
				vscode.window.showErrorMessage(t("common:errors.list_api_config"))
			}
			break
		case "updateExperimental": {
			if (!message.values) {
				break
			}

			const updatedExperiments = {
				...(getGlobalState("experiments") ?? experimentDefault),
				...message.values,
			}

			await updateGlobalState("experiments", updatedExperiments)

			await provider.postStateToWebview()
			break
		}
		case "updateMcpTimeout":
			if (message.serverName && typeof message.timeout === "number") {
				try {
					await provider
						.getMcpHub()
						?.updateServerTimeout(
							message.serverName,
							message.timeout,
							message.source as "global" | "project",
						)
				} catch (error) {
					provider.log(
						`Failed to update timeout for ${message.serverName}: ${JSON.stringify(error, Object.getOwnPropertyNames(error), 2)}`,
					)
					vscode.window.showErrorMessage(t("common:errors.update_server_timeout"))
				}
			}
			break
		case "updateCustomMode":
			if (message.modeConfig) {
				// Check if this is a new mode or an update to an existing mode
				const existingModes = await provider.customModesManager.getCustomModes()
				const isNewMode = !existingModes.some((mode) => mode.slug === message.modeConfig?.slug)

				await provider.customModesManager.updateCustomMode(message.modeConfig.slug, message.modeConfig)
				// Update state after saving the mode
				const customModes = await provider.customModesManager.getCustomModes()
				await updateGlobalState("customModes", customModes)
				await updateGlobalState("mode", message.modeConfig.slug)
				await provider.postStateToWebview()

				// Track telemetry for custom mode creation or update
				if (TelemetryService.hasInstance()) {
					if (isNewMode) {
						// This is a new custom mode
						TelemetryService.instance.captureCustomModeCreated(
							message.modeConfig.slug,
							message.modeConfig.name,
						)
					} else {
						// Determine which setting was changed by comparing objects
						const existingMode = existingModes.find((mode) => mode.slug === message.modeConfig?.slug)
						const changedSettings = existingMode
							? Object.keys(message.modeConfig).filter(
									(key) =>
										JSON.stringify((existingMode as Record<string, unknown>)[key]) !==
										JSON.stringify((message.modeConfig as Record<string, unknown>)[key]),
								)
							: []

						if (changedSettings.length > 0) {
							TelemetryService.instance.captureModeSettingChanged(changedSettings[0])
						}
					}
				}
			}
			break
		case "deleteCustomMode":
			if (message.slug) {
				// Get the mode details to determine source and rules folder path
				const customModes = await provider.customModesManager.getCustomModes()
				const modeToDelete = customModes.find((mode) => mode.slug === message.slug)

				if (!modeToDelete) {
					break
				}

				// Determine the scope based on source (project or global)
				const scope = modeToDelete.source || "global"

				// Determine the rules folder path
				let rulesFolderPath: string
				if (scope === "project") {
					const workspacePath = getWorkspacePath()
					if (workspacePath) {
						rulesFolderPath = path.join(workspacePath, ".roo", `rules-${message.slug}`)
					} else {
						rulesFolderPath = path.join(".roo", `rules-${message.slug}`)
					}
				} else {
					// Global scope - use OS home directory
					const homeDir = os.homedir()
					rulesFolderPath = path.join(homeDir, ".roo", `rules-${message.slug}`)
				}

				// Check if the rules folder exists
				const rulesFolderExists = await fileExistsAtPath(rulesFolderPath)

				// If this is a check request, send back the folder info
				if (message.checkOnly) {
					await provider.postMessageToWebview({
						type: "deleteCustomModeCheck",
						slug: message.slug,
						rulesFolderPath: rulesFolderExists ? rulesFolderPath : undefined,
					})
					break
				}

				// Delete the mode
				await provider.customModesManager.deleteCustomMode(message.slug)

				// Delete the rules folder if it exists
				if (rulesFolderExists) {
					try {
						await fs.rm(rulesFolderPath, { recursive: true, force: true })
						provider.log(`Deleted rules folder for mode ${message.slug}: ${rulesFolderPath}`)
					} catch (error) {
						provider.log(`Failed to delete rules folder for mode ${message.slug}: ${error}`)
						// Notify the user about the failure
						vscode.window.showErrorMessage(
							t("common:errors.delete_rules_folder_failed", {
								rulesFolderPath,
								error: error instanceof Error ? error.message : String(error),
							}),
						)
						// Continue with mode deletion even if folder deletion fails
					}
				}

				// Switch back to default mode after deletion
				await updateGlobalState("mode", defaultModeSlug)
				await provider.postStateToWebview()
			}
			break
		case "exportMode":
			if (message.slug) {
				try {
					// Get custom mode prompts to check if built-in mode has been customized
					const customModePrompts = getGlobalState("customModePrompts") || {}
					const customPrompt = customModePrompts[message.slug]

					// Export the mode with any customizations merged directly
					const result = await provider.customModesManager.exportModeWithRules(message.slug, customPrompt)

					if (result.success && result.yaml) {
						// Get last used directory for export
						const lastExportPath = getGlobalState("lastModeExportPath")
						let defaultUri: vscode.Uri

						if (lastExportPath) {
							// Use the directory from the last export
							const lastDir = path.dirname(lastExportPath)
							defaultUri = vscode.Uri.file(path.join(lastDir, `${message.slug}-export.yaml`))
						} else {
							// Default to workspace or home directory
							const workspaceFolders = vscode.workspace.workspaceFolders
							if (workspaceFolders && workspaceFolders.length > 0) {
								defaultUri = vscode.Uri.file(
									path.join(workspaceFolders[0].uri.fsPath, `${message.slug}-export.yaml`),
								)
							} else {
								defaultUri = vscode.Uri.file(`${message.slug}-export.yaml`)
							}
						}

						// Show save dialog
						const saveUri = await vscode.window.showSaveDialog({
							defaultUri,
							filters: {
								"YAML files": ["yaml", "yml"],
							},
							title: "Save mode export",
						})

						if (saveUri && result.yaml) {
							// Save the directory for next time
							await updateGlobalState("lastModeExportPath", saveUri.fsPath)

							// Write the file to the selected location
							await fs.writeFile(saveUri.fsPath, result.yaml, "utf-8")

							// Send success message to webview
							provider.postMessageToWebview({
								type: "exportModeResult",
								success: true,
								slug: message.slug,
							})

							// Show info message
							vscode.window.showInformationMessage(t("common:info.mode_exported", { mode: message.slug }))
						} else {
							// User cancelled the save dialog
							provider.postMessageToWebview({
								type: "exportModeResult",
								success: false,
								error: "Export cancelled",
								slug: message.slug,
							})
						}
					} else {
						// Send error message to webview
						provider.postMessageToWebview({
							type: "exportModeResult",
							success: false,
							error: result.error,
							slug: message.slug,
						})
					}
				} catch (error) {
					const errorMessage = error instanceof Error ? error.message : String(error)
					provider.log(`Failed to export mode ${message.slug}: ${errorMessage}`)

					// Send error message to webview
					provider.postMessageToWebview({
						type: "exportModeResult",
						success: false,
						error: errorMessage,
						slug: message.slug,
					})
				}
			}
			break
		case "importMode":
			try {
				// Get last used directory for import
				const lastImportPath = getGlobalState("lastModeImportPath")
				let defaultUri: vscode.Uri | undefined

				if (lastImportPath) {
					// Use the directory from the last import
					const lastDir = path.dirname(lastImportPath)
					defaultUri = vscode.Uri.file(lastDir)
				} else {
					// Default to workspace or home directory
					const workspaceFolders = vscode.workspace.workspaceFolders
					if (workspaceFolders && workspaceFolders.length > 0) {
						defaultUri = vscode.Uri.file(workspaceFolders[0].uri.fsPath)
					}
				}

				// Show file picker to select YAML file
				const fileUri = await vscode.window.showOpenDialog({
					canSelectFiles: true,
					canSelectFolders: false,
					canSelectMany: false,
					defaultUri,
					filters: {
						"YAML files": ["yaml", "yml"],
					},
					title: "Select mode export file to import",
				})

				if (fileUri && fileUri[0]) {
					// Save the directory for next time
					await updateGlobalState("lastModeImportPath", fileUri[0].fsPath)

					// Read the file content
					const yamlContent = await fs.readFile(fileUri[0].fsPath, "utf-8")

					// Import the mode with the specified source level
					const result = await provider.customModesManager.importModeWithRules(
						yamlContent,
						message.source || "project", // Default to project if not specified
					)

					if (result.success) {
						// Update state after importing
						const customModes = await provider.customModesManager.getCustomModes()
						await updateGlobalState("customModes", customModes)
						await provider.postStateToWebview()

						// Send success message to webview
						provider.postMessageToWebview({
							type: "importModeResult",
							success: true,
						})

						// Show success message
						vscode.window.showInformationMessage(t("common:info.mode_imported"))
					} else {
						// Send error message to webview
						provider.postMessageToWebview({
							type: "importModeResult",
							success: false,
							error: result.error,
						})

						// Show error message
						vscode.window.showErrorMessage(t("common:errors.mode_import_failed", { error: result.error }))
					}
				} else {
					// User cancelled the file dialog - reset the importing state
					provider.postMessageToWebview({
						type: "importModeResult",
						success: false,
						error: "cancelled",
					})
				}
			} catch (error) {
				const errorMessage = error instanceof Error ? error.message : String(error)
				provider.log(`Failed to import mode: ${errorMessage}`)

				// Send error message to webview
				provider.postMessageToWebview({
					type: "importModeResult",
					success: false,
					error: errorMessage,
				})

				// Show error message
				vscode.window.showErrorMessage(t("common:errors.mode_import_failed", { error: errorMessage }))
			}
			break
		case "checkRulesDirectory":
			if (message.slug) {
				const hasContent = await provider.customModesManager.checkRulesDirectoryHasContent(message.slug)

				provider.postMessageToWebview({
					type: "checkRulesDirectoryResult",
					slug: message.slug,
					hasContent: hasContent,
				})
			}
			break
		case "humanRelayResponse":
			if (message.requestId && message.text) {
				vscode.commands.executeCommand(getCommand("handleHumanRelayResponse"), {
					requestId: message.requestId,
					text: message.text,
					cancelled: false,
				})
			}
			break

		case "humanRelayCancel":
			if (message.requestId) {
				vscode.commands.executeCommand(getCommand("handleHumanRelayResponse"), {
					requestId: message.requestId,
					cancelled: true,
				})
			}
			break

		// kilocode_change_start
		case "fetchProfileDataRequest":
			try {
				const { apiConfiguration, currentApiConfigName } = await provider.getState()
				const kilocodeToken = apiConfiguration?.kilocodeToken

				if (!kilocodeToken) {
					provider.log("KiloCode token not found in extension state.")
					provider.postMessageToWebview({
						type: "profileDataResponse",
						payload: { success: false, error: "KiloCode API token not configured." },
					})
					break
				}

				// Changed to /api/profile
				const headers: Record<string, string> = {
					Authorization: `Bearer ${kilocodeToken}`,
					"Content-Type": "application/json",
				}

				// Add X-KILOCODE-TESTER: SUPPRESS header if the setting is enabled
				if (
					apiConfiguration.kilocodeTesterWarningsDisabledUntil &&
					apiConfiguration.kilocodeTesterWarningsDisabledUntil > Date.now()
				) {
					headers["X-KILOCODE-TESTER"] = "SUPPRESS"
				}

				const response = await axios.get<Omit<ProfileData, "kilocodeToken">>(
					`${getKiloBaseUriFromToken(kilocodeToken)}/api/profile`,
					{
						headers,
					},
				)

				// Go back to Personal when no longer part of the current set organization
				const organizationExists = (response.data.organizations ?? []).some(
					({ id }) => id === apiConfiguration?.kilocodeOrganizationId,
				)
				if (apiConfiguration?.kilocodeOrganizationId && !organizationExists) {
					provider.upsertProviderProfile(currentApiConfigName ?? "default", {
						...apiConfiguration,
						kilocodeOrganizationId: undefined,
					})
				}

				provider.postMessageToWebview({
					type: "profileDataResponse", // Assuming this response type is still appropriate for /api/profile
					payload: { success: true, data: { kilocodeToken, ...response.data } },
				})
			} catch (error: any) {
				const errorMessage =
					error.response?.data?.message ||
					error.message ||
					"Failed to fetch general profile data from backend."
				provider.log(`Error fetching general profile data: ${errorMessage}`)
				provider.postMessageToWebview({
					type: "profileDataResponse",
					payload: { success: false, error: errorMessage },
				})
			}
			break
		case "fetchBalanceDataRequest": // New handler
			try {
				const { apiConfiguration } = await provider.getState()
				const { kilocodeToken, kilocodeOrganizationId } = apiConfiguration ?? {}

				if (!kilocodeToken) {
					provider.log("KiloCode token not found in extension state for balance data.")
					provider.postMessageToWebview({
						type: "balanceDataResponse", // New response type
						payload: { success: false, error: "KiloCode API token not configured." },
					})
					break
				}

				const headers: Record<string, string> = {
					Authorization: `Bearer ${kilocodeToken}`,
					"Content-Type": "application/json",
				}

				if (kilocodeOrganizationId) {
					headers["X-KiloCode-OrganizationId"] = kilocodeOrganizationId
				}

				// Add X-KILOCODE-TESTER: SUPPRESS header if the setting is enabled
				if (
					apiConfiguration.kilocodeTesterWarningsDisabledUntil &&
					apiConfiguration.kilocodeTesterWarningsDisabledUntil > Date.now()
				) {
					headers["X-KILOCODE-TESTER"] = "SUPPRESS"
				}

				const response = await axios.get(`${getKiloBaseUriFromToken(kilocodeToken)}/api/profile/balance`, {
					// Original path for balance
					headers,
				})
				provider.postMessageToWebview({
					type: "balanceDataResponse", // New response type
					payload: { success: true, data: response.data },
				})
			} catch (error: any) {
				const errorMessage =
					error.response?.data?.message || error.message || "Failed to fetch balance data from backend."
				provider.log(`Error fetching balance data: ${errorMessage}`)
				provider.postMessageToWebview({
					type: "balanceDataResponse", // New response type
					payload: { success: false, error: errorMessage },
				})
			}
			break
		case "shopBuyCredits": // New handler
			try {
				const { apiConfiguration } = await provider.getState()
				const kilocodeToken = apiConfiguration?.kilocodeToken
				if (!kilocodeToken) {
					provider.log("KiloCode token not found in extension state for buy credits.")
					break
				}
				const credits = message.values?.credits || 50
				const uriScheme = message.values?.uriScheme || "vscode"
				const uiKind = message.values?.uiKind || "Desktop"
				const source = uiKind === "Web" ? "web" : uriScheme

				const baseUrl = getKiloBaseUriFromToken(kilocodeToken)
				const response = await axios.post(
					`${baseUrl}/payments/topup?origin=extension&source=${source}&amount=${credits}`,
					{},
					{
						headers: {
							Authorization: `Bearer ${kilocodeToken}`,
							"Content-Type": "application/json",
						},
						maxRedirects: 0, // Prevent axios from following redirects automatically
						validateStatus: (status) => status < 400, // Accept 3xx status codes
					},
				)
				if (response.status !== 303 || !response.headers.location) {
					return
				}
				await vscode.env.openExternal(vscode.Uri.parse(response.headers.location))
			} catch (error: any) {
				const errorMessage = error?.message || "Unknown error"
				const errorStack = error?.stack ? ` Stack: ${error.stack}` : ""
				provider.log(`Error redirecting to payment page: ${errorMessage}.${errorStack}`)
				provider.postMessageToWebview({
					type: "updateProfileData",
				})
			}
			break

		case "fetchMcpMarketplace": {
			await provider.fetchMcpMarketplace(message.bool)
			break
		}

		case "downloadMcp": {
			if (message.mcpId) {
				await provider.downloadMcp(message.mcpId)
			}
			break
		}

		case "silentlyRefreshMcpMarketplace": {
			await provider.silentlyRefreshMcpMarketplace()
			break
		}

		case "toggleWorkflow": {
			if (message.workflowPath && typeof message.enabled === "boolean" && typeof message.isGlobal === "boolean") {
				await toggleWorkflow(
					message.workflowPath,
					message.enabled,
					message.isGlobal,
					provider.contextProxy,
					provider.context,
				)
				await provider.postRulesDataToWebview()
			}
			break
		}

		case "refreshRules": {
			await provider.postRulesDataToWebview()
			break
		}

		case "toggleRule": {
			if (message.rulePath && typeof message.enabled === "boolean" && typeof message.isGlobal === "boolean") {
				await toggleRule(
					message.rulePath,
					message.enabled,
					message.isGlobal,
					provider.contextProxy,
					provider.context,
				)
				await provider.postRulesDataToWebview()
			}
			break
		}

		case "createRuleFile": {
			if (
				message.filename &&
				typeof message.isGlobal === "boolean" &&
				(message.ruleType === "rule" || message.ruleType === "workflow")
			) {
				try {
					await createRuleFile(message.filename, message.isGlobal, message.ruleType)
				} catch (error) {
					console.error("Error creating rule file:", error)
					vscode.window.showErrorMessage(t("kilocode:rules.errors.failedToCreateRuleFile"))
				}
				await provider.postRulesDataToWebview()
			}
			break
		}

		case "deleteRuleFile": {
			if (message.rulePath) {
				try {
					await deleteRuleFile(message.rulePath)
				} catch (error) {
					console.error("Error deleting rule file:", error)
					vscode.window.showErrorMessage(t("kilocode:rules.errors.failedToDeleteRuleFile"))
				}
				await provider.postRulesDataToWebview()
			}
			break
		}

		case "reportBug":
			provider.getCurrentTask()?.handleWebviewAskResponse("yesButtonClicked")
			break
		// end kilocode_change
		case "telemetrySetting": {
			const telemetrySetting = message.text as TelemetrySetting
			await updateGlobalState("telemetrySetting", telemetrySetting)
			const isOptedIn = telemetrySetting === "enabled"

			TelemetryService.instance.updateTelemetryState(isOptedIn)
			await provider.postStateToWebview()
			break
		}
		case "cloudButtonClicked": {
			// Navigate to the cloud tab.
			provider.postMessageToWebview({ type: "action", action: "cloudButtonClicked" })
			break
		}
		case "rooCloudSignIn": {
			try {
				TelemetryService.instance.captureEvent(TelemetryEventName.AUTHENTICATION_INITIATED)
				await CloudService.instance.login()
			} catch (error) {
				provider.log(`AuthService#login failed: ${error}`)
				vscode.window.showErrorMessage("Sign in failed.")
			}

			break
		}
		case "cloudLandingPageSignIn": {
			try {
				const landingPageSlug = message.text || "supernova"
				TelemetryService.instance.captureEvent(TelemetryEventName.AUTHENTICATION_INITIATED)
				await CloudService.instance.login(landingPageSlug)
			} catch (error) {
				provider.log(`CloudService#login failed: ${error}`)
				vscode.window.showErrorMessage("Sign in failed.")
			}
			break
		}
		case "rooCloudSignOut": {
			try {
				await CloudService.instance.logout()
				await provider.postStateToWebview()
				provider.postMessageToWebview({ type: "authenticatedUser", userInfo: undefined })
			} catch (error) {
				provider.log(`AuthService#logout failed: ${error}`)
				vscode.window.showErrorMessage("Sign out failed.")
			}

			break
		}
		case "rooCloudManualUrl": {
			try {
				if (!message.text) {
					vscode.window.showErrorMessage(t("common:errors.manual_url_empty"))
					break
				}

				// Parse the callback URL to extract parameters
				const callbackUrl = message.text.trim()
				const uri = vscode.Uri.parse(callbackUrl)

				if (!uri.query) {
					throw new Error(t("common:errors.manual_url_no_query"))
				}

				const query = new URLSearchParams(uri.query)
				const code = query.get("code")
				const state = query.get("state")
				const organizationId = query.get("organizationId")

				if (!code || !state) {
					throw new Error(t("common:errors.manual_url_missing_params"))
				}

				// Reuse the existing authentication flow
				await CloudService.instance.handleAuthCallback(
					code,
					state,
					organizationId === "null" ? null : organizationId,
				)

				await provider.postStateToWebview()
			} catch (error) {
				provider.log(`ManualUrl#handleAuthCallback failed: ${error}`)
				const errorMessage = error instanceof Error ? error.message : t("common:errors.manual_url_auth_failed")

				// Show error message through VS Code UI
				vscode.window.showErrorMessage(`${t("common:errors.manual_url_auth_error")}: ${errorMessage}`)
			}

			break
		}
		case "switchOrganization": {
			try {
				const organizationId = message.organizationId ?? null

				// Switch to the new organization context
				await CloudService.instance.switchOrganization(organizationId)

				// Refresh the state to update UI
				await provider.postStateToWebview()

				// Send success response back to webview
				await provider.postMessageToWebview({
					type: "organizationSwitchResult",
					success: true,
					organizationId: organizationId,
				})
			} catch (error) {
				provider.log(`Organization switch failed: ${error}`)
				const errorMessage = error instanceof Error ? error.message : String(error)

				// Send error response back to webview
				await provider.postMessageToWebview({
					type: "organizationSwitchResult",
					success: false,
					error: errorMessage,
					organizationId: message.organizationId ?? null,
				})

				vscode.window.showErrorMessage(`Failed to switch organization: ${errorMessage}`)
			}
			break
		}

		case "saveCodeIndexSettingsAtomic": {
			if (!message.codeIndexSettings) {
				break
			}

			const settings = message.codeIndexSettings

			try {
				// Check if embedder provider has changed
				const currentConfig = getGlobalState("codebaseIndexConfig") || {}
				const embedderProviderChanged =
					currentConfig.codebaseIndexEmbedderProvider !== settings.codebaseIndexEmbedderProvider

				// Save global state settings atomically
				const globalStateConfig = {
					...currentConfig,
					codebaseIndexEnabled: settings.codebaseIndexEnabled,
					codebaseIndexQdrantUrl: settings.codebaseIndexQdrantUrl,
					codebaseIndexEmbedderProvider: settings.codebaseIndexEmbedderProvider,
					codebaseIndexEmbedderBaseUrl: settings.codebaseIndexEmbedderBaseUrl,
					codebaseIndexEmbedderModelId: settings.codebaseIndexEmbedderModelId,
					codebaseIndexEmbedderModelDimension: settings.codebaseIndexEmbedderModelDimension, // Generic dimension
					codebaseIndexOpenAiCompatibleBaseUrl: settings.codebaseIndexOpenAiCompatibleBaseUrl,
					codebaseIndexSearchMaxResults: settings.codebaseIndexSearchMaxResults,
					codebaseIndexSearchMinScore: settings.codebaseIndexSearchMinScore,
				}

				// Save global state first
				await updateGlobalState("codebaseIndexConfig", globalStateConfig)

				// Save secrets directly using context proxy
				if (settings.codeIndexOpenAiKey !== undefined) {
					await provider.contextProxy.storeSecret("codeIndexOpenAiKey", settings.codeIndexOpenAiKey)
				}
				if (settings.codeIndexQdrantApiKey !== undefined) {
					await provider.contextProxy.storeSecret("codeIndexQdrantApiKey", settings.codeIndexQdrantApiKey)
				}
				if (settings.codebaseIndexOpenAiCompatibleApiKey !== undefined) {
					await provider.contextProxy.storeSecret(
						"codebaseIndexOpenAiCompatibleApiKey",
						settings.codebaseIndexOpenAiCompatibleApiKey,
					)
				}
				if (settings.codebaseIndexGeminiApiKey !== undefined) {
					await provider.contextProxy.storeSecret(
						"codebaseIndexGeminiApiKey",
						settings.codebaseIndexGeminiApiKey,
					)
				}
				if (settings.codebaseIndexMistralApiKey !== undefined) {
					await provider.contextProxy.storeSecret(
						"codebaseIndexMistralApiKey",
						settings.codebaseIndexMistralApiKey,
					)
				}
				if (settings.codebaseIndexVercelAiGatewayApiKey !== undefined) {
					await provider.contextProxy.storeSecret(
						"codebaseIndexVercelAiGatewayApiKey",
						settings.codebaseIndexVercelAiGatewayApiKey,
					)
				}

				// Send success response first - settings are saved regardless of validation
				await provider.postMessageToWebview({
					type: "codeIndexSettingsSaved",
					success: true,
					settings: globalStateConfig,
				})

				// Update webview state
				await provider.postStateToWebview()

				// Then handle validation and initialization for the current workspace
				const currentCodeIndexManager = provider.getCurrentWorkspaceCodeIndexManager()
				if (currentCodeIndexManager) {
					// If embedder provider changed, perform proactive validation
					if (embedderProviderChanged) {
						try {
							// Force handleSettingsChange which will trigger validation
							await currentCodeIndexManager.handleSettingsChange()
						} catch (error) {
							// Validation failed - the error state is already set by handleSettingsChange
							provider.log(
								`Embedder validation failed after provider change: ${error instanceof Error ? error.message : String(error)}`,
							)
							// Send validation error to webview
							await provider.postMessageToWebview({
								type: "indexingStatusUpdate",
								values: currentCodeIndexManager.getCurrentStatus(),
							})
							// Exit early - don't try to start indexing with invalid configuration
							break
						}
					} else {
						// No provider change, just handle settings normally
						try {
							await currentCodeIndexManager.handleSettingsChange()
						} catch (error) {
							// Log but don't fail - settings are saved
							provider.log(
								`Settings change handling error: ${error instanceof Error ? error.message : String(error)}`,
							)
						}
					}

					// Wait a bit more to ensure everything is ready
					await new Promise((resolve) => setTimeout(resolve, 200))

					// Auto-start indexing if now enabled and configured
					if (currentCodeIndexManager.isFeatureEnabled && currentCodeIndexManager.isFeatureConfigured) {
						if (!currentCodeIndexManager.isInitialized) {
							try {
								await currentCodeIndexManager.initialize(provider.contextProxy)
								provider.log(`Code index manager initialized after settings save`)
							} catch (error) {
								provider.log(
									`Code index initialization failed: ${error instanceof Error ? error.message : String(error)}`,
								)
								// Send error status to webview
								await provider.postMessageToWebview({
									type: "indexingStatusUpdate",
									values: currentCodeIndexManager.getCurrentStatus(),
								})
							}
						}
					}
				} else {
					// No workspace open - send error status
					provider.log("Cannot save code index settings: No workspace folder open")
					await provider.postMessageToWebview({
						type: "indexingStatusUpdate",
						values: {
							systemStatus: "Error",
							message: t("embeddings:orchestrator.indexingRequiresWorkspace"),
							processedItems: 0,
							totalItems: 0,
							currentItemUnit: "items",
						},
					})
				}
			} catch (error) {
				provider.log(`Error saving code index settings: ${error.message || error}`)
				await provider.postMessageToWebview({
					type: "codeIndexSettingsSaved",
					success: false,
					error: error.message || "Failed to save settings",
				})
			}
			break
		}

		case "requestIndexingStatus": {
			const manager = provider.getCurrentWorkspaceCodeIndexManager()
			if (!manager) {
				// No workspace open - send error status
				provider.postMessageToWebview({
					type: "indexingStatusUpdate",
					values: {
						systemStatus: "Error",
						message: t("embeddings:orchestrator.indexingRequiresWorkspace"),
						processedItems: 0,
						totalItems: 0,
						currentItemUnit: "items",
						workerspacePath: undefined,
					},
				})
				return
			}

			const status = manager
				? manager.getCurrentStatus()
				: {
						systemStatus: "Standby",
						message: "No workspace folder open",
						processedItems: 0,
						totalItems: 0,
						currentItemUnit: "items",
						workspacePath: undefined,
					}

			provider.postMessageToWebview({
				type: "indexingStatusUpdate",
				values: status,
			})
			break
		}
		case "requestCodeIndexSecretStatus": {
			// Check if secrets are set using the VSCode context directly for async access
			const hasOpenAiKey = !!(await provider.context.secrets.get("codeIndexOpenAiKey"))
			const hasQdrantApiKey = !!(await provider.context.secrets.get("codeIndexQdrantApiKey"))
			const hasOpenAiCompatibleApiKey = !!(await provider.context.secrets.get(
				"codebaseIndexOpenAiCompatibleApiKey",
			))
			const hasGeminiApiKey = !!(await provider.context.secrets.get("codebaseIndexGeminiApiKey"))
			const hasMistralApiKey = !!(await provider.context.secrets.get("codebaseIndexMistralApiKey"))
			const hasVercelAiGatewayApiKey = !!(await provider.context.secrets.get(
				"codebaseIndexVercelAiGatewayApiKey",
			))

			provider.postMessageToWebview({
				type: "codeIndexSecretStatus",
				values: {
					hasOpenAiKey,
					hasQdrantApiKey,
					hasOpenAiCompatibleApiKey,
					hasGeminiApiKey,
					hasMistralApiKey,
					hasVercelAiGatewayApiKey,
				},
			})
			break
		}
		case "startIndexing": {
			try {
				const manager = provider.getCurrentWorkspaceCodeIndexManager()
				if (!manager) {
					// No workspace open - send error status
					provider.postMessageToWebview({
						type: "indexingStatusUpdate",
						values: {
							systemStatus: "Error",
							message: t("embeddings:orchestrator.indexingRequiresWorkspace"),
							processedItems: 0,
							totalItems: 0,
							currentItemUnit: "items",
						},
					})
					provider.log("Cannot start indexing: No workspace folder open")
					return
				}
				if (manager.isFeatureEnabled && manager.isFeatureConfigured) {
					if (!manager.isInitialized) {
						await manager.initialize(provider.contextProxy)
					}

					// startIndexing now handles error recovery internally
					manager.startIndexing()

					// If startIndexing recovered from error, we need to reinitialize
					if (!manager.isInitialized) {
						await manager.initialize(provider.contextProxy)
						// Try starting again after initialization
						manager.startIndexing()
					}
				}
			} catch (error) {
				provider.log(`Error starting indexing: ${error instanceof Error ? error.message : String(error)}`)
			}
			break
		}
		// kilocode_change start
		case "cancelIndexing": {
			try {
				const manager = provider.getCurrentWorkspaceCodeIndexManager()
				if (!manager) {
					provider.postMessageToWebview({
						type: "indexingStatusUpdate",
						values: {
							systemStatus: "Error",
							message: t("embeddings:orchestrator.indexingRequiresWorkspace"),
							processedItems: 0,
							totalItems: 0,
							currentItemUnit: "items",
						},
					})
					provider.log("Cannot cancel indexing: No workspace folder open")
					return
				}
				if (manager.isFeatureEnabled && manager.isFeatureConfigured) {
					manager.cancelIndexing()
					// Immediately reflect updated status to UI
					provider.postMessageToWebview({
						type: "indexingStatusUpdate",
						values: manager.getCurrentStatus(),
					})
				}
			} catch (error) {
				provider.log(`Error canceling indexing: ${error instanceof Error ? error.message : String(error)}`)
			}
			break
		}
		// kilocode_change end
		case "clearIndexData": {
			try {
				const manager = provider.getCurrentWorkspaceCodeIndexManager()
				if (!manager) {
					provider.log("Cannot clear index data: No workspace folder open")
					provider.postMessageToWebview({
						type: "indexCleared",
						values: {
							success: false,
							error: t("embeddings:orchestrator.indexingRequiresWorkspace"),
						},
					})
					return
				}
				await manager.clearIndexData()
				provider.postMessageToWebview({ type: "indexCleared", values: { success: true } })
			} catch (error) {
				provider.log(`Error clearing index data: ${error instanceof Error ? error.message : String(error)}`)
				provider.postMessageToWebview({
					type: "indexCleared",
					values: {
						success: false,
						error: error instanceof Error ? error.message : String(error),
					},
				})
			}
			break
		}
		// kilocode_change start - add clearUsageData
		case "clearUsageData": {
			try {
				const usageTracker = UsageTracker.getInstance()
				await usageTracker.clearAllUsageData()
				vscode.window.showInformationMessage("Usage data has been successfully cleared.")
			} catch (error) {
				const errorMessage = error instanceof Error ? error.message : String(error)
				provider.log(`Error clearing usage data: ${errorMessage}`)
				vscode.window.showErrorMessage(`Failed to clear usage data: ${errorMessage}`)
			}
			break
		}
		// kilocode_change start - add getUsageData
		case "getUsageData": {
			if (message.text) {
				try {
					const usageTracker = UsageTracker.getInstance()
					const usageData = usageTracker.getAllUsage(message.text)
					await provider.postMessageToWebview({
						type: "usageDataResponse",
						text: message.text,
						values: usageData,
					})
				} catch (error) {
					const errorMessage = error instanceof Error ? error.message : String(error)
					provider.log(`Error getting usage data: ${errorMessage}`)
				}
			}
			break
		}
		// kilocode_change end - add getUsageData
		// kilocode_change start - add toggleTaskFavorite
		case "toggleTaskFavorite":
			if (message.text) {
				await provider.toggleTaskFavorite(message.text)
			}
			break
		// kilocode_change start - add fixMermaidSyntax
		case "fixMermaidSyntax":
			if (message.text && message.requestId) {
				try {
					const { apiConfiguration } = await provider.getState()

					const prompt = mermaidFixPrompt(message.values?.error || "Unknown syntax error", message.text)

					const fixedCode = await singleCompletionHandler(apiConfiguration, prompt)

					provider.postMessageToWebview({
						type: "mermaidFixResponse",
						requestId: message.requestId,
						success: true,
						fixedCode: fixedCode?.trim() || null,
					})
				} catch (error) {
					const errorMessage = error instanceof Error ? error.message : "Failed to fix Mermaid syntax"
					provider.log(`Error fixing Mermaid syntax: ${errorMessage}`)

					provider.postMessageToWebview({
						type: "mermaidFixResponse",
						requestId: message.requestId,
						success: false,
						error: errorMessage,
					})
				}
			}
			break
		// kilocode_change end
		case "focusPanelRequest": {
			// Execute the focusPanel command to focus the WebView
			await vscode.commands.executeCommand(getCommand("focusPanel"))
			break
		}
		case "filterMarketplaceItems": {
			if (marketplaceManager && message.filters) {
				try {
					await marketplaceManager.updateWithFilteredItems({
						type: message.filters.type as MarketplaceItemType | undefined,
						search: message.filters.search,
						tags: message.filters.tags,
					})
					await provider.postStateToWebview()
				} catch (error) {
					console.error("Marketplace: Error filtering items:", error)
					vscode.window.showErrorMessage("Failed to filter marketplace items")
				}
			}
			break
		}

		case "fetchMarketplaceData": {
			// Fetch marketplace data on demand
			await provider.fetchMarketplaceData()
			break
		}

		case "installMarketplaceItem": {
			if (marketplaceManager && message.mpItem && message.mpInstallOptions) {
				try {
					const configFilePath = await marketplaceManager.installMarketplaceItem(
						message.mpItem,
						message.mpInstallOptions,
					)
					await provider.postStateToWebview()
					console.log(`Marketplace item installed and config file opened: ${configFilePath}`)

					// Send success message to webview
					provider.postMessageToWebview({
						type: "marketplaceInstallResult",
						success: true,
						slug: message.mpItem.id,
					})
				} catch (error) {
					console.error(`Error installing marketplace item: ${error}`)
					// Send error message to webview
					provider.postMessageToWebview({
						type: "marketplaceInstallResult",
						success: false,
						error: error instanceof Error ? error.message : String(error),
						slug: message.mpItem.id,
					})
				}
			}
			break
		}

		case "removeInstalledMarketplaceItem": {
			if (marketplaceManager && message.mpItem && message.mpInstallOptions) {
				try {
					await marketplaceManager.removeInstalledMarketplaceItem(message.mpItem, message.mpInstallOptions)
					await provider.postStateToWebview()

					// Send success message to webview
					provider.postMessageToWebview({
						type: "marketplaceRemoveResult",
						success: true,
						slug: message.mpItem.id,
					})
				} catch (error) {
					console.error(`Error removing marketplace item: ${error}`)

					// Show error message to user
					vscode.window.showErrorMessage(
						`Failed to remove marketplace item: ${error instanceof Error ? error.message : String(error)}`,
					)

					// Send error message to webview
					provider.postMessageToWebview({
						type: "marketplaceRemoveResult",
						success: false,
						error: error instanceof Error ? error.message : String(error),
						slug: message.mpItem.id,
					})
				}
			} else {
				// MarketplaceManager not available or missing required parameters
				const errorMessage = !marketplaceManager
					? "Marketplace manager is not available"
					: "Missing required parameters for marketplace item removal"
				console.error(errorMessage)

				vscode.window.showErrorMessage(errorMessage)

				if (message.mpItem?.id) {
					provider.postMessageToWebview({
						type: "marketplaceRemoveResult",
						success: false,
						error: errorMessage,
						slug: message.mpItem.id,
					})
				}
			}
			break
		}

		case "installMarketplaceItemWithParameters": {
			if (marketplaceManager && message.payload && "item" in message.payload && "parameters" in message.payload) {
				try {
					const configFilePath = await marketplaceManager.installMarketplaceItem(message.payload.item, {
						parameters: message.payload.parameters,
					})
					await provider.postStateToWebview()
					console.log(`Marketplace item with parameters installed and config file opened: ${configFilePath}`)
				} catch (error) {
					console.error(`Error installing marketplace item with parameters: ${error}`)
					vscode.window.showErrorMessage(
						`Failed to install marketplace item: ${error instanceof Error ? error.message : String(error)}`,
					)
				}
			}
			break
		}

		case "switchTab": {
			if (message.tab) {
				// Capture tab shown event for all switchTab messages (which are user-initiated)
				if (TelemetryService.hasInstance()) {
					TelemetryService.instance.captureTabShown(message.tab)
				}

				await provider.postMessageToWebview({
					type: "action",
					action: "switchTab",
					tab: message.tab,
					values: message.values,
				})
			}
			break
		}
		// kilocode_change start
		case "editMessage": {
			await editMessageHandler(provider, message)
			break
		}
		case "fetchKilocodeNotifications": {
			await fetchKilocodeNotificationsHandler(provider)
			break
		}
		case "dismissNotificationId": {
			if (!message.notificationId) {
				break
			}

			const dismissedNotificationIds = getGlobalState("dismissedNotificationIds") || []

			await updateGlobalState("dismissedNotificationIds", [...dismissedNotificationIds, message.notificationId])
			await provider.postStateToWebview()
			break
		}
		// kilocode_change end
		case "insertTextToChatArea":
			provider.postMessageToWebview({ type: "insertTextToChatArea", text: message.text })
			break
		case "requestCommands": {
			try {
				const { getCommands } = await import("../../services/command/commands")
				const commands = await getCommands(getCurrentCwd())

				// Convert to the format expected by the frontend
				const commandList = commands.map((command) => ({
					name: command.name,
					source: command.source,
					filePath: command.filePath,
					description: command.description,
					argumentHint: command.argumentHint,
				}))

				await provider.postMessageToWebview({
					type: "commands",
					commands: commandList,
				})
			} catch (error) {
				provider.log(`Error fetching commands: ${JSON.stringify(error, Object.getOwnPropertyNames(error), 2)}`)
				// Send empty array on error
				await provider.postMessageToWebview({
					type: "commands",
					commands: [],
				})
			}
			break
		}
		case "getKeybindings": {
			try {
				const { getKeybindingsForCommands } = await import("../../utils/keybindings")
				const keybindings = await getKeybindingsForCommands(message.commandIds ?? [])

				await provider.postMessageToWebview({ type: "keybindingsResponse", keybindings })
			} catch (error) {
				await provider.postMessageToWebview({ type: "keybindingsResponse", keybindings: {} })
			}
			break
		}
		case "openCommandFile": {
			try {
				if (message.text) {
					const { getCommand } = await import("../../services/command/commands")
					const command = await getCommand(getCurrentCwd(), message.text)

					if (command && command.filePath) {
						openFile(command.filePath)
					} else {
						vscode.window.showErrorMessage(t("common:errors.command_not_found", { name: message.text }))
					}
				}
			} catch (error) {
				provider.log(
					`Error opening command file: ${JSON.stringify(error, Object.getOwnPropertyNames(error), 2)}`,
				)
				vscode.window.showErrorMessage(t("common:errors.open_command_file"))
			}
			break
		}
		case "deleteCommand": {
			try {
				if (message.text && message.values?.source) {
					const { getCommand } = await import("../../services/command/commands")
					const command = await getCommand(getCurrentCwd(), message.text)

					if (command && command.filePath) {
						// Delete the command file
						await fs.unlink(command.filePath)
						provider.log(`Deleted command file: ${command.filePath}`)
					} else {
						vscode.window.showErrorMessage(t("common:errors.command_not_found", { name: message.text }))
					}
				}
			} catch (error) {
				provider.log(`Error deleting command: ${JSON.stringify(error, Object.getOwnPropertyNames(error), 2)}`)
				vscode.window.showErrorMessage(t("common:errors.delete_command"))
			}
			break
		}
		case "createCommand": {
			try {
				const source = message.values?.source as "global" | "project"
				const fileName = message.text // Custom filename from user input

				if (!source) {
					provider.log("Missing source for createCommand")
					break
				}

				// Determine the commands directory based on source
				let commandsDir: string
				if (source === "global") {
					const globalConfigDir = path.join(os.homedir(), ".roo")
					commandsDir = path.join(globalConfigDir, "commands")
				} else {
					if (!vscode.workspace.workspaceFolders?.length) {
						vscode.window.showErrorMessage(t("common:errors.no_workspace"))
						return
					}
					// Project commands
					const workspaceRoot = getCurrentCwd()
					if (!workspaceRoot) {
						vscode.window.showErrorMessage(t("common:errors.no_workspace_for_project_command"))
						break
					}
					commandsDir = path.join(workspaceRoot, ".roo", "commands")
				}

				// Ensure the commands directory exists
				await fs.mkdir(commandsDir, { recursive: true })

				// Use provided filename or generate a unique one
				let commandName: string
				if (fileName && fileName.trim()) {
					let cleanFileName = fileName.trim()

					// Strip leading slash if present
					if (cleanFileName.startsWith("/")) {
						cleanFileName = cleanFileName.substring(1)
					}

					// Remove .md extension if present BEFORE slugification
					if (cleanFileName.toLowerCase().endsWith(".md")) {
						cleanFileName = cleanFileName.slice(0, -3)
					}

					// Slugify the command name: lowercase, replace spaces with dashes, remove special characters
					commandName = cleanFileName
						.toLowerCase()
						.replace(/\s+/g, "-") // Replace spaces with dashes
						.replace(/[^a-z0-9-]/g, "") // Remove special characters except dashes
						.replace(/-+/g, "-") // Replace multiple dashes with single dash
						.replace(/^-|-$/g, "") // Remove leading/trailing dashes

					// Ensure we have a valid command name
					if (!commandName || commandName.length === 0) {
						commandName = "new-command"
					}
				} else {
					// Generate a unique command name
					commandName = "new-command"
					let counter = 1
					let filePath = path.join(commandsDir, `${commandName}.md`)

					while (
						await fs
							.access(filePath)
							.then(() => true)
							.catch(() => false)
					) {
						commandName = `new-command-${counter}`
						filePath = path.join(commandsDir, `${commandName}.md`)
						counter++
					}
				}

				const filePath = path.join(commandsDir, `${commandName}.md`)

				// Check if file already exists
				if (
					await fs
						.access(filePath)
						.then(() => true)
						.catch(() => false)
				) {
					vscode.window.showErrorMessage(t("common:errors.command_already_exists", { commandName }))
					break
				}

				// Create the command file with template content
				const templateContent = t("common:errors.command_template_content")

				await fs.writeFile(filePath, templateContent, "utf8")
				provider.log(`Created new command file: ${filePath}`)

				// Open the new file in the editor
				openFile(filePath)

				// Refresh commands list
				const { getCommands } = await import("../../services/command/commands")
				const commands = await getCommands(getCurrentCwd() || "")
				const commandList = commands.map((command) => ({
					name: command.name,
					source: command.source,
					filePath: command.filePath,
					description: command.description,
					argumentHint: command.argumentHint,
				}))
				await provider.postMessageToWebview({
					type: "commands",
					commands: commandList,
				})
			} catch (error) {
				provider.log(`Error creating command: ${JSON.stringify(error, Object.getOwnPropertyNames(error), 2)}`)
				vscode.window.showErrorMessage(t("common:errors.create_command_failed"))
			}
			break
		}

		case "insertTextIntoTextarea": {
			const text = message.text
			if (text) {
				// Send message to insert text into the chat textarea
				await provider.postMessageToWebview({
					type: "insertTextIntoTextarea",
					text: text,
				})
			}
			break
		}
		case "showMdmAuthRequiredNotification": {
			// Show notification that organization requires authentication
			vscode.window.showWarningMessage(t("common:mdm.info.organization_requires_auth"))
			break
		}

		/**
		 * Chat Message Queue
		 */

		case "queueMessage": {
			provider.getCurrentTask()?.messageQueueService.addMessage(message.text ?? "", message.images)
			break
		}
		case "removeQueuedMessage": {
			provider.getCurrentTask()?.messageQueueService.removeMessage(message.text ?? "")
			break
		}
		case "editQueuedMessage": {
			if (message.payload) {
				const { id, text, images } = message.payload as EditQueuedMessagePayload
				provider.getCurrentTask()?.messageQueueService.updateMessage(id, text, images)
			}

			break
		}
		case "dismissUpsell": {
			if (message.upsellId) {
				try {
					// Get current list of dismissed upsells
					const dismissedUpsells = getGlobalState("dismissedUpsells") || []

					// Add the new upsell ID if not already present
					let updatedList = dismissedUpsells
					if (!dismissedUpsells.includes(message.upsellId)) {
						updatedList = [...dismissedUpsells, message.upsellId]
						await updateGlobalState("dismissedUpsells", updatedList)
					}

					// Send updated list back to webview (use the already computed updatedList)
					await provider.postMessageToWebview({
						type: "dismissedUpsells",
						list: updatedList,
					})
				} catch (error) {
					// Fail silently as per Bruno's comment - it's OK to fail silently in this case
					provider.log(`Failed to dismiss upsell: ${error instanceof Error ? error.message : String(error)}`)
				}
			}
			break
		}
		case "getDismissedUpsells": {
			// Send the current list of dismissed upsells to the webview
			const dismissedUpsells = getGlobalState("dismissedUpsells") || []
			await provider.postMessageToWebview({
				type: "dismissedUpsells",
				list: dismissedUpsells,
			})
			break
		}
	}
}<|MERGE_RESOLUTION|>--- conflicted
+++ resolved
@@ -1740,13 +1740,12 @@
 			await updateGlobalState("showTaskTimeline", message.bool ?? false)
 			await provider.postStateToWebview()
 			break
-<<<<<<< HEAD
 		case "showTimestamps":
 			await updateGlobalState("showTimestamps", message.bool ?? false)
-=======
+			await provider.postStateToWebview()
+			break
 		case "hideCostBelowThreshold":
 			await updateGlobalState("hideCostBelowThreshold", message.value)
->>>>>>> 87500a54
 			await provider.postStateToWebview()
 			break
 		case "allowVeryLargeReads":
