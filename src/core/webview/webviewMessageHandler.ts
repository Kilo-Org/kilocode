--- conflicted
+++ resolved
@@ -3793,22 +3793,8 @@
 		// we're going to delete this message at some point and use apiConfiguration
 		// probably. So casting as any as to not define a more permanent type
 		case "requestManagedIndexerEnabled" as any: {
-<<<<<<< HEAD
-			try {
-				const managedIndexerEnabled = ManagedIndexer.getInstance()?.isEnabled() || false
-				await provider.postMessageToWebview({
-					type: "managedIndexerEnabled",
-					managedIndexerEnabled,
-				} as any)
-			} catch (error) {
-				provider.log(
-					`Error getting managed indexer state: ${error instanceof Error ? error.message : String(error)}`,
-				)
-			}
-			break
-=======
 			ManagedIndexer.getInstance()?.sendEnabledStateToWebview()
->>>>>>> 1de9e0e1
+			break
 		}
 		// kilocode_change end
 		default: {
