import { safeWriteJson } from "../../utils/safeWriteJson"
import * as path from "path"
import * as os from "os"
import * as fs from "fs/promises"
import pWaitFor from "p-wait-for"
import * as vscode from "vscode"
// kilocode_change start
import axios from "axios"
import { fastApplyApiProviderSchema, getKiloUrlFromToken, isGlobalStateKey } from "@roo-code/types"
import { getAppUrl } from "@roo-code/types"
import {
	MaybeTypedWebviewMessage,
	ProfileData,
	SeeNewChangesPayload,
	TaskHistoryRequestPayload,
	TasksByIdRequestPayload,
	UpdateGlobalStateMessage,
} from "../../shared/WebviewMessage"
// kilocode_change end

import {
	type Language,
	type GlobalState,
	type ClineMessage,
	type TelemetrySetting,
	type UserSettingsConfig,
	TelemetryEventName,
	// kilocode_change start
	ghostServiceSettingsSchema,
	fastApplyModelSchema,
	// kilocode_change end
	DEFAULT_CHECKPOINT_TIMEOUT_SECONDS,
	RooCodeSettings,
	Experiments,
	ExperimentId,
} from "@roo-code/types"
import { CloudService } from "@roo-code/cloud"
import { TelemetryService } from "@roo-code/telemetry"

import { type ApiMessage } from "../task-persistence/apiMessages"
import { saveTaskMessages } from "../task-persistence"

import { ClineProvider } from "./ClineProvider"
import { BrowserSessionPanelManager } from "./BrowserSessionPanelManager"
import { handleCheckpointRestoreOperation } from "./checkpointRestoreHandler"
import { changeLanguage, t } from "../../i18n"
import { Package } from "../../shared/package"
import { type RouterName, type ModelRecord, toRouterName } from "../../shared/api"
import { MessageEnhancer } from "./messageEnhancer"

import {
	type WebviewMessage,
	type EditQueuedMessagePayload,
	checkoutDiffPayloadSchema,
	checkoutRestorePayloadSchema,
	requestCheckpointRestoreApprovalPayloadSchema,
} from "../../shared/WebviewMessage"
import { checkExistKey } from "../../shared/checkExistApiConfig"
import { experimentDefault } from "../../shared/experiments"
import { Terminal } from "../../integrations/terminal/Terminal"
import { openFile } from "../../integrations/misc/open-file"
import { openImage, saveImage } from "../../integrations/misc/image-handler"
import { selectImages } from "../../integrations/misc/process-images"
import { getTheme } from "../../integrations/theme/getTheme"
import { discoverChromeHostUrl, tryChromeHostUrl } from "../../services/browser/browserDiscovery"
import { searchWorkspaceFiles } from "../../services/search/file-search"
import { fileExistsAtPath } from "../../utils/fs"
import { playTts, setTtsEnabled, setTtsSpeed, stopTts } from "../../utils/tts"
import { showSystemNotification } from "../../integrations/notifications" // kilocode_change
import { singleCompletionHandler } from "../../utils/single-completion-handler" // kilocode_change
import { searchCommits } from "../../utils/git"
import { exportSettings, importSettingsWithFeedback } from "../config/importExport"
import { getOpenAiModels } from "../../api/providers/openai"
import { getVsCodeLmModels } from "../../api/providers/vscode-lm"
import { openMention } from "../mentions"
import { getWorkspacePath } from "../../utils/path"
import { Mode, defaultModeSlug } from "../../shared/modes"
import { getModels, flushModels } from "../../api/providers/fetchers/modelCache"
import { GetModelsOptions } from "../../shared/api"
import { generateSystemPrompt } from "./generateSystemPrompt"
import { getCommand } from "../../utils/commands"
import { toggleWorkflow, toggleRule, createRuleFile, deleteRuleFile } from "./kilorules"
import { mermaidFixPrompt } from "../prompts/utilities/mermaid" // kilocode_change
import { editMessageHandler, fetchKilocodeNotificationsHandler } from "../kilocode/webview/webviewMessageHandlerUtils" // kilocode_change

const ALLOWED_VSCODE_SETTINGS = new Set(["terminal.integrated.inheritEnv"])

import { MarketplaceManager, MarketplaceItemType } from "../../services/marketplace"
import { UsageTracker } from "../../utils/usage-tracker" // kilocode_change
import { seeNewChanges } from "../checkpoints/kilocode/seeNewChanges" // kilocode_change
import { getTaskHistory } from "../../shared/kilocode/getTaskHistory" // kilocode_change
import { fetchAndRefreshOrganizationModesOnStartup, refreshOrganizationModes } from "./kiloWebviewMessgeHandlerHelpers"
import { getSapAiCoreDeployments } from "../../api/providers/fetchers/sap-ai-core" // kilocode_change
import { AutoPurgeScheduler } from "../../services/auto-purge" // kilocode_change
import { setPendingTodoList } from "../tools/UpdateTodoListTool"
import { ManagedIndexer } from "../../services/code-index/managed/ManagedIndexer"
import { SessionManager } from "../../shared/kilocode/cli-sessions/core/SessionManager" // kilocode_change

export const webviewMessageHandler = async (
	provider: ClineProvider,
	message: MaybeTypedWebviewMessage, // kilocode_change switch to MaybeTypedWebviewMessage for better type-safety
	marketplaceManager?: MarketplaceManager,
) => {
	// Utility functions provided for concise get/update of global state via contextProxy API.
	const getGlobalState = <K extends keyof GlobalState>(key: K) => provider.contextProxy.getValue(key)
	const updateGlobalState = async <K extends keyof GlobalState>(key: K, value: GlobalState[K]) =>
		await provider.contextProxy.setValue(key, value)

	const getCurrentCwd = () => {
		return provider.getCurrentTask()?.cwd || provider.cwd
	}
	/**
	 * Shared utility to find message indices based on timestamp.
	 * When multiple messages share the same timestamp (e.g., after condense),
	 * this function prefers non-summary messages to ensure user operations
	 * target the intended message rather than the summary.
	 */
	const findMessageIndices = (messageTs: number, currentCline: any) => {
		// Find the exact message by timestamp, not the first one after a cutoff
		const messageIndex = currentCline.clineMessages.findIndex((msg: ClineMessage) => msg.ts === messageTs)

		// Find all matching API messages by timestamp
		const allApiMatches = currentCline.apiConversationHistory
			.map((msg: ApiMessage, idx: number) => ({ msg, idx }))
			.filter(({ msg }: { msg: ApiMessage }) => msg.ts === messageTs)

		// Prefer non-summary message if multiple matches exist (handles timestamp collision after condense)
		const preferred = allApiMatches.find(({ msg }: { msg: ApiMessage }) => !msg.isSummary) || allApiMatches[0]
		const apiConversationHistoryIndex = preferred?.idx ?? -1

		return { messageIndex, apiConversationHistoryIndex }
	}

	/**
	 * Fallback: find first API history index at or after a timestamp.
	 * Used when the exact user message isn't present in apiConversationHistory (e.g., after condense).
	 */
	const findFirstApiIndexAtOrAfter = (ts: number, currentCline: any) => {
		if (typeof ts !== "number") return -1
		return currentCline.apiConversationHistory.findIndex(
			(msg: ApiMessage) => typeof msg?.ts === "number" && (msg.ts as number) >= ts,
		)
	}

	/**
	 * Handles message deletion operations with user confirmation
	 */
	const handleDeleteOperation = async (messageTs: number): Promise<void> => {
		// Check if there's a checkpoint before this message
		const currentCline = provider.getCurrentTask()
		let hasCheckpoint = false

		if (!currentCline) {
			await vscode.window.showErrorMessage(t("common:errors.message.no_active_task_to_delete"))
			return
		}

		const { messageIndex } = findMessageIndices(messageTs, currentCline)

		if (messageIndex !== -1) {
			// Find the last checkpoint before this message
			const checkpoints = currentCline.clineMessages.filter(
				(msg) => msg.say === "checkpoint_saved" && msg.ts > messageTs,
			)
			hasCheckpoint = checkpoints.length > 0
		}

		// Send message to webview to show delete confirmation dialog
		await provider.postMessageToWebview({
			type: "showDeleteMessageDialog",
			messageTs,
			hasCheckpoint,
		})
	}

	/**
	 * Handles confirmed message deletion from webview dialog
	 */
	const handleDeleteMessageConfirm = async (messageTs: number, restoreCheckpoint?: boolean): Promise<void> => {
		const currentCline = provider.getCurrentTask()
		if (!currentCline) {
			console.error("[handleDeleteMessageConfirm] No current cline available")
			return
		}

		const { messageIndex, apiConversationHistoryIndex } = findMessageIndices(messageTs, currentCline)
		// Determine API truncation index with timestamp fallback if exact match not found
		let apiIndexToUse = apiConversationHistoryIndex
		const tsThreshold = currentCline.clineMessages[messageIndex]?.ts
		if (apiIndexToUse === -1 && typeof tsThreshold === "number") {
			apiIndexToUse = findFirstApiIndexAtOrAfter(tsThreshold, currentCline)
		}

		if (messageIndex === -1) {
			await vscode.window.showErrorMessage(t("common:errors.message.message_not_found", { messageTs }))
			return
		}

		try {
			const targetMessage = currentCline.clineMessages[messageIndex]

			// If checkpoint restoration is requested, find and restore to the last checkpoint before this message
			if (restoreCheckpoint) {
				// Find the last checkpoint before this message
				const checkpoints = currentCline.clineMessages.filter(
					(msg) => msg.say === "checkpoint_saved" && msg.ts > messageTs,
				)

				const nextCheckpoint = checkpoints[0]

				if (nextCheckpoint && nextCheckpoint.text) {
					await handleCheckpointRestoreOperation({
						provider,
						currentCline,
						messageTs: targetMessage.ts!,
						messageIndex,
						checkpoint: { hash: nextCheckpoint.text },
						operation: "delete",
					})
				} else {
					// No checkpoint found before this message
					console.log("[handleDeleteMessageConfirm] No checkpoint found before message")
					vscode.window.showWarningMessage("No checkpoint found before this message")
				}
			} else {
				// For non-checkpoint deletes, preserve checkpoint associations for remaining messages
				// Store checkpoints from messages that will be preserved
				const preservedCheckpoints = new Map<number, any>()
				for (let i = 0; i < messageIndex; i++) {
					const msg = currentCline.clineMessages[i]
					if (msg?.checkpoint && msg.ts) {
						preservedCheckpoints.set(msg.ts, msg.checkpoint)
					}
				}

				// Delete this message and all subsequent messages using MessageManager
				await currentCline.messageManager.rewindToTimestamp(targetMessage.ts!, { includeTargetMessage: false })

				// Restore checkpoint associations for preserved messages
				for (const [ts, checkpoint] of preservedCheckpoints) {
					const msgIndex = currentCline.clineMessages.findIndex((msg) => msg.ts === ts)
					if (msgIndex !== -1) {
						currentCline.clineMessages[msgIndex].checkpoint = checkpoint
					}
				}

				// Save the updated messages with restored checkpoints
				await saveTaskMessages({
					messages: currentCline.clineMessages,
					taskId: currentCline.taskId,
					globalStoragePath: provider.contextProxy.globalStorageUri.fsPath,
				})

				// Update the UI to reflect the deletion
				await provider.postStateToWebview()
			}
		} catch (error) {
			console.error("Error in delete message:", error)
			vscode.window.showErrorMessage(
				t("common:errors.message.error_deleting_message", {
					error: error instanceof Error ? error.message : String(error),
				}),
			)
		}
	}

	/**
	 * Handles message editing operations with user confirmation
	 */
	const handleEditOperation = async (messageTs: number, editedContent: string, images?: string[]): Promise<void> => {
		// Check if there's a checkpoint before this message
		const currentCline = provider.getCurrentTask()
		let hasCheckpoint = false
		if (currentCline) {
			const { messageIndex } = findMessageIndices(messageTs, currentCline)
			if (messageIndex !== -1) {
				// Find the last checkpoint before this message
				const checkpoints = currentCline.clineMessages.filter(
					(msg) => msg.say === "checkpoint_saved" && msg.ts > messageTs,
				)

				hasCheckpoint = checkpoints.length > 0
			} else {
				console.log("[webviewMessageHandler] Edit - Message not found in clineMessages!")
			}
		} else {
			console.log("[webviewMessageHandler] Edit - No currentCline available!")
		}

		// Send message to webview to show edit confirmation dialog
		await provider.postMessageToWebview({
			type: "showEditMessageDialog",
			messageTs,
			text: editedContent,
			hasCheckpoint,
			images,
		})
	}

	/**
	 * Handles confirmed message editing from webview dialog
	 */
	const handleEditMessageConfirm = async (
		messageTs: number,
		editedContent: string,
		restoreCheckpoint?: boolean,
		images?: string[],
	): Promise<void> => {
		const currentCline = provider.getCurrentTask()
		if (!currentCline) {
			console.error("[handleEditMessageConfirm] No current cline available")
			return
		}

		// Use findMessageIndices to find messages based on timestamp
		const { messageIndex, apiConversationHistoryIndex } = findMessageIndices(messageTs, currentCline)

		if (messageIndex === -1) {
			const errorMessage = t("common:errors.message.message_not_found", { messageTs })
			console.error("[handleEditMessageConfirm]", errorMessage)
			await vscode.window.showErrorMessage(errorMessage)
			return
		}

		try {
			const targetMessage = currentCline.clineMessages[messageIndex]

			// If checkpoint restoration is requested, find and restore to the last checkpoint before this message
			if (restoreCheckpoint) {
				// Find the last checkpoint before this message
				const checkpoints = currentCline.clineMessages.filter(
					(msg) => msg.say === "checkpoint_saved" && msg.ts > messageTs,
				)

				const nextCheckpoint = checkpoints[0]

				if (nextCheckpoint && nextCheckpoint.text) {
					await handleCheckpointRestoreOperation({
						provider,
						currentCline,
						messageTs: targetMessage.ts!,
						messageIndex,
						checkpoint: { hash: nextCheckpoint.text },
						operation: "edit",
						editData: {
							editedContent,
							images,
							apiConversationHistoryIndex,
						},
					})
					// The task will be cancelled and reinitialized by checkpointRestore
					// The pending edit will be processed in the reinitialized task
					return
				} else {
					// No checkpoint found before this message
					console.log("[handleEditMessageConfirm] No checkpoint found before message")
					vscode.window.showWarningMessage("No checkpoint found before this message")
					// Continue with non-checkpoint edit
				}
			}

			// For non-checkpoint edits, remove the ORIGINAL user message being edited and all subsequent messages
			// Determine the correct starting index to delete from (prefer the last preceding user_feedback message)
			let deleteFromMessageIndex = messageIndex
			let deleteFromApiIndex = apiConversationHistoryIndex

			// Find the nearest preceding user message to ensure we replace the original, not just the assistant reply
			for (let i = messageIndex; i >= 0; i--) {
				const m = currentCline.clineMessages[i]
				if (m?.say === "user_feedback") {
					deleteFromMessageIndex = i
					// Align API history truncation to the same user message timestamp if present
					const userTs = m.ts
					if (typeof userTs === "number") {
						const apiIdx = currentCline.apiConversationHistory.findIndex(
							(am: ApiMessage) => am.ts === userTs,
						)
						if (apiIdx !== -1) {
							deleteFromApiIndex = apiIdx
						}
					}
					break
				}
			}

			// Timestamp fallback for API history when exact user message isn't present
			if (deleteFromApiIndex === -1) {
				const tsThresholdForEdit = currentCline.clineMessages[deleteFromMessageIndex]?.ts
				if (typeof tsThresholdForEdit === "number") {
					deleteFromApiIndex = findFirstApiIndexAtOrAfter(tsThresholdForEdit, currentCline)
				}
			}

			// Store checkpoints from messages that will be preserved
			const preservedCheckpoints = new Map<number, any>()
			for (let i = 0; i < deleteFromMessageIndex; i++) {
				const msg = currentCline.clineMessages[i]
				if (msg?.checkpoint && msg.ts) {
					preservedCheckpoints.set(msg.ts, msg.checkpoint)
				}
			}

			// Delete the original (user) message and all subsequent messages using MessageManager
			const rewindTs = currentCline.clineMessages[deleteFromMessageIndex]?.ts
			if (rewindTs) {
				await currentCline.messageManager.rewindToTimestamp(rewindTs, { includeTargetMessage: false })
			}

			// Restore checkpoint associations for preserved messages
			for (const [ts, checkpoint] of preservedCheckpoints) {
				const msgIndex = currentCline.clineMessages.findIndex((msg) => msg.ts === ts)
				if (msgIndex !== -1) {
					currentCline.clineMessages[msgIndex].checkpoint = checkpoint
				}
			}

			// Save the updated messages with restored checkpoints
			await saveTaskMessages({
				messages: currentCline.clineMessages,
				taskId: currentCline.taskId,
				globalStoragePath: provider.contextProxy.globalStorageUri.fsPath,
			})

			// Update the UI to reflect the deletion
			await provider.postStateToWebview()

			await currentCline.submitUserMessage(editedContent, images)
		} catch (error) {
			console.error("Error in edit message:", error)
			vscode.window.showErrorMessage(
				t("common:errors.message.error_editing_message", {
					error: error instanceof Error ? error.message : String(error),
				}),
			)
		}
	}

	/**
	 * Handles message modification operations (delete or edit) with confirmation dialog
	 * @param messageTs Timestamp of the message to operate on
	 * @param operation Type of operation ('delete' or 'edit')
	 * @param editedContent New content for edit operations
	 * @returns Promise<void>
	 */
	const handleMessageModificationsOperation = async (
		messageTs: number,
		operation: "delete" | "edit",
		editedContent?: string,
		images?: string[],
	): Promise<void> => {
		if (operation === "delete") {
			await handleDeleteOperation(messageTs)
		} else if (operation === "edit" && editedContent) {
			await handleEditOperation(messageTs, editedContent, images)
		}
	}

	switch (message.type) {
		case "webviewDidLaunch":
			// Load custom modes first
			const customModes = await provider.customModesManager.getCustomModes()
			await updateGlobalState("customModes", customModes)

			// kilocode_change start: Fetch organization modes on startup
			// Fetch organization modes on startup if an organization is selected
			await fetchAndRefreshOrganizationModesOnStartup(provider, updateGlobalState)
			// kilocode_change end

			// Refresh workflow toggles
			const { refreshWorkflowToggles } = await import("../context/instructions/workflows") // kilocode_change
			await refreshWorkflowToggles(provider.context, provider.cwd) // kilocode_change

			provider.postStateToWebview()
			provider.postRulesDataToWebview() // kilocode_change: send workflows and rules immediately
			provider.workspaceTracker?.initializeFilePaths() // Don't await.

			getTheme().then((theme) => provider.postMessageToWebview({ type: "theme", text: JSON.stringify(theme) }))

			// If MCP Hub is already initialized, update the webview with
			// current server list.
			const mcpHub = provider.getMcpHub()

			if (mcpHub) {
				provider.postMessageToWebview({ type: "mcpServers", mcpServers: mcpHub.getAllServers() })
			}

			provider.providerSettingsManager
				.listConfig()
				.then(async (listApiConfig) => {
					if (!listApiConfig) {
						return
					}

					if (listApiConfig.length === 1) {
						// Check if first time init then sync with exist config.
						if (!checkExistKey(listApiConfig[0])) {
							const { apiConfiguration } = await provider.getState()

							await provider.providerSettingsManager.saveConfig(
								listApiConfig[0].name ?? "default",
								apiConfiguration,
							)

							listApiConfig[0].apiProvider = apiConfiguration.apiProvider
						}
					}

					const currentConfigName = getGlobalState("currentApiConfigName")

					if (currentConfigName) {
						if (!(await provider.providerSettingsManager.hasConfig(currentConfigName))) {
							// Current config name not valid, get first config in list.
							const name = listApiConfig[0]?.name
							await updateGlobalState("currentApiConfigName", name)

							if (name) {
								await provider.activateProviderProfile({ name })
								return
							}
						}
					}

					await Promise.all([
						await updateGlobalState("listApiConfigMeta", listApiConfig),
						await provider.postMessageToWebview({ type: "listApiConfig", listApiConfig }),
					])
				})
				.catch((error) =>
					provider.log(
						`Error list api configuration: ${JSON.stringify(error, Object.getOwnPropertyNames(error), 2)}`,
					),
				)

			// If user already opted in to telemetry, enable telemetry service
			provider.getStateToPostToWebview().then(async (/*kilocode_change*/ state) => {
				const { telemetrySetting } = state
				const isOptedIn = telemetrySetting !== "disabled"
				TelemetryService.instance.updateTelemetryState(isOptedIn)
				await TelemetryService.instance.updateIdentity(state.apiConfiguration.kilocodeToken ?? "") // kilocode_change
			})

			provider.isViewLaunched = true
			break
		case "newTask":
			// Initializing new instance of Cline will make sure that any
			// agentically running promises in old instance don't affect our new
			// task. This essentially creates a fresh slate for the new task.
			try {
				await provider.createTask(message.text, message.images)
				// Task created successfully - notify the UI to reset
				await provider.postMessageToWebview({ type: "invoke", invoke: "newChat" })
			} catch (error) {
				// For all errors, reset the UI and show error
				await provider.postMessageToWebview({ type: "invoke", invoke: "newChat" })
				// Show error to user
				vscode.window.showErrorMessage(
					`Failed to create task: ${error instanceof Error ? error.message : String(error)}`,
				)
			}
			break
		// kilocode_change start
		case "condense":
			provider.getCurrentTask()?.handleWebviewAskResponse("yesButtonClicked")
			break
		// kilocode_change end
		case "customInstructions":
			await provider.updateCustomInstructions(message.text)
			break

		case "askResponse":
			provider.getCurrentTask()?.handleWebviewAskResponse(message.askResponse!, message.text, message.images)
			break

		case "updateSettings":
			if (message.updatedSettings) {
				for (const [key, value] of Object.entries(message.updatedSettings)) {
					let newValue = value

					if (key === "language") {
						newValue = value ?? "en"
						changeLanguage(newValue as Language)
					} else if (key === "allowedCommands") {
						const commands = value ?? []

						newValue = Array.isArray(commands)
							? commands.filter((cmd) => typeof cmd === "string" && cmd.trim().length > 0)
							: []

						await vscode.workspace
							.getConfiguration(Package.name)
							.update("allowedCommands", newValue, vscode.ConfigurationTarget.Global)
					} else if (key === "deniedCommands") {
						const commands = value ?? []

						newValue = Array.isArray(commands)
							? commands.filter((cmd) => typeof cmd === "string" && cmd.trim().length > 0)
							: []

						await vscode.workspace
							.getConfiguration(Package.name)
							.update("deniedCommands", newValue, vscode.ConfigurationTarget.Global)
					} else if (key === "ttsEnabled") {
						newValue = value ?? true
						setTtsEnabled(newValue as boolean)
					} else if (key === "ttsSpeed") {
						newValue = value ?? 1.0
						setTtsSpeed(newValue as number)
					} else if (key === "terminalShellIntegrationTimeout") {
						if (value !== undefined) {
							Terminal.setShellIntegrationTimeout(value as number)
						}
					} else if (key === "terminalShellIntegrationDisabled") {
						if (value !== undefined) {
							Terminal.setShellIntegrationDisabled(value as boolean)
						}
					} else if (key === "terminalCommandDelay") {
						if (value !== undefined) {
							Terminal.setCommandDelay(value as number)
						}
					} else if (key === "terminalPowershellCounter") {
						if (value !== undefined) {
							Terminal.setPowershellCounter(value as boolean)
						}
					} else if (key === "terminalZshClearEolMark") {
						if (value !== undefined) {
							Terminal.setTerminalZshClearEolMark(value as boolean)
						}
					} else if (key === "terminalZshOhMy") {
						if (value !== undefined) {
							Terminal.setTerminalZshOhMy(value as boolean)
						}
					} else if (key === "terminalZshP10k") {
						if (value !== undefined) {
							Terminal.setTerminalZshP10k(value as boolean)
						}
					} else if (key === "terminalZdotdir") {
						if (value !== undefined) {
							Terminal.setTerminalZdotdir(value as boolean)
						}
					} else if (key === "terminalCompressProgressBar") {
						if (value !== undefined) {
							Terminal.setCompressProgressBar(value as boolean)
						}
					} else if (key === "mcpEnabled") {
						newValue = value ?? true
						const mcpHub = provider.getMcpHub()

						if (mcpHub) {
							await mcpHub.handleMcpEnabledChange(newValue as boolean)
						}
					} else if (key === "experiments") {
						if (!value) {
							continue
						}

						newValue = {
							...(getGlobalState("experiments") ?? experimentDefault),
							...(value as Record<ExperimentId, boolean>),
						}
					} else if (key === "customSupportPrompts") {
						if (!value) {
							continue
						}
					}

					await provider.contextProxy.setValue(key as keyof RooCodeSettings, newValue)
				}

				await provider.postStateToWebview()
			}

			break

		case "terminalOperation":
			if (message.terminalOperation) {
				provider.getCurrentTask()?.handleTerminalOperation(message.terminalOperation)
			}
			break
		case "clearTask":
			// Clear task resets the current session. Delegation flows are
			// handled via metadata; parent resumption occurs through
			// reopenParentFromDelegation, not via finishSubTask.
			await provider.clearTask()
			await provider.postStateToWebview()
			break
		case "didShowAnnouncement":
			await updateGlobalState("lastShownAnnouncementId", provider.latestAnnouncementId)
			await provider.postStateToWebview()
			break
		case "selectImages":
			const images = await selectImages()
			await provider.postMessageToWebview({
				type: "selectedImages",
				images,
				context: message.context,
				messageTs: message.messageTs,
			})
			break
		case "exportCurrentTask":
			const currentTaskId = provider.getCurrentTask()?.taskId
			if (currentTaskId) {
				provider.exportTaskWithId(currentTaskId)
			}
			break
		case "shareCurrentTask":
			const shareTaskId = provider.getCurrentTask()?.taskId
			const clineMessages = provider.getCurrentTask()?.clineMessages

			if (!shareTaskId) {
				vscode.window.showErrorMessage(t("common:errors.share_no_active_task"))
				break
			}

			try {
				const visibility = message.visibility || "organization"
				const result = await CloudService.instance.shareTask(shareTaskId, visibility)

				if (result.success && result.shareUrl) {
					// Show success notification
					const messageKey =
						visibility === "public"
							? "common:info.public_share_link_copied"
							: "common:info.organization_share_link_copied"
					vscode.window.showInformationMessage(t(messageKey))

					// Send success feedback to webview for inline display
					await provider.postMessageToWebview({
						type: "shareTaskSuccess",
						visibility,
						text: result.shareUrl,
					})
				} else {
					// Handle error
					const errorMessage = result.error || "Failed to create share link"
					if (errorMessage.includes("Authentication")) {
						vscode.window.showErrorMessage(t("common:errors.share_auth_required"))
					} else if (errorMessage.includes("sharing is not enabled")) {
						vscode.window.showErrorMessage(t("common:errors.share_not_enabled"))
					} else if (errorMessage.includes("not found")) {
						vscode.window.showErrorMessage(t("common:errors.share_task_not_found"))
					} else {
						vscode.window.showErrorMessage(errorMessage)
					}
				}
			} catch (error) {
				provider.log(`[shareCurrentTask] Unexpected error: ${error}`)
				vscode.window.showErrorMessage(t("common:errors.share_task_failed"))
			}
			break
		case "showTaskWithId":
			provider.showTaskWithId(message.text!)
			break
		case "condenseTaskContextRequest":
			provider.condenseTaskContext(message.text!)
			break
		case "deleteTaskWithId":
			provider.deleteTaskWithId(message.text!)
			break
		case "deleteMultipleTasksWithIds": {
			const ids = message.ids

			if (Array.isArray(ids)) {
				// Process in batches of 20 (or another reasonable number)
				const batchSize = 20
				const results = []

				// Only log start and end of the operation
				console.log(`Batch deletion started: ${ids.length} tasks total`)

				for (let i = 0; i < ids.length; i += batchSize) {
					const batch = ids.slice(i, i + batchSize)

					const batchPromises = batch.map(async (id) => {
						try {
							await provider.deleteTaskWithId(id)
							return { id, success: true }
						} catch (error) {
							// Keep error logging for debugging purposes
							console.log(
								`Failed to delete task ${id}: ${error instanceof Error ? error.message : String(error)}`,
							)
							return { id, success: false }
						}
					})

					// Process each batch in parallel but wait for completion before starting the next batch
					const batchResults = await Promise.all(batchPromises)
					results.push(...batchResults)

					// Update the UI after each batch to show progress
					await provider.postStateToWebview()
				}

				// Log final results
				const successCount = results.filter((r) => r.success).length
				const failCount = results.length - successCount
				console.log(
					`Batch deletion completed: ${successCount}/${ids.length} tasks successful, ${failCount} tasks failed`,
				)
			}
			break
		}
		case "exportTaskWithId":
			provider.exportTaskWithId(message.text!)
			break
		case "importSettings": {
			await importSettingsWithFeedback({
				providerSettingsManager: provider.providerSettingsManager,
				contextProxy: provider.contextProxy,
				customModesManager: provider.customModesManager,
				provider: provider,
			})

			break
		}
		case "exportSettings":
			await exportSettings({
				providerSettingsManager: provider.providerSettingsManager,
				contextProxy: provider.contextProxy,
			})

			break
		case "resetState":
			await provider.resetState()
			break
		case "flushRouterModels":
			const routerNameFlush: RouterName = toRouterName(message.text)
			await flushModels(routerNameFlush, true)
			break
		case "requestRouterModels":
			const { apiConfiguration } = await provider.getState()

			// Optional single provider filter from webview
			const requestedProvider = message?.values?.provider
			const providerFilter = requestedProvider ? toRouterName(requestedProvider) : undefined

			const routerModels: Record<RouterName, ModelRecord> = providerFilter
				? ({} as Record<RouterName, ModelRecord>)
				: {
						// kilocode_change start
						ovhcloud: {},
						inception: {},
						kilocode: {},
						gemini: {},
						// kilocode_change end
						openrouter: {},
						"vercel-ai-gateway": {},
						huggingface: {},
						litellm: {},
						deepinfra: {},
						"io-intelligence": {},
						requesty: {},
						unbound: {},
						glama: {},
						ollama: {},
						lmstudio: {},
						roo: {},
						synthetic: {}, // kilocode_change
						"sap-ai-core": {}, // kilocode_change
						chutes: {},
						"nano-gpt": {}, // kilocode_change
					}

			const safeGetModels = async (options: GetModelsOptions): Promise<ModelRecord> => {
				try {
					return await getModels(options)
				} catch (error) {
					console.error(
						`Failed to fetch models in webviewMessageHandler requestRouterModels for ${options.provider}:`,
						error,
					)

					throw error // Re-throw to be caught by Promise.allSettled.
				}
			}

			// kilocode_change start: openrouter auth, kilocode provider
			const openRouterApiKey = apiConfiguration.openRouterApiKey || message?.values?.openRouterApiKey
			const openRouterBaseUrl = apiConfiguration.openRouterBaseUrl || message?.values?.openRouterBaseUrl

			// Base candidates (only those handled by this aggregate fetcher)
			const candidates: { key: RouterName; options: GetModelsOptions }[] = [
				{
					key: "openrouter",
					options: { provider: "openrouter", apiKey: openRouterApiKey, baseUrl: openRouterBaseUrl },
				},
				{
					key: "gemini",
					options: {
						provider: "gemini",
						apiKey: apiConfiguration.geminiApiKey,
						baseUrl: apiConfiguration.googleGeminiBaseUrl,
					},
				},
				{
					key: "requesty",
					options: {
						provider: "requesty",
						apiKey: apiConfiguration.requestyApiKey,
						baseUrl: apiConfiguration.requestyBaseUrl,
					},
				},
				{ key: "glama", options: { provider: "glama" } },
				{ key: "unbound", options: { provider: "unbound", apiKey: apiConfiguration.unboundApiKey } },
				{
					key: "kilocode",
					options: {
						provider: "kilocode",
						kilocodeToken: apiConfiguration.kilocodeToken,
						kilocodeOrganizationId: apiConfiguration.kilocodeOrganizationId,
					},
				},
				{ key: "ollama", options: { provider: "ollama", baseUrl: apiConfiguration.ollamaBaseUrl } },
				{ key: "vercel-ai-gateway", options: { provider: "vercel-ai-gateway" } },
				{
					key: "deepinfra",
					options: {
						provider: "deepinfra",
						apiKey: apiConfiguration.deepInfraApiKey,
						baseUrl: apiConfiguration.deepInfraBaseUrl,
					},
				},
				// kilocode_change start
				{
					key: "nano-gpt",
					options: {
						provider: "nano-gpt",
						apiKey: apiConfiguration.nanoGptApiKey,
						nanoGptModelList: apiConfiguration.nanoGptModelList,
					},
				},
				// kilocode_change end
				{
					key: "ovhcloud",
					options: {
						provider: "ovhcloud",
						apiKey: apiConfiguration.ovhCloudAiEndpointsApiKey,
						baseUrl: apiConfiguration.ovhCloudAiEndpointsBaseUrl,
					},
				},
				{
					key: "inception",
					options: {
						provider: "inception",
						apiKey: apiConfiguration.inceptionLabsApiKey,
						baseUrl: apiConfiguration.inceptionLabsBaseUrl,
					},
				},
				{ key: "synthetic", options: { provider: "synthetic", apiKey: apiConfiguration.syntheticApiKey } }, // kilocode_change
				{
					key: "roo",
					options: {
						provider: "roo",
						baseUrl: process.env.ROO_CODE_PROVIDER_URL ?? "https://api.roocode.com/proxy",
						apiKey: CloudService.hasInstance()
							? CloudService.instance.authService?.getSessionToken()
							: undefined,
					},
				},
				{
					key: "chutes",
					options: { provider: "chutes", apiKey: apiConfiguration.chutesApiKey },
				},
			]
			// kilocode_change end

			// IO Intelligence is conditional on api key
			if (apiConfiguration.ioIntelligenceApiKey) {
				candidates.push({
					key: "io-intelligence",
					options: { provider: "io-intelligence", apiKey: apiConfiguration.ioIntelligenceApiKey },
				})
			}

			// LiteLLM is conditional on baseUrl+apiKey
			const litellmApiKey = apiConfiguration.litellmApiKey || message?.values?.litellmApiKey
			const litellmBaseUrl = apiConfiguration.litellmBaseUrl || message?.values?.litellmBaseUrl

			if (litellmApiKey && litellmBaseUrl) {
				// If explicit credentials are provided in message.values (from Refresh Models button),
				// flush the cache first to ensure we fetch fresh data with the new credentials
				if (message?.values?.litellmApiKey || message?.values?.litellmBaseUrl) {
					await flushModels("litellm", true)
				}

				candidates.push({
					key: "litellm",
					options: { provider: "litellm", apiKey: litellmApiKey, baseUrl: litellmBaseUrl },
				})
			}

			// Apply single provider filter if specified
			const modelFetchPromises = providerFilter
				? candidates.filter(({ key }) => key === providerFilter)
				: candidates

			const results = await Promise.allSettled(
				modelFetchPromises.map(async ({ key, options }) => {
					const models = await safeGetModels(options)
					return { key, models } // The key is `ProviderName` here.
				}),
			)

			results.forEach((result, index) => {
				const routerName = modelFetchPromises[index].key

				if (result.status === "fulfilled") {
					routerModels[routerName] = result.value.models

					// Ollama and LM Studio settings pages still need these events. They are not fetched here.
				} else {
					// Handle rejection: Post a specific error message for this provider.
					const errorMessage = result.reason instanceof Error ? result.reason.message : String(result.reason)
					console.error(`Error fetching models for ${routerName}:`, result.reason)

					routerModels[routerName] = {} // Ensure it's an empty object in the main routerModels message.

					provider.postMessageToWebview({
						type: "singleRouterModelFetchResponse",
						success: false,
						error: errorMessage,
						values: { provider: routerName },
					})
				}
			})

			provider.postMessageToWebview({
				type: "routerModels",
				routerModels,
				values: providerFilter ? { provider: requestedProvider } : undefined,
			})
			break
		case "requestOllamaModels": {
			// Specific handler for Ollama models only.
			const { apiConfiguration: ollamaApiConfig } = await provider.getState()
			try {
				// Flush cache and refresh to ensure fresh models.
				await flushModels("ollama", true)

				const ollamaModels = await getModels({
					provider: "ollama",
					baseUrl: ollamaApiConfig.ollamaBaseUrl,
					apiKey: ollamaApiConfig.ollamaApiKey,
					numCtx: ollamaApiConfig.ollamaNumCtx, // kilocode_change
				})

				if (Object.keys(ollamaModels).length > 0) {
					provider.postMessageToWebview({ type: "ollamaModels", ollamaModels: ollamaModels })
				}
			} catch (error) {
				// Silently fail - user hasn't configured Ollama yet
				console.debug("Ollama models fetch failed:", error)
			}
			break
		}
		case "requestLmStudioModels": {
			// Specific handler for LM Studio models only.
			const { apiConfiguration: lmStudioApiConfig } = await provider.getState()
			try {
				// Flush cache and refresh to ensure fresh models.
				await flushModels("lmstudio", true)

				const lmStudioModels = await getModels({
					provider: "lmstudio",
					baseUrl: lmStudioApiConfig.lmStudioBaseUrl,
				})

				if (Object.keys(lmStudioModels).length > 0) {
					provider.postMessageToWebview({
						type: "lmStudioModels",
						lmStudioModels: lmStudioModels,
					})
				}
			} catch (error) {
				// Silently fail - user hasn't configured LM Studio yet.
				console.debug("LM Studio models fetch failed:", error)
			}
			break
		}
		case "requestRooModels": {
			// Specific handler for Roo models only - flushes cache to ensure fresh auth token is used
			try {
				// Flush cache and refresh to ensure fresh models with current auth state
				await flushModels("roo", true)

				const rooModels = await getModels({
					provider: "roo",
					baseUrl: process.env.ROO_CODE_PROVIDER_URL ?? "https://api.roocode.com/proxy",
					apiKey: CloudService.hasInstance()
						? CloudService.instance.authService?.getSessionToken()
						: undefined,
				})

				// Always send a response, even if no models are returned
				provider.postMessageToWebview({
					type: "singleRouterModelFetchResponse",
					success: true,
					values: { provider: "roo", models: rooModels },
				})
			} catch (error) {
				// Send error response
				const errorMessage = error instanceof Error ? error.message : String(error)
				provider.postMessageToWebview({
					type: "singleRouterModelFetchResponse",
					success: false,
					error: errorMessage,
					values: { provider: "roo" },
				})
			}
			break
		}
		case "requestRooCreditBalance": {
			// Fetch Roo credit balance using CloudAPI
			const requestId = message.requestId
			try {
				if (!CloudService.hasInstance() || !CloudService.instance.cloudAPI) {
					throw new Error("Cloud service not available")
				}

				const balance = await CloudService.instance.cloudAPI.creditBalance()

				provider.postMessageToWebview({
					type: "rooCreditBalance",
					requestId,
					values: { balance },
				})
			} catch (error) {
				const errorMessage = error instanceof Error ? error.message : String(error)
				provider.postMessageToWebview({
					type: "rooCreditBalance",
					requestId,
					values: { error: errorMessage },
				})
			}
			break
		}
		case "requestOpenAiModels":
			if (message?.values?.baseUrl && message?.values?.apiKey) {
				const openAiModels = await getOpenAiModels(
					message?.values?.baseUrl,
					message?.values?.apiKey,
					message?.values?.openAiHeaders,
				)

				provider.postMessageToWebview({ type: "openAiModels", openAiModels })
			}

			break
		case "requestVsCodeLmModels":
			const vsCodeLmModels = await getVsCodeLmModels()
			// TODO: Cache like we do for OpenRouter, etc?
			provider.postMessageToWebview({ type: "vsCodeLmModels", vsCodeLmModels })
			break
		case "requestHuggingFaceModels":
			// TODO: Why isn't this handled by `requestRouterModels` above?
			try {
				const { getHuggingFaceModelsWithMetadata } = await import("../../api/providers/fetchers/huggingface")
				const huggingFaceModelsResponse = await getHuggingFaceModelsWithMetadata()

				provider.postMessageToWebview({
					type: "huggingFaceModels",
					huggingFaceModels: huggingFaceModelsResponse.models,
				})
			} catch (error) {
				console.error("Failed to fetch Hugging Face models:", error)
				provider.postMessageToWebview({ type: "huggingFaceModels", huggingFaceModels: [] })
			}
			break
		// kilocode_change start
		case "requestSapAiCoreModels": {
			// Specific handler for SAP AI Core models only.
			if (message?.values?.sapAiCoreServiceKey) {
				try {
					// Flush cache first to ensure fresh models.
					await flushModels("sap-ai-core")

					const sapAiCoreModels = await getModels({
						provider: "sap-ai-core",
						sapAiCoreServiceKey: message?.values?.sapAiCoreServiceKey,
						sapAiCoreResourceGroup: message?.values?.sapAiCoreResourceGroup,
						sapAiCoreUseOrchestration: message?.values?.sapAiCoreUseOrchestration,
					})

					if (Object.keys(sapAiCoreModels).length > 0) {
						provider.postMessageToWebview({ type: "sapAiCoreModels", sapAiCoreModels: sapAiCoreModels })
					}
				} catch (error) {
					console.error("SAP AI Core models fetch failed:", error)
				}
			}
			break
		}
		case "requestSapAiCoreDeployments": {
			if (message?.values?.sapAiCoreServiceKey) {
				try {
					const sapAiCoreDeployments = await getSapAiCoreDeployments(
						message?.values?.sapAiCoreServiceKey,
						message?.values?.sapAiCoreResourceGroup,
					)

					if (Object.keys(sapAiCoreDeployments).length > 0) {
						provider.postMessageToWebview({
							type: "sapAiCoreDeployments",
							sapAiCoreDeployments: sapAiCoreDeployments,
						})
					}
				} catch (error) {
					console.error("SAP AI Core deployments fetch failed:", error)
				}
			}
			break
		}
		// kilocode_change end
		case "openImage":
			openImage(message.text!, { values: message.values })
			break
		case "saveImage":
			saveImage(message.dataUri!)
			break
		case "openFile":
			let filePath: string = message.text!
			if (!path.isAbsolute(filePath)) {
				filePath = path.join(getCurrentCwd(), filePath)
			}
			openFile(filePath, message.values as { create?: boolean; content?: string; line?: number })
			break
		case "openMention":
			openMention(getCurrentCwd(), message.text)
			break
		case "openExternal":
			if (message.url) {
				vscode.env.openExternal(vscode.Uri.parse(message.url))
			}
			break
		case "checkpointDiff":
			const result = checkoutDiffPayloadSchema.safeParse(message.payload)

			if (result.success) {
				await provider.getCurrentTask()?.checkpointDiff(result.data)
			}

			break
		// kilocode_change start
		case "seeNewChanges":
			const task = provider.getCurrentTask()
			if (task && message.payload && message.payload) {
				await seeNewChanges(task, (message.payload as SeeNewChangesPayload).commitRange)
			}
			break
		case "tasksByIdRequest": {
			const request = message.payload as TasksByIdRequestPayload
			await provider.postMessageToWebview({
				type: "tasksByIdResponse",
				payload: {
					requestId: request.requestId,
					tasks: provider.getTaskHistory().filter((task) => request.taskIds.includes(task.id)),
				},
			})
			break
		}
		case "taskHistoryRequest": {
			await provider.postMessageToWebview({
				type: "taskHistoryResponse",
				payload: getTaskHistory(
					provider.getTaskHistory(),
					provider.cwd,
					message.payload as TaskHistoryRequestPayload,
				),
			})
			break
		}
		// kilocode_change end
		case "requestCheckpointRestoreApproval": {
			const result = requestCheckpointRestoreApprovalPayloadSchema.safeParse(message.payload)

			if (result.success) {
				const { commitHash, checkpointTs, messagesToRemove, confirmationText } = result.data
				const task = provider.getCurrentTask()

				if (task) {
					const askMessage = {
						ts: Date.now(),
						type: "ask" as const,
						ask: "checkpoint_restore" as const,
						text: JSON.stringify({
							commitHash,
							checkpointTs,
							messagesToRemove,
							confirmationText,
						}),
					}

					task.clineMessages.push(askMessage)
					await provider.postStateToWebview()
				}
			}

			break
		}
		case "checkpointRestore": {
			const result = checkoutRestorePayloadSchema.safeParse(message.payload)

			if (result.success) {
				await provider.cancelTask()

				try {
					await pWaitFor(() => provider.getCurrentTask()?.isInitialized === true, { timeout: 3_000 })
				} catch (error) {
					vscode.window.showErrorMessage(t("common:errors.checkpoint_timeout"))
				}

				try {
					await provider.getCurrentTask()?.checkpointRestore(result.data)
				} catch (error) {
					vscode.window.showErrorMessage(t("common:errors.checkpoint_failed"))
				}
			}

			break
		}
		case "cancelTask":
			await provider.cancelTask()
			break
		case "killBrowserSession":
			{
				const task = provider.getCurrentTask()
				if (task?.browserSession) {
					await task.browserSession.closeBrowser()
					await provider.postStateToWebview()
				}
			}
			break
		case "openBrowserSessionPanel":
			{
				// Toggle the Browser Session panel (open if closed, close if open)
				const panelManager = BrowserSessionPanelManager.getInstance(provider)
				await panelManager.toggle()
			}
			break
		case "showBrowserSessionPanelAtStep":
			{
				const panelManager = BrowserSessionPanelManager.getInstance(provider)

				// If this is a launch action, reset the manual close flag
				if (message.isLaunchAction) {
					panelManager.resetManualCloseFlag()
				}

				// Show panel if:
				// 1. Manual click (forceShow) - always show
				// 2. Launch action - always show and reset flag
				// 3. Auto-open for non-launch action - only if user hasn't manually closed
				if (message.forceShow || message.isLaunchAction || panelManager.shouldAllowAutoOpen()) {
					// Ensure panel is shown and populated
					await panelManager.show()

					// Navigate to a specific step if provided
					// For launch actions: navigate to step 0
					// For manual clicks: navigate to the clicked step
					// For auto-opens of regular actions: don't navigate, let BrowserSessionRow's
					// internal auto-advance logic handle it (only advances if user is on most recent step)
					if (typeof message.stepIndex === "number" && message.stepIndex >= 0) {
						await panelManager.navigateToStep(message.stepIndex)
					}
				}
			}
			break
		case "refreshBrowserSessionPanel":
			{
				// Re-send the latest browser session snapshot to the panel
				const panelManager = BrowserSessionPanelManager.getInstance(provider)
				const task = provider.getCurrentTask()
				if (task) {
					const messages = task.clineMessages || []
					const browserSessionStartIndex = messages.findIndex(
						(m) =>
							m.ask === "browser_action_launch" ||
							(m.say === "browser_session_status" && m.text?.includes("opened")),
					)
					const browserSessionMessages =
						browserSessionStartIndex !== -1 ? messages.slice(browserSessionStartIndex) : []
					const isBrowserSessionActive = task.browserSession?.isSessionActive() ?? false
					await panelManager.updateBrowserSession(browserSessionMessages, isBrowserSessionActive)
				}
			}
			break
		case "allowedCommands": {
			// Validate and sanitize the commands array
			const commands = message.commands ?? []
			const validCommands = Array.isArray(commands)
				? commands.filter((cmd) => typeof cmd === "string" && cmd.trim().length > 0)
				: []

			await updateGlobalState("allowedCommands", validCommands)

			// Also update workspace settings.
			await vscode.workspace
				.getConfiguration(Package.name)
				.update("allowedCommands", validCommands, vscode.ConfigurationTarget.Global)

			break
		}
		case "deniedCommands": {
			// Validate and sanitize the commands array
			const commands = message.commands ?? []
			const validCommands = Array.isArray(commands)
				? commands.filter((cmd) => typeof cmd === "string" && cmd.trim().length > 0)
				: []

			await updateGlobalState("deniedCommands", validCommands)

			// Also update workspace settings.
			await vscode.workspace
				.getConfiguration(Package.name)
				.update("deniedCommands", validCommands, vscode.ConfigurationTarget.Global)

			break
		}
		case "openCustomModesSettings": {
			const customModesFilePath = await provider.customModesManager.getCustomModesFilePath()

			if (customModesFilePath) {
				openFile(customModesFilePath)
			}

			break
		}
		case "openKeyboardShortcuts": {
			// Open VSCode keyboard shortcuts settings and optionally filter to show the Roo Code commands
			const searchQuery = message.text || ""
			if (searchQuery) {
				// Open with a search query pre-filled
				await vscode.commands.executeCommand("workbench.action.openGlobalKeybindings", searchQuery)
			} else {
				// Just open the keyboard shortcuts settings
				await vscode.commands.executeCommand("workbench.action.openGlobalKeybindings")
			}
			break
		}
		case "openMcpSettings": {
			const mcpSettingsFilePath = await provider.getMcpHub()?.getMcpSettingsFilePath()

			if (mcpSettingsFilePath) {
				openFile(mcpSettingsFilePath)
			}

			break
		}
		case "openProjectMcpSettings": {
			if (!vscode.workspace.workspaceFolders?.length) {
				vscode.window.showErrorMessage(t("common:errors.no_workspace"))
				return
			}

			const workspaceFolder = getCurrentCwd()
			const rooDir = path.join(workspaceFolder, ".kilocode")
			const mcpPath = path.join(rooDir, "mcp.json")

			try {
				await fs.mkdir(rooDir, { recursive: true })
				const exists = await fileExistsAtPath(mcpPath)

				if (!exists) {
					await safeWriteJson(mcpPath, { mcpServers: {} })
				}

				openFile(mcpPath)
			} catch (error) {
				vscode.window.showErrorMessage(t("mcp:errors.create_json", { error: `${error}` }))
			}

			break
		}
		case "deleteMcpServer": {
			if (!message.serverName) {
				break
			}

			try {
				provider.log(`Attempting to delete MCP server: ${message.serverName}`)
				await provider.getMcpHub()?.deleteServer(message.serverName, message.source as "global" | "project")
				provider.log(`Successfully deleted MCP server: ${message.serverName}`)

				// Refresh the webview state
				await provider.postStateToWebview()
			} catch (error) {
				const errorMessage = error instanceof Error ? error.message : String(error)
				provider.log(`Failed to delete MCP server: ${errorMessage}`)
				// Error messages are already handled by McpHub.deleteServer
			}
			break
		}
		case "restartMcpServer": {
			try {
				await provider.getMcpHub()?.restartConnection(message.text!, message.source as "global" | "project")
			} catch (error) {
				provider.log(
					`Failed to retry connection for ${message.text}: ${JSON.stringify(error, Object.getOwnPropertyNames(error), 2)}`,
				)
			}
			break
		}
		case "toggleToolAlwaysAllow": {
			try {
				await provider
					.getMcpHub()
					?.toggleToolAlwaysAllow(
						message.serverName!,
						message.source as "global" | "project",
						message.toolName!,
						Boolean(message.alwaysAllow),
					)
			} catch (error) {
				provider.log(
					`Failed to toggle auto-approve for tool ${message.toolName}: ${JSON.stringify(error, Object.getOwnPropertyNames(error), 2)}`,
				)
			}
			break
		}
		case "toggleToolEnabledForPrompt": {
			try {
				await provider
					.getMcpHub()
					?.toggleToolEnabledForPrompt(
						message.serverName!,
						message.source as "global" | "project",
						message.toolName!,
						Boolean(message.isEnabled),
					)
			} catch (error) {
				provider.log(
					`Failed to toggle enabled for prompt for tool ${message.toolName}: ${JSON.stringify(error, Object.getOwnPropertyNames(error), 2)}`,
				)
			}
			break
		}
		case "toggleMcpServer": {
			try {
				await provider
					.getMcpHub()
					?.toggleServerDisabled(
						message.serverName!,
						message.disabled!,
						message.source as "global" | "project",
					)
			} catch (error) {
				provider.log(
					`Failed to toggle MCP server ${message.serverName}: ${JSON.stringify(error, Object.getOwnPropertyNames(error), 2)}`,
				)
			}
			break
		}
		case "enableMcpServerCreation":
			await updateGlobalState("enableMcpServerCreation", message.bool ?? true)
			await provider.postStateToWebview()
			break
		// kilocode_change begin
		case "openGlobalKeybindings":
			vscode.commands.executeCommand("workbench.action.openGlobalKeybindings", message.text ?? "kilo-code.")
			break
		case "showSystemNotification":
			const isSystemNotificationsEnabled = getGlobalState("systemNotificationsEnabled") ?? true
			if (!isSystemNotificationsEnabled && !message.alwaysAllow) {
				break
			}
			if (message.notificationOptions) {
				showSystemNotification(message.notificationOptions)
			}
			break
		case "systemNotificationsEnabled":
			const systemNotificationsEnabled = message.bool ?? true
			await updateGlobalState("systemNotificationsEnabled", systemNotificationsEnabled)
			await provider.postStateToWebview()
			break
		case "openInBrowser":
			if (message.url) {
				vscode.env.openExternal(vscode.Uri.parse(message.url))
			}
			break
		// kilocode_change end
		case "remoteControlEnabled":
			try {
				await CloudService.instance.updateUserSettings({ extensionBridgeEnabled: message.bool ?? false })
			} catch (error) {
				provider.log(
					`CloudService#updateUserSettings failed: ${error instanceof Error ? error.message : String(error)}`,
				)
			}
			break

		case "taskSyncEnabled":
			const enabled = message.bool ?? false
			const updatedSettings: Partial<UserSettingsConfig> = { taskSyncEnabled: enabled }

			// If disabling task sync, also disable remote control.
			if (!enabled) {
				updatedSettings.extensionBridgeEnabled = false
			}

			try {
				await CloudService.instance.updateUserSettings(updatedSettings)
			} catch (error) {
				provider.log(`Failed to update cloud settings for task sync: ${error}`)
			}

			break

		case "refreshAllMcpServers": {
			const mcpHub = provider.getMcpHub()

			if (mcpHub) {
				await mcpHub.refreshAllConnections()
			}

			break
		}

		case "ttsEnabled":
			const ttsEnabled = message.bool ?? true
			await updateGlobalState("ttsEnabled", ttsEnabled)
			setTtsEnabled(ttsEnabled)
			await provider.postStateToWebview()
			break
		case "ttsSpeed":
			const ttsSpeed = message.value ?? 1.0
			await updateGlobalState("ttsSpeed", ttsSpeed)
			setTtsSpeed(ttsSpeed)
			await provider.postStateToWebview()
			break
		case "playTts":
			if (message.text) {
				playTts(message.text, {
					onStart: () => provider.postMessageToWebview({ type: "ttsStart", text: message.text }),
					onStop: () => provider.postMessageToWebview({ type: "ttsStop", text: message.text }),
				})
			}

			break
		case "stopTts":
			stopTts()
			break

		case "testBrowserConnection":
			// If no text is provided, try auto-discovery
			if (!message.text) {
				// Use testBrowserConnection for auto-discovery
				const chromeHostUrl = await discoverChromeHostUrl()

				if (chromeHostUrl) {
					// Send the result back to the webview
					await provider.postMessageToWebview({
						type: "browserConnectionResult",
						success: !!chromeHostUrl,
						text: `Auto-discovered and tested connection to Chrome: ${chromeHostUrl}`,
						values: { endpoint: chromeHostUrl },
					})
				} else {
					await provider.postMessageToWebview({
						type: "browserConnectionResult",
						success: false,
						text: "No Chrome instances found on the network. Make sure Chrome is running with remote debugging enabled (--remote-debugging-port=9222).",
					})
				}
			} else {
				// Test the provided URL
				const customHostUrl = message.text
				const hostIsValid = await tryChromeHostUrl(message.text)

				// Send the result back to the webview
				await provider.postMessageToWebview({
					type: "browserConnectionResult",
					success: hostIsValid,
					text: hostIsValid
						? `Successfully connected to Chrome: ${customHostUrl}`
						: "Failed to connect to Chrome",
				})
			}
			break
		// kilocode_change start
		case "morphApiKey":
			await updateGlobalState("morphApiKey", message.text)
			await provider.postStateToWebview()
			break
		case "fastApplyModel": {
			const nextModel = fastApplyModelSchema.safeParse(message.text).data ?? "auto"
			await updateGlobalState("fastApplyModel", nextModel)
			await provider.postStateToWebview()
			break
		}
		case "fastApplyApiProvider": {
			const nextProvider = fastApplyApiProviderSchema.safeParse(message.text).data ?? "current"
			await updateGlobalState("fastApplyApiProvider", nextProvider)
			await provider.postStateToWebview()
			break
		}
		// kilocode_change end
		case "updateVSCodeSetting": {
			const { setting, value } = message

			if (setting !== undefined && value !== undefined) {
				if (ALLOWED_VSCODE_SETTINGS.has(setting)) {
					await vscode.workspace.getConfiguration().update(setting, value, true)
				} else {
					vscode.window.showErrorMessage(`Cannot update restricted VSCode setting: ${setting}`)
				}
			}

			break
		}
		case "getVSCodeSetting":
			const { setting } = message

			if (setting) {
				try {
					await provider.postMessageToWebview({
						type: "vsCodeSetting",
						setting,
						value: vscode.workspace.getConfiguration().get(setting),
					})
				} catch (error) {
					console.error(`Failed to get VSCode setting ${message.setting}:`, error)

					await provider.postMessageToWebview({
						type: "vsCodeSetting",
						setting,
						error: `Failed to get setting: ${error.message}`,
						value: undefined,
					})
				}
			}

			break

		case "mode":
			await provider.handleModeSwitch(message.text as Mode)
			break
		case "updatePrompt":
			if (message.promptMode && message.customPrompt !== undefined) {
				const existingPrompts = getGlobalState("customModePrompts") ?? {}
				const updatedPrompts = { ...existingPrompts, [message.promptMode]: message.customPrompt }
				await updateGlobalState("customModePrompts", updatedPrompts)
				const currentState = await provider.getStateToPostToWebview()
				const stateWithPrompts = {
					...currentState,
					customModePrompts: updatedPrompts,
					hasOpenedModeSelector: currentState.hasOpenedModeSelector ?? false,
				}
				provider.postMessageToWebview({ type: "state", state: stateWithPrompts })

				if (TelemetryService.hasInstance()) {
					// Determine which setting was changed by comparing objects
					const oldPrompt = existingPrompts[message.promptMode] || {}
					const newPrompt = message.customPrompt
					const changedSettings = Object.keys(newPrompt).filter(
						(key) =>
							JSON.stringify((oldPrompt as Record<string, unknown>)[key]) !==
							JSON.stringify((newPrompt as Record<string, unknown>)[key]),
					)

					if (changedSettings.length > 0) {
						TelemetryService.instance.captureModeSettingChanged(changedSettings[0])
					}
				}
			}
			break
		case "deleteMessage": {
			if (!provider.getCurrentTask()) {
				await vscode.window.showErrorMessage(t("common:errors.message.no_active_task_to_delete"))
				break
			}

			if (typeof message.value !== "number" || !message.value) {
				await vscode.window.showErrorMessage(t("common:errors.message.invalid_timestamp_for_deletion"))
				break
			}

			await handleMessageModificationsOperation(message.value, "delete")
			break
		}
		case "submitEditedMessage": {
			if (
				provider.getCurrentTask() &&
				typeof message.value === "number" &&
				message.value &&
				message.editedMessageContent
			) {
				await handleMessageModificationsOperation(
					message.value,
					"edit",
					message.editedMessageContent,
					message.images,
				)
			}
			break
		}

		case "hasOpenedModeSelector":
			await updateGlobalState("hasOpenedModeSelector", message.bool ?? true)
			await provider.postStateToWebview()
			break
		// kilocode_change start
		case "kiloCodeImageApiKey":
			await provider.contextProxy.setValue("kiloCodeImageApiKey", message.text)
			await provider.postStateToWebview()
			break
		case "showAutoApproveMenu":
			await updateGlobalState("showAutoApproveMenu", message.bool ?? true)
			await provider.postStateToWebview()
			break
		case "showTaskTimeline":
			await updateGlobalState("showTaskTimeline", message.bool ?? false)
			await provider.postStateToWebview()
			break
		// kilocode_change start
		case "sendMessageOnEnter":
			await updateGlobalState("sendMessageOnEnter", message.bool ?? false)
			await provider.postStateToWebview()
			break
		// kilocode_change end
		case "showTimestamps":
			await updateGlobalState("showTimestamps", message.bool ?? false)
			await provider.postStateToWebview()
			break
		case "hideCostBelowThreshold":
			await updateGlobalState("hideCostBelowThreshold", message.value)
			await provider.postStateToWebview()
			break
		case "allowVeryLargeReads":
			await updateGlobalState("allowVeryLargeReads", message.bool ?? false)
			await provider.postStateToWebview()
			break
		// kilocode_change end

		case "setReasoningBlockCollapsed":
			await updateGlobalState("reasoningBlockCollapsed", message.bool ?? true)
			// No need to call postStateToWebview here as the UI already updated optimistically
			break
		case "setHistoryPreviewCollapsed":
			await updateGlobalState("historyPreviewCollapsed", message.bool ?? false)
			// No need to call postStateToWebview here as the UI already updated optimistically
			break
		case "toggleApiConfigPin":
			if (message.text) {
				const currentPinned = getGlobalState("pinnedApiConfigs") ?? {}
				const updatedPinned: Record<string, boolean> = { ...currentPinned }

				if (currentPinned[message.text]) {
					delete updatedPinned[message.text]
				} else {
					updatedPinned[message.text] = true
				}

				await updateGlobalState("pinnedApiConfigs", updatedPinned)
				await provider.postStateToWebview()
			}
			break
		case "enhancementApiConfigId":
			await updateGlobalState("enhancementApiConfigId", message.text)
			await provider.postStateToWebview()
			break
		// kilocode_change start - commitMessageApiConfigId
		case "commitMessageApiConfigId":
			await updateGlobalState("commitMessageApiConfigId", message.text)
			await provider.postStateToWebview()
			break
		// kilocode_change end - commitMessageApiConfigId
		// kilocode_change start - terminalCommandApiConfigId
		case "terminalCommandApiConfigId":
			await updateGlobalState("terminalCommandApiConfigId", message.text)
			await provider.postStateToWebview()
			break
		// kilocode_change end - terminalCommandApiConfigId
		// kilocode_change start - ghostServiceSettings
		case "ghostServiceSettings":
			if (!message.values) {
				return
			}
			// Validate ghostServiceSettings structure
			const ghostServiceSettings = ghostServiceSettingsSchema.parse(message.values)
			await updateGlobalState("ghostServiceSettings", ghostServiceSettings)
			await provider.postStateToWebview()
			vscode.commands.executeCommand("kilo-code.ghost.reload")
			break
		// kilocode_change end
		// kilocode_change start: AI gatekeeper for YOLO mode
		case "yoloGatekeeperApiConfigId":
			await updateGlobalState("yoloGatekeeperApiConfigId", message.text)
			await provider.postStateToWebview()
			break
		// kilocode_change end
		case "updateCondensingPrompt":
			// Store the condensing prompt in customSupportPrompts["CONDENSE"]
			// instead of customCondensingPrompt.
			const currentSupportPrompts = getGlobalState("customSupportPrompts") ?? {}
			const updatedSupportPrompts = { ...currentSupportPrompts, CONDENSE: message.text }
			await updateGlobalState("customSupportPrompts", updatedSupportPrompts)
			// Also update the old field for backward compatibility during migration.
			await updateGlobalState("customCondensingPrompt", message.text)
			await provider.postStateToWebview()
			break
		case "autoApprovalEnabled":
			await updateGlobalState("autoApprovalEnabled", message.bool ?? false)
			await provider.postStateToWebview()
			break
		// kilocode_change start: yolo mode
		case "yoloMode":
			await updateGlobalState("yoloMode", message.bool ?? false)
			await provider.postStateToWebview()
			break
		// kilocode_change end
		case "enhancePrompt":
			if (message.text) {
				try {
					const state = await provider.getState()

					const {
						apiConfiguration,
						customSupportPrompts,
						listApiConfigMeta = [],
						enhancementApiConfigId,
						includeTaskHistoryInEnhance,
					} = state

					const currentCline = provider.getCurrentTask()

					const result = await MessageEnhancer.enhanceMessage({
						text: message.text,
						apiConfiguration,
						customSupportPrompts,
						listApiConfigMeta,
						enhancementApiConfigId,
						includeTaskHistoryInEnhance,
						currentClineMessages: currentCline?.clineMessages,
						providerSettingsManager: provider.providerSettingsManager,
					})

					if (result.success && result.enhancedText) {
						MessageEnhancer.captureTelemetry(currentCline?.taskId, includeTaskHistoryInEnhance)
						await provider.postMessageToWebview({ type: "enhancedPrompt", text: result.enhancedText })
					} else {
						throw new Error(result.error || "Unknown error")
					}
				} catch (error) {
					provider.log(
						`Error enhancing prompt: ${JSON.stringify(error, Object.getOwnPropertyNames(error), 2)}`,
					)

					TelemetryService.instance.captureException(error, { context: "enhance_prompt" }) // kilocode_change
					vscode.window.showErrorMessage(t("common:errors.enhance_prompt"))
					await provider.postMessageToWebview({ type: "enhancedPrompt" })
				}
			}
			break
		case "getSystemPrompt":
			try {
				const systemPrompt = await generateSystemPrompt(provider, message)

				await provider.postMessageToWebview({
					type: "systemPrompt",
					text: systemPrompt,
					mode: message.mode,
				})
			} catch (error) {
				provider.log(
					`Error getting system prompt:  ${JSON.stringify(error, Object.getOwnPropertyNames(error), 2)}`,
				)
				vscode.window.showErrorMessage(t("common:errors.get_system_prompt"))
			}
			break
		case "copySystemPrompt":
			try {
				const systemPrompt = await generateSystemPrompt(provider, message)

				await vscode.env.clipboard.writeText(systemPrompt)
				await vscode.window.showInformationMessage(t("common:info.clipboard_copy"))
			} catch (error) {
				provider.log(
					`Error getting system prompt:  ${JSON.stringify(error, Object.getOwnPropertyNames(error), 2)}`,
				)
				vscode.window.showErrorMessage(t("common:errors.get_system_prompt"))
			}
			break
		case "searchCommits": {
			const cwd = getCurrentCwd()
			if (cwd) {
				try {
					const commits = await searchCommits(message.query || "", cwd)
					await provider.postMessageToWebview({
						type: "commitSearchResults",
						commits,
					})
				} catch (error) {
					provider.log(
						`Error searching commits: ${JSON.stringify(error, Object.getOwnPropertyNames(error), 2)}`,
					)
					vscode.window.showErrorMessage(t("common:errors.search_commits"))
				}
			}
			break
		}
		// kilocode_change start
		case "showFeedbackOptions": {
			const githubIssuesText = t("common:feedback.githubIssues")
			const discordText = t("common:feedback.discord")
			const customerSupport = t("common:feedback.customerSupport")

			const answer = await vscode.window.showInformationMessage(
				t("common:feedback.description"),
				{ modal: true },
				githubIssuesText,
				discordText,
				customerSupport,
			)

			if (answer === githubIssuesText) {
				await vscode.env.openExternal(vscode.Uri.parse("https://github.com/Kilo-Org/kilocode/issues"))
			} else if (answer === discordText) {
				await vscode.env.openExternal(vscode.Uri.parse("https://discord.gg/fxrhCFGhkP"))
			} else if (answer === customerSupport) {
				await vscode.env.openExternal(vscode.Uri.parse(getAppUrl("/support")))
			}
			break
		}
		// kilocode_change end
		case "searchFiles": {
			const workspacePath = getCurrentCwd()

			if (!workspacePath) {
				// Handle case where workspace path is not available
				await provider.postMessageToWebview({
					type: "fileSearchResults",
					results: [],
					requestId: message.requestId,
					error: "No workspace path available",
				})
				break
			}
			try {
				// Call file search service with query from message
				const results = await searchWorkspaceFiles(
					message.query || "",
					workspacePath,
					20, // Use default limit, as filtering is now done in the backend
				)

				// Send results back to webview
				await provider.postMessageToWebview({
					type: "fileSearchResults",
					results,
					requestId: message.requestId,
				})
			} catch (error) {
				const errorMessage = error instanceof Error ? error.message : String(error)

				// Send error response to webview
				await provider.postMessageToWebview({
					type: "fileSearchResults",
					results: [],
					error: errorMessage,
					requestId: message.requestId,
				})
			}
			break
		}
		case "updateTodoList": {
			const payload = message.payload as { todos?: any[] }
			const todos = payload?.todos
			if (Array.isArray(todos)) {
				await setPendingTodoList(todos)
			}
			break
		}
		case "saveApiConfiguration":
			if (message.text && message.apiConfiguration) {
				try {
					await provider.providerSettingsManager.saveConfig(message.text, message.apiConfiguration)
					const listApiConfig = await provider.providerSettingsManager.listConfig()
					await updateGlobalState("listApiConfigMeta", listApiConfig)
					vscode.commands.executeCommand("kilo-code.ghost.reload") // kilocode_change: Reload ghost model when API provider settings change
				} catch (error) {
					provider.log(
						`Error save api configuration: ${JSON.stringify(error, Object.getOwnPropertyNames(error), 2)}`,
					)
					vscode.window.showErrorMessage(t("common:errors.save_api_config"))
				}
			}
			break
		case "upsertApiConfiguration":
			// kilocode_change start: check for kilocodeToken change to remove organizationId and fetch organization modes
			if (message.text && message.apiConfiguration) {
				let configToSave = message.apiConfiguration
				let organizationChanged = false

				try {
					const { ...currentConfig } = await provider.providerSettingsManager.getProfile({
						name: message.text,
					})
					// Only clear organization ID if we actually had a kilocode token before and it's different now
					const hadPreviousToken = currentConfig.kilocodeToken !== undefined
					const hasNewToken = message.apiConfiguration.kilocodeToken !== undefined
					const tokensAreDifferent = currentConfig.kilocodeToken !== message.apiConfiguration.kilocodeToken

					if (hadPreviousToken && hasNewToken && tokensAreDifferent) {
						configToSave = { ...message.apiConfiguration, kilocodeOrganizationId: undefined }
						await updateGlobalState("hasPerformedOrganizationAutoSwitch", undefined)
					}

					organizationChanged =
						currentConfig.kilocodeOrganizationId !== message.apiConfiguration.kilocodeOrganizationId

					if (organizationChanged) {
						// Fetch organization-specific custom modes
						await refreshOrganizationModes(message, provider, updateGlobalState)

						// Flush and refetch models
						await flushModels("kilocode")
						const models = await getModels({
							provider: "kilocode",
							kilocodeOrganizationId: message.apiConfiguration.kilocodeOrganizationId,
							kilocodeToken: message.apiConfiguration.kilocodeToken,
						})
						provider.postMessageToWebview({
							type: "routerModels",
							routerModels: { kilocode: models } as Record<RouterName, ModelRecord>,
						})
					}
				} catch (error) {
					// Config might not exist yet, that's fine
				}

				// kilocode_change start: If we're updating the active profile, we need to activate it to ensure it's persisted
				const currentApiConfigName = getGlobalState("currentApiConfigName")
				const isActiveProfile = message.text === currentApiConfigName
				await provider.upsertProviderProfile(message.text, configToSave, isActiveProfile) // Activate if it's the current active profile
				vscode.commands.executeCommand("kilo-code.ghost.reload")
				// kilocode_change end

				// Ensure state is posted to webview after profile update to reflect organization mode changes
				if (organizationChanged) {
					await provider.postStateToWebview()
				}

				// kilocode_change: Reload ghost model when API provider settings change
				vscode.commands.executeCommand("kilo-code.ghost.reload")
			}
			// kilocode_change end: check for kilocodeToken change to remove organizationId and fetch organization modes
			break
		case "renameApiConfiguration":
			if (message.values && message.apiConfiguration) {
				try {
					const { oldName, newName } = message.values

					if (oldName === newName) {
						break
					}

					// Load the old configuration to get its ID.
					const { id } = await provider.providerSettingsManager.getProfile({ name: oldName })

					// Create a new configuration with the new name and old ID.
					await provider.providerSettingsManager.saveConfig(newName, { ...message.apiConfiguration, id })

					// Delete the old configuration.
					await provider.providerSettingsManager.deleteConfig(oldName)

					// Re-activate to update the global settings related to the
					// currently activated provider profile.
					await provider.activateProviderProfile({ name: newName })

					// kilocode_change: Reload ghost model when API provider settings change
					vscode.commands.executeCommand("kilo-code.ghost.reload")
				} catch (error) {
					provider.log(
						`Error rename api configuration: ${JSON.stringify(error, Object.getOwnPropertyNames(error), 2)}`,
					)

					vscode.window.showErrorMessage(t("common:errors.rename_api_config"))
				}
			}
			break
		case "loadApiConfiguration":
			if (message.text) {
				try {
					await provider.activateProviderProfile({ name: message.text })
				} catch (error) {
					provider.log(
						`Error load api configuration: ${JSON.stringify(error, Object.getOwnPropertyNames(error), 2)}`,
					)
					vscode.window.showErrorMessage(t("common:errors.load_api_config"))
				}
			}
			break
		case "loadApiConfigurationById":
			if (message.text) {
				try {
					await provider.activateProviderProfile({ id: message.text })
				} catch (error) {
					provider.log(
						`Error load api configuration by ID: ${JSON.stringify(error, Object.getOwnPropertyNames(error), 2)}`,
					)
					vscode.window.showErrorMessage(t("common:errors.load_api_config"))
				}
			}
			break
		// kilocode_change start: Load profile configuration for editing without activating
		case "getProfileConfigurationForEditing":
			if (message.text) {
				const { name: _, ...profileConfig } = await provider.providerSettingsManager.getProfile({
					name: message.text,
				})
				// Send the configuration back to the webview without activating it
				await provider.postMessageToWebview({
					type: "profileConfigurationForEditing",
					text: message.text,
					apiConfiguration: profileConfig,
				})
			}
			break
		// kilocode_change end
		case "deleteApiConfiguration":
			if (message.text) {
				const answer = await vscode.window.showInformationMessage(
					t("common:confirmation.delete_config_profile"),
					{ modal: true },
					t("common:answers.yes"),
				)

				if (answer !== t("common:answers.yes")) {
					break
				}

				const oldName = message.text

				const newName = (await provider.providerSettingsManager.listConfig()).filter(
					(c) => c.name !== oldName,
				)[0]?.name

				if (!newName) {
					vscode.window.showErrorMessage(t("common:errors.delete_api_config"))
					return
				}

				try {
					await provider.providerSettingsManager.deleteConfig(oldName)
					await provider.activateProviderProfile({ name: newName })

					// kilocode_change: Reload ghost model when API provider settings change
					vscode.commands.executeCommand("kilo-code.ghost.reload")
				} catch (error) {
					provider.log(
						`Error delete api configuration: ${JSON.stringify(error, Object.getOwnPropertyNames(error), 2)}`,
					)

					vscode.window.showErrorMessage(t("common:errors.delete_api_config"))
				}
			}
			break
		case "deleteMessageConfirm":
			if (!message.messageTs) {
				await vscode.window.showErrorMessage(t("common:errors.message.cannot_delete_missing_timestamp"))
				break
			}

			if (typeof message.messageTs !== "number") {
				await vscode.window.showErrorMessage(t("common:errors.message.cannot_delete_invalid_timestamp"))
				break
			}

			await handleDeleteMessageConfirm(message.messageTs, message.restoreCheckpoint)
			break
		case "editMessageConfirm":
			if (message.messageTs && message.text) {
				await handleEditMessageConfirm(
					message.messageTs,
					message.text,
					message.restoreCheckpoint,
					message.images,
				)
			}
			break
		case "getListApiConfiguration":
			try {
				const listApiConfig = await provider.providerSettingsManager.listConfig()
				await updateGlobalState("listApiConfigMeta", listApiConfig)
				provider.postMessageToWebview({ type: "listApiConfig", listApiConfig })
			} catch (error) {
				provider.log(
					`Error get list api configuration: ${JSON.stringify(error, Object.getOwnPropertyNames(error), 2)}`,
				)
				vscode.window.showErrorMessage(t("common:errors.list_api_config"))
			}
			break

		case "updateMcpTimeout":
			if (message.serverName && typeof message.timeout === "number") {
				try {
					await provider
						.getMcpHub()
						?.updateServerTimeout(
							message.serverName,
							message.timeout,
							message.source as "global" | "project",
						)
				} catch (error) {
					provider.log(
						`Failed to update timeout for ${message.serverName}: ${JSON.stringify(error, Object.getOwnPropertyNames(error), 2)}`,
					)
					vscode.window.showErrorMessage(t("common:errors.update_server_timeout"))
				}
			}
			break
		case "updateCustomMode":
			if (message.modeConfig) {
				try {
					// Check if this is a new mode or an update to an existing mode
					const existingModes = await provider.customModesManager.getCustomModes()
					const isNewMode = !existingModes.some((mode) => mode.slug === message.modeConfig?.slug)

					await provider.customModesManager.updateCustomMode(message.modeConfig.slug, message.modeConfig)
					// Update state after saving the mode
					const customModes = await provider.customModesManager.getCustomModes()
					await updateGlobalState("customModes", customModes)
					await updateGlobalState("mode", message.modeConfig.slug)
					await provider.postStateToWebview()

					// Track telemetry for custom mode creation or update
					if (TelemetryService.hasInstance()) {
						if (isNewMode) {
							// This is a new custom mode
							TelemetryService.instance.captureCustomModeCreated(
								message.modeConfig.slug,
								message.modeConfig.name,
							)
						} else {
							// Determine which setting was changed by comparing objects
							const existingMode = existingModes.find((mode) => mode.slug === message.modeConfig?.slug)
							const changedSettings = existingMode
								? Object.keys(message.modeConfig).filter(
										(key) =>
											JSON.stringify((existingMode as Record<string, unknown>)[key]) !==
											JSON.stringify((message.modeConfig as Record<string, unknown>)[key]),
									)
								: []

							if (changedSettings.length > 0) {
								TelemetryService.instance.captureModeSettingChanged(changedSettings[0])
							}
						}
					}
				} catch (error) {
					// Error already shown to user by updateCustomMode
					// Just prevent unhandled rejection and skip state updates
				}
			}
			break
		case "deleteCustomMode":
			if (message.slug) {
				// Get the mode details to determine source and rules folder path
				const customModes = await provider.customModesManager.getCustomModes()
				const modeToDelete = customModes.find((mode) => mode.slug === message.slug)

				if (!modeToDelete) {
					break
				}

				// Determine the scope based on source (project or global)
				const scope = modeToDelete.source || "global"

				// Determine the rules folder path
				let rulesFolderPath: string
				if (scope === "project") {
					const workspacePath = getWorkspacePath()
					if (workspacePath) {
						rulesFolderPath = path.join(workspacePath, ".roo", `rules-${message.slug}`)
					} else {
						rulesFolderPath = path.join(".roo", `rules-${message.slug}`)
					}
				} else {
					// Global scope - use OS home directory
					const homeDir = os.homedir()
					rulesFolderPath = path.join(homeDir, ".roo", `rules-${message.slug}`)
				}

				// Check if the rules folder exists
				const rulesFolderExists = await fileExistsAtPath(rulesFolderPath)

				// If this is a check request, send back the folder info
				if (message.checkOnly) {
					await provider.postMessageToWebview({
						type: "deleteCustomModeCheck",
						slug: message.slug,
						rulesFolderPath: rulesFolderExists ? rulesFolderPath : undefined,
					})
					break
				}

				// Delete the mode
				await provider.customModesManager.deleteCustomMode(message.slug)

				// Delete the rules folder if it exists
				if (rulesFolderExists) {
					try {
						await fs.rm(rulesFolderPath, { recursive: true, force: true })
						provider.log(`Deleted rules folder for mode ${message.slug}: ${rulesFolderPath}`)
					} catch (error) {
						provider.log(`Failed to delete rules folder for mode ${message.slug}: ${error}`)
						// Notify the user about the failure
						vscode.window.showErrorMessage(
							t("common:errors.delete_rules_folder_failed", {
								rulesFolderPath,
								error: error instanceof Error ? error.message : String(error),
							}),
						)
						// Continue with mode deletion even if folder deletion fails
					}
				}

				// Switch back to default mode after deletion
				await updateGlobalState("mode", defaultModeSlug)
				await provider.postStateToWebview()
			}
			break
		case "exportMode":
			if (message.slug) {
				try {
					// Get custom mode prompts to check if built-in mode has been customized
					const customModePrompts = getGlobalState("customModePrompts") || {}
					const customPrompt = customModePrompts[message.slug]

					// Export the mode with any customizations merged directly
					const result = await provider.customModesManager.exportModeWithRules(message.slug, customPrompt)

					if (result.success && result.yaml) {
						// Get last used directory for export
						const lastExportPath = getGlobalState("lastModeExportPath")
						let defaultUri: vscode.Uri

						if (lastExportPath) {
							// Use the directory from the last export
							const lastDir = path.dirname(lastExportPath)
							defaultUri = vscode.Uri.file(path.join(lastDir, `${message.slug}-export.yaml`))
						} else {
							// Default to workspace or home directory
							const workspaceFolders = vscode.workspace.workspaceFolders
							if (workspaceFolders && workspaceFolders.length > 0) {
								defaultUri = vscode.Uri.file(
									path.join(workspaceFolders[0].uri.fsPath, `${message.slug}-export.yaml`),
								)
							} else {
								defaultUri = vscode.Uri.file(`${message.slug}-export.yaml`)
							}
						}

						// Show save dialog
						const saveUri = await vscode.window.showSaveDialog({
							defaultUri,
							filters: {
								"YAML files": ["yaml", "yml"],
							},
							title: "Save mode export",
						})

						if (saveUri && result.yaml) {
							// Save the directory for next time
							await updateGlobalState("lastModeExportPath", saveUri.fsPath)

							// Write the file to the selected location
							await fs.writeFile(saveUri.fsPath, result.yaml, "utf-8")

							// Send success message to webview
							provider.postMessageToWebview({
								type: "exportModeResult",
								success: true,
								slug: message.slug,
							})

							// Show info message
							vscode.window.showInformationMessage(t("common:info.mode_exported", { mode: message.slug }))
						} else {
							// User cancelled the save dialog
							provider.postMessageToWebview({
								type: "exportModeResult",
								success: false,
								error: "Export cancelled",
								slug: message.slug,
							})
						}
					} else {
						// Send error message to webview
						provider.postMessageToWebview({
							type: "exportModeResult",
							success: false,
							error: result.error,
							slug: message.slug,
						})
					}
				} catch (error) {
					const errorMessage = error instanceof Error ? error.message : String(error)
					provider.log(`Failed to export mode ${message.slug}: ${errorMessage}`)

					// Send error message to webview
					provider.postMessageToWebview({
						type: "exportModeResult",
						success: false,
						error: errorMessage,
						slug: message.slug,
					})
				}
			}
			break
		case "importMode":
			try {
				// Get last used directory for import
				const lastImportPath = getGlobalState("lastModeImportPath")
				let defaultUri: vscode.Uri | undefined

				if (lastImportPath) {
					// Use the directory from the last import
					const lastDir = path.dirname(lastImportPath)
					defaultUri = vscode.Uri.file(lastDir)
				} else {
					// Default to workspace or home directory
					const workspaceFolders = vscode.workspace.workspaceFolders
					if (workspaceFolders && workspaceFolders.length > 0) {
						defaultUri = vscode.Uri.file(workspaceFolders[0].uri.fsPath)
					}
				}

				// Show file picker to select YAML file
				const fileUri = await vscode.window.showOpenDialog({
					canSelectFiles: true,
					canSelectFolders: false,
					canSelectMany: false,
					defaultUri,
					filters: {
						"YAML files": ["yaml", "yml"],
					},
					title: "Select mode export file to import",
				})

				if (fileUri && fileUri[0]) {
					// Save the directory for next time
					await updateGlobalState("lastModeImportPath", fileUri[0].fsPath)

					// Read the file content
					const yamlContent = await fs.readFile(fileUri[0].fsPath, "utf-8")

					// Import the mode with the specified source level
					const result = await provider.customModesManager.importModeWithRules(
						yamlContent,
						message.source || "project", // Default to project if not specified
					)

					if (result.success) {
						// Update state after importing
						const customModes = await provider.customModesManager.getCustomModes()
						await updateGlobalState("customModes", customModes)
						await provider.postStateToWebview()

						// Send success message to webview, include the imported slug so UI can switch
						provider.postMessageToWebview({
							type: "importModeResult",
							success: true,
							slug: result.slug,
						})

						// Show success message
						vscode.window.showInformationMessage(t("common:info.mode_imported"))
					} else {
						// Send error message to webview
						provider.postMessageToWebview({
							type: "importModeResult",
							success: false,
							error: result.error,
						})

						// Show error message
						vscode.window.showErrorMessage(t("common:errors.mode_import_failed", { error: result.error }))
					}
				} else {
					// User cancelled the file dialog - reset the importing state
					provider.postMessageToWebview({
						type: "importModeResult",
						success: false,
						error: "cancelled",
					})
				}
			} catch (error) {
				const errorMessage = error instanceof Error ? error.message : String(error)
				provider.log(`Failed to import mode: ${errorMessage}`)

				// Send error message to webview
				provider.postMessageToWebview({
					type: "importModeResult",
					success: false,
					error: errorMessage,
				})

				// Show error message
				vscode.window.showErrorMessage(t("common:errors.mode_import_failed", { error: errorMessage }))
			}
			break
		case "checkRulesDirectory":
			if (message.slug) {
				const hasContent = await provider.customModesManager.checkRulesDirectoryHasContent(message.slug)

				provider.postMessageToWebview({
					type: "checkRulesDirectoryResult",
					slug: message.slug,
					hasContent: hasContent,
				})
			}
			break
		case "humanRelayResponse":
			if (message.requestId && message.text) {
				vscode.commands.executeCommand(getCommand("handleHumanRelayResponse"), {
					requestId: message.requestId,
					text: message.text,
					cancelled: false,
				})
			}
			break

		case "humanRelayCancel":
			if (message.requestId) {
				vscode.commands.executeCommand(getCommand("handleHumanRelayResponse"), {
					requestId: message.requestId,
					cancelled: true,
				})
			}
			break

		// kilocode_change_start
		case "fetchProfileDataRequest":
			try {
				const { apiConfiguration, currentApiConfigName } = await provider.getState()
				const kilocodeToken = apiConfiguration?.kilocodeToken

				if (!kilocodeToken) {
					provider.log("KiloCode token not found in extension state.")
					provider.postMessageToWebview({
						type: "profileDataResponse",
						payload: { success: false, error: "KiloCode API token not configured." },
					})
					break
				}

				// Changed to /api/profile
				const headers: Record<string, string> = {
					Authorization: `Bearer ${kilocodeToken}`,
					"Content-Type": "application/json",
				}

				// Add X-KILOCODE-TESTER: SUPPRESS header if the setting is enabled
				if (
					apiConfiguration.kilocodeTesterWarningsDisabledUntil &&
					apiConfiguration.kilocodeTesterWarningsDisabledUntil > Date.now()
				) {
					headers["X-KILOCODE-TESTER"] = "SUPPRESS"
				}

				const url = getKiloUrlFromToken("https://api.kilo.ai/api/profile", kilocodeToken)
				const response = await axios.get<Omit<ProfileData, "kilocodeToken">>(url, { headers })

				// Go back to Personal when no longer part of the current set organization
				const organizationExists = (response.data.organizations ?? []).some(
					({ id }) => id === apiConfiguration?.kilocodeOrganizationId,
				)
				if (apiConfiguration?.kilocodeOrganizationId && !organizationExists) {
					provider.upsertProviderProfile(currentApiConfigName ?? "default", {
						...apiConfiguration,
						kilocodeOrganizationId: undefined,
					})
				}

				try {
					// Skip auto-switch in YOLO mode (cloud agents, CI) to prevent usage billing issues
					const shouldAutoSwitch =
						!getGlobalState("yoloMode") &&
						response.data.organizations &&
						response.data.organizations.length > 0 &&
						!apiConfiguration.kilocodeOrganizationId &&
						!getGlobalState("hasPerformedOrganizationAutoSwitch")

					if (shouldAutoSwitch) {
						const firstOrg = response.data.organizations![0]
						provider.log(
							`[Auto-switch] Performing automatic organization switch to: ${firstOrg.name} (${firstOrg.id})`,
						)

						const upsertMessage: WebviewMessage = {
							type: "upsertApiConfiguration",
							text: currentApiConfigName ?? "default",
							apiConfiguration: {
								...apiConfiguration,
								kilocodeOrganizationId: firstOrg.id,
							},
						}

						await webviewMessageHandler(provider, upsertMessage)
						await updateGlobalState("hasPerformedOrganizationAutoSwitch", true)

						vscode.window.showInformationMessage(`Automatically switched to organization: ${firstOrg.name}`)

						provider.log(`[Auto-switch] Successfully switched to organization: ${firstOrg.name}`)
					}
				} catch (error) {
					provider.log(
						`[Auto-switch] Error during automatic organization switch: ${error instanceof Error ? error.message : String(error)}`,
					)
				}

				provider.postMessageToWebview({
					type: "profileDataResponse",
					payload: { success: true, data: { kilocodeToken, ...response.data } },
				})
			} catch (error: any) {
				const errorMessage =
					error.response?.data?.message ||
					error.message ||
					"Failed to fetch general profile data from backend."
				provider.log(`Error fetching general profile data: ${errorMessage}`)
				provider.postMessageToWebview({
					type: "profileDataResponse",
					payload: { success: false, error: errorMessage },
				})
			}
			break
		case "fetchBalanceDataRequest": // New handler
			try {
				const { apiConfiguration } = await provider.getState()
				const { kilocodeToken, kilocodeOrganizationId } = apiConfiguration ?? {}

				if (!kilocodeToken) {
					provider.log("KiloCode token not found in extension state for balance data.")
					provider.postMessageToWebview({
						type: "balanceDataResponse", // New response type
						payload: { success: false, error: "KiloCode API token not configured." },
					})
					break
				}

				const headers: Record<string, string> = {
					Authorization: `Bearer ${kilocodeToken}`,
					"Content-Type": "application/json",
				}

				if (kilocodeOrganizationId) {
					headers["X-KiloCode-OrganizationId"] = kilocodeOrganizationId
				}

				// Add X-KILOCODE-TESTER: SUPPRESS header if the setting is enabled
				if (
					apiConfiguration.kilocodeTesterWarningsDisabledUntil &&
					apiConfiguration.kilocodeTesterWarningsDisabledUntil > Date.now()
				) {
					headers["X-KILOCODE-TESTER"] = "SUPPRESS"
				}

				const url = getKiloUrlFromToken("https://api.kilo.ai/api/profile/balance", kilocodeToken)
				const response = await axios.get(url, { headers })
				provider.postMessageToWebview({
					type: "balanceDataResponse", // New response type
					payload: { success: true, data: response.data },
				})
			} catch (error: any) {
				const errorMessage =
					error.response?.data?.message || error.message || "Failed to fetch balance data from backend."
				provider.log(`Error fetching balance data: ${errorMessage}`)
				provider.postMessageToWebview({
					type: "balanceDataResponse", // New response type
					payload: { success: false, error: errorMessage },
				})
			}
			break
		case "shopBuyCredits": // New handler
			try {
				const { apiConfiguration } = await provider.getState()
				const kilocodeToken = apiConfiguration?.kilocodeToken
				if (!kilocodeToken) {
					provider.log("KiloCode token not found in extension state for buy credits.")
					break
				}
				const credits = message.values?.credits || 50
				const uriScheme = message.values?.uriScheme || "vscode"
				const uiKind = message.values?.uiKind || "Desktop"
				const source = uiKind === "Web" ? "web" : uriScheme

				const url = getKiloUrlFromToken(
					`https://api.kilo.ai/payments/topup?origin=extension&source=${source}&amount=${credits}`,
					kilocodeToken,
				)
				const response = await axios.post(
					url,
					{},
					{
						headers: {
							Authorization: `Bearer ${kilocodeToken}`,
							"Content-Type": "application/json",
						},
						maxRedirects: 0, // Prevent axios from following redirects automatically
						validateStatus: (status) => status < 400, // Accept 3xx status codes
					},
				)
				if (response.status !== 303 || !response.headers.location) {
					return
				}
				await vscode.env.openExternal(vscode.Uri.parse(response.headers.location))
			} catch (error: any) {
				const errorMessage = error?.message || "Unknown error"
				const errorStack = error?.stack ? ` Stack: ${error.stack}` : ""
				provider.log(`Error redirecting to payment page: ${errorMessage}.${errorStack}`)
				provider.postMessageToWebview({
					type: "updateProfileData",
				})
			}
			break

		case "fetchMcpMarketplace": {
			await provider.fetchMcpMarketplace(message.bool)
			break
		}

		case "downloadMcp": {
			if (message.mcpId) {
				await provider.downloadMcp(message.mcpId)
			}
			break
		}

		case "silentlyRefreshMcpMarketplace": {
			await provider.silentlyRefreshMcpMarketplace()
			break
		}

		case "toggleWorkflow": {
			if (message.workflowPath && typeof message.enabled === "boolean" && typeof message.isGlobal === "boolean") {
				await toggleWorkflow(
					message.workflowPath,
					message.enabled,
					message.isGlobal,
					provider.contextProxy,
					provider.context,
				)
				await provider.postRulesDataToWebview()
			}
			break
		}

		case "refreshRules": {
			await provider.postRulesDataToWebview()
			break
		}

		case "toggleRule": {
			if (message.rulePath && typeof message.enabled === "boolean" && typeof message.isGlobal === "boolean") {
				await toggleRule(
					message.rulePath,
					message.enabled,
					message.isGlobal,
					provider.contextProxy,
					provider.context,
				)
				await provider.postRulesDataToWebview()
			}
			break
		}

		case "createRuleFile": {
			if (
				message.filename &&
				typeof message.isGlobal === "boolean" &&
				(message.ruleType === "rule" || message.ruleType === "workflow")
			) {
				try {
					await createRuleFile(message.filename, message.isGlobal, message.ruleType)
				} catch (error) {
					console.error("Error creating rule file:", error)
					vscode.window.showErrorMessage(t("kilocode:rules.errors.failedToCreateRuleFile"))
				}
				await provider.postRulesDataToWebview()
			}
			break
		}

		case "deleteRuleFile": {
			if (message.rulePath) {
				try {
					await deleteRuleFile(message.rulePath)
				} catch (error) {
					console.error("Error deleting rule file:", error)
					vscode.window.showErrorMessage(t("kilocode:rules.errors.failedToDeleteRuleFile"))
				}
				await provider.postRulesDataToWebview()
			}
			break
		}

		case "reportBug":
			provider.getCurrentTask()?.handleWebviewAskResponse("yesButtonClicked")
			break
		// end kilocode_change
		case "telemetrySetting": {
			const telemetrySetting = message.text as TelemetrySetting
			const previousSetting = getGlobalState("telemetrySetting") || "unset"
			const isOptedIn = telemetrySetting !== "disabled"
			const wasPreviouslyOptedIn = previousSetting !== "disabled"

			// If turning telemetry OFF, fire event BEFORE disabling
			if (wasPreviouslyOptedIn && !isOptedIn && TelemetryService.hasInstance()) {
				TelemetryService.instance.captureTelemetrySettingsChanged(previousSetting, telemetrySetting)
			}

			// Update the telemetry state
			await updateGlobalState("telemetrySetting", telemetrySetting)

			if (TelemetryService.hasInstance()) {
				TelemetryService.instance.updateTelemetryState(isOptedIn)
			}

			// If turning telemetry ON, fire event AFTER enabling
			if (!wasPreviouslyOptedIn && isOptedIn && TelemetryService.hasInstance()) {
				TelemetryService.instance.captureTelemetrySettingsChanged(previousSetting, telemetrySetting)
			}

			TelemetryService.instance.updateTelemetryState(isOptedIn)
			await provider.postStateToWebview()
			break
		}
		case "cloudButtonClicked": {
			// Navigate to the cloud tab.
			provider.postMessageToWebview({ type: "action", action: "cloudButtonClicked" })
			break
		}
		case "rooCloudSignIn": {
			try {
				TelemetryService.instance.captureEvent(TelemetryEventName.AUTHENTICATION_INITIATED)
				// Use provider signup flow if useProviderSignup is explicitly true
				await CloudService.instance.login(undefined, message.useProviderSignup ?? false)
			} catch (error) {
				provider.log(`AuthService#login failed: ${error}`)
				vscode.window.showErrorMessage("Sign in failed.")
			}

			break
		}
		case "cloudLandingPageSignIn": {
			try {
				const landingPageSlug = message.text || "supernova"
				TelemetryService.instance.captureEvent(TelemetryEventName.AUTHENTICATION_INITIATED)
				await CloudService.instance.login(landingPageSlug)
			} catch (error) {
				provider.log(`CloudService#login failed: ${error}`)
				vscode.window.showErrorMessage("Sign in failed.")
			}
			break
		}
		case "rooCloudSignOut": {
			try {
				await CloudService.instance.logout()
				await provider.postStateToWebview()
				provider.postMessageToWebview({ type: "authenticatedUser", userInfo: undefined })
			} catch (error) {
				provider.log(`AuthService#logout failed: ${error}`)
				vscode.window.showErrorMessage("Sign out failed.")
			}

			break
		}
		case "rooCloudManualUrl": {
			try {
				if (!message.text) {
					vscode.window.showErrorMessage(t("common:errors.manual_url_empty"))
					break
				}

				// Parse the callback URL to extract parameters
				const callbackUrl = message.text.trim()
				const uri = vscode.Uri.parse(callbackUrl)

				if (!uri.query) {
					throw new Error(t("common:errors.manual_url_no_query"))
				}

				const query = new URLSearchParams(uri.query)
				const code = query.get("code")
				const state = query.get("state")
				const organizationId = query.get("organizationId")

				if (!code || !state) {
					throw new Error(t("common:errors.manual_url_missing_params"))
				}

				// Reuse the existing authentication flow
				await CloudService.instance.handleAuthCallback(
					code,
					state,
					organizationId === "null" ? null : organizationId,
				)

				await provider.postStateToWebview()
			} catch (error) {
				provider.log(`ManualUrl#handleAuthCallback failed: ${error}`)
				const errorMessage = error instanceof Error ? error.message : t("common:errors.manual_url_auth_failed")

				// Show error message through VS Code UI
				vscode.window.showErrorMessage(`${t("common:errors.manual_url_auth_error")}: ${errorMessage}`)
			}

			break
		}
		case "switchOrganization": {
			try {
				const organizationId = message.organizationId ?? null

				// Switch to the new organization context
				await CloudService.instance.switchOrganization(organizationId)

				// Refresh the state to update UI
				await provider.postStateToWebview()

				// Send success response back to webview
				await provider.postMessageToWebview({
					type: "organizationSwitchResult",
					success: true,
					organizationId: organizationId,
				})
			} catch (error) {
				provider.log(`Organization switch failed: ${error}`)
				const errorMessage = error instanceof Error ? error.message : String(error)

				// Send error response back to webview
				await provider.postMessageToWebview({
					type: "organizationSwitchResult",
					success: false,
					error: errorMessage,
					organizationId: message.organizationId ?? null,
				})

				vscode.window.showErrorMessage(`Failed to switch organization: ${errorMessage}`)
			}
			break
		}

		case "saveCodeIndexSettingsAtomic": {
			if (!message.codeIndexSettings) {
				break
			}

			const settings = message.codeIndexSettings

			try {
				// Check if embedder provider has changed
				const currentConfig = getGlobalState("codebaseIndexConfig") || {}
				const embedderProviderChanged =
					currentConfig.codebaseIndexEmbedderProvider !== settings.codebaseIndexEmbedderProvider

				// Save global state settings atomically
				const globalStateConfig = {
					...currentConfig,
					codebaseIndexEnabled: settings.codebaseIndexEnabled,
					codebaseIndexQdrantUrl: settings.codebaseIndexQdrantUrl,
					codebaseIndexEmbedderProvider: settings.codebaseIndexEmbedderProvider,
					// kilocode_change start
					codebaseIndexVectorStoreProvider: settings.codebaseIndexVectorStoreProvider,
					codebaseIndexLancedbVectorStoreDirectory: settings.codebaseIndexLancedbVectorStoreDirectory,
					// kilocode_change end
					codebaseIndexEmbedderBaseUrl: settings.codebaseIndexEmbedderBaseUrl,
					codebaseIndexEmbedderModelId: settings.codebaseIndexEmbedderModelId,
					codebaseIndexEmbedderModelDimension: settings.codebaseIndexEmbedderModelDimension, // Generic dimension
					codebaseIndexOpenAiCompatibleBaseUrl: settings.codebaseIndexOpenAiCompatibleBaseUrl,
					codebaseIndexBedrockRegion: settings.codebaseIndexBedrockRegion,
					codebaseIndexBedrockProfile: settings.codebaseIndexBedrockProfile,
					codebaseIndexSearchMaxResults: settings.codebaseIndexSearchMaxResults,
					codebaseIndexSearchMinScore: settings.codebaseIndexSearchMinScore,
<<<<<<< HEAD
					// kilocode_change start
					codebaseIndexEmbeddingBatchSize: settings.codebaseIndexEmbeddingBatchSize,
					codebaseIndexScannerMaxBatchRetries: settings.codebaseIndexScannerMaxBatchRetries,
					// kilocode_change end
=======
					codebaseIndexOpenRouterSpecificProvider: settings.codebaseIndexOpenRouterSpecificProvider,
>>>>>>> dcb04bb2
				}

				// Save global state first
				await updateGlobalState("codebaseIndexConfig", globalStateConfig)

				// kilocode_change start: Update the batch size in the running scanner and file watcher
				if (settings.codebaseIndexEmbeddingBatchSize !== undefined) {
					const currentCodeIndexManager = provider.getCurrentWorkspaceCodeIndexManager()
					if (currentCodeIndexManager) {
						currentCodeIndexManager.updateBatchSegmentThreshold(settings.codebaseIndexEmbeddingBatchSize)
					}
				}
				// kilocode_change end

				// Save secrets directly using context proxy
				if (settings.codeIndexOpenAiKey !== undefined) {
					await provider.contextProxy.storeSecret("codeIndexOpenAiKey", settings.codeIndexOpenAiKey)
				}
				if (settings.codeIndexQdrantApiKey !== undefined) {
					await provider.contextProxy.storeSecret("codeIndexQdrantApiKey", settings.codeIndexQdrantApiKey)
				}
				if (settings.codebaseIndexOpenAiCompatibleApiKey !== undefined) {
					await provider.contextProxy.storeSecret(
						"codebaseIndexOpenAiCompatibleApiKey",
						settings.codebaseIndexOpenAiCompatibleApiKey,
					)
				}
				if (settings.codebaseIndexGeminiApiKey !== undefined) {
					await provider.contextProxy.storeSecret(
						"codebaseIndexGeminiApiKey",
						settings.codebaseIndexGeminiApiKey,
					)
				}
				if (settings.codebaseIndexMistralApiKey !== undefined) {
					await provider.contextProxy.storeSecret(
						"codebaseIndexMistralApiKey",
						settings.codebaseIndexMistralApiKey,
					)
				}
				if (settings.codebaseIndexVercelAiGatewayApiKey !== undefined) {
					await provider.contextProxy.storeSecret(
						"codebaseIndexVercelAiGatewayApiKey",
						settings.codebaseIndexVercelAiGatewayApiKey,
					)
				}
				if (settings.codebaseIndexOpenRouterApiKey !== undefined) {
					await provider.contextProxy.storeSecret(
						"codebaseIndexOpenRouterApiKey",
						settings.codebaseIndexOpenRouterApiKey,
					)
				}

				// Send success response first - settings are saved regardless of validation
				await provider.postMessageToWebview({
					type: "codeIndexSettingsSaved",
					success: true,
					settings: globalStateConfig,
				})

				// Update webview state
				await provider.postStateToWebview()

				// Then handle validation and initialization for the current workspace
				const currentCodeIndexManager = provider.getCurrentWorkspaceCodeIndexManager()
				if (currentCodeIndexManager) {
					// If embedder provider changed, perform proactive validation
					if (embedderProviderChanged) {
						try {
							// Force handleSettingsChange which will trigger validation
							await currentCodeIndexManager.handleSettingsChange()
						} catch (error) {
							// Validation failed - the error state is already set by handleSettingsChange
							provider.log(
								`Embedder validation failed after provider change: ${error instanceof Error ? error.message : String(error)}`,
							)
							// Send validation error to webview
							await provider.postMessageToWebview({
								type: "indexingStatusUpdate",
								values: currentCodeIndexManager.getCurrentStatus(),
							})
							// Exit early - don't try to start indexing with invalid configuration
							break
						}
					} else {
						// No provider change, just handle settings normally
						try {
							await currentCodeIndexManager.handleSettingsChange()
						} catch (error) {
							// Log but don't fail - settings are saved
							provider.log(
								`Settings change handling error: ${error instanceof Error ? error.message : String(error)}`,
							)
						}
					}

					// Wait a bit more to ensure everything is ready
					await new Promise((resolve) => setTimeout(resolve, 200))

					// Auto-start indexing if now enabled and configured
					if (currentCodeIndexManager.isFeatureEnabled && currentCodeIndexManager.isFeatureConfigured) {
						if (!currentCodeIndexManager.isInitialized) {
							try {
								await currentCodeIndexManager.initialize(provider.contextProxy)
								provider.log(`Code index manager initialized after settings save`)
							} catch (error) {
								provider.log(
									`Code index initialization failed: ${error instanceof Error ? error.message : String(error)}`,
								)
								// Send error status to webview
								await provider.postMessageToWebview({
									type: "indexingStatusUpdate",
									values: currentCodeIndexManager.getCurrentStatus(),
								})
							}
						}
					}
				} else {
					// No workspace open - send error status
					provider.log("Cannot save code index settings: No workspace folder open")
					await provider.postMessageToWebview({
						type: "indexingStatusUpdate",
						values: {
							systemStatus: "Error",
							message: t("embeddings:orchestrator.indexingRequiresWorkspace"),
							processedItems: 0,
							totalItems: 0,
							currentItemUnit: "items",
						},
					})
				}
			} catch (error) {
				provider.log(`Error saving code index settings: ${error.message || error}`)
				await provider.postMessageToWebview({
					type: "codeIndexSettingsSaved",
					success: false,
					error: error.message || "Failed to save settings",
				})
			}
			break
		}

		case "requestIndexingStatus": {
			const manager = provider.getCurrentWorkspaceCodeIndexManager()
			if (!manager) {
				// No workspace open - send error status
				provider.postMessageToWebview({
					type: "indexingStatusUpdate",
					values: {
						systemStatus: "Error",
						message: t("embeddings:orchestrator.indexingRequiresWorkspace"),
						processedItems: 0,
						totalItems: 0,
						currentItemUnit: "items",
						workerspacePath: undefined,
					},
				})
				return
			}

			const status = manager
				? manager.getCurrentStatus()
				: {
						systemStatus: "Standby",
						message: "No workspace folder open",
						processedItems: 0,
						totalItems: 0,
						currentItemUnit: "items",
						workspacePath: undefined,
					}

			provider.postMessageToWebview({
				type: "indexingStatusUpdate",
				values: status,
			})
			break
		}
		case "requestCodeIndexSecretStatus": {
			// Check if secrets are set using the VSCode context directly for async access
			const hasOpenAiKey = !!(await provider.context.secrets.get("codeIndexOpenAiKey"))
			const hasQdrantApiKey = !!(await provider.context.secrets.get("codeIndexQdrantApiKey"))
			const hasOpenAiCompatibleApiKey = !!(await provider.context.secrets.get(
				"codebaseIndexOpenAiCompatibleApiKey",
			))
			const hasGeminiApiKey = !!(await provider.context.secrets.get("codebaseIndexGeminiApiKey"))
			const hasMistralApiKey = !!(await provider.context.secrets.get("codebaseIndexMistralApiKey"))
			const hasVercelAiGatewayApiKey = !!(await provider.context.secrets.get(
				"codebaseIndexVercelAiGatewayApiKey",
			))
			const hasOpenRouterApiKey = !!(await provider.context.secrets.get("codebaseIndexOpenRouterApiKey"))

			provider.postMessageToWebview({
				type: "codeIndexSecretStatus",
				values: {
					hasOpenAiKey,
					hasQdrantApiKey,
					hasOpenAiCompatibleApiKey,
					hasGeminiApiKey,
					hasMistralApiKey,
					hasVercelAiGatewayApiKey,
					hasOpenRouterApiKey,
				},
			})
			break
		}
		case "startIndexing": {
			try {
				const manager = provider.getCurrentWorkspaceCodeIndexManager()
				if (!manager) {
					// No workspace open - send error status
					provider.postMessageToWebview({
						type: "indexingStatusUpdate",
						values: {
							systemStatus: "Error",
							message: t("embeddings:orchestrator.indexingRequiresWorkspace"),
							processedItems: 0,
							totalItems: 0,
							currentItemUnit: "items",
						},
					})
					provider.log("Cannot start indexing: No workspace folder open")
					return
				}
				if (manager.isFeatureEnabled && manager.isFeatureConfigured) {
					// Mimic extension startup behavior: initialize first, which will
					// check if Qdrant container is active and reuse existing collection
					await manager.initialize(provider.contextProxy)

					// Only call startIndexing if we're in a state that requires it
					// (e.g., Standby or Error). If already Indexed or Indexing, the
					// initialize() call above will have already started the watcher.
					const currentState = manager.state
					if (currentState === "Standby" || currentState === "Error") {
						// startIndexing now handles error recovery internally
						manager.startIndexing()

						// If startIndexing recovered from error, we need to reinitialize
						if (!manager.isInitialized) {
							await manager.initialize(provider.contextProxy)
							// Try starting again after initialization
							if (manager.state === "Standby" || manager.state === "Error") {
								manager.startIndexing()
							}
						}
					}
				}
			} catch (error) {
				provider.log(`Error starting indexing: ${error instanceof Error ? error.message : String(error)}`)
			}
			break
		}
		// kilocode_change start
		case "cancelIndexing": {
			try {
				const manager = provider.getCurrentWorkspaceCodeIndexManager()
				if (!manager) {
					provider.postMessageToWebview({
						type: "indexingStatusUpdate",
						values: {
							systemStatus: "Error",
							message: t("embeddings:orchestrator.indexingRequiresWorkspace"),
							processedItems: 0,
							totalItems: 0,
							currentItemUnit: "items",
						},
					})
					provider.log("Cannot cancel indexing: No workspace folder open")
					return
				}
				if (manager.isFeatureEnabled && manager.isFeatureConfigured) {
					manager.cancelIndexing()
					// Immediately reflect updated status to UI
					provider.postMessageToWebview({
						type: "indexingStatusUpdate",
						values: manager.getCurrentStatus(),
					})
				}
			} catch (error) {
				provider.log(`Error canceling indexing: ${error instanceof Error ? error.message : String(error)}`)
			}
			break
		}
		// kilocode_change end
		case "clearIndexData": {
			try {
				const manager = provider.getCurrentWorkspaceCodeIndexManager()
				if (!manager) {
					provider.log("Cannot clear index data: No workspace folder open")
					provider.postMessageToWebview({
						type: "indexCleared",
						values: {
							success: false,
							error: t("embeddings:orchestrator.indexingRequiresWorkspace"),
						},
					})
					return
				}

				// kilocode_change start
				// Clear any prior error banner in UI even if config is still invalid.
				manager.clearErrorState()
				provider.postMessageToWebview({
					type: "indexingStatusUpdate",
					values: manager.getCurrentStatus(),
				})
				// kilocode_change end

				await manager.clearIndexData()
				provider.postMessageToWebview({ type: "indexCleared", values: { success: true } })
			} catch (error) {
				provider.log(`Error clearing index data: ${error instanceof Error ? error.message : String(error)}`)
				provider.postMessageToWebview({
					type: "indexCleared",
					values: {
						success: false,
						error: error instanceof Error ? error.message : String(error),
					},
				})
			}
			break
		}
		// kilocode_change start - add clearUsageData
		case "clearUsageData": {
			try {
				const usageTracker = UsageTracker.getInstance()
				await usageTracker.clearAllUsageData()
				vscode.window.showInformationMessage("Usage data has been successfully cleared.")
			} catch (error) {
				const errorMessage = error instanceof Error ? error.message : String(error)
				provider.log(`Error clearing usage data: ${errorMessage}`)
				vscode.window.showErrorMessage(`Failed to clear usage data: ${errorMessage}`)
			}
			break
		}
		// kilocode_change start - add getUsageData
		case "getUsageData": {
			if (message.text) {
				try {
					const usageTracker = UsageTracker.getInstance()
					const usageData = usageTracker.getAllUsage(message.text)
					await provider.postMessageToWebview({
						type: "usageDataResponse",
						text: message.text,
						values: usageData,
					})
				} catch (error) {
					const errorMessage = error instanceof Error ? error.message : String(error)
					provider.log(`Error getting usage data: ${errorMessage}`)
				}
			}
			break
		}
		// kilocode_change end - add getUsageData
		// kilocode_change start - add toggleTaskFavorite
		case "toggleTaskFavorite":
			if (message.text) {
				await provider.toggleTaskFavorite(message.text)
			}
			break
		// kilocode_change start - add fixMermaidSyntax
		case "fixMermaidSyntax":
			if (message.text && message.requestId) {
				try {
					const { apiConfiguration } = await provider.getState()

					const prompt = mermaidFixPrompt(message.values?.error || "Unknown syntax error", message.text)

					const fixedCode = await singleCompletionHandler(apiConfiguration, prompt)

					provider.postMessageToWebview({
						type: "mermaidFixResponse",
						requestId: message.requestId,
						success: true,
						fixedCode: fixedCode?.trim() || null,
					})
				} catch (error) {
					const errorMessage = error instanceof Error ? error.message : "Failed to fix Mermaid syntax"
					provider.log(`Error fixing Mermaid syntax: ${errorMessage}`)

					provider.postMessageToWebview({
						type: "mermaidFixResponse",
						requestId: message.requestId,
						success: false,
						error: errorMessage,
					})
				}
			}
			break
		// kilocode_change end
		case "focusPanelRequest": {
			// Execute the focusPanel command to focus the WebView
			await vscode.commands.executeCommand(getCommand("focusPanel"))
			break
		}
		case "filterMarketplaceItems": {
			if (marketplaceManager && message.filters) {
				try {
					await marketplaceManager.updateWithFilteredItems({
						type: message.filters.type as MarketplaceItemType | undefined,
						search: message.filters.search,
						tags: message.filters.tags,
					})
					await provider.postStateToWebview()
				} catch (error) {
					console.error("Marketplace: Error filtering items:", error)
					vscode.window.showErrorMessage("Failed to filter marketplace items")
				}
			}
			break
		}

		case "fetchMarketplaceData": {
			// Fetch marketplace data on demand
			await provider.fetchMarketplaceData()
			break
		}

		case "installMarketplaceItem": {
			if (marketplaceManager && message.mpItem && message.mpInstallOptions) {
				try {
					const configFilePath = await marketplaceManager.installMarketplaceItem(
						message.mpItem,
						message.mpInstallOptions,
					)
					await provider.postStateToWebview()
					console.log(`Marketplace item installed and config file opened: ${configFilePath}`)

					// Send success message to webview
					provider.postMessageToWebview({
						type: "marketplaceInstallResult",
						success: true,
						slug: message.mpItem.id,
					})
				} catch (error) {
					console.error(`Error installing marketplace item: ${error}`)
					// Send error message to webview
					provider.postMessageToWebview({
						type: "marketplaceInstallResult",
						success: false,
						error: error instanceof Error ? error.message : String(error),
						slug: message.mpItem.id,
					})
				}
			}
			break
		}

		case "removeInstalledMarketplaceItem": {
			if (marketplaceManager && message.mpItem && message.mpInstallOptions) {
				try {
					await marketplaceManager.removeInstalledMarketplaceItem(message.mpItem, message.mpInstallOptions)
					await provider.postStateToWebview()

					// Send success message to webview
					provider.postMessageToWebview({
						type: "marketplaceRemoveResult",
						success: true,
						slug: message.mpItem.id,
					})
				} catch (error) {
					console.error(`Error removing marketplace item: ${error}`)

					// Show error message to user
					vscode.window.showErrorMessage(
						`Failed to remove marketplace item: ${error instanceof Error ? error.message : String(error)}`,
					)

					// Send error message to webview
					provider.postMessageToWebview({
						type: "marketplaceRemoveResult",
						success: false,
						error: error instanceof Error ? error.message : String(error),
						slug: message.mpItem.id,
					})
				}
			} else {
				// MarketplaceManager not available or missing required parameters
				const errorMessage = !marketplaceManager
					? "Marketplace manager is not available"
					: "Missing required parameters for marketplace item removal"
				console.error(errorMessage)

				vscode.window.showErrorMessage(errorMessage)

				if (message.mpItem?.id) {
					provider.postMessageToWebview({
						type: "marketplaceRemoveResult",
						success: false,
						error: errorMessage,
						slug: message.mpItem.id,
					})
				}
			}
			break
		}

		case "installMarketplaceItemWithParameters": {
			if (marketplaceManager && message.payload && "item" in message.payload && "parameters" in message.payload) {
				try {
					const configFilePath = await marketplaceManager.installMarketplaceItem(message.payload.item, {
						parameters: message.payload.parameters,
					})
					await provider.postStateToWebview()
					console.log(`Marketplace item with parameters installed and config file opened: ${configFilePath}`)
				} catch (error) {
					console.error(`Error installing marketplace item with parameters: ${error}`)
					vscode.window.showErrorMessage(
						`Failed to install marketplace item: ${error instanceof Error ? error.message : String(error)}`,
					)
				}
			}
			break
		}

		case "switchTab": {
			if (message.tab) {
				// Capture tab shown event for all switchTab messages (which are user-initiated)
				if (TelemetryService.hasInstance()) {
					TelemetryService.instance.captureTabShown(message.tab)
				}

				await provider.postMessageToWebview({
					type: "action",
					action: "switchTab",
					tab: message.tab,
					values: message.values,
				})
			}
			break
		}
		// kilocode_change start
		case "editMessage": {
			await editMessageHandler(provider, message)
			break
		}
		case "fetchKilocodeNotifications": {
			await fetchKilocodeNotificationsHandler(provider)
			break
		}
		case "dismissNotificationId": {
			if (!message.notificationId) {
				break
			}

			const dismissedNotificationIds = getGlobalState("dismissedNotificationIds") || []

			await updateGlobalState("dismissedNotificationIds", [...dismissedNotificationIds, message.notificationId])
			await provider.postStateToWebview()
			break
		}
		// kilocode_change end
		// kilocode_change start: Type-safe global state handler
		case "updateGlobalState": {
			const { stateKey, stateValue } = message as UpdateGlobalStateMessage
			if (stateKey !== undefined && stateValue !== undefined && isGlobalStateKey(stateKey)) {
				await updateGlobalState(stateKey, stateValue)
				await provider.postStateToWebview()
			}
			break
		}
		// kilocode_change end: Type-safe global state handler
		case "insertTextToChatArea":
			provider.postMessageToWebview({ type: "insertTextToChatArea", text: message.text })
			break
		case "requestCommands": {
			try {
				const { getCommands } = await import("../../services/command/commands")
				const commands = await getCommands(getCurrentCwd())

				// Convert to the format expected by the frontend
				const commandList = commands.map((command) => ({
					name: command.name,
					source: command.source,
					filePath: command.filePath,
					description: command.description,
					argumentHint: command.argumentHint,
				}))

				await provider.postMessageToWebview({
					type: "commands",
					commands: commandList,
				})
			} catch (error) {
				provider.log(`Error fetching commands: ${JSON.stringify(error, Object.getOwnPropertyNames(error), 2)}`)
				// Send empty array on error
				await provider.postMessageToWebview({
					type: "commands",
					commands: [],
				})
			}
			break
		}
		case "getKeybindings": {
			try {
				const { getKeybindingsForCommands } = await import("../../utils/keybindings")
				const keybindings = await getKeybindingsForCommands(message.commandIds ?? [])

				await provider.postMessageToWebview({ type: "keybindingsResponse", keybindings })
			} catch (error) {
				await provider.postMessageToWebview({ type: "keybindingsResponse", keybindings: {} })
			}
			break
		}
		case "openCommandFile": {
			try {
				if (message.text) {
					const { getCommand } = await import("../../services/command/commands")
					const command = await getCommand(getCurrentCwd(), message.text)

					if (command && command.filePath) {
						openFile(command.filePath)
					} else {
						vscode.window.showErrorMessage(t("common:errors.command_not_found", { name: message.text }))
					}
				}
			} catch (error) {
				provider.log(
					`Error opening command file: ${JSON.stringify(error, Object.getOwnPropertyNames(error), 2)}`,
				)
				vscode.window.showErrorMessage(t("common:errors.open_command_file"))
			}
			break
		}
		case "deleteCommand": {
			try {
				if (message.text && message.values?.source) {
					const { getCommand } = await import("../../services/command/commands")
					const command = await getCommand(getCurrentCwd(), message.text)

					if (command && command.filePath) {
						// Delete the command file
						await fs.unlink(command.filePath)
						provider.log(`Deleted command file: ${command.filePath}`)
					} else {
						vscode.window.showErrorMessage(t("common:errors.command_not_found", { name: message.text }))
					}
				}
			} catch (error) {
				provider.log(`Error deleting command: ${JSON.stringify(error, Object.getOwnPropertyNames(error), 2)}`)
				vscode.window.showErrorMessage(t("common:errors.delete_command"))
			}
			break
		}
		case "createCommand": {
			try {
				const source = message.values?.source as "global" | "project"
				const fileName = message.text // Custom filename from user input

				if (!source) {
					provider.log("Missing source for createCommand")
					break
				}

				// Determine the commands directory based on source
				let commandsDir: string
				if (source === "global") {
					const globalConfigDir = path.join(os.homedir(), ".roo")
					commandsDir = path.join(globalConfigDir, "commands")
				} else {
					if (!vscode.workspace.workspaceFolders?.length) {
						vscode.window.showErrorMessage(t("common:errors.no_workspace"))
						return
					}
					// Project commands
					const workspaceRoot = getCurrentCwd()
					if (!workspaceRoot) {
						vscode.window.showErrorMessage(t("common:errors.no_workspace_for_project_command"))
						break
					}
					commandsDir = path.join(workspaceRoot, ".roo", "commands")
				}

				// Ensure the commands directory exists
				await fs.mkdir(commandsDir, { recursive: true })

				// Use provided filename or generate a unique one
				let commandName: string
				if (fileName && fileName.trim()) {
					let cleanFileName = fileName.trim()

					// Strip leading slash if present
					if (cleanFileName.startsWith("/")) {
						cleanFileName = cleanFileName.substring(1)
					}

					// Remove .md extension if present BEFORE slugification
					if (cleanFileName.toLowerCase().endsWith(".md")) {
						cleanFileName = cleanFileName.slice(0, -3)
					}

					// Slugify the command name: lowercase, replace spaces with dashes, remove special characters
					commandName = cleanFileName
						.toLowerCase()
						.replace(/\s+/g, "-") // Replace spaces with dashes
						.replace(/[^a-z0-9-]/g, "") // Remove special characters except dashes
						.replace(/-+/g, "-") // Replace multiple dashes with single dash
						.replace(/^-|-$/g, "") // Remove leading/trailing dashes

					// Ensure we have a valid command name
					if (!commandName || commandName.length === 0) {
						commandName = "new-command"
					}
				} else {
					// Generate a unique command name
					commandName = "new-command"
					let counter = 1
					let filePath = path.join(commandsDir, `${commandName}.md`)

					while (
						await fs
							.access(filePath)
							.then(() => true)
							.catch(() => false)
					) {
						commandName = `new-command-${counter}`
						filePath = path.join(commandsDir, `${commandName}.md`)
						counter++
					}
				}

				const filePath = path.join(commandsDir, `${commandName}.md`)

				// Check if file already exists
				if (
					await fs
						.access(filePath)
						.then(() => true)
						.catch(() => false)
				) {
					vscode.window.showErrorMessage(t("common:errors.command_already_exists", { commandName }))
					break
				}

				// Create the command file with template content
				const templateContent = t("common:errors.command_template_content")

				await fs.writeFile(filePath, templateContent, "utf8")
				provider.log(`Created new command file: ${filePath}`)

				// Open the new file in the editor
				openFile(filePath)

				// Refresh commands list
				const { getCommands } = await import("../../services/command/commands")
				const commands = await getCommands(getCurrentCwd() || "")
				const commandList = commands.map((command) => ({
					name: command.name,
					source: command.source,
					filePath: command.filePath,
					description: command.description,
					argumentHint: command.argumentHint,
				}))
				await provider.postMessageToWebview({
					type: "commands",
					commands: commandList,
				})
			} catch (error) {
				provider.log(`Error creating command: ${JSON.stringify(error, Object.getOwnPropertyNames(error), 2)}`)
				vscode.window.showErrorMessage(t("common:errors.create_command_failed"))
			}
			break
		}

		case "insertTextIntoTextarea": {
			const text = message.text
			if (text) {
				// Send message to insert text into the chat textarea
				await provider.postMessageToWebview({
					type: "insertTextIntoTextarea",
					text: text,
				})
			}
			break
		}
		case "showMdmAuthRequiredNotification": {
			// Show notification that organization requires authentication
			vscode.window.showWarningMessage(t("common:mdm.info.organization_requires_auth"))
			break
		}

		// kilocode_change start - Auto-purge settings handlers
		case "autoPurgeEnabled":
			await updateGlobalState("autoPurgeEnabled", message.bool ?? false)
			await provider.postStateToWebview()
			break
		case "autoPurgeDefaultRetentionDays":
			await updateGlobalState("autoPurgeDefaultRetentionDays", message.value ?? 30)
			await provider.postStateToWebview()
			break
		case "autoPurgeFavoritedTaskRetentionDays":
			await updateGlobalState("autoPurgeFavoritedTaskRetentionDays", message.value ?? null)
			await provider.postStateToWebview()
			break
		case "autoPurgeCompletedTaskRetentionDays":
			await updateGlobalState("autoPurgeCompletedTaskRetentionDays", message.value ?? 30)
			await provider.postStateToWebview()
			break
		case "autoPurgeIncompleteTaskRetentionDays":
			await updateGlobalState("autoPurgeIncompleteTaskRetentionDays", message.value ?? 7)
			await provider.postStateToWebview()
			break
		case "manualPurge":
			try {
				const state = await provider.getState()
				const autoPurgeSettings = {
					enabled: state.autoPurgeEnabled ?? false,
					defaultRetentionDays: state.autoPurgeDefaultRetentionDays ?? 30,
					favoritedTaskRetentionDays: state.autoPurgeFavoritedTaskRetentionDays ?? null,
					completedTaskRetentionDays: state.autoPurgeCompletedTaskRetentionDays ?? 30,
					incompleteTaskRetentionDays: state.autoPurgeIncompleteTaskRetentionDays ?? 7,
					lastRunTimestamp: state.autoPurgeLastRunTimestamp,
				}

				if (!autoPurgeSettings.enabled) {
					vscode.window.showWarningMessage("Auto-purge is disabled. Please enable it in settings first.")
					break
				}

				const scheduler = new AutoPurgeScheduler(provider.contextProxy.globalStorageUri.fsPath)
				const currentTaskId = provider.getCurrentTask()?.taskId

				await scheduler.triggerManualPurge(
					autoPurgeSettings,
					provider.getTaskHistory(),
					currentTaskId,
					async (taskId: string) => {
						// Remove task from state when purged
						await provider.deleteTaskFromState(taskId)
					},
				)

				// Update last run timestamp
				await updateGlobalState("autoPurgeLastRunTimestamp", Date.now())
				await provider.postStateToWebview()
			} catch (error) {
				const errorMessage = error instanceof Error ? error.message : String(error)
				provider.log(`Error in manual purge: ${errorMessage}`)
				vscode.window.showErrorMessage(`Manual purge failed: ${errorMessage}`)
			}
			break

		// kilocode_change end

		/**
		 * Chat Message Queue
		 */

		case "queueMessage": {
			provider.getCurrentTask()?.messageQueueService.addMessage(message.text ?? "", message.images)
			break
		}
		case "removeQueuedMessage": {
			provider.getCurrentTask()?.messageQueueService.removeMessage(message.text ?? "")
			break
		}
		case "editQueuedMessage": {
			if (message.payload) {
				const { id, text, images } = message.payload as EditQueuedMessagePayload
				provider.getCurrentTask()?.messageQueueService.updateMessage(id, text, images)
			}

			break
		}

		case "dismissUpsell": {
			if (message.upsellId) {
				try {
					// Get current list of dismissed upsells
					const dismissedUpsells = getGlobalState("dismissedUpsells") || []

					// Add the new upsell ID if not already present
					let updatedList = dismissedUpsells
					if (!dismissedUpsells.includes(message.upsellId)) {
						updatedList = [...dismissedUpsells, message.upsellId]
						await updateGlobalState("dismissedUpsells", updatedList)
					}

					// Send updated list back to webview (use the already computed updatedList)
					await provider.postMessageToWebview({
						type: "dismissedUpsells",
						list: updatedList,
					})
				} catch (error) {
					// Fail silently as per Bruno's comment - it's OK to fail silently in this case
					provider.log(`Failed to dismiss upsell: ${error instanceof Error ? error.message : String(error)}`)
				}
			}
			break
		}
		case "getDismissedUpsells": {
			// Send the current list of dismissed upsells to the webview
			const dismissedUpsells = getGlobalState("dismissedUpsells") || []
			await provider.postMessageToWebview({
				type: "dismissedUpsells",
				list: dismissedUpsells,
			})
			break
		}
<<<<<<< HEAD
		// kilocode_change start
		case "addTaskToHistory": {
			if (message.historyItem) {
				await provider.updateTaskHistory(message.historyItem)
				await provider.postStateToWebview()
			}
			break
		}
		case "sessionShow": {
			try {
				const sessionService = SessionManager.init()

				if (!sessionService.sessionId) {
					vscode.window.showErrorMessage("No active session. Start a new task to create a session.")
					break
				}

				vscode.window.showInformationMessage(`Session ID: ${sessionService.sessionId}`)
			} catch (error) {
				const errorMessage = error instanceof Error ? error.message : String(error)
				vscode.window.showErrorMessage(`Failed to copy session ID: ${errorMessage}`)
			}
			break
		}
		case "sessionShare": {
			try {
				const sessionService = SessionManager.init()

				if (!sessionService.sessionId) {
					vscode.window.showErrorMessage("No active session. Start a new task to create a session.")
					break
				}

				const result = await sessionService.shareSession()

				const shareUrl = `https://app.kilo.ai/share/${result.share_id}`

				// Copy URL to clipboard and show success notification
				await vscode.env.clipboard.writeText(shareUrl)
				vscode.window.showInformationMessage(`Session shared! Link copied to clipboard: ${shareUrl}`)
			} catch (error) {
				const errorMessage = error instanceof Error ? error.message : String(error)
				vscode.window.showErrorMessage(`Failed to share session: ${errorMessage}`)
			}
			break
		}
		case "shareTaskSession": {
			try {
				if (!message.text) {
					vscode.window.showErrorMessage("Task ID is required for sharing a task session")
					break
				}

				const taskId = message.text
				const sessionService = SessionManager.init()

				const sessionId = await sessionService.getSessionFromTask(taskId, provider)

				const result = await sessionService.shareSession(sessionId)

				const shareUrl = `https://app.kilo.ai/share/${result.share_id}`

				await vscode.env.clipboard.writeText(shareUrl)
				vscode.window.showInformationMessage(`Session shared! Link copied to clipboard.`)
			} catch (error) {
				const errorMessage = error instanceof Error ? error.message : String(error)
				vscode.window.showErrorMessage(`Failed to share task session: ${errorMessage}`)
			}
			break
		}
		case "sessionFork": {
			try {
				if (!message.shareId) {
					vscode.window.showErrorMessage("ID is required for forking a session")
					break
				}

				const sessionService = SessionManager.init()

				await sessionService.forkSession(message.shareId, true)

				await provider.postStateToWebview()

				vscode.window.showInformationMessage(`Session forked successfully from ${message.shareId}`)
			} catch (error) {
				const errorMessage = error instanceof Error ? error.message : String(error)
				vscode.window.showErrorMessage(`Failed to fork session: ${errorMessage}`)
			}
			break
		}
		case "singleCompletion": {
			try {
				const { text, completionRequestId } = message

				if (!completionRequestId) {
					throw new Error("Missing completionRequestId")
				}

				if (!text) {
					throw new Error("Missing prompt text")
				}

				// Always use current configuration
				const config = (await provider.getState()).apiConfiguration

				// Call the single completion handler
				const result = await singleCompletionHandler(config, text)

				// Send success response
				await provider.postMessageToWebview({
					type: "singleCompletionResult",
					completionRequestId,
					completionText: result,
					success: true,
				})
			} catch (error) {
				// Send error response
				await provider.postMessageToWebview({
					type: "singleCompletionResult",
					completionRequestId: message.completionRequestId,
					completionError: error instanceof Error ? error.message : String(error),
					success: false,
				})
			}
			break
		}
		// kilocode_change end
		// kilocode_change start - ManagedIndexer state
		case "requestManagedIndexerState": {
			ManagedIndexer.getInstance()?.sendStateToWebview()
			break
		}
		// kilocode_change end
=======

		case "openDebugApiHistory":
		case "openDebugUiHistory": {
			const currentTask = provider.getCurrentTask()
			if (!currentTask) {
				vscode.window.showErrorMessage("No active task to view history for")
				break
			}

			try {
				const { getTaskDirectoryPath } = await import("../../utils/storage")
				const globalStoragePath = provider.contextProxy.globalStorageUri.fsPath
				const taskDirPath = await getTaskDirectoryPath(globalStoragePath, currentTask.taskId)

				const fileName =
					message.type === "openDebugApiHistory" ? "api_conversation_history.json" : "ui_messages.json"
				const sourceFilePath = path.join(taskDirPath, fileName)

				// Check if file exists
				if (!(await fileExistsAtPath(sourceFilePath))) {
					vscode.window.showErrorMessage(`File not found: ${fileName}`)
					break
				}

				// Read the source file
				const content = await fs.readFile(sourceFilePath, "utf8")
				let jsonContent: unknown

				try {
					jsonContent = JSON.parse(content)
				} catch {
					vscode.window.showErrorMessage(`Failed to parse ${fileName}`)
					break
				}

				// Prettify the JSON
				const prettifiedContent = JSON.stringify(jsonContent, null, 2)

				// Create a temporary file
				const tmpDir = os.tmpdir()
				const timestamp = Date.now()
				const tempFileName = `roo-debug-${message.type === "openDebugApiHistory" ? "api" : "ui"}-${currentTask.taskId.slice(0, 8)}-${timestamp}.json`
				const tempFilePath = path.join(tmpDir, tempFileName)

				await fs.writeFile(tempFilePath, prettifiedContent, "utf8")

				// Open the temp file in VS Code
				const doc = await vscode.workspace.openTextDocument(tempFilePath)
				await vscode.window.showTextDocument(doc, { preview: true })
			} catch (error) {
				const errorMessage = error instanceof Error ? error.message : String(error)
				provider.log(`Error opening debug history: ${errorMessage}`)
				vscode.window.showErrorMessage(`Failed to open debug history: ${errorMessage}`)
			}
			break
		}

>>>>>>> dcb04bb2
		default: {
			// console.log(`Unhandled message type: ${message.type}`)
			//
			// Currently unhandled:
			//
			// "currentApiConfigName" |
			// "codebaseIndexEnabled" |
			// "enhancedPrompt" |
			// "systemPrompt" |
			// "exportModeResult" |
			// "importModeResult" |
			// "checkRulesDirectoryResult" |
			// "browserConnectionResult" |
			// "vsCodeSetting" |
			// "indexingStatusUpdate" |
			// "indexCleared" |
			// "marketplaceInstallResult" |
			// "shareTaskSuccess" |
			// "playSound" |
			// "draggedImages" |
			// "setApiConfigPassword" |
			// "setopenAiCustomModelInfo" |
			// "marketplaceButtonClicked" |
			// "cancelMarketplaceInstall" |
			// "imageGenerationSettings"
			break
		}
	}
}<|MERGE_RESOLUTION|>--- conflicted
+++ resolved
@@ -3073,14 +3073,11 @@
 					codebaseIndexBedrockProfile: settings.codebaseIndexBedrockProfile,
 					codebaseIndexSearchMaxResults: settings.codebaseIndexSearchMaxResults,
 					codebaseIndexSearchMinScore: settings.codebaseIndexSearchMinScore,
-<<<<<<< HEAD
 					// kilocode_change start
 					codebaseIndexEmbeddingBatchSize: settings.codebaseIndexEmbeddingBatchSize,
 					codebaseIndexScannerMaxBatchRetries: settings.codebaseIndexScannerMaxBatchRetries,
 					// kilocode_change end
-=======
 					codebaseIndexOpenRouterSpecificProvider: settings.codebaseIndexOpenRouterSpecificProvider,
->>>>>>> dcb04bb2
 				}
 
 				// Save global state first
@@ -3978,7 +3975,6 @@
 			})
 			break
 		}
-<<<<<<< HEAD
 		// kilocode_change start
 		case "addTaskToHistory": {
 			if (message.historyItem) {
@@ -4112,7 +4108,6 @@
 			break
 		}
 		// kilocode_change end
-=======
 
 		case "openDebugApiHistory":
 		case "openDebugUiHistory": {
@@ -4170,7 +4165,6 @@
 			break
 		}
 
->>>>>>> dcb04bb2
 		default: {
 			// console.log(`Unhandled message type: ${message.type}`)
 			//
