--- conflicted
+++ resolved
@@ -810,12 +810,8 @@
 				chutes: {}, // kilocode_change
 				ollama: {},
 				lmstudio: {},
-<<<<<<< HEAD
-				submodel: {},
-				deepinfra: {},
-=======
 				ovhcloud: {}, // kilocode_change
->>>>>>> d71f1d67
+				submodel: {}, // kilocode_change
 			}
 
 			const safeGetModels = async (options: GetModelsOptions): Promise<ModelRecord> => {
@@ -860,11 +856,8 @@
 				},
 				{ key: "glama", options: { provider: "glama" } },
 				{ key: "unbound", options: { provider: "unbound", apiKey: apiConfiguration.unboundApiKey } },
-<<<<<<< HEAD
-				{ key: "submodel", options: { provider: "submodel", apiKey: apiConfiguration.submodelApiKey || "" } },
-=======
 				{ key: "chutes", options: { provider: "chutes", apiKey: apiConfiguration.chutesApiKey } }, // kilocode_change
->>>>>>> d71f1d67
+				{ key: "submodel", options: { provider: "submodel", apiKey: apiConfiguration.submodelApiKey || "" } }, // kilocode_change
 				{
 					key: "kilocode-openrouter",
 					options: {
