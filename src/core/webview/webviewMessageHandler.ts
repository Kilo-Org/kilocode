--- conflicted
+++ resolved
@@ -85,11 +85,8 @@
 import { seeNewChanges } from "../checkpoints/kilocode/seeNewChanges" // kilocode_change
 import { getTaskHistory } from "../../shared/kilocode/getTaskHistory" // kilocode_change
 import { fetchAndRefreshOrganizationModesOnStartup, refreshOrganizationModes } from "./kiloWebviewMessgeHandlerHelpers"
-<<<<<<< HEAD
 import { getSapAiCoreDeployments } from "../../api/providers/fetchers/sap-ai-core" // kilocode_change
-=======
 import { AutoPurgeScheduler } from "../../services/auto-purge" // kilocode_change
->>>>>>> e0cd29a9
 
 export const webviewMessageHandler = async (
 	provider: ClineProvider,
@@ -819,11 +816,8 @@
 				ollama: {},
 				lmstudio: {},
 				ovhcloud: {}, // kilocode_change
-<<<<<<< HEAD
+				inception: {}, // kilocode_change
 				"sap-ai-core": {},
-=======
-				inception: {}, // kilocode_change
->>>>>>> e0cd29a9
 			}
 
 			const safeGetModels = async (options: GetModelsOptions): Promise<ModelRecord> => {
