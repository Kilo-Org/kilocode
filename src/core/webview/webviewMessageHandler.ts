--- conflicted
+++ resolved
@@ -90,11 +90,8 @@
 import { getTaskHistory } from "../../shared/kilocode/getTaskHistory" // kilocode_change
 import { fetchAndRefreshOrganizationModesOnStartup, refreshOrganizationModes } from "./kiloWebviewMessgeHandlerHelpers"
 import { AutoPurgeScheduler } from "../../services/auto-purge" // kilocode_change
-<<<<<<< HEAD
 import { setPendingTodoList } from "../tools/UpdateTodoListTool"
-=======
 import { ManagedIndexer } from "../../services/code-index/managed/ManagedIndexer"
->>>>>>> 8ea639d5
 
 export const webviewMessageHandler = async (
 	provider: ClineProvider,
@@ -3757,7 +3754,43 @@
 			})
 			break
 		}
-<<<<<<< HEAD
+		// kilocode_change start - ManagedIndexer state
+		case "requestManagedIndexerState": {
+			try {
+				const state = ManagedIndexer.getInstance()?.getWorkspaceFolderStateSnapshot() || []
+				await provider.postMessageToWebview({
+					type: "managedIndexerState",
+					managedIndexerState: state,
+				})
+			} catch (error) {
+				provider.log(
+					`Error getting managed indexer state: ${error instanceof Error ? error.message : String(error)}`,
+				)
+				await provider.postMessageToWebview({
+					type: "managedIndexerState",
+					managedIndexerState: [],
+				})
+			}
+			break
+		}
+
+		// we're going to delete this message at some point and use apiConfiguration
+		// probably. So casting as any as to not define a more permanent type
+		case "requestManagedIndexerEnabled" as any: {
+			try {
+				const managedIndexerEnabled = (await ManagedIndexer.getInstance()?.isEnabled()) || false
+				await provider.postMessageToWebview({
+					type: "managedIndexerEnabled",
+					managedIndexerEnabled,
+				} as any)
+			} catch (error) {
+				provider.log(
+					`Error getting managed indexer state: ${error instanceof Error ? error.message : String(error)}`,
+				)
+			}
+			break
+		}
+		// kilocode_change end
 		default: {
 			// console.log(`Unhandled message type: ${message.type}`)
 			//
@@ -3785,43 +3818,5 @@
 			// "imageGenerationSettings"
 			break
 		}
-=======
-		// kilocode_change start - ManagedIndexer state
-		case "requestManagedIndexerState": {
-			try {
-				const state = ManagedIndexer.getInstance()?.getWorkspaceFolderStateSnapshot() || []
-				await provider.postMessageToWebview({
-					type: "managedIndexerState",
-					managedIndexerState: state,
-				})
-			} catch (error) {
-				provider.log(
-					`Error getting managed indexer state: ${error instanceof Error ? error.message : String(error)}`,
-				)
-				await provider.postMessageToWebview({
-					type: "managedIndexerState",
-					managedIndexerState: [],
-				})
-			}
-			break
-		}
-
-		// we're going to delete this message at some point and use apiConfiguration
-		// probably. So casting as any as to not define a more permanent type
-		case "requestManagedIndexerEnabled" as any: {
-			try {
-				const managedIndexerEnabled = (await ManagedIndexer.getInstance()?.isEnabled()) || false
-				await provider.postMessageToWebview({
-					type: "managedIndexerEnabled",
-					managedIndexerEnabled,
-				} as any)
-			} catch (error) {
-				provider.log(
-					`Error getting managed indexer state: ${error instanceof Error ? error.message : String(error)}`,
-				)
-			}
-		}
-		// kilocode_change end
->>>>>>> 8ea639d5
 	}
 }