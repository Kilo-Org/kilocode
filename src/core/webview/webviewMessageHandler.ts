import { safeWriteJson } from "../../utils/safeWriteJson"
import * as path from "path"
import * as os from "os"
import * as fs from "fs/promises"
import pWaitFor from "p-wait-for"
import * as vscode from "vscode"
import axios from "axios" // kilocode_change
import * as yaml from "yaml"
import { getKiloBaseUriFromToken } from "../../shared/kilocode/token" // kilocode_change
import { ProfileData } from "../../shared/WebviewMessage" // kilocode_change

import {
	type Language,
	type ProviderSettings,
	type GlobalState,
	type ClineMessage,
	TelemetryEventName,
	ghostServiceSettingsSchema, // kilocode_change
} from "@roo-code/types"
import { CloudService } from "@roo-code/cloud"
import { TelemetryService } from "@roo-code/telemetry"
import { type ApiMessage } from "../task-persistence/apiMessages"

import { ClineProvider } from "./ClineProvider"
import { changeLanguage, t } from "../../i18n"
import { Package } from "../../shared/package"
import { RouterName, toRouterName, ModelRecord } from "../../shared/api"
import { supportPrompt } from "../../shared/support-prompt"
import { MessageEnhancer } from "./messageEnhancer"

import { checkoutDiffPayloadSchema, checkoutRestorePayloadSchema, WebviewMessage } from "../../shared/WebviewMessage"
import { checkExistKey } from "../../shared/checkExistApiConfig"
import { experimentDefault } from "../../shared/experiments"
import { Terminal } from "../../integrations/terminal/Terminal"
import { openFile } from "../../integrations/misc/open-file"
import { CodeIndexManager } from "../../services/code-index/manager"
import { openImage, saveImage } from "../../integrations/misc/image-handler"
import { selectImages } from "../../integrations/misc/process-images"
import { getTheme } from "../../integrations/theme/getTheme"
import { discoverChromeHostUrl, tryChromeHostUrl } from "../../services/browser/browserDiscovery"
import { searchWorkspaceFiles } from "../../services/search/file-search"
import { fileExistsAtPath } from "../../utils/fs"
import { playTts, setTtsEnabled, setTtsSpeed, stopTts } from "../../utils/tts"
import { showSystemNotification } from "../../integrations/notifications" // kilocode_change
import { singleCompletionHandler } from "../../utils/single-completion-handler" // kilocode_change
import { searchCommits } from "../../utils/git"
import { exportSettings, importSettingsWithFeedback } from "../config/importExport"
import { getOpenAiModels } from "../../api/providers/openai"
import { getVsCodeLmModels } from "../../api/providers/vscode-lm"
import { openMention } from "../mentions"
import { TelemetrySetting } from "../../shared/TelemetrySetting"
import { getWorkspacePath } from "../../utils/path"
import { ensureSettingsDirectoryExists } from "../../utils/globalContext"
import { Mode, defaultModeSlug } from "../../shared/modes"
import { getModels, flushModels } from "../../api/providers/fetchers/modelCache"
import { GetModelsOptions } from "../../shared/api"
import { generateSystemPrompt } from "./generateSystemPrompt"
import { getCommand } from "../../utils/commands"
import { toggleWorkflow, toggleRule, createRuleFile, deleteRuleFile } from "./kilorules"
import { mermaidFixPrompt } from "../prompts/utilities/mermaid" // kilocode_change
import { editMessageHandler, fetchKilocodeNotificationsHandler } from "../kilocode/webview/webviewMessageHandlerUtils" // kilocode_change

const ALLOWED_VSCODE_SETTINGS = new Set(["terminal.integrated.inheritEnv"])

import { MarketplaceManager, MarketplaceItemType } from "../../services/marketplace"
import { setPendingTodoList } from "../tools/updateTodoListTool"
import { UsageTracker } from "../../utils/usage-tracker"

export const webviewMessageHandler = async (
	provider: ClineProvider,
	message: WebviewMessage,
	marketplaceManager?: MarketplaceManager,
) => {
	// Utility functions provided for concise get/update of global state via contextProxy API.
	const getGlobalState = <K extends keyof GlobalState>(key: K) => provider.contextProxy.getValue(key)
	const updateGlobalState = async <K extends keyof GlobalState>(key: K, value: GlobalState[K]) =>
		await provider.contextProxy.setValue(key, value)

	/**
	 * Shared utility to find message indices based on timestamp
	 */
	const findMessageIndices = (messageTs: number, currentCline: any) => {
		const timeCutoff = messageTs - 1000 // 1 second buffer before the message
		const messageIndex = currentCline.clineMessages.findIndex((msg: ClineMessage) => msg.ts && msg.ts >= timeCutoff)
		const apiConversationHistoryIndex = currentCline.apiConversationHistory.findIndex(
			(msg: ApiMessage) => msg.ts && msg.ts >= timeCutoff,
		)
		return { messageIndex, apiConversationHistoryIndex }
	}

	/**
	 * Removes the target message and all subsequent messages
	 */
	const removeMessagesThisAndSubsequent = async (
		currentCline: any,
		messageIndex: number,
		apiConversationHistoryIndex: number,
	) => {
		// Delete this message and all that follow
		await currentCline.overwriteClineMessages(currentCline.clineMessages.slice(0, messageIndex))

		if (apiConversationHistoryIndex !== -1) {
			await currentCline.overwriteApiConversationHistory(
				currentCline.apiConversationHistory.slice(0, apiConversationHistoryIndex),
			)
		}
	}

	/**
	 * Handles message deletion operations with user confirmation
	 */
	const handleDeleteOperation = async (messageTs: number): Promise<void> => {
		// Send message to webview to show delete confirmation dialog
		await provider.postMessageToWebview({
			type: "showDeleteMessageDialog",
			messageTs,
		})
	}

	/**
	 * Handles confirmed message deletion from webview dialog
	 */
	const handleDeleteMessageConfirm = async (messageTs: number): Promise<void> => {
		// Only proceed if we have a current task.
		if (provider.getCurrentTask()) {
			const currentCline = provider.getCurrentTask()!
			const { messageIndex, apiConversationHistoryIndex } = findMessageIndices(messageTs, currentCline)

			if (messageIndex !== -1) {
				try {
					const { historyItem } = await provider.getTaskWithId(currentCline.taskId)

					// Delete this message and all subsequent messages
					await removeMessagesThisAndSubsequent(currentCline, messageIndex, apiConversationHistoryIndex)

					// Initialize with history item after deletion
					await provider.createTaskWithHistoryItem(historyItem)
				} catch (error) {
					console.error("Error in delete message:", error)
					vscode.window.showErrorMessage(
						`Error deleting message: ${error instanceof Error ? error.message : String(error)}`,
					)
				}
			}
		}
	}

	/**
	 * Handles message editing operations with user confirmation
	 */
	const handleEditOperation = async (messageTs: number, editedContent: string, images?: string[]): Promise<void> => {
		// Send message to webview to show edit confirmation dialog
		await provider.postMessageToWebview({
			type: "showEditMessageDialog",
			messageTs,
			text: editedContent,
			images,
		})
	}

	/**
	 * Handles confirmed message editing from webview dialog
	 */
	const handleEditMessageConfirm = async (
		messageTs: number,
		editedContent: string,
		images?: string[],
	): Promise<void> => {
		// Only proceed if we have a current task.
		if (provider.getCurrentTask()) {
			const currentCline = provider.getCurrentTask()!

			// Use findMessageIndices to find messages based on timestamp
			const { messageIndex, apiConversationHistoryIndex } = findMessageIndices(messageTs, currentCline)

			if (messageIndex !== -1) {
				try {
					// Edit this message and delete subsequent
					await removeMessagesThisAndSubsequent(currentCline, messageIndex, apiConversationHistoryIndex)

					// Process the edited message as a regular user message
					// This will add it to the conversation and trigger an AI response
					webviewMessageHandler(provider, {
						type: "askResponse",
						askResponse: "messageResponse",
						text: editedContent,
						images,
					})

					// Don't initialize with history item for edit operations
					// The webviewMessageHandler will handle the conversation state
				} catch (error) {
					console.error("Error in edit message:", error)
					vscode.window.showErrorMessage(
						`Error editing message: ${error instanceof Error ? error.message : String(error)}`,
					)
				}
			}
		}
	}

	/**
	 * Handles message modification operations (delete or edit) with confirmation dialog
	 * @param messageTs Timestamp of the message to operate on
	 * @param operation Type of operation ('delete' or 'edit')
	 * @param editedContent New content for edit operations
	 * @returns Promise<void>
	 */
	const handleMessageModificationsOperation = async (
		messageTs: number,
		operation: "delete" | "edit",
		editedContent?: string,
		images?: string[],
	): Promise<void> => {
		if (operation === "delete") {
			await handleDeleteOperation(messageTs)
		} else if (operation === "edit" && editedContent) {
			await handleEditOperation(messageTs, editedContent, images)
		}
	}

	switch (message.type) {
		case "webviewDidLaunch":
			// Load custom modes first
			const customModes = await provider.customModesManager.getCustomModes()
			await updateGlobalState("customModes", customModes)

			// Refresh workflow toggles
			const { refreshWorkflowToggles } = await import("../context/instructions/workflows") // kilocode_change
			await refreshWorkflowToggles(provider.context, provider.cwd) // kilocode_change

			provider.postStateToWebview()
			provider.postRulesDataToWebview() // kilocode_change: send workflows and rules immediately
			provider.workspaceTracker?.initializeFilePaths() // Don't await.

			getTheme().then((theme) => provider.postMessageToWebview({ type: "theme", text: JSON.stringify(theme) }))

			// If MCP Hub is already initialized, update the webview with
			// current server list.
			const mcpHub = provider.getMcpHub()

			if (mcpHub) {
				provider.postMessageToWebview({ type: "mcpServers", mcpServers: mcpHub.getAllServers() })
			}

			provider.providerSettingsManager
				.listConfig()
				.then(async (listApiConfig) => {
					if (!listApiConfig) {
						return
					}

					if (listApiConfig.length === 1) {
						// Check if first time init then sync with exist config.
						if (!checkExistKey(listApiConfig[0])) {
							const { apiConfiguration } = await provider.getState()

							await provider.providerSettingsManager.saveConfig(
								listApiConfig[0].name ?? "default",
								apiConfiguration,
							)

							listApiConfig[0].apiProvider = apiConfiguration.apiProvider
						}
					}

					const currentConfigName = getGlobalState("currentApiConfigName")

					if (currentConfigName) {
						if (!(await provider.providerSettingsManager.hasConfig(currentConfigName))) {
							// Current config name not valid, get first config in list.
							const name = listApiConfig[0]?.name
							await updateGlobalState("currentApiConfigName", name)

							if (name) {
								await provider.activateProviderProfile({ name })
								return
							}
						}
					}

					await Promise.all([
						await updateGlobalState("listApiConfigMeta", listApiConfig),
						await provider.postMessageToWebview({ type: "listApiConfig", listApiConfig }),
					])
				})
				.catch((error) =>
					provider.log(
						`Error list api configuration: ${JSON.stringify(error, Object.getOwnPropertyNames(error), 2)}`,
					),
				)

			// If user already opted in to telemetry, enable telemetry service
			provider.getStateToPostToWebview().then(async (/*kilocode_change*/ state) => {
				const { telemetrySetting } = state
				const isOptedIn = telemetrySetting === "enabled"
				TelemetryService.instance.updateTelemetryState(isOptedIn)
				await TelemetryService.instance.updateIdentity(state.apiConfiguration.kilocodeToken ?? "") // kilocode_change
			})

			provider.isViewLaunched = true
			break
		case "newTask":
			// Initializing new instance of Cline will make sure that any
			// agentically running promises in old instance don't affect our new
			// task. This essentially creates a fresh slate for the new task.
			try {
				await provider.createTask(message.text, message.images)
				// Task created successfully - notify the UI to reset
				await provider.postMessageToWebview({
					type: "invoke",
					invoke: "newChat",
				})
			} catch (error) {
				// For all errors, reset the UI and show error
				await provider.postMessageToWebview({
					type: "invoke",
					invoke: "newChat",
				})
				// Show error to user
				vscode.window.showErrorMessage(
					`Failed to create task: ${error instanceof Error ? error.message : String(error)}`,
				)
			}
			break
		// kilocode_change start
		case "condense":
			provider.getCurrentTask()?.handleWebviewAskResponse("yesButtonClicked")
			break
		// kilocode_change end
		case "customInstructions":
			await provider.updateCustomInstructions(message.text)
			break
		case "alwaysAllowReadOnly":
			await updateGlobalState("alwaysAllowReadOnly", message.bool ?? undefined)
			await provider.postStateToWebview()
			break
		case "alwaysAllowReadOnlyOutsideWorkspace":
			await updateGlobalState("alwaysAllowReadOnlyOutsideWorkspace", message.bool ?? undefined)
			await provider.postStateToWebview()
			break
		case "alwaysAllowWrite":
			await updateGlobalState("alwaysAllowWrite", message.bool ?? undefined)
			await provider.postStateToWebview()
			break
		case "alwaysAllowWriteOutsideWorkspace":
			await updateGlobalState("alwaysAllowWriteOutsideWorkspace", message.bool ?? undefined)
			await provider.postStateToWebview()
			break
		case "alwaysAllowWriteProtected":
			await updateGlobalState("alwaysAllowWriteProtected", message.bool ?? undefined)
			await provider.postStateToWebview()
			break
		case "alwaysAllowExecute":
			await updateGlobalState("alwaysAllowExecute", message.bool ?? undefined)
			await provider.postStateToWebview()
			break
		case "alwaysAllowBrowser":
			await updateGlobalState("alwaysAllowBrowser", message.bool ?? undefined)
			await provider.postStateToWebview()
			break
		case "alwaysAllowMcp":
			await updateGlobalState("alwaysAllowMcp", message.bool)
			await provider.postStateToWebview()
			break
		case "alwaysAllowModeSwitch":
			await updateGlobalState("alwaysAllowModeSwitch", message.bool)
			await provider.postStateToWebview()
			break
		case "allowedMaxRequests":
			await updateGlobalState("allowedMaxRequests", message.value)
			await provider.postStateToWebview()
			break
		case "allowedMaxCost":
			await updateGlobalState("allowedMaxCost", message.value)
			await provider.postStateToWebview()
			break
		case "alwaysAllowSubtasks":
			await updateGlobalState("alwaysAllowSubtasks", message.bool)
			await provider.postStateToWebview()
			break
		case "alwaysAllowUpdateTodoList":
			await updateGlobalState("alwaysAllowUpdateTodoList", message.bool)
			await provider.postStateToWebview()
			break
		case "askResponse":
			provider.getCurrentTask()?.handleWebviewAskResponse(message.askResponse!, message.text, message.images)
			break
		case "autoCondenseContext":
			await updateGlobalState("autoCondenseContext", message.bool)
			await provider.postStateToWebview()
			break
		case "autoCondenseContextPercent":
			await updateGlobalState("autoCondenseContextPercent", message.value)
			await provider.postStateToWebview()
			break
		case "terminalOperation":
			if (message.terminalOperation) {
				provider.getCurrentTask()?.handleTerminalOperation(message.terminalOperation)
			}
			break
		case "clearTask":
			// Clear task resets the current session and allows for a new task
			// to be started, if this session is a subtask - it allows the
			// parent task to be resumed.
			// Check if the current task actually has a parent task.
			const currentTask = provider.getCurrentTask()

			if (currentTask && currentTask.parentTask) {
				await provider.finishSubTask(t("common:tasks.canceled"))
			} else {
				// Regular task - just clear it
				await provider.clearTask()
			}

			await provider.postStateToWebview()
			break
		case "didShowAnnouncement":
			await updateGlobalState("lastShownAnnouncementId", provider.latestAnnouncementId)
			await provider.postStateToWebview()
			break
		case "selectImages":
			const images = await selectImages()
			await provider.postMessageToWebview({
				type: "selectedImages",
				images,
				context: message.context,
				messageTs: message.messageTs,
			})
			break
		case "exportCurrentTask":
			const currentTaskId = provider.getCurrentTask()?.taskId
			if (currentTaskId) {
				provider.exportTaskWithId(currentTaskId)
			}
			break
		case "shareCurrentTask":
			const shareTaskId = provider.getCurrentTask()?.taskId
			const clineMessages = provider.getCurrentTask()?.clineMessages

			if (!shareTaskId) {
				vscode.window.showErrorMessage(t("common:errors.share_no_active_task"))
				break
			}

			try {
				const visibility = message.visibility || "organization"
				const result = await CloudService.instance.shareTask(shareTaskId, visibility)

				if (result.success && result.shareUrl) {
					// Show success notification
					const messageKey =
						visibility === "public"
							? "common:info.public_share_link_copied"
							: "common:info.organization_share_link_copied"
					vscode.window.showInformationMessage(t(messageKey))

					// Send success feedback to webview for inline display
					await provider.postMessageToWebview({
						type: "shareTaskSuccess",
						visibility,
						text: result.shareUrl,
					})
				} else {
					// Handle error
					const errorMessage = result.error || "Failed to create share link"
					if (errorMessage.includes("Authentication")) {
						vscode.window.showErrorMessage(t("common:errors.share_auth_required"))
					} else if (errorMessage.includes("sharing is not enabled")) {
						vscode.window.showErrorMessage(t("common:errors.share_not_enabled"))
					} else if (errorMessage.includes("not found")) {
						vscode.window.showErrorMessage(t("common:errors.share_task_not_found"))
					} else {
						vscode.window.showErrorMessage(errorMessage)
					}
				}
			} catch (error) {
				provider.log(`[shareCurrentTask] Unexpected error: ${error}`)
				vscode.window.showErrorMessage(t("common:errors.share_task_failed"))
			}
			break
		case "showTaskWithId":
			provider.showTaskWithId(message.text!)
			break
		case "condenseTaskContextRequest":
			provider.condenseTaskContext(message.text!)
			break
		case "deleteTaskWithId":
			provider.deleteTaskWithId(message.text!)
			break
		case "deleteMultipleTasksWithIds": {
			const ids = message.ids

			if (Array.isArray(ids)) {
				// Process in batches of 20 (or another reasonable number)
				const batchSize = 20
				const results = []

				// Only log start and end of the operation
				console.log(`Batch deletion started: ${ids.length} tasks total`)

				for (let i = 0; i < ids.length; i += batchSize) {
					const batch = ids.slice(i, i + batchSize)

					const batchPromises = batch.map(async (id) => {
						try {
							await provider.deleteTaskWithId(id)
							return { id, success: true }
						} catch (error) {
							// Keep error logging for debugging purposes
							console.log(
								`Failed to delete task ${id}: ${error instanceof Error ? error.message : String(error)}`,
							)
							return { id, success: false }
						}
					})

					// Process each batch in parallel but wait for completion before starting the next batch
					const batchResults = await Promise.all(batchPromises)
					results.push(...batchResults)

					// Update the UI after each batch to show progress
					await provider.postStateToWebview()
				}

				// Log final results
				const successCount = results.filter((r) => r.success).length
				const failCount = results.length - successCount
				console.log(
					`Batch deletion completed: ${successCount}/${ids.length} tasks successful, ${failCount} tasks failed`,
				)
			}
			break
		}
		case "exportTaskWithId":
			provider.exportTaskWithId(message.text!)
			break
		case "importSettings": {
			await importSettingsWithFeedback({
				providerSettingsManager: provider.providerSettingsManager,
				contextProxy: provider.contextProxy,
				customModesManager: provider.customModesManager,
				provider: provider,
			})

			break
		}
		case "exportSettings":
			await exportSettings({
				providerSettingsManager: provider.providerSettingsManager,
				contextProxy: provider.contextProxy,
			})

			break
		case "resetState":
			await provider.resetState()
			break
		case "flushRouterModels":
			const routerNameFlush: RouterName = toRouterName(message.text)
			await flushModels(routerNameFlush)
			break
		case "requestRouterModels":
			const { apiConfiguration } = await provider.getState()

			const routerModels: Partial<Record<RouterName, ModelRecord>> = {
				openrouter: {},
				requesty: {},
				glama: {},
				unbound: {},
				litellm: {},
				"kilocode-openrouter": {}, // kilocode_change
				ollama: {},
				lmstudio: {},
<<<<<<< HEAD
				submodel: {},
=======
				deepinfra: {}, // kilocode_change
>>>>>>> c509f121
			}

			const safeGetModels = async (options: GetModelsOptions): Promise<ModelRecord> => {
				try {
					return await getModels(options)
				} catch (error) {
					console.error(
						`Failed to fetch models in webviewMessageHandler requestRouterModels for ${options.provider}:`,
						error,
					)
					throw error // Re-throw to be caught by Promise.allSettled
				}
			}

			// kilocode_change start: openrouter auth, kilocode provider
			const openRouterApiKey = apiConfiguration.openRouterApiKey || message?.values?.openRouterApiKey
			const openRouterBaseUrl = apiConfiguration.openRouterBaseUrl || message?.values?.openRouterBaseUrl

			const modelFetchPromises: Array<{ key: RouterName; options: GetModelsOptions }> = [
				{
					key: "openrouter",
					options: { provider: "openrouter", apiKey: openRouterApiKey, baseUrl: openRouterBaseUrl },
				},
				{
					key: "requesty",
					options: {
						provider: "requesty",
						apiKey: apiConfiguration.requestyApiKey,
						baseUrl: apiConfiguration.requestyBaseUrl,
					},
				},
				{ key: "glama", options: { provider: "glama" } },
				{ key: "unbound", options: { provider: "unbound", apiKey: apiConfiguration.unboundApiKey } },
				{ key: "submodel", options: { provider: "submodel", apiKey: apiConfiguration.submodelApiKey || "" } },
				{
					key: "kilocode-openrouter",
					options: {
						provider: "kilocode-openrouter",
						kilocodeToken: apiConfiguration.kilocodeToken,
						kilocodeOrganizationId: apiConfiguration.kilocodeOrganizationId,
					},
				},
				{ key: "ollama", options: { provider: "ollama", baseUrl: apiConfiguration.ollamaBaseUrl } },
				{ key: "deepinfra", options: { provider: "deepinfra", apiKey: apiConfiguration.deepInfraApiKey } },
			]
			// kilocode_change end

			// Add IO Intelligence if API key is provided
			const ioIntelligenceApiKey = apiConfiguration.ioIntelligenceApiKey
			if (ioIntelligenceApiKey) {
				modelFetchPromises.push({
					key: "io-intelligence",
					options: { provider: "io-intelligence", apiKey: ioIntelligenceApiKey },
				})
			}

			// Don't fetch Ollama and LM Studio models by default anymore
			// They have their own specific handlers: requestOllamaModels and requestLmStudioModels

			const litellmApiKey = apiConfiguration.litellmApiKey || message?.values?.litellmApiKey
			const litellmBaseUrl = apiConfiguration.litellmBaseUrl || message?.values?.litellmBaseUrl
			if (litellmApiKey && litellmBaseUrl) {
				modelFetchPromises.push({
					key: "litellm",
					options: { provider: "litellm", apiKey: litellmApiKey, baseUrl: litellmBaseUrl },
				})
			}

			const results = await Promise.allSettled(
				modelFetchPromises.map(async ({ key, options }) => {
					const models = await safeGetModels(options)
					return { key, models } // key is RouterName here
				}),
			)

			const fetchedRouterModels: Partial<Record<RouterName, ModelRecord>> = {
				...routerModels,
				// Initialize ollama and lmstudio with empty objects since they use separate handlers
				ollama: {},
				lmstudio: {},
			}

			results.forEach((result, index) => {
				const routerName = modelFetchPromises[index].key // Get RouterName using index

				if (result.status === "fulfilled") {
					fetchedRouterModels[routerName] = result.value.models

					// Ollama and LM Studio settings pages still need these events
					if (routerName === "ollama" && Object.keys(result.value.models).length > 0) {
						provider.postMessageToWebview({
							type: "ollamaModels",
							ollamaModels: Object.keys(result.value.models),
						})
					} else if (routerName === "lmstudio" && Object.keys(result.value.models).length > 0) {
						provider.postMessageToWebview({
							type: "lmStudioModels",
							lmStudioModels: result.value.models,
						})
					}
				} else {
					// Handle rejection: Post a specific error message for this provider
					const errorMessage = result.reason instanceof Error ? result.reason.message : String(result.reason)
					console.error(`Error fetching models for ${routerName}:`, result.reason)

					fetchedRouterModels[routerName] = {} // Ensure it's an empty object in the main routerModels message

					provider.postMessageToWebview({
						type: "singleRouterModelFetchResponse",
						success: false,
						error: errorMessage,
						values: { provider: routerName },
					})
				}
			})

			provider.postMessageToWebview({
				type: "routerModels",
				routerModels: fetchedRouterModels as Record<RouterName, ModelRecord>,
			})

			break
		case "requestOllamaModels": {
			// Specific handler for Ollama models only
			const { apiConfiguration: ollamaApiConfig } = await provider.getState()
			try {
				// Flush cache first to ensure fresh models
				await flushModels("ollama")

				const ollamaModels = await getModels({
					provider: "ollama",
					baseUrl: ollamaApiConfig.ollamaBaseUrl,
				})

				if (Object.keys(ollamaModels).length > 0) {
					provider.postMessageToWebview({
						type: "ollamaModels",
						ollamaModels: Object.keys(ollamaModels),
					})
				}
			} catch (error) {
				// Silently fail - user hasn't configured Ollama yet
				console.debug("Ollama models fetch failed:", error)
			}
			break
		}
		case "requestLmStudioModels": {
			// Specific handler for LM Studio models only
			const { apiConfiguration: lmStudioApiConfig } = await provider.getState()
			try {
				// Flush cache first to ensure fresh models
				await flushModels("lmstudio")

				const lmStudioModels = await getModels({
					provider: "lmstudio",
					baseUrl: lmStudioApiConfig.lmStudioBaseUrl,
				})

				if (Object.keys(lmStudioModels).length > 0) {
					provider.postMessageToWebview({
						type: "lmStudioModels",
						lmStudioModels: lmStudioModels,
					})
				}
			} catch (error) {
				// Silently fail - user hasn't configured LM Studio yet
				console.debug("LM Studio models fetch failed:", error)
			}
			break
		}
		case "requestOpenAiModels":
			if (message?.values?.baseUrl && message?.values?.apiKey) {
				const openAiModels = await getOpenAiModels(
					message?.values?.baseUrl,
					message?.values?.apiKey,
					message?.values?.openAiHeaders,
				)

				provider.postMessageToWebview({ type: "openAiModels", openAiModels })
			}

			break
		case "requestVsCodeLmModels":
			const vsCodeLmModels = await getVsCodeLmModels()
			// TODO: Cache like we do for OpenRouter, etc?
			provider.postMessageToWebview({ type: "vsCodeLmModels", vsCodeLmModels })
			break
		case "requestHuggingFaceModels":
			try {
				const { getHuggingFaceModelsWithMetadata } = await import("../../api/providers/fetchers/huggingface")
				const huggingFaceModelsResponse = await getHuggingFaceModelsWithMetadata()
				provider.postMessageToWebview({
					type: "huggingFaceModels",
					huggingFaceModels: huggingFaceModelsResponse.models,
				})
			} catch (error) {
				console.error("Failed to fetch Hugging Face models:", error)
				provider.postMessageToWebview({
					type: "huggingFaceModels",
					huggingFaceModels: [],
				})
			}
			break
		case "openImage":
			openImage(message.text!, { values: message.values })
			break
		case "saveImage":
			saveImage(message.dataUri!)
			break
		case "openFile":
			openFile(message.text!, message.values as { create?: boolean; content?: string; line?: number })
			break
		case "openMention":
			openMention(message.text)
			break
		case "openExternal":
			if (message.url) {
				vscode.env.openExternal(vscode.Uri.parse(message.url))
			}
			break
		case "checkpointDiff":
			const result = checkoutDiffPayloadSchema.safeParse(message.payload)

			if (result.success) {
				await provider.getCurrentTask()?.checkpointDiff(result.data)
			}

			break
		case "checkpointRestore": {
			const result = checkoutRestorePayloadSchema.safeParse(message.payload)

			if (result.success) {
				await provider.cancelTask()

				try {
					await pWaitFor(() => provider.getCurrentTask()?.isInitialized === true, { timeout: 3_000 })
				} catch (error) {
					vscode.window.showErrorMessage(t("common:errors.checkpoint_timeout"))
				}

				try {
					await provider.getCurrentTask()?.checkpointRestore(result.data)
				} catch (error) {
					vscode.window.showErrorMessage(t("common:errors.checkpoint_failed"))
				}
			}

			break
		}
		case "cancelTask":
			await provider.cancelTask()
			break
		case "allowedCommands": {
			// Validate and sanitize the commands array
			const commands = message.commands ?? []
			const validCommands = Array.isArray(commands)
				? commands.filter((cmd) => typeof cmd === "string" && cmd.trim().length > 0)
				: []

			await updateGlobalState("allowedCommands", validCommands)

			// Also update workspace settings.
			await vscode.workspace
				.getConfiguration(Package.name)
				.update("allowedCommands", validCommands, vscode.ConfigurationTarget.Global)

			break
		}
		case "deniedCommands": {
			// Validate and sanitize the commands array
			const commands = message.commands ?? []
			const validCommands = Array.isArray(commands)
				? commands.filter((cmd) => typeof cmd === "string" && cmd.trim().length > 0)
				: []

			await updateGlobalState("deniedCommands", validCommands)

			// Also update workspace settings.
			await vscode.workspace
				.getConfiguration(Package.name)
				.update("deniedCommands", validCommands, vscode.ConfigurationTarget.Global)

			break
		}
		case "openCustomModesSettings": {
			const customModesFilePath = await provider.customModesManager.getCustomModesFilePath()

			if (customModesFilePath) {
				openFile(customModesFilePath)
			}

			break
		}
		case "openMcpSettings": {
			const mcpSettingsFilePath = await provider.getMcpHub()?.getMcpSettingsFilePath()

			if (mcpSettingsFilePath) {
				openFile(mcpSettingsFilePath)
			}

			break
		}
		case "openProjectMcpSettings": {
			if (!vscode.workspace.workspaceFolders?.length) {
				vscode.window.showErrorMessage(t("common:errors.no_workspace"))
				return
			}

			const workspaceFolder = vscode.workspace.workspaceFolders[0]
			const rooDir = path.join(workspaceFolder.uri.fsPath, ".kilocode")
			const mcpPath = path.join(rooDir, "mcp.json")

			try {
				await fs.mkdir(rooDir, { recursive: true })
				const exists = await fileExistsAtPath(mcpPath)

				if (!exists) {
					await safeWriteJson(mcpPath, { mcpServers: {} })
				}

				openFile(mcpPath)
			} catch (error) {
				vscode.window.showErrorMessage(t("mcp:errors.create_json", { error: `${error}` }))
			}

			break
		}
		case "deleteMcpServer": {
			if (!message.serverName) {
				break
			}

			try {
				provider.log(`Attempting to delete MCP server: ${message.serverName}`)
				await provider.getMcpHub()?.deleteServer(message.serverName, message.source as "global" | "project")
				provider.log(`Successfully deleted MCP server: ${message.serverName}`)

				// Refresh the webview state
				await provider.postStateToWebview()
			} catch (error) {
				const errorMessage = error instanceof Error ? error.message : String(error)
				provider.log(`Failed to delete MCP server: ${errorMessage}`)
				// Error messages are already handled by McpHub.deleteServer
			}
			break
		}
		case "restartMcpServer": {
			try {
				await provider.getMcpHub()?.restartConnection(message.text!, message.source as "global" | "project")
			} catch (error) {
				provider.log(
					`Failed to retry connection for ${message.text}: ${JSON.stringify(error, Object.getOwnPropertyNames(error), 2)}`,
				)
			}
			break
		}
		case "toggleToolAlwaysAllow": {
			try {
				await provider
					.getMcpHub()
					?.toggleToolAlwaysAllow(
						message.serverName!,
						message.source as "global" | "project",
						message.toolName!,
						Boolean(message.alwaysAllow),
					)
			} catch (error) {
				provider.log(
					`Failed to toggle auto-approve for tool ${message.toolName}: ${JSON.stringify(error, Object.getOwnPropertyNames(error), 2)}`,
				)
			}
			break
		}
		case "toggleToolEnabledForPrompt": {
			try {
				await provider
					.getMcpHub()
					?.toggleToolEnabledForPrompt(
						message.serverName!,
						message.source as "global" | "project",
						message.toolName!,
						Boolean(message.isEnabled),
					)
			} catch (error) {
				provider.log(
					`Failed to toggle enabled for prompt for tool ${message.toolName}: ${JSON.stringify(error, Object.getOwnPropertyNames(error), 2)}`,
				)
			}
			break
		}
		case "toggleMcpServer": {
			try {
				await provider
					.getMcpHub()
					?.toggleServerDisabled(
						message.serverName!,
						message.disabled!,
						message.source as "global" | "project",
					)
			} catch (error) {
				provider.log(
					`Failed to toggle MCP server ${message.serverName}: ${JSON.stringify(error, Object.getOwnPropertyNames(error), 2)}`,
				)
			}
			break
		}
		case "mcpEnabled":
			const mcpEnabled = message.bool ?? true
			await updateGlobalState("mcpEnabled", mcpEnabled)

			// Delegate MCP enable/disable logic to McpHub
			const mcpHubInstance = provider.getMcpHub()
			if (mcpHubInstance) {
				await mcpHubInstance.handleMcpEnabledChange(mcpEnabled)
			}

			await provider.postStateToWebview()
			break
		case "enableMcpServerCreation":
			await updateGlobalState("enableMcpServerCreation", message.bool ?? true)
			await provider.postStateToWebview()
			break
		// kilocode_change begin
		case "openGlobalKeybindings":
			vscode.commands.executeCommand("workbench.action.openGlobalKeybindings", message.text ?? "kilo-code.")
			break
		case "showSystemNotification":
			const isSystemNotificationsEnabled = getGlobalState("systemNotificationsEnabled") ?? true
			if (!isSystemNotificationsEnabled) {
				break
			}
			if (message.notificationOptions) {
				showSystemNotification(message.notificationOptions)
			}
			break
		case "systemNotificationsEnabled":
			const systemNotificationsEnabled = message.bool ?? true
			await updateGlobalState("systemNotificationsEnabled", systemNotificationsEnabled)
			await provider.postStateToWebview()
			break
		case "openInBrowser":
			if (message.url) {
				vscode.env.openExternal(vscode.Uri.parse(message.url))
			}
			break
		// kilocode_change end
		case "remoteControlEnabled":
			await updateGlobalState("remoteControlEnabled", message.bool ?? false)
			await provider.handleRemoteControlToggle(message.bool ?? false)
			await provider.postStateToWebview()
			break
		case "refreshAllMcpServers": {
			const mcpHub = provider.getMcpHub()
			if (mcpHub) {
				await mcpHub.refreshAllConnections()
			}
			break
		}
		// playSound handler removed - now handled directly in the webview
		case "soundEnabled":
			const soundEnabled = message.bool ?? true
			await updateGlobalState("soundEnabled", soundEnabled)
			await provider.postStateToWebview()
			break
		case "soundVolume":
			const soundVolume = message.value ?? 0.5
			await updateGlobalState("soundVolume", soundVolume)
			await provider.postStateToWebview()
			break
		case "ttsEnabled":
			const ttsEnabled = message.bool ?? true
			await updateGlobalState("ttsEnabled", ttsEnabled)
			setTtsEnabled(ttsEnabled) // Add this line to update the tts utility
			await provider.postStateToWebview()
			break
		case "ttsSpeed":
			const ttsSpeed = message.value ?? 1.0
			await updateGlobalState("ttsSpeed", ttsSpeed)
			setTtsSpeed(ttsSpeed)
			await provider.postStateToWebview()
			break
		case "playTts":
			if (message.text) {
				playTts(message.text, {
					onStart: () => provider.postMessageToWebview({ type: "ttsStart", text: message.text }),
					onStop: () => provider.postMessageToWebview({ type: "ttsStop", text: message.text }),
				})
			}
			break
		case "stopTts":
			stopTts()
			break
		case "diffEnabled":
			const diffEnabled = message.bool ?? true
			await updateGlobalState("diffEnabled", diffEnabled)
			await provider.postStateToWebview()
			break
		case "enableCheckpoints":
			const enableCheckpoints = message.bool ?? true
			await updateGlobalState("enableCheckpoints", enableCheckpoints)
			await provider.postStateToWebview()
			break
		case "browserViewportSize":
			const browserViewportSize = message.text ?? "900x600"
			await updateGlobalState("browserViewportSize", browserViewportSize)
			await provider.postStateToWebview()
			break
		case "remoteBrowserHost":
			await updateGlobalState("remoteBrowserHost", message.text)
			await provider.postStateToWebview()
			break
		case "remoteBrowserEnabled":
			// Store the preference in global state
			// remoteBrowserEnabled now means "enable remote browser connection"
			await updateGlobalState("remoteBrowserEnabled", message.bool ?? false)
			// If disabling remote browser connection, clear the remoteBrowserHost
			if (!message.bool) {
				await updateGlobalState("remoteBrowserHost", undefined)
			}
			await provider.postStateToWebview()
			break
		case "testBrowserConnection":
			// If no text is provided, try auto-discovery
			if (!message.text) {
				// Use testBrowserConnection for auto-discovery
				const chromeHostUrl = await discoverChromeHostUrl()

				if (chromeHostUrl) {
					// Send the result back to the webview
					await provider.postMessageToWebview({
						type: "browserConnectionResult",
						success: !!chromeHostUrl,
						text: `Auto-discovered and tested connection to Chrome: ${chromeHostUrl}`,
						values: { endpoint: chromeHostUrl },
					})
				} else {
					await provider.postMessageToWebview({
						type: "browserConnectionResult",
						success: false,
						text: "No Chrome instances found on the network. Make sure Chrome is running with remote debugging enabled (--remote-debugging-port=9222).",
					})
				}
			} else {
				// Test the provided URL
				const customHostUrl = message.text
				const hostIsValid = await tryChromeHostUrl(message.text)

				// Send the result back to the webview
				await provider.postMessageToWebview({
					type: "browserConnectionResult",
					success: hostIsValid,
					text: hostIsValid
						? `Successfully connected to Chrome: ${customHostUrl}`
						: "Failed to connect to Chrome",
				})
			}
			break
		case "fuzzyMatchThreshold":
			await updateGlobalState("fuzzyMatchThreshold", message.value)
			await provider.postStateToWebview()
			break
		// kilocode_change start
		case "morphApiKey":
			await updateGlobalState("morphApiKey", message.text)
			await provider.postStateToWebview()
			break
		// kilocode_change end
		case "updateVSCodeSetting": {
			const { setting, value } = message

			if (setting !== undefined && value !== undefined) {
				if (ALLOWED_VSCODE_SETTINGS.has(setting)) {
					await vscode.workspace.getConfiguration().update(setting, value, true)
				} else {
					vscode.window.showErrorMessage(`Cannot update restricted VSCode setting: ${setting}`)
				}
			}

			break
		}
		case "getVSCodeSetting":
			const { setting } = message

			if (setting) {
				try {
					await provider.postMessageToWebview({
						type: "vsCodeSetting",
						setting,
						value: vscode.workspace.getConfiguration().get(setting),
					})
				} catch (error) {
					console.error(`Failed to get VSCode setting ${message.setting}:`, error)

					await provider.postMessageToWebview({
						type: "vsCodeSetting",
						setting,
						error: `Failed to get setting: ${error.message}`,
						value: undefined,
					})
				}
			}

			break
		case "alwaysApproveResubmit":
			await updateGlobalState("alwaysApproveResubmit", message.bool ?? false)
			await provider.postStateToWebview()
			break
		case "requestDelaySeconds":
			await updateGlobalState("requestDelaySeconds", message.value ?? 5)
			await provider.postStateToWebview()
			break
		case "writeDelayMs":
			await updateGlobalState("writeDelayMs", message.value)
			await provider.postStateToWebview()
			break
		case "diagnosticsEnabled":
			await updateGlobalState("diagnosticsEnabled", message.bool ?? true)
			await provider.postStateToWebview()
			break
		case "terminalOutputLineLimit":
			// Validate that the line limit is a positive number
			const lineLimit = message.value
			if (typeof lineLimit === "number" && lineLimit > 0) {
				await updateGlobalState("terminalOutputLineLimit", lineLimit)
				await provider.postStateToWebview()
			} else {
				vscode.window.showErrorMessage(
					t("common:errors.invalid_line_limit") || "Terminal output line limit must be a positive number",
				)
			}
			break
		case "terminalOutputCharacterLimit":
			// Validate that the character limit is a positive number
			const charLimit = message.value
			if (typeof charLimit === "number" && charLimit > 0) {
				await updateGlobalState("terminalOutputCharacterLimit", charLimit)
				await provider.postStateToWebview()
			} else {
				vscode.window.showErrorMessage(
					t("common:errors.invalid_character_limit") ||
						"Terminal output character limit must be a positive number",
				)
			}
			break
		case "terminalShellIntegrationTimeout":
			await updateGlobalState("terminalShellIntegrationTimeout", message.value)
			await provider.postStateToWebview()
			if (message.value !== undefined) {
				Terminal.setShellIntegrationTimeout(message.value)
			}
			break
		case "terminalShellIntegrationDisabled":
			await updateGlobalState("terminalShellIntegrationDisabled", message.bool)
			await provider.postStateToWebview()
			if (message.bool !== undefined) {
				Terminal.setShellIntegrationDisabled(message.bool)
			}
			break
		case "terminalCommandDelay":
			await updateGlobalState("terminalCommandDelay", message.value)
			await provider.postStateToWebview()
			if (message.value !== undefined) {
				Terminal.setCommandDelay(message.value)
			}
			break
		case "terminalPowershellCounter":
			await updateGlobalState("terminalPowershellCounter", message.bool)
			await provider.postStateToWebview()
			if (message.bool !== undefined) {
				Terminal.setPowershellCounter(message.bool)
			}
			break
		case "terminalZshClearEolMark":
			await updateGlobalState("terminalZshClearEolMark", message.bool)
			await provider.postStateToWebview()
			if (message.bool !== undefined) {
				Terminal.setTerminalZshClearEolMark(message.bool)
			}
			break
		case "terminalZshOhMy":
			await updateGlobalState("terminalZshOhMy", message.bool)
			await provider.postStateToWebview()
			if (message.bool !== undefined) {
				Terminal.setTerminalZshOhMy(message.bool)
			}
			break
		case "terminalZshP10k":
			await updateGlobalState("terminalZshP10k", message.bool)
			await provider.postStateToWebview()
			if (message.bool !== undefined) {
				Terminal.setTerminalZshP10k(message.bool)
			}
			break
		case "terminalZdotdir":
			await updateGlobalState("terminalZdotdir", message.bool)
			await provider.postStateToWebview()
			if (message.bool !== undefined) {
				Terminal.setTerminalZdotdir(message.bool)
			}
			break
		case "terminalCompressProgressBar":
			await updateGlobalState("terminalCompressProgressBar", message.bool)
			await provider.postStateToWebview()
			if (message.bool !== undefined) {
				Terminal.setCompressProgressBar(message.bool)
			}
			break
		case "mode":
			await provider.handleModeSwitch(message.text as Mode)
			break
		case "updateSupportPrompt":
			try {
				if (!message?.values) {
					return
				}

				// Replace all prompts with the new values from the cached state
				await updateGlobalState("customSupportPrompts", message.values)
				await provider.postStateToWebview()
			} catch (error) {
				provider.log(
					`Error update support prompt: ${JSON.stringify(error, Object.getOwnPropertyNames(error), 2)}`,
				)
				vscode.window.showErrorMessage(t("common:errors.update_support_prompt"))
			}
			break
		case "updatePrompt":
			if (message.promptMode && message.customPrompt !== undefined) {
				const existingPrompts = getGlobalState("customModePrompts") ?? {}
				const updatedPrompts = { ...existingPrompts, [message.promptMode]: message.customPrompt }
				await updateGlobalState("customModePrompts", updatedPrompts)
				const currentState = await provider.getStateToPostToWebview()
				const stateWithPrompts = {
					...currentState,
					customModePrompts: updatedPrompts,
					hasOpenedModeSelector: currentState.hasOpenedModeSelector ?? false,
				}
				provider.postMessageToWebview({ type: "state", state: stateWithPrompts })

				if (TelemetryService.hasInstance()) {
					// Determine which setting was changed by comparing objects
					const oldPrompt = existingPrompts[message.promptMode] || {}
					const newPrompt = message.customPrompt
					const changedSettings = Object.keys(newPrompt).filter(
						(key) =>
							JSON.stringify((oldPrompt as Record<string, unknown>)[key]) !==
							JSON.stringify((newPrompt as Record<string, unknown>)[key]),
					)

					if (changedSettings.length > 0) {
						TelemetryService.instance.captureModeSettingChanged(changedSettings[0])
					}
				}
			}
			break
		case "deleteMessage": {
			if (provider.getCurrentTask() && typeof message.value === "number" && message.value) {
				await handleMessageModificationsOperation(message.value, "delete")
			}
			break
		}
		case "submitEditedMessage": {
			if (
				provider.getCurrentTask() &&
				typeof message.value === "number" &&
				message.value &&
				message.editedMessageContent
			) {
				await handleMessageModificationsOperation(
					message.value,
					"edit",
					message.editedMessageContent,
					message.images,
				)
			}
			break
		}
		case "screenshotQuality":
			await updateGlobalState("screenshotQuality", message.value)
			await provider.postStateToWebview()
			break
		case "maxOpenTabsContext":
			const tabCount = Math.min(Math.max(0, message.value ?? 20), 500)
			await updateGlobalState("maxOpenTabsContext", tabCount)
			await provider.postStateToWebview()
			break
		case "maxWorkspaceFiles":
			const fileCount = Math.min(Math.max(0, message.value ?? 200), 500)
			await updateGlobalState("maxWorkspaceFiles", fileCount)
			await provider.postStateToWebview()
			break
		case "alwaysAllowFollowupQuestions":
			await updateGlobalState("alwaysAllowFollowupQuestions", message.bool ?? false)
			await provider.postStateToWebview()
			break
		case "followupAutoApproveTimeoutMs":
			await updateGlobalState("followupAutoApproveTimeoutMs", message.value)
			await provider.postStateToWebview()
			break
		case "browserToolEnabled":
			await updateGlobalState("browserToolEnabled", message.bool ?? true)
			await provider.postStateToWebview()
			break
		case "language":
			changeLanguage(message.text ?? "en")
			await updateGlobalState("language", message.text as Language)
			await provider.postStateToWebview()
			break
		case "showRooIgnoredFiles":
			await updateGlobalState("showRooIgnoredFiles", message.bool ?? true)
			await provider.postStateToWebview()
			break
		case "hasOpenedModeSelector":
			await updateGlobalState("hasOpenedModeSelector", message.bool ?? true)
			await provider.postStateToWebview()
			break
		case "maxReadFileLine":
			await updateGlobalState("maxReadFileLine", message.value)
			await provider.postStateToWebview()
			break
		// kilocode_change start
		case "showAutoApproveMenu":
			await updateGlobalState("showAutoApproveMenu", message.bool ?? true)
			await provider.postStateToWebview()
			break
		case "showTaskTimeline":
			await updateGlobalState("showTaskTimeline", message.bool ?? false)
			await provider.postStateToWebview()
			break
		case "allowVeryLargeReads":
			await updateGlobalState("allowVeryLargeReads", message.bool ?? false)
			await provider.postStateToWebview()
			break
		// kilocode_change end
		case "maxImageFileSize":
			await updateGlobalState("maxImageFileSize", message.value)
			await provider.postStateToWebview()
			break
		case "maxTotalImageSize":
			await updateGlobalState("maxTotalImageSize", message.value)
			await provider.postStateToWebview()
			break
		case "maxConcurrentFileReads":
			const valueToSave = message.value // Capture the value intended for saving
			await updateGlobalState("maxConcurrentFileReads", valueToSave)
			await provider.postStateToWebview()
			break
		case "includeDiagnosticMessages":
			// Only apply default if the value is truly undefined (not false)
			const includeValue = message.bool !== undefined ? message.bool : true
			await updateGlobalState("includeDiagnosticMessages", includeValue)
			await provider.postStateToWebview()
			break
		case "maxDiagnosticMessages":
			await updateGlobalState("maxDiagnosticMessages", message.value ?? 50)
			await provider.postStateToWebview()
			break
		case "setHistoryPreviewCollapsed": // Add the new case handler
			await updateGlobalState("historyPreviewCollapsed", message.bool ?? false)
			// No need to call postStateToWebview here as the UI already updated optimistically
			break
		case "toggleApiConfigPin":
			if (message.text) {
				const currentPinned = getGlobalState("pinnedApiConfigs") ?? {}
				const updatedPinned: Record<string, boolean> = { ...currentPinned }

				if (currentPinned[message.text]) {
					delete updatedPinned[message.text]
				} else {
					updatedPinned[message.text] = true
				}

				await updateGlobalState("pinnedApiConfigs", updatedPinned)
				await provider.postStateToWebview()
			}
			break
		case "enhancementApiConfigId":
			await updateGlobalState("enhancementApiConfigId", message.text)
			await provider.postStateToWebview()
			break
		// kilocode_change start - commitMessageApiConfigId
		case "commitMessageApiConfigId":
			await updateGlobalState("commitMessageApiConfigId", message.text)
			await provider.postStateToWebview()
			break
		// kilocode_change end - commitMessageApiConfigId
		// kilocode_change start - terminalCommandApiConfigId
		case "terminalCommandApiConfigId":
			await updateGlobalState("terminalCommandApiConfigId", message.text)
			await provider.postStateToWebview()
			break
		// kilocode_change end - terminalCommandApiConfigId
		// kilocode_change start - ghostServiceSettings
		case "ghostServiceSettings":
			if (!message.values) {
				return
			}
			// Validate ghostServiceSettings structure
			const ghostServiceSettings = ghostServiceSettingsSchema.parse(message.values)
			await updateGlobalState("ghostServiceSettings", ghostServiceSettings)
			await provider.postStateToWebview()
			vscode.commands.executeCommand("kilo-code.ghost.reload")
			break
		// kilocode_change end
		case "includeTaskHistoryInEnhance":
			await updateGlobalState("includeTaskHistoryInEnhance", message.bool ?? true)
			await provider.postStateToWebview()
			break
		case "condensingApiConfigId":
			await updateGlobalState("condensingApiConfigId", message.text)
			await provider.postStateToWebview()
			break
		case "updateCondensingPrompt":
			// Store the condensing prompt in customSupportPrompts["CONDENSE"] instead of customCondensingPrompt
			const currentSupportPrompts = getGlobalState("customSupportPrompts") ?? {}
			const updatedSupportPrompts = { ...currentSupportPrompts, CONDENSE: message.text }
			await updateGlobalState("customSupportPrompts", updatedSupportPrompts)
			// Also update the old field for backward compatibility during migration
			await updateGlobalState("customCondensingPrompt", message.text)
			await provider.postStateToWebview()
			break
		case "profileThresholds":
			await updateGlobalState("profileThresholds", message.values)
			await provider.postStateToWebview()
			break
		case "autoApprovalEnabled":
			await updateGlobalState("autoApprovalEnabled", message.bool ?? false)
			await provider.postStateToWebview()
			break
		case "enhancePrompt":
			if (message.text) {
				try {
					const state = await provider.getState()

					const {
						apiConfiguration,
						customSupportPrompts,
						listApiConfigMeta,
						enhancementApiConfigId,
						includeTaskHistoryInEnhance,
					} = state

					const currentCline = provider.getCurrentTask()

					const result = await MessageEnhancer.enhanceMessage({
						text: message.text,
						apiConfiguration,
						customSupportPrompts,
						listApiConfigMeta,
						enhancementApiConfigId,
						includeTaskHistoryInEnhance,
						currentClineMessages: currentCline?.clineMessages,
						providerSettingsManager: provider.providerSettingsManager,
					})

					if (result.success && result.enhancedText) {
						// Capture telemetry for prompt enhancement
						MessageEnhancer.captureTelemetry(currentCline?.taskId, includeTaskHistoryInEnhance)
						await provider.postMessageToWebview({ type: "enhancedPrompt", text: result.enhancedText })
					} else {
						throw new Error(result.error || "Unknown error")
					}
				} catch (error) {
					provider.log(
						`Error enhancing prompt: ${JSON.stringify(error, Object.getOwnPropertyNames(error), 2)}`,
					)

					TelemetryService.instance.captureException(error, { context: "enhance_prompt" }) // kilocode_change
					vscode.window.showErrorMessage(t("common:errors.enhance_prompt"))
					await provider.postMessageToWebview({ type: "enhancedPrompt" })
				}
			}
			break
		case "getSystemPrompt":
			try {
				const systemPrompt = await generateSystemPrompt(provider, message)

				await provider.postMessageToWebview({
					type: "systemPrompt",
					text: systemPrompt,
					mode: message.mode,
				})
			} catch (error) {
				provider.log(
					`Error getting system prompt:  ${JSON.stringify(error, Object.getOwnPropertyNames(error), 2)}`,
				)
				vscode.window.showErrorMessage(t("common:errors.get_system_prompt"))
			}
			break
		case "copySystemPrompt":
			try {
				const systemPrompt = await generateSystemPrompt(provider, message)

				await vscode.env.clipboard.writeText(systemPrompt)
				await vscode.window.showInformationMessage(t("common:info.clipboard_copy"))
			} catch (error) {
				provider.log(
					`Error getting system prompt:  ${JSON.stringify(error, Object.getOwnPropertyNames(error), 2)}`,
				)
				vscode.window.showErrorMessage(t("common:errors.get_system_prompt"))
			}
			break
		case "searchCommits": {
			const cwd = provider.cwd
			if (cwd) {
				try {
					const commits = await searchCommits(message.query || "", cwd)
					await provider.postMessageToWebview({
						type: "commitSearchResults",
						commits,
					})
				} catch (error) {
					provider.log(
						`Error searching commits: ${JSON.stringify(error, Object.getOwnPropertyNames(error), 2)}`,
					)
					vscode.window.showErrorMessage(t("common:errors.search_commits"))
				}
			}
			break
		}
		// kilocode_change start
		case "showFeedbackOptions": {
			const githubIssuesText = t("common:feedback.githubIssues")
			const discordText = t("common:feedback.discord")
			const customerSupport = t("common:feedback.customerSupport")

			const answer = await vscode.window.showInformationMessage(
				t("common:feedback.description"),
				{ modal: true },
				githubIssuesText,
				discordText,
				customerSupport,
			)

			if (answer === githubIssuesText) {
				await vscode.env.openExternal(vscode.Uri.parse("https://github.com/Kilo-Org/kilocode/issues"))
			} else if (answer === discordText) {
				await vscode.env.openExternal(vscode.Uri.parse("https://discord.gg/fxrhCFGhkP"))
			} else if (answer === customerSupport) {
				await vscode.env.openExternal(vscode.Uri.parse("https://kilocode.ai/support"))
			}
			break
		}
		// kilocode_change end
		case "searchFiles": {
			const workspacePath = getWorkspacePath()

			if (!workspacePath) {
				// Handle case where workspace path is not available
				await provider.postMessageToWebview({
					type: "fileSearchResults",
					results: [],
					requestId: message.requestId,
					error: "No workspace path available",
				})
				break
			}
			try {
				// Call file search service with query from message
				const results = await searchWorkspaceFiles(
					message.query || "",
					workspacePath,
					20, // Use default limit, as filtering is now done in the backend
				)

				// Send results back to webview
				await provider.postMessageToWebview({
					type: "fileSearchResults",
					results,
					requestId: message.requestId,
				})
			} catch (error) {
				const errorMessage = error instanceof Error ? error.message : String(error)

				// Send error response to webview
				await provider.postMessageToWebview({
					type: "fileSearchResults",
					results: [],
					error: errorMessage,
					requestId: message.requestId,
				})
			}
			break
		}
		case "updateTodoList": {
			const payload = message.payload as { todos?: any[] }
			const todos = payload?.todos
			if (Array.isArray(todos)) {
				await setPendingTodoList(todos)
			}
			break
		}
		case "saveApiConfiguration":
			if (message.text && message.apiConfiguration) {
				try {
					await provider.providerSettingsManager.saveConfig(message.text, message.apiConfiguration)
					const listApiConfig = await provider.providerSettingsManager.listConfig()
					await updateGlobalState("listApiConfigMeta", listApiConfig)
				} catch (error) {
					provider.log(
						`Error save api configuration: ${JSON.stringify(error, Object.getOwnPropertyNames(error), 2)}`,
					)
					vscode.window.showErrorMessage(t("common:errors.save_api_config"))
				}
			}
			break
		case "upsertApiConfiguration":
			// kilocode_change start: check for kilocodeToken change to remove organizationId
			if (message.text && message.apiConfiguration) {
				let configToSave = message.apiConfiguration
				try {
					const { ...currentConfig } = await provider.providerSettingsManager.getProfile({
						name: message.text,
					})
					if (currentConfig.kilocodeToken !== message.apiConfiguration.kilocodeToken) {
						configToSave = { ...message.apiConfiguration, kilocodeOrganizationId: undefined }
					}
					if (currentConfig.kilocodeOrganizationId !== message.apiConfiguration.kilocodeOrganizationId) {
						await flushModels("kilocode-openrouter")
						const models = await getModels({
							provider: "kilocode-openrouter",
							kilocodeOrganizationId: message.apiConfiguration.kilocodeOrganizationId,
							kilocodeToken: message.apiConfiguration.kilocodeToken,
						})
						provider.postMessageToWebview({
							type: "routerModels",
							routerModels: { "kilocode-openrouter": models } as Record<RouterName, ModelRecord>,
						})
					}
				} catch (error) {
					// Config might not exist yet, that's fine
				}

				await provider.upsertProviderProfile(message.text, configToSave)
			}
			// kilocode_change end
			break
		case "renameApiConfiguration":
			if (message.values && message.apiConfiguration) {
				try {
					const { oldName, newName } = message.values

					if (oldName === newName) {
						break
					}

					// Load the old configuration to get its ID.
					const { id } = await provider.providerSettingsManager.getProfile({ name: oldName })

					// Create a new configuration with the new name and old ID.
					await provider.providerSettingsManager.saveConfig(newName, { ...message.apiConfiguration, id })

					// Delete the old configuration.
					await provider.providerSettingsManager.deleteConfig(oldName)

					// Re-activate to update the global settings related to the
					// currently activated provider profile.
					await provider.activateProviderProfile({ name: newName })
				} catch (error) {
					provider.log(
						`Error rename api configuration: ${JSON.stringify(error, Object.getOwnPropertyNames(error), 2)}`,
					)

					vscode.window.showErrorMessage(t("common:errors.rename_api_config"))
				}
			}
			break
		case "loadApiConfiguration":
			if (message.text) {
				try {
					await provider.activateProviderProfile({ name: message.text })
				} catch (error) {
					provider.log(
						`Error load api configuration: ${JSON.stringify(error, Object.getOwnPropertyNames(error), 2)}`,
					)
					vscode.window.showErrorMessage(t("common:errors.load_api_config"))
				}
			}
			break
		case "loadApiConfigurationById":
			if (message.text) {
				try {
					await provider.activateProviderProfile({ id: message.text })
				} catch (error) {
					provider.log(
						`Error load api configuration by ID: ${JSON.stringify(error, Object.getOwnPropertyNames(error), 2)}`,
					)
					vscode.window.showErrorMessage(t("common:errors.load_api_config"))
				}
			}
			break
		case "deleteApiConfiguration":
			if (message.text) {
				const answer = await vscode.window.showInformationMessage(
					t("common:confirmation.delete_config_profile"),
					{ modal: true },
					t("common:answers.yes"),
				)

				if (answer !== t("common:answers.yes")) {
					break
				}

				const oldName = message.text

				const newName = (await provider.providerSettingsManager.listConfig()).filter(
					(c) => c.name !== oldName,
				)[0]?.name

				if (!newName) {
					vscode.window.showErrorMessage(t("common:errors.delete_api_config"))
					return
				}

				try {
					await provider.providerSettingsManager.deleteConfig(oldName)
					await provider.activateProviderProfile({ name: newName })
				} catch (error) {
					provider.log(
						`Error delete api configuration: ${JSON.stringify(error, Object.getOwnPropertyNames(error), 2)}`,
					)

					vscode.window.showErrorMessage(t("common:errors.delete_api_config"))
				}
			}
			break
		case "deleteMessageConfirm":
			if (message.messageTs) {
				await handleDeleteMessageConfirm(message.messageTs)
			}
			break
		case "editMessageConfirm":
			if (message.messageTs && message.text) {
				await handleEditMessageConfirm(message.messageTs, message.text, message.images)
			}
			break
		case "getListApiConfiguration":
			try {
				const listApiConfig = await provider.providerSettingsManager.listConfig()
				await updateGlobalState("listApiConfigMeta", listApiConfig)
				provider.postMessageToWebview({ type: "listApiConfig", listApiConfig })
			} catch (error) {
				provider.log(
					`Error get list api configuration: ${JSON.stringify(error, Object.getOwnPropertyNames(error), 2)}`,
				)
				vscode.window.showErrorMessage(t("common:errors.list_api_config"))
			}
			break
		case "updateExperimental": {
			if (!message.values) {
				break
			}

			const updatedExperiments = {
				...(getGlobalState("experiments") ?? experimentDefault),
				...message.values,
			}

			await updateGlobalState("experiments", updatedExperiments)

			await provider.postStateToWebview()
			break
		}
		case "updateMcpTimeout":
			if (message.serverName && typeof message.timeout === "number") {
				try {
					await provider
						.getMcpHub()
						?.updateServerTimeout(
							message.serverName,
							message.timeout,
							message.source as "global" | "project",
						)
				} catch (error) {
					provider.log(
						`Failed to update timeout for ${message.serverName}: ${JSON.stringify(error, Object.getOwnPropertyNames(error), 2)}`,
					)
					vscode.window.showErrorMessage(t("common:errors.update_server_timeout"))
				}
			}
			break
		case "updateCustomMode":
			if (message.modeConfig) {
				// Check if this is a new mode or an update to an existing mode
				const existingModes = await provider.customModesManager.getCustomModes()
				const isNewMode = !existingModes.some((mode) => mode.slug === message.modeConfig?.slug)

				await provider.customModesManager.updateCustomMode(message.modeConfig.slug, message.modeConfig)
				// Update state after saving the mode
				const customModes = await provider.customModesManager.getCustomModes()
				await updateGlobalState("customModes", customModes)
				await updateGlobalState("mode", message.modeConfig.slug)
				await provider.postStateToWebview()

				// Track telemetry for custom mode creation or update
				if (TelemetryService.hasInstance()) {
					if (isNewMode) {
						// This is a new custom mode
						TelemetryService.instance.captureCustomModeCreated(
							message.modeConfig.slug,
							message.modeConfig.name,
						)
					} else {
						// Determine which setting was changed by comparing objects
						const existingMode = existingModes.find((mode) => mode.slug === message.modeConfig?.slug)
						const changedSettings = existingMode
							? Object.keys(message.modeConfig).filter(
									(key) =>
										JSON.stringify((existingMode as Record<string, unknown>)[key]) !==
										JSON.stringify((message.modeConfig as Record<string, unknown>)[key]),
								)
							: []

						if (changedSettings.length > 0) {
							TelemetryService.instance.captureModeSettingChanged(changedSettings[0])
						}
					}
				}
			}
			break
		case "deleteCustomMode":
			if (message.slug) {
				// Get the mode details to determine source and rules folder path
				const customModes = await provider.customModesManager.getCustomModes()
				const modeToDelete = customModes.find((mode) => mode.slug === message.slug)

				if (!modeToDelete) {
					break
				}

				// Determine the scope based on source (project or global)
				const scope = modeToDelete.source || "global"

				// Determine the rules folder path
				let rulesFolderPath: string
				if (scope === "project") {
					const workspacePath = getWorkspacePath()
					if (workspacePath) {
						rulesFolderPath = path.join(workspacePath, ".roo", `rules-${message.slug}`)
					} else {
						rulesFolderPath = path.join(".roo", `rules-${message.slug}`)
					}
				} else {
					// Global scope - use OS home directory
					const homeDir = os.homedir()
					rulesFolderPath = path.join(homeDir, ".roo", `rules-${message.slug}`)
				}

				// Check if the rules folder exists
				const rulesFolderExists = await fileExistsAtPath(rulesFolderPath)

				// If this is a check request, send back the folder info
				if (message.checkOnly) {
					await provider.postMessageToWebview({
						type: "deleteCustomModeCheck",
						slug: message.slug,
						rulesFolderPath: rulesFolderExists ? rulesFolderPath : undefined,
					})
					break
				}

				// Delete the mode
				await provider.customModesManager.deleteCustomMode(message.slug)

				// Delete the rules folder if it exists
				if (rulesFolderExists) {
					try {
						await fs.rm(rulesFolderPath, { recursive: true, force: true })
						provider.log(`Deleted rules folder for mode ${message.slug}: ${rulesFolderPath}`)
					} catch (error) {
						provider.log(`Failed to delete rules folder for mode ${message.slug}: ${error}`)
						// Notify the user about the failure
						vscode.window.showErrorMessage(
							t("common:errors.delete_rules_folder_failed", {
								rulesFolderPath,
								error: error instanceof Error ? error.message : String(error),
							}),
						)
						// Continue with mode deletion even if folder deletion fails
					}
				}

				// Switch back to default mode after deletion
				await updateGlobalState("mode", defaultModeSlug)
				await provider.postStateToWebview()
			}
			break
		case "exportMode":
			if (message.slug) {
				try {
					// Get custom mode prompts to check if built-in mode has been customized
					const customModePrompts = getGlobalState("customModePrompts") || {}
					const customPrompt = customModePrompts[message.slug]

					// Export the mode with any customizations merged directly
					const result = await provider.customModesManager.exportModeWithRules(message.slug, customPrompt)

					if (result.success && result.yaml) {
						// Get last used directory for export
						const lastExportPath = getGlobalState("lastModeExportPath")
						let defaultUri: vscode.Uri

						if (lastExportPath) {
							// Use the directory from the last export
							const lastDir = path.dirname(lastExportPath)
							defaultUri = vscode.Uri.file(path.join(lastDir, `${message.slug}-export.yaml`))
						} else {
							// Default to workspace or home directory
							const workspaceFolders = vscode.workspace.workspaceFolders
							if (workspaceFolders && workspaceFolders.length > 0) {
								defaultUri = vscode.Uri.file(
									path.join(workspaceFolders[0].uri.fsPath, `${message.slug}-export.yaml`),
								)
							} else {
								defaultUri = vscode.Uri.file(`${message.slug}-export.yaml`)
							}
						}

						// Show save dialog
						const saveUri = await vscode.window.showSaveDialog({
							defaultUri,
							filters: {
								"YAML files": ["yaml", "yml"],
							},
							title: "Save mode export",
						})

						if (saveUri && result.yaml) {
							// Save the directory for next time
							await updateGlobalState("lastModeExportPath", saveUri.fsPath)

							// Write the file to the selected location
							await fs.writeFile(saveUri.fsPath, result.yaml, "utf-8")

							// Send success message to webview
							provider.postMessageToWebview({
								type: "exportModeResult",
								success: true,
								slug: message.slug,
							})

							// Show info message
							vscode.window.showInformationMessage(t("common:info.mode_exported", { mode: message.slug }))
						} else {
							// User cancelled the save dialog
							provider.postMessageToWebview({
								type: "exportModeResult",
								success: false,
								error: "Export cancelled",
								slug: message.slug,
							})
						}
					} else {
						// Send error message to webview
						provider.postMessageToWebview({
							type: "exportModeResult",
							success: false,
							error: result.error,
							slug: message.slug,
						})
					}
				} catch (error) {
					const errorMessage = error instanceof Error ? error.message : String(error)
					provider.log(`Failed to export mode ${message.slug}: ${errorMessage}`)

					// Send error message to webview
					provider.postMessageToWebview({
						type: "exportModeResult",
						success: false,
						error: errorMessage,
						slug: message.slug,
					})
				}
			}
			break
		case "importMode":
			try {
				// Get last used directory for import
				const lastImportPath = getGlobalState("lastModeImportPath")
				let defaultUri: vscode.Uri | undefined

				if (lastImportPath) {
					// Use the directory from the last import
					const lastDir = path.dirname(lastImportPath)
					defaultUri = vscode.Uri.file(lastDir)
				} else {
					// Default to workspace or home directory
					const workspaceFolders = vscode.workspace.workspaceFolders
					if (workspaceFolders && workspaceFolders.length > 0) {
						defaultUri = vscode.Uri.file(workspaceFolders[0].uri.fsPath)
					}
				}

				// Show file picker to select YAML file
				const fileUri = await vscode.window.showOpenDialog({
					canSelectFiles: true,
					canSelectFolders: false,
					canSelectMany: false,
					defaultUri,
					filters: {
						"YAML files": ["yaml", "yml"],
					},
					title: "Select mode export file to import",
				})

				if (fileUri && fileUri[0]) {
					// Save the directory for next time
					await updateGlobalState("lastModeImportPath", fileUri[0].fsPath)

					// Read the file content
					const yamlContent = await fs.readFile(fileUri[0].fsPath, "utf-8")

					// Import the mode with the specified source level
					const result = await provider.customModesManager.importModeWithRules(
						yamlContent,
						message.source || "project", // Default to project if not specified
					)

					if (result.success) {
						// Update state after importing
						const customModes = await provider.customModesManager.getCustomModes()
						await updateGlobalState("customModes", customModes)
						await provider.postStateToWebview()

						// Send success message to webview
						provider.postMessageToWebview({
							type: "importModeResult",
							success: true,
						})

						// Show success message
						vscode.window.showInformationMessage(t("common:info.mode_imported"))
					} else {
						// Send error message to webview
						provider.postMessageToWebview({
							type: "importModeResult",
							success: false,
							error: result.error,
						})

						// Show error message
						vscode.window.showErrorMessage(t("common:errors.mode_import_failed", { error: result.error }))
					}
				} else {
					// User cancelled the file dialog - reset the importing state
					provider.postMessageToWebview({
						type: "importModeResult",
						success: false,
						error: "cancelled",
					})
				}
			} catch (error) {
				const errorMessage = error instanceof Error ? error.message : String(error)
				provider.log(`Failed to import mode: ${errorMessage}`)

				// Send error message to webview
				provider.postMessageToWebview({
					type: "importModeResult",
					success: false,
					error: errorMessage,
				})

				// Show error message
				vscode.window.showErrorMessage(t("common:errors.mode_import_failed", { error: errorMessage }))
			}
			break
		case "checkRulesDirectory":
			if (message.slug) {
				const hasContent = await provider.customModesManager.checkRulesDirectoryHasContent(message.slug)

				provider.postMessageToWebview({
					type: "checkRulesDirectoryResult",
					slug: message.slug,
					hasContent: hasContent,
				})
			}
			break
		case "humanRelayResponse":
			if (message.requestId && message.text) {
				vscode.commands.executeCommand(getCommand("handleHumanRelayResponse"), {
					requestId: message.requestId,
					text: message.text,
					cancelled: false,
				})
			}
			break

		case "humanRelayCancel":
			if (message.requestId) {
				vscode.commands.executeCommand(getCommand("handleHumanRelayResponse"), {
					requestId: message.requestId,
					cancelled: true,
				})
			}
			break

		// kilocode_change_start
		case "fetchProfileDataRequest":
			try {
				const { apiConfiguration } = await provider.getState()
				const kilocodeToken = apiConfiguration?.kilocodeToken

				if (!kilocodeToken) {
					provider.log("KiloCode token not found in extension state.")
					provider.postMessageToWebview({
						type: "profileDataResponse",
						payload: { success: false, error: "KiloCode API token not configured." },
					})
					break
				}

				// Changed to /api/profile
				const response = await axios.get<Omit<ProfileData, "kilocodeToken">>(
					`${getKiloBaseUriFromToken(kilocodeToken)}/api/profile`,
					{
						headers: {
							Authorization: `Bearer ${kilocodeToken}`,
							"Content-Type": "application/json",
						},
					},
				)

				// Go back to Personal when no longer part of the current set organization
				if (
					apiConfiguration?.kilocodeOrganizationId &&
					!(response.data.organizations ?? []).some(
						({ id }) => id === apiConfiguration?.kilocodeOrganizationId,
					)
				) {
					provider.upsertProviderProfile(provider.providerSettingsManager.activateProfile.name, {
						...apiConfiguration,
						kilocodeOrganizationId: undefined,
					})
				}

				provider.postMessageToWebview({
					type: "profileDataResponse", // Assuming this response type is still appropriate for /api/profile
					payload: { success: true, data: { kilocodeToken, ...response.data } },
				})
			} catch (error: any) {
				const errorMessage =
					error.response?.data?.message ||
					error.message ||
					"Failed to fetch general profile data from backend."
				provider.log(`Error fetching general profile data: ${errorMessage}`)
				provider.postMessageToWebview({
					type: "profileDataResponse",
					payload: { success: false, error: errorMessage },
				})
			}
			break
		case "fetchBalanceDataRequest": // New handler
			try {
				const { apiConfiguration } = await provider.getState()
				const { kilocodeToken, kilocodeOrganizationId } = apiConfiguration ?? {}

				if (!kilocodeToken) {
					provider.log("KiloCode token not found in extension state for balance data.")
					provider.postMessageToWebview({
						type: "balanceDataResponse", // New response type
						payload: { success: false, error: "KiloCode API token not configured." },
					})
					break
				}

				const headers: Record<string, string> = {
					Authorization: `Bearer ${kilocodeToken}`,
					"Content-Type": "application/json",
				}

				if (kilocodeOrganizationId) {
					headers["X-KiloCode-OrganizationId"] = kilocodeOrganizationId
				}

				const response = await axios.get(`${getKiloBaseUriFromToken(kilocodeToken)}/api/profile/balance`, {
					// Original path for balance
					headers,
				})
				provider.postMessageToWebview({
					type: "balanceDataResponse", // New response type
					payload: { success: true, data: response.data },
				})
			} catch (error: any) {
				const errorMessage =
					error.response?.data?.message || error.message || "Failed to fetch balance data from backend."
				provider.log(`Error fetching balance data: ${errorMessage}`)
				provider.postMessageToWebview({
					type: "balanceDataResponse", // New response type
					payload: { success: false, error: errorMessage },
				})
			}
			break
		case "shopBuyCredits": // New handler
			try {
				const { apiConfiguration } = await provider.getState()
				const kilocodeToken = apiConfiguration?.kilocodeToken
				if (!kilocodeToken) {
					provider.log("KiloCode token not found in extension state for buy credits.")
					break
				}
				const credits = message.values?.credits || 50
				const uriScheme = message.values?.uriScheme || "vscode"
				const uiKind = message.values?.uiKind || "Desktop"
				const source = uiKind === "Web" ? "web" : uriScheme

				const baseUrl = getKiloBaseUriFromToken(kilocodeToken)
				const response = await axios.post(
					`${baseUrl}/payments/topup?origin=extension&source=${source}&amount=${credits}`,
					{},
					{
						headers: {
							Authorization: `Bearer ${kilocodeToken}`,
							"Content-Type": "application/json",
						},
						maxRedirects: 0, // Prevent axios from following redirects automatically
						validateStatus: (status) => status < 400, // Accept 3xx status codes
					},
				)
				if (response.status !== 303 || !response.headers.location) {
					return
				}
				await vscode.env.openExternal(vscode.Uri.parse(response.headers.location))
			} catch (error: any) {
				const errorMessage = error?.message || "Unknown error"
				const errorStack = error?.stack ? ` Stack: ${error.stack}` : ""
				provider.log(`Error redirecting to payment page: ${errorMessage}.${errorStack}`)
				provider.postMessageToWebview({
					type: "updateProfileData",
				})
			}
			break

		case "fetchMcpMarketplace": {
			await provider.fetchMcpMarketplace(message.bool)
			break
		}

		case "downloadMcp": {
			if (message.mcpId) {
				await provider.downloadMcp(message.mcpId)
			}
			break
		}

		case "silentlyRefreshMcpMarketplace": {
			await provider.silentlyRefreshMcpMarketplace()
			break
		}

		case "toggleWorkflow": {
			if (message.workflowPath && typeof message.enabled === "boolean" && typeof message.isGlobal === "boolean") {
				await toggleWorkflow(
					message.workflowPath,
					message.enabled,
					message.isGlobal,
					provider.contextProxy,
					provider.context,
				)
				await provider.postRulesDataToWebview()
			}
			break
		}

		case "refreshRules": {
			await provider.postRulesDataToWebview()
			break
		}

		case "toggleRule": {
			if (message.rulePath && typeof message.enabled === "boolean" && typeof message.isGlobal === "boolean") {
				await toggleRule(
					message.rulePath,
					message.enabled,
					message.isGlobal,
					provider.contextProxy,
					provider.context,
				)
				await provider.postRulesDataToWebview()
			}
			break
		}

		case "createRuleFile": {
			if (
				message.filename &&
				typeof message.isGlobal === "boolean" &&
				(message.ruleType === "rule" || message.ruleType === "workflow")
			) {
				try {
					await createRuleFile(message.filename, message.isGlobal, message.ruleType)
				} catch (error) {
					console.error("Error creating rule file:", error)
					vscode.window.showErrorMessage(t("kilocode:rules.errors.failedToCreateRuleFile"))
				}
				await provider.postRulesDataToWebview()
			}
			break
		}

		case "deleteRuleFile": {
			if (message.rulePath) {
				try {
					await deleteRuleFile(message.rulePath)
				} catch (error) {
					console.error("Error deleting rule file:", error)
					vscode.window.showErrorMessage(t("kilocode:rules.errors.failedToDeleteRuleFile"))
				}
				await provider.postRulesDataToWebview()
			}
			break
		}

		case "reportBug":
			provider.getCurrentTask()?.handleWebviewAskResponse("yesButtonClicked")
			break
		// end kilocode_change
		case "telemetrySetting": {
			const telemetrySetting = message.text as TelemetrySetting
			await updateGlobalState("telemetrySetting", telemetrySetting)
			const isOptedIn = telemetrySetting === "enabled"

			TelemetryService.instance.updateTelemetryState(isOptedIn)
			await provider.postStateToWebview()
			break
		}
		case "accountButtonClicked": {
			// Navigate to the account tab.
			provider.postMessageToWebview({ type: "action", action: "accountButtonClicked" })
			break
		}
		case "rooCloudSignIn": {
			try {
				TelemetryService.instance.captureEvent(TelemetryEventName.AUTHENTICATION_INITIATED)
				await CloudService.instance.login()
			} catch (error) {
				provider.log(`AuthService#login failed: ${error}`)
				vscode.window.showErrorMessage("Sign in failed.")
			}

			break
		}
		case "rooCloudSignOut": {
			try {
				await CloudService.instance.logout()
				await provider.postStateToWebview()
				provider.postMessageToWebview({ type: "authenticatedUser", userInfo: undefined })
			} catch (error) {
				provider.log(`AuthService#logout failed: ${error}`)
				vscode.window.showErrorMessage("Sign out failed.")
			}

			break
		}

		case "saveCodeIndexSettingsAtomic": {
			if (!message.codeIndexSettings) {
				break
			}

			const settings = message.codeIndexSettings

			try {
				// Check if embedder provider has changed
				const currentConfig = getGlobalState("codebaseIndexConfig") || {}
				const embedderProviderChanged =
					currentConfig.codebaseIndexEmbedderProvider !== settings.codebaseIndexEmbedderProvider

				// Save global state settings atomically
				const globalStateConfig = {
					...currentConfig,
					codebaseIndexEnabled: settings.codebaseIndexEnabled,
					codebaseIndexQdrantUrl: settings.codebaseIndexQdrantUrl,
					codebaseIndexEmbedderProvider: settings.codebaseIndexEmbedderProvider,
					codebaseIndexEmbedderBaseUrl: settings.codebaseIndexEmbedderBaseUrl,
					codebaseIndexEmbedderModelId: settings.codebaseIndexEmbedderModelId,
					codebaseIndexEmbedderModelDimension: settings.codebaseIndexEmbedderModelDimension, // Generic dimension
					codebaseIndexOpenAiCompatibleBaseUrl: settings.codebaseIndexOpenAiCompatibleBaseUrl,
					codebaseIndexSearchMaxResults: settings.codebaseIndexSearchMaxResults,
					codebaseIndexSearchMinScore: settings.codebaseIndexSearchMinScore,
				}

				// Save global state first
				await updateGlobalState("codebaseIndexConfig", globalStateConfig)

				// Save secrets directly using context proxy
				if (settings.codeIndexOpenAiKey !== undefined) {
					await provider.contextProxy.storeSecret("codeIndexOpenAiKey", settings.codeIndexOpenAiKey)
				}
				if (settings.codeIndexQdrantApiKey !== undefined) {
					await provider.contextProxy.storeSecret("codeIndexQdrantApiKey", settings.codeIndexQdrantApiKey)
				}
				if (settings.codebaseIndexOpenAiCompatibleApiKey !== undefined) {
					await provider.contextProxy.storeSecret(
						"codebaseIndexOpenAiCompatibleApiKey",
						settings.codebaseIndexOpenAiCompatibleApiKey,
					)
				}
				if (settings.codebaseIndexGeminiApiKey !== undefined) {
					await provider.contextProxy.storeSecret(
						"codebaseIndexGeminiApiKey",
						settings.codebaseIndexGeminiApiKey,
					)
				}
				if (settings.codebaseIndexMistralApiKey !== undefined) {
					await provider.contextProxy.storeSecret(
						"codebaseIndexMistralApiKey",
						settings.codebaseIndexMistralApiKey,
					)
				}

				// Send success response first - settings are saved regardless of validation
				await provider.postMessageToWebview({
					type: "codeIndexSettingsSaved",
					success: true,
					settings: globalStateConfig,
				})

				// Update webview state
				await provider.postStateToWebview()

				// Then handle validation and initialization for the current workspace
				const currentCodeIndexManager = provider.getCurrentWorkspaceCodeIndexManager()
				if (currentCodeIndexManager) {
					// If embedder provider changed, perform proactive validation
					if (embedderProviderChanged) {
						try {
							// Force handleSettingsChange which will trigger validation
							await currentCodeIndexManager.handleSettingsChange()
						} catch (error) {
							// Validation failed - the error state is already set by handleSettingsChange
							provider.log(
								`Embedder validation failed after provider change: ${error instanceof Error ? error.message : String(error)}`,
							)
							// Send validation error to webview
							await provider.postMessageToWebview({
								type: "indexingStatusUpdate",
								values: currentCodeIndexManager.getCurrentStatus(),
							})
							// Exit early - don't try to start indexing with invalid configuration
							break
						}
					} else {
						// No provider change, just handle settings normally
						try {
							await currentCodeIndexManager.handleSettingsChange()
						} catch (error) {
							// Log but don't fail - settings are saved
							provider.log(
								`Settings change handling error: ${error instanceof Error ? error.message : String(error)}`,
							)
						}
					}

					// Wait a bit more to ensure everything is ready
					await new Promise((resolve) => setTimeout(resolve, 200))

					// Auto-start indexing if now enabled and configured
					if (currentCodeIndexManager.isFeatureEnabled && currentCodeIndexManager.isFeatureConfigured) {
						if (!currentCodeIndexManager.isInitialized) {
							try {
								await currentCodeIndexManager.initialize(provider.contextProxy)
								provider.log(`Code index manager initialized after settings save`)
							} catch (error) {
								provider.log(
									`Code index initialization failed: ${error instanceof Error ? error.message : String(error)}`,
								)
								// Send error status to webview
								await provider.postMessageToWebview({
									type: "indexingStatusUpdate",
									values: currentCodeIndexManager.getCurrentStatus(),
								})
							}
						}
					}
				} else {
					// No workspace open - send error status
					provider.log("Cannot save code index settings: No workspace folder open")
					await provider.postMessageToWebview({
						type: "indexingStatusUpdate",
						values: {
							systemStatus: "Error",
							message: t("embeddings:orchestrator.indexingRequiresWorkspace"),
							processedItems: 0,
							totalItems: 0,
							currentItemUnit: "items",
						},
					})
				}
			} catch (error) {
				provider.log(`Error saving code index settings: ${error.message || error}`)
				await provider.postMessageToWebview({
					type: "codeIndexSettingsSaved",
					success: false,
					error: error.message || "Failed to save settings",
				})
			}
			break
		}

		case "requestIndexingStatus": {
			const manager = provider.getCurrentWorkspaceCodeIndexManager()
			if (!manager) {
				// No workspace open - send error status
				provider.postMessageToWebview({
					type: "indexingStatusUpdate",
					values: {
						systemStatus: "Error",
						message: t("embeddings:orchestrator.indexingRequiresWorkspace"),
						processedItems: 0,
						totalItems: 0,
						currentItemUnit: "items",
						workerspacePath: undefined,
					},
				})
				return
			}

			const status = manager
				? manager.getCurrentStatus()
				: {
						systemStatus: "Standby",
						message: "No workspace folder open",
						processedItems: 0,
						totalItems: 0,
						currentItemUnit: "items",
						workspacePath: undefined,
					}

			provider.postMessageToWebview({
				type: "indexingStatusUpdate",
				values: status,
			})
			break
		}
		case "requestCodeIndexSecretStatus": {
			// Check if secrets are set using the VSCode context directly for async access
			const hasOpenAiKey = !!(await provider.context.secrets.get("codeIndexOpenAiKey"))
			const hasQdrantApiKey = !!(await provider.context.secrets.get("codeIndexQdrantApiKey"))
			const hasOpenAiCompatibleApiKey = !!(await provider.context.secrets.get(
				"codebaseIndexOpenAiCompatibleApiKey",
			))
			const hasGeminiApiKey = !!(await provider.context.secrets.get("codebaseIndexGeminiApiKey"))
			const hasMistralApiKey = !!(await provider.context.secrets.get("codebaseIndexMistralApiKey"))

			provider.postMessageToWebview({
				type: "codeIndexSecretStatus",
				values: {
					hasOpenAiKey,
					hasQdrantApiKey,
					hasOpenAiCompatibleApiKey,
					hasGeminiApiKey,
					hasMistralApiKey,
				},
			})
			break
		}
		case "startIndexing": {
			try {
				const manager = provider.getCurrentWorkspaceCodeIndexManager()
				if (!manager) {
					// No workspace open - send error status
					provider.postMessageToWebview({
						type: "indexingStatusUpdate",
						values: {
							systemStatus: "Error",
							message: t("embeddings:orchestrator.indexingRequiresWorkspace"),
							processedItems: 0,
							totalItems: 0,
							currentItemUnit: "items",
						},
					})
					provider.log("Cannot start indexing: No workspace folder open")
					return
				}
				if (manager.isFeatureEnabled && manager.isFeatureConfigured) {
					if (!manager.isInitialized) {
						await manager.initialize(provider.contextProxy)
					}

					// startIndexing now handles error recovery internally
					manager.startIndexing()

					// If startIndexing recovered from error, we need to reinitialize
					if (!manager.isInitialized) {
						await manager.initialize(provider.contextProxy)
						// Try starting again after initialization
						manager.startIndexing()
					}
				}
			} catch (error) {
				provider.log(`Error starting indexing: ${error instanceof Error ? error.message : String(error)}`)
			}
			break
		}
		case "clearIndexData": {
			try {
				const manager = provider.getCurrentWorkspaceCodeIndexManager()
				if (!manager) {
					provider.log("Cannot clear index data: No workspace folder open")
					provider.postMessageToWebview({
						type: "indexCleared",
						values: {
							success: false,
							error: t("embeddings:orchestrator.indexingRequiresWorkspace"),
						},
					})
					return
				}
				await manager.clearIndexData()
				provider.postMessageToWebview({ type: "indexCleared", values: { success: true } })
			} catch (error) {
				provider.log(`Error clearing index data: ${error instanceof Error ? error.message : String(error)}`)
				provider.postMessageToWebview({
					type: "indexCleared",
					values: {
						success: false,
						error: error instanceof Error ? error.message : String(error),
					},
				})
			}
			break
		}
		// kilocode_change start - add clearUsageData
		case "clearUsageData": {
			try {
				const usageTracker = UsageTracker.getInstance()
				await usageTracker.clearAllUsageData()
				vscode.window.showInformationMessage("Usage data has been successfully cleared.")
			} catch (error) {
				const errorMessage = error instanceof Error ? error.message : String(error)
				provider.log(`Error clearing usage data: ${errorMessage}`)
				vscode.window.showErrorMessage(`Failed to clear usage data: ${errorMessage}`)
			}
			break
		}
		// kilocode_change start - add getUsageData
		case "getUsageData": {
			if (message.text) {
				try {
					const usageTracker = UsageTracker.getInstance()
					const usageData = usageTracker.getAllUsage(message.text)
					await provider.postMessageToWebview({
						type: "usageDataResponse",
						text: message.text,
						values: usageData,
					})
				} catch (error) {
					const errorMessage = error instanceof Error ? error.message : String(error)
					provider.log(`Error getting usage data: ${errorMessage}`)
				}
			}
			break
		}
		// kilocode_change end - add getUsageData
		// kilocode_change start - add toggleTaskFavorite
		case "toggleTaskFavorite":
			if (message.text) {
				await provider.toggleTaskFavorite(message.text)
			}
			break
		// kilocode_change start - add fixMermaidSyntax
		case "fixMermaidSyntax":
			if (message.text && message.requestId) {
				try {
					const { apiConfiguration } = await provider.getState()

					const prompt = mermaidFixPrompt(message.values?.error || "Unknown syntax error", message.text)

					const fixedCode = await singleCompletionHandler(apiConfiguration, prompt)

					provider.postMessageToWebview({
						type: "mermaidFixResponse",
						requestId: message.requestId,
						success: true,
						fixedCode: fixedCode?.trim() || null,
					})
				} catch (error) {
					const errorMessage = error instanceof Error ? error.message : "Failed to fix Mermaid syntax"
					provider.log(`Error fixing Mermaid syntax: ${errorMessage}`)

					provider.postMessageToWebview({
						type: "mermaidFixResponse",
						requestId: message.requestId,
						success: false,
						error: errorMessage,
					})
				}
			}
			break
		// kilocode_change end
		case "focusPanelRequest": {
			// Execute the focusPanel command to focus the WebView
			await vscode.commands.executeCommand(getCommand("focusPanel"))
			break
		}
		case "filterMarketplaceItems": {
			if (marketplaceManager && message.filters) {
				try {
					await marketplaceManager.updateWithFilteredItems({
						type: message.filters.type as MarketplaceItemType | undefined,
						search: message.filters.search,
						tags: message.filters.tags,
					})
					await provider.postStateToWebview()
				} catch (error) {
					console.error("Marketplace: Error filtering items:", error)
					vscode.window.showErrorMessage("Failed to filter marketplace items")
				}
			}
			break
		}

		case "fetchMarketplaceData": {
			// Fetch marketplace data on demand
			await provider.fetchMarketplaceData()
			break
		}

		case "installMarketplaceItem": {
			if (marketplaceManager && message.mpItem && message.mpInstallOptions) {
				try {
					const configFilePath = await marketplaceManager.installMarketplaceItem(
						message.mpItem,
						message.mpInstallOptions,
					)
					await provider.postStateToWebview()
					console.log(`Marketplace item installed and config file opened: ${configFilePath}`)

					// Send success message to webview
					provider.postMessageToWebview({
						type: "marketplaceInstallResult",
						success: true,
						slug: message.mpItem.id,
					})
				} catch (error) {
					console.error(`Error installing marketplace item: ${error}`)
					// Send error message to webview
					provider.postMessageToWebview({
						type: "marketplaceInstallResult",
						success: false,
						error: error instanceof Error ? error.message : String(error),
						slug: message.mpItem.id,
					})
				}
			}
			break
		}

		case "removeInstalledMarketplaceItem": {
			if (marketplaceManager && message.mpItem && message.mpInstallOptions) {
				try {
					await marketplaceManager.removeInstalledMarketplaceItem(message.mpItem, message.mpInstallOptions)
					await provider.postStateToWebview()

					// Send success message to webview
					provider.postMessageToWebview({
						type: "marketplaceRemoveResult",
						success: true,
						slug: message.mpItem.id,
					})
				} catch (error) {
					console.error(`Error removing marketplace item: ${error}`)

					// Show error message to user
					vscode.window.showErrorMessage(
						`Failed to remove marketplace item: ${error instanceof Error ? error.message : String(error)}`,
					)

					// Send error message to webview
					provider.postMessageToWebview({
						type: "marketplaceRemoveResult",
						success: false,
						error: error instanceof Error ? error.message : String(error),
						slug: message.mpItem.id,
					})
				}
			} else {
				// MarketplaceManager not available or missing required parameters
				const errorMessage = !marketplaceManager
					? "Marketplace manager is not available"
					: "Missing required parameters for marketplace item removal"
				console.error(errorMessage)

				vscode.window.showErrorMessage(errorMessage)

				if (message.mpItem?.id) {
					provider.postMessageToWebview({
						type: "marketplaceRemoveResult",
						success: false,
						error: errorMessage,
						slug: message.mpItem.id,
					})
				}
			}
			break
		}

		case "installMarketplaceItemWithParameters": {
			if (marketplaceManager && message.payload && "item" in message.payload && "parameters" in message.payload) {
				try {
					const configFilePath = await marketplaceManager.installMarketplaceItem(message.payload.item, {
						parameters: message.payload.parameters,
					})
					await provider.postStateToWebview()
					console.log(`Marketplace item with parameters installed and config file opened: ${configFilePath}`)
				} catch (error) {
					console.error(`Error installing marketplace item with parameters: ${error}`)
					vscode.window.showErrorMessage(
						`Failed to install marketplace item: ${error instanceof Error ? error.message : String(error)}`,
					)
				}
			}
			break
		}

		case "switchTab": {
			if (message.tab) {
				// Capture tab shown event for all switchTab messages (which are user-initiated)
				if (TelemetryService.hasInstance()) {
					TelemetryService.instance.captureTabShown(message.tab)
				}

				await provider.postMessageToWebview({ type: "action", action: "switchTab", tab: message.tab })
			}
			break
		}
		// kilocode_change start
		case "editMessage": {
			await editMessageHandler(provider, message)
			break
		}
		case "fetchKilocodeNotifications": {
			await fetchKilocodeNotificationsHandler(provider)
			break
		}
		case "dismissNotificationId": {
			if (!message.notificationId) {
				break
			}

			const dismissedNotificationIds = getGlobalState("dismissedNotificationIds") || []

			await updateGlobalState("dismissedNotificationIds", [...dismissedNotificationIds, message.notificationId])
			await provider.postStateToWebview()
			break
		}
		// kilocode_change end
		case "insertTextToChatArea":
			provider.postMessageToWebview({ type: "insertTextToChatArea", text: message.text })
			break
		case "requestCommands": {
			try {
				const { getCommands } = await import("../../services/command/commands")
				const commands = await getCommands(provider.cwd || "")

				// Convert to the format expected by the frontend
				const commandList = commands.map((command) => ({
					name: command.name,
					source: command.source,
					filePath: command.filePath,
					description: command.description,
					argumentHint: command.argumentHint,
				}))

				await provider.postMessageToWebview({
					type: "commands",
					commands: commandList,
				})
			} catch (error) {
				provider.log(`Error fetching commands: ${JSON.stringify(error, Object.getOwnPropertyNames(error), 2)}`)
				// Send empty array on error
				await provider.postMessageToWebview({
					type: "commands",
					commands: [],
				})
			}
			break
		}
		case "openCommandFile": {
			try {
				if (message.text) {
					const { getCommand } = await import("../../services/command/commands")
					const command = await getCommand(provider.cwd || "", message.text)

					if (command && command.filePath) {
						openFile(command.filePath)
					} else {
						vscode.window.showErrorMessage(t("common:errors.command_not_found", { name: message.text }))
					}
				}
			} catch (error) {
				provider.log(
					`Error opening command file: ${JSON.stringify(error, Object.getOwnPropertyNames(error), 2)}`,
				)
				vscode.window.showErrorMessage(t("common:errors.open_command_file"))
			}
			break
		}
		case "deleteCommand": {
			try {
				if (message.text && message.values?.source) {
					const { getCommand } = await import("../../services/command/commands")
					const command = await getCommand(provider.cwd || "", message.text)

					if (command && command.filePath) {
						// Delete the command file
						await fs.unlink(command.filePath)
						provider.log(`Deleted command file: ${command.filePath}`)
					} else {
						vscode.window.showErrorMessage(t("common:errors.command_not_found", { name: message.text }))
					}
				}
			} catch (error) {
				provider.log(`Error deleting command: ${JSON.stringify(error, Object.getOwnPropertyNames(error), 2)}`)
				vscode.window.showErrorMessage(t("common:errors.delete_command"))
			}
			break
		}
		case "createCommand": {
			try {
				const source = message.values?.source as "global" | "project"
				const fileName = message.text // Custom filename from user input

				if (!source) {
					provider.log("Missing source for createCommand")
					break
				}

				// Determine the commands directory based on source
				let commandsDir: string
				if (source === "global") {
					const globalConfigDir = path.join(os.homedir(), ".roo")
					commandsDir = path.join(globalConfigDir, "commands")
				} else {
					// Project commands
					const workspaceRoot = vscode.workspace.workspaceFolders?.[0]?.uri.fsPath
					if (!workspaceRoot) {
						vscode.window.showErrorMessage(t("common:errors.no_workspace_for_project_command"))
						break
					}
					commandsDir = path.join(workspaceRoot, ".roo", "commands")
				}

				// Ensure the commands directory exists
				await fs.mkdir(commandsDir, { recursive: true })

				// Use provided filename or generate a unique one
				let commandName: string
				if (fileName && fileName.trim()) {
					let cleanFileName = fileName.trim()

					// Strip leading slash if present
					if (cleanFileName.startsWith("/")) {
						cleanFileName = cleanFileName.substring(1)
					}

					// Remove .md extension if present BEFORE slugification
					if (cleanFileName.toLowerCase().endsWith(".md")) {
						cleanFileName = cleanFileName.slice(0, -3)
					}

					// Slugify the command name: lowercase, replace spaces with dashes, remove special characters
					commandName = cleanFileName
						.toLowerCase()
						.replace(/\s+/g, "-") // Replace spaces with dashes
						.replace(/[^a-z0-9-]/g, "") // Remove special characters except dashes
						.replace(/-+/g, "-") // Replace multiple dashes with single dash
						.replace(/^-|-$/g, "") // Remove leading/trailing dashes

					// Ensure we have a valid command name
					if (!commandName || commandName.length === 0) {
						commandName = "new-command"
					}
				} else {
					// Generate a unique command name
					commandName = "new-command"
					let counter = 1
					let filePath = path.join(commandsDir, `${commandName}.md`)

					while (
						await fs
							.access(filePath)
							.then(() => true)
							.catch(() => false)
					) {
						commandName = `new-command-${counter}`
						filePath = path.join(commandsDir, `${commandName}.md`)
						counter++
					}
				}

				const filePath = path.join(commandsDir, `${commandName}.md`)

				// Check if file already exists
				if (
					await fs
						.access(filePath)
						.then(() => true)
						.catch(() => false)
				) {
					vscode.window.showErrorMessage(t("common:errors.command_already_exists", { commandName }))
					break
				}

				// Create the command file with template content
				const templateContent = t("common:errors.command_template_content")

				await fs.writeFile(filePath, templateContent, "utf8")
				provider.log(`Created new command file: ${filePath}`)

				// Open the new file in the editor
				openFile(filePath)

				// Refresh commands list
				const { getCommands } = await import("../../services/command/commands")
				const commands = await getCommands(provider.cwd || "")
				const commandList = commands.map((command) => ({
					name: command.name,
					source: command.source,
					filePath: command.filePath,
					description: command.description,
				}))
				await provider.postMessageToWebview({
					type: "commands",
					commands: commandList,
				})
			} catch (error) {
				provider.log(`Error creating command: ${JSON.stringify(error, Object.getOwnPropertyNames(error), 2)}`)
				vscode.window.showErrorMessage(t("common:errors.create_command_failed"))
			}
			break
		}

		case "insertTextIntoTextarea": {
			const text = message.text
			if (text) {
				// Send message to insert text into the chat textarea
				await provider.postMessageToWebview({
					type: "insertTextIntoTextarea",
					text: text,
				})
			}
			break
		}
		case "showMdmAuthRequiredNotification": {
			// Show notification that organization requires authentication
			vscode.window.showWarningMessage(t("common:mdm.info.organization_requires_auth"))
			break
		}
	}
}<|MERGE_RESOLUTION|>--- conflicted
+++ resolved
@@ -571,11 +571,8 @@
 				"kilocode-openrouter": {}, // kilocode_change
 				ollama: {},
 				lmstudio: {},
-<<<<<<< HEAD
 				submodel: {},
-=======
 				deepinfra: {}, // kilocode_change
->>>>>>> c509f121
 			}
 
 			const safeGetModels = async (options: GetModelsOptions): Promise<ModelRecord> => {
