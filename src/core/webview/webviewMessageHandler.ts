--- conflicted
+++ resolved
@@ -737,12 +737,8 @@
 				"kilocode-openrouter": {}, // kilocode_change
 				ollama: {},
 				lmstudio: {},
-<<<<<<< HEAD
 				submodel: {},
-				deepinfra: {}, // kilocode_change
-=======
 				deepinfra: {},
->>>>>>> 4fa6b9cc
 			}
 
 			const safeGetModels = async (options: GetModelsOptions): Promise<ModelRecord> => {
