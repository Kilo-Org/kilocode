--- conflicted
+++ resolved
@@ -53,10 +53,6 @@
 import { getNonce } from "./getNonce"
 import { getUri } from "./getUri"
 import { getSystemPromptFilePath } from "../prompts/sections/custom-system-prompt"
-<<<<<<< HEAD
-=======
-import { TelemetryPropertiesProvider, telemetryService } from "../../services/telemetry"
->>>>>>> 582a117a
 import { getWorkspacePath } from "../../utils/path"
 import { webviewMessageHandler } from "./webviewMessageHandler"
 import { WebviewMessage } from "../../shared/WebviewMessage"
@@ -74,10 +70,7 @@
 	clineCreated: [cline: Task]
 }
 
-export class ClineProvider
-	extends EventEmitter<ClineProviderEvents>
-	implements vscode.WebviewViewProvider, TelemetryPropertiesProvider
-{
+export class ClineProvider extends EventEmitter<ClineProviderEvents> implements vscode.WebviewViewProvider {
 	// Used in package.json as the view's id. This value cannot be changed due
 	// to how VSCode caches views based on their id, and updating the id would
 	// break existing instances of the extension.
@@ -112,19 +105,12 @@
 		this.log("ClineProvider instantiated")
 		ClineProvider.activeInstances.add(this)
 
-<<<<<<< HEAD
-=======
 		this.codeIndexManager = codeIndexManager
 		this.updateGlobalState("codebaseIndexModels", EMBEDDING_MODEL_PROFILES)
 
 		// Start configuration loading (which might trigger indexing) in the background.
 		// Don't await, allowing activation to continue immediately.
 
-		// Register this provider with the telemetry service to enable it to add
-		// properties like mode and provider.
-		telemetryService.setProvider(this)
-
->>>>>>> 582a117a
 		this._workspaceTracker = new WorkspaceTracker(this)
 
 		this.providerSettingsManager = new ProviderSettingsManager(this.context)
@@ -1327,7 +1313,6 @@
 			version: this.context.extension?.packageJSON?.version ?? "",
 			apiConfiguration,
 			customInstructions,
-<<<<<<< HEAD
 			// kilocode_change: default values set to true
 			alwaysAllowReadOnly: alwaysAllowReadOnly ?? true,
 			alwaysAllowReadOnlyOutsideWorkspace: alwaysAllowReadOnlyOutsideWorkspace ?? true,
@@ -1338,19 +1323,7 @@
 			alwaysAllowMcp: alwaysAllowMcp ?? true,
 			alwaysAllowModeSwitch: alwaysAllowModeSwitch ?? true,
 			alwaysAllowSubtasks: alwaysAllowSubtasks ?? true,
-			allowedMaxRequests: allowedMaxRequests ?? Infinity,
-=======
-			alwaysAllowReadOnly: alwaysAllowReadOnly ?? false,
-			alwaysAllowReadOnlyOutsideWorkspace: alwaysAllowReadOnlyOutsideWorkspace ?? false,
-			alwaysAllowWrite: alwaysAllowWrite ?? false,
-			alwaysAllowWriteOutsideWorkspace: alwaysAllowWriteOutsideWorkspace ?? false,
-			alwaysAllowExecute: alwaysAllowExecute ?? false,
-			alwaysAllowBrowser: alwaysAllowBrowser ?? false,
-			alwaysAllowMcp: alwaysAllowMcp ?? false,
-			alwaysAllowModeSwitch: alwaysAllowModeSwitch ?? false,
-			alwaysAllowSubtasks: alwaysAllowSubtasks ?? false,
 			allowedMaxRequests,
->>>>>>> 582a117a
 			autoCondenseContextPercent: autoCondenseContextPercent ?? 100,
 			uriScheme: vscode.env.uriScheme,
 			uiKind: vscode.UIKind[vscode.env.uiKind], // kilocode_change
@@ -1414,9 +1387,7 @@
 			terminalCompressProgressBar: terminalCompressProgressBar ?? true,
 			hasSystemPromptOverride,
 			historyPreviewCollapsed: historyPreviewCollapsed ?? false,
-<<<<<<< HEAD
 			workflowToggles, // kilocode_change
-=======
 			condensingApiConfigId,
 			customCondensingPrompt,
 			codebaseIndexModels: codebaseIndexModels ?? EMBEDDING_MODEL_PROFILES,
@@ -1427,7 +1398,6 @@
 				codebaseIndexEmbedderBaseUrl: "",
 				codebaseIndexEmbedderModelId: "",
 			},
->>>>>>> 582a117a
 		}
 	}
 
@@ -1458,7 +1428,6 @@
 			lastShownAnnouncementId: stateValues.lastShownAnnouncementId,
 			customInstructions: stateValues.customInstructions,
 			apiModelId: stateValues.apiModelId,
-<<<<<<< HEAD
 			alwaysAllowReadOnly: stateValues.alwaysAllowReadOnly ?? true,
 			alwaysAllowReadOnlyOutsideWorkspace: stateValues.alwaysAllowReadOnlyOutsideWorkspace ?? true,
 			alwaysAllowWrite: stateValues.alwaysAllowWrite ?? true,
@@ -1468,19 +1437,7 @@
 			alwaysAllowMcp: stateValues.alwaysAllowMcp ?? true,
 			alwaysAllowModeSwitch: stateValues.alwaysAllowModeSwitch ?? true,
 			alwaysAllowSubtasks: stateValues.alwaysAllowSubtasks ?? true,
-			allowedMaxRequests: stateValues.allowedMaxRequests ?? Infinity,
-=======
-			alwaysAllowReadOnly: stateValues.alwaysAllowReadOnly ?? false,
-			alwaysAllowReadOnlyOutsideWorkspace: stateValues.alwaysAllowReadOnlyOutsideWorkspace ?? false,
-			alwaysAllowWrite: stateValues.alwaysAllowWrite ?? false,
-			alwaysAllowWriteOutsideWorkspace: stateValues.alwaysAllowWriteOutsideWorkspace ?? false,
-			alwaysAllowExecute: stateValues.alwaysAllowExecute ?? false,
-			alwaysAllowBrowser: stateValues.alwaysAllowBrowser ?? false,
-			alwaysAllowMcp: stateValues.alwaysAllowMcp ?? false,
-			alwaysAllowModeSwitch: stateValues.alwaysAllowModeSwitch ?? false,
-			alwaysAllowSubtasks: stateValues.alwaysAllowSubtasks ?? false,
 			allowedMaxRequests: stateValues.allowedMaxRequests,
->>>>>>> 582a117a
 			autoCondenseContextPercent: stateValues.autoCondenseContextPercent ?? 100,
 			taskHistory: stateValues.taskHistory,
 			allowedCommands: stateValues.allowedCommands,
@@ -1529,12 +1486,8 @@
 			openRouterUseMiddleOutTransform: stateValues.openRouterUseMiddleOutTransform ?? true,
 			browserToolEnabled: stateValues.browserToolEnabled ?? true,
 			showRooIgnoredFiles: stateValues.showRooIgnoredFiles ?? true,
-<<<<<<< HEAD
 			showAutoApproveMenu: stateValues.showAutoApproveMenu ?? false, // kilocode_change
-			maxReadFileLine: stateValues.maxReadFileLine ?? 500,
-=======
 			maxReadFileLine: stateValues.maxReadFileLine ?? -1,
->>>>>>> 582a117a
 			historyPreviewCollapsed: stateValues.historyPreviewCollapsed ?? false,
 			// Explicitly add condensing settings
 			condensingApiConfigId: stateValues.condensingApiConfigId,
@@ -1641,7 +1594,6 @@
 		return this.mcpHub
 	}
 
-<<<<<<< HEAD
 	// kilocode_change:
 	// MCP Marketplace
 
@@ -1809,28 +1761,6 @@
 				type: "mcpDownloadDetails",
 				error: errorMessage,
 			})
-=======
-	/**
-	 * Returns properties to be included in every telemetry event
-	 * This method is called by the telemetry service to get context information
-	 * like the current mode, API provider, etc.
-	 */
-	public async getTelemetryProperties(): Promise<TelemetryProperties> {
-		const { mode, apiConfiguration, language } = await this.getState()
-		const task = this.getCurrentCline()
-
-		return {
-			appVersion: this.context.extension?.packageJSON?.version,
-			vscodeVersion: vscode.version,
-			platform: process.platform,
-			editorName: vscode.env.appName,
-			language,
-			mode,
-			apiProvider: apiConfiguration?.apiProvider,
-			modelId: task?.api?.getModel().id,
-			diffStrategy: task?.diffStrategy?.getName(),
-			isSubtask: task ? !!task.parentTask : undefined,
->>>>>>> 582a117a
 		}
 	}
 	// end kilocode_change
