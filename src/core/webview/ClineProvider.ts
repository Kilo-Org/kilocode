import os from "os"
import * as path from "path"
import fs from "fs/promises"
import EventEmitter from "events"

import { Anthropic } from "@anthropic-ai/sdk"
import delay from "delay"
import axios from "axios"
import pWaitFor from "p-wait-for"
import * as vscode from "vscode"

import {
	type TaskProviderLike,
	type TaskProviderEvents,
	type GlobalState,
	type ProviderName,
	type ProviderSettings,
	type RooCodeSettings,
	type ProviderSettingsEntry,
	type StaticAppProperties,
	type DynamicAppProperties,
	type CloudAppProperties,
	type TaskProperties,
	type GitProperties,
	type TelemetryProperties,
	type TelemetryPropertiesProvider,
	type CodeActionId,
	type CodeActionName,
	type TerminalActionId,
	type TerminalActionPromptType,
	type HistoryItem,
	type CloudUserInfo,
	type CloudOrganizationMembership,
	type CreateTaskOptions,
	type TokenUsage,
	RooCodeEventName,
	requestyDefaultModelId,
	openRouterDefaultModelId,
	glamaDefaultModelId,
	DEFAULT_TERMINAL_OUTPUT_CHARACTER_LIMIT,
	DEFAULT_WRITE_DELAY_MS,
	ORGANIZATION_ALLOW_ALL,
	DEFAULT_MODES,
	getActiveToolUseStyle, // kilocode_change
} from "@roo-code/types"
import { TelemetryService } from "@roo-code/telemetry"
import { CloudService, BridgeOrchestrator, getRooCodeApiUrl } from "@roo-code/cloud"

import { Package } from "../../shared/package"
import { findLast } from "../../shared/array"
import { supportPrompt } from "../../shared/support-prompt"
import { GlobalFileNames } from "../../shared/globalFileNames"
import type { ExtensionMessage, ExtensionState, MarketplaceInstalledMetadata } from "../../shared/ExtensionMessage"
import { Mode, defaultModeSlug, getModeBySlug } from "../../shared/modes"
import { experimentDefault } from "../../shared/experiments"
import { formatLanguage } from "../../shared/language"
import { WebviewMessage } from "../../shared/WebviewMessage"
import { EMBEDDING_MODEL_PROFILES } from "../../shared/embeddingModels"
import { ProfileValidator } from "../../shared/ProfileValidator"

import { Terminal } from "../../integrations/terminal/Terminal"
import { downloadTask } from "../../integrations/misc/export-markdown"
import { getTheme } from "../../integrations/theme/getTheme"
import WorkspaceTracker from "../../integrations/workspace/WorkspaceTracker"

import { McpHub } from "../../services/mcp/McpHub"
import { McpServerManager } from "../../services/mcp/McpServerManager"
import { MarketplaceManager } from "../../services/marketplace"
import { ShadowCheckpointService } from "../../services/checkpoints/ShadowCheckpointService"
import { CodeIndexManager } from "../../services/code-index/manager"
import type { IndexProgressUpdate } from "../../services/code-index/interfaces/manager"
import { MdmService } from "../../services/mdm/MdmService"

import { fileExistsAtPath } from "../../utils/fs"
import { setTtsEnabled, setTtsSpeed } from "../../utils/tts"
import { getWorkspaceGitInfo } from "../../utils/git"
import { getWorkspacePath } from "../../utils/path"
import { OrganizationAllowListViolationError } from "../../utils/errors"

import { setPanel } from "../../activate/registerCommands"

import { t } from "../../i18n"

import { buildApiHandler } from "../../api"
import { forceFullModelDetailsLoad, hasLoadedFullDetails } from "../../api/providers/fetchers/lmstudio"

import { ContextProxy } from "../config/ContextProxy"
import { getEnabledRules } from "./kilorules"
import { ProviderSettingsManager } from "../config/ProviderSettingsManager"
import { CustomModesManager } from "../config/CustomModesManager"
import { Task } from "../task/Task"
import { getSystemPromptFilePath } from "../prompts/sections/custom-system-prompt"

import { webviewMessageHandler } from "./webviewMessageHandler"
import type { ClineMessage } from "@roo-code/types"
import { readApiMessages, saveApiMessages, saveTaskMessages } from "../task-persistence"
import { getNonce } from "./getNonce"
import { getUri } from "./getUri"

//kilocode_change start
import { McpDownloadResponse, McpMarketplaceCatalog } from "../../shared/kilocode/mcp"
import { McpServer } from "../../shared/mcp"
import { OpenRouterHandler } from "../../api/providers"
import { stringifyError } from "../../shared/kilocode/errorUtils"
import isWsl from "is-wsl"
import { getKilocodeDefaultModel } from "../../api/providers/kilocode/getKilocodeDefaultModel"
import { getKiloCodeWrapperProperties } from "../../core/kilocode/wrapper"
<<<<<<< HEAD
import { getKiloUrlFromToken } from "@roo-code/types" // kilocode_change
import { getKilocodeConfig, KilocodeConfig } from "../../utils/kilo-config-file" // kilocode_change
=======
import { getKilocodeConfig, getWorkspaceProjectId, KilocodeConfig } from "../../utils/kilo-config-file" // kilocode_change
>>>>>>> ccf62b76

export type ClineProviderState = Awaited<ReturnType<ClineProvider["getState"]>>
// kilocode_change end

/**
 * https://github.com/microsoft/vscode-webview-ui-toolkit-samples/blob/main/default/weather-webview/src/providers/WeatherViewProvider.ts
 * https://github.com/KumarVariable/vscode-extension-sidebar-html/blob/master/src/customSidebarViewProvider.ts
 */

export type ClineProviderEvents = {
	clineCreated: [cline: Task]
}

interface PendingEditOperation {
	messageTs: number
	editedContent: string
	images?: string[]
	messageIndex: number
	apiConversationHistoryIndex: number
	timeoutId: NodeJS.Timeout
	createdAt: number
}

export class ClineProvider
	extends EventEmitter<TaskProviderEvents>
	implements vscode.WebviewViewProvider, TelemetryPropertiesProvider, TaskProviderLike
{
	// Used in package.json as the view's id. This value cannot be changed due
	// to how VSCode caches views based on their id, and updating the id would
	// break existing instances of the extension.
	public static readonly sideBarId = `${Package.name}.SidebarProvider`
	public static readonly tabPanelId = `${Package.name}.TabPanelProvider`
	private static activeInstances: Set<ClineProvider> = new Set()
	private disposables: vscode.Disposable[] = []
	private webviewDisposables: vscode.Disposable[] = []
	private view?: vscode.WebviewView | vscode.WebviewPanel
	private clineStack: Task[] = []
	private codeIndexStatusSubscription?: vscode.Disposable
	private codeIndexManager?: CodeIndexManager
	private _workspaceTracker?: WorkspaceTracker // workSpaceTracker read-only for access outside this class
	protected mcpHub?: McpHub // Change from private to protected
	private marketplaceManager: MarketplaceManager
	private mdmService?: MdmService
	private taskCreationCallback: (task: Task) => void
	private taskEventListeners: WeakMap<Task, Array<() => void>> = new WeakMap()
	private currentWorkspacePath: string | undefined

	private recentTasksCache?: string[]
	private pendingOperations: Map<string, PendingEditOperation> = new Map()
	private static readonly PENDING_OPERATION_TIMEOUT_MS = 30000 // 30 seconds

	public isViewLaunched = false
	public settingsImportedAt?: number
	public readonly latestAnnouncementId = "sep-2025-code-supernova-1m" // Code Supernova 1M context window announcement
	public readonly providerSettingsManager: ProviderSettingsManager
	public readonly customModesManager: CustomModesManager

	constructor(
		readonly context: vscode.ExtensionContext,
		private readonly outputChannel: vscode.OutputChannel,
		private readonly renderContext: "sidebar" | "editor" = "sidebar",
		public readonly contextProxy: ContextProxy,
		mdmService?: MdmService,
	) {
		super()
		this.currentWorkspacePath = getWorkspacePath()

		ClineProvider.activeInstances.add(this)

		this.mdmService = mdmService
		this.updateGlobalState("codebaseIndexModels", EMBEDDING_MODEL_PROFILES)

		// Start configuration loading (which might trigger indexing) in the background.
		// Don't await, allowing activation to continue immediately.

		// Register this provider with the telemetry service to enable it to add
		// properties like mode and provider.
		TelemetryService.instance.setProvider(this)

		this._workspaceTracker = new WorkspaceTracker(this)

		this.providerSettingsManager = new ProviderSettingsManager(this.context)

		this.customModesManager = new CustomModesManager(this.context, async () => {
			await this.postStateToWebview()
		})

		// Initialize MCP Hub through the singleton manager
		McpServerManager.getInstance(this.context, this)
			.then((hub) => {
				this.mcpHub = hub
				this.mcpHub.registerClient()
			})
			.catch((error) => {
				this.log(`Failed to initialize MCP Hub: ${error}`)
			})

		this.marketplaceManager = new MarketplaceManager(this.context, this.customModesManager)

		// Forward <most> task events to the provider.
		// We do something fairly similar for the IPC-based API.
		this.taskCreationCallback = (instance: Task) => {
			this.emit(RooCodeEventName.TaskCreated, instance)

			// Create named listener functions so we can remove them later.
			const onTaskStarted = () => this.emit(RooCodeEventName.TaskStarted, instance.taskId)
			const onTaskCompleted = (taskId: string, tokenUsage: any, toolUsage: any) =>
				this.emit(RooCodeEventName.TaskCompleted, taskId, tokenUsage, toolUsage)
			const onTaskAborted = async () => {
				this.emit(RooCodeEventName.TaskAborted, instance.taskId)

				try {
					// Only rehydrate on genuine streaming failures.
					// User-initiated cancels are handled by cancelTask().
					if (instance.abortReason === "streaming_failed") {
						// Defensive safeguard: if another path already replaced this instance, skip
						const current = this.getCurrentTask()
						if (current && current.instanceId !== instance.instanceId) {
							this.log(
								`[onTaskAborted] Skipping rehydrate: current instance ${current.instanceId} != aborted ${instance.instanceId}`,
							)
							return
						}

						const { historyItem } = await this.getTaskWithId(instance.taskId)
						const rootTask = instance.rootTask
						const parentTask = instance.parentTask
						await this.createTaskWithHistoryItem({ ...historyItem, rootTask, parentTask })
					}
				} catch (error) {
					this.log(
						`[onTaskAborted] Failed to rehydrate after streaming failure: ${
							error instanceof Error ? error.message : String(error)
						}`,
					)
				}
			}
			const onTaskFocused = () => this.emit(RooCodeEventName.TaskFocused, instance.taskId)
			const onTaskUnfocused = () => this.emit(RooCodeEventName.TaskUnfocused, instance.taskId)
			const onTaskActive = (taskId: string) => this.emit(RooCodeEventName.TaskActive, taskId)
			const onTaskInteractive = (taskId: string) => this.emit(RooCodeEventName.TaskInteractive, taskId)
			const onTaskResumable = (taskId: string) => this.emit(RooCodeEventName.TaskResumable, taskId)
			const onTaskIdle = (taskId: string) => this.emit(RooCodeEventName.TaskIdle, taskId)
			const onTaskPaused = (taskId: string) => this.emit(RooCodeEventName.TaskPaused, taskId)
			const onTaskUnpaused = (taskId: string) => this.emit(RooCodeEventName.TaskUnpaused, taskId)
			const onTaskSpawned = (taskId: string) => this.emit(RooCodeEventName.TaskSpawned, taskId)
			const onTaskUserMessage = (taskId: string) => this.emit(RooCodeEventName.TaskUserMessage, taskId)
			const onTaskTokenUsageUpdated = (taskId: string, tokenUsage: TokenUsage) =>
				this.emit(RooCodeEventName.TaskTokenUsageUpdated, taskId, tokenUsage)

			// Attach the listeners.
			instance.on(RooCodeEventName.TaskStarted, onTaskStarted)
			instance.on(RooCodeEventName.TaskCompleted, onTaskCompleted)
			instance.on(RooCodeEventName.TaskAborted, onTaskAborted)
			instance.on(RooCodeEventName.TaskFocused, onTaskFocused)
			instance.on(RooCodeEventName.TaskUnfocused, onTaskUnfocused)
			instance.on(RooCodeEventName.TaskActive, onTaskActive)
			instance.on(RooCodeEventName.TaskInteractive, onTaskInteractive)
			instance.on(RooCodeEventName.TaskResumable, onTaskResumable)
			instance.on(RooCodeEventName.TaskIdle, onTaskIdle)
			instance.on(RooCodeEventName.TaskPaused, onTaskPaused)
			instance.on(RooCodeEventName.TaskUnpaused, onTaskUnpaused)
			instance.on(RooCodeEventName.TaskSpawned, onTaskSpawned)
			instance.on(RooCodeEventName.TaskUserMessage, onTaskUserMessage)
			instance.on(RooCodeEventName.TaskTokenUsageUpdated, onTaskTokenUsageUpdated)

			// Store the cleanup functions for later removal.
			this.taskEventListeners.set(instance, [
				() => instance.off(RooCodeEventName.TaskStarted, onTaskStarted),
				() => instance.off(RooCodeEventName.TaskCompleted, onTaskCompleted),
				() => instance.off(RooCodeEventName.TaskAborted, onTaskAborted),
				() => instance.off(RooCodeEventName.TaskFocused, onTaskFocused),
				() => instance.off(RooCodeEventName.TaskUnfocused, onTaskUnfocused),
				() => instance.off(RooCodeEventName.TaskActive, onTaskActive),
				() => instance.off(RooCodeEventName.TaskInteractive, onTaskInteractive),
				() => instance.off(RooCodeEventName.TaskResumable, onTaskResumable),
				() => instance.off(RooCodeEventName.TaskIdle, onTaskIdle),
				() => instance.off(RooCodeEventName.TaskUserMessage, onTaskUserMessage),
				() => instance.off(RooCodeEventName.TaskPaused, onTaskPaused),
				() => instance.off(RooCodeEventName.TaskUnpaused, onTaskUnpaused),
				() => instance.off(RooCodeEventName.TaskSpawned, onTaskSpawned),
				() => instance.off(RooCodeEventName.TaskTokenUsageUpdated, onTaskTokenUsageUpdated),
			])
		}

		// Initialize Roo Code Cloud profile sync.
		if (CloudService.hasInstance()) {
			this.initializeCloudProfileSync().catch((error) => {
				this.log(`Failed to initialize cloud profile sync: ${error}`)
			})
		} else {
			this.log("CloudService not ready, deferring cloud profile sync")
		}
	}

	/**
	 * Override EventEmitter's on method to match TaskProviderLike interface
	 */
	override on<K extends keyof TaskProviderEvents>(
		event: K,
		listener: (...args: TaskProviderEvents[K]) => void | Promise<void>,
	): this {
		return super.on(event, listener as any)
	}

	/**
	 * Override EventEmitter's off method to match TaskProviderLike interface
	 */
	override off<K extends keyof TaskProviderEvents>(
		event: K,
		listener: (...args: TaskProviderEvents[K]) => void | Promise<void>,
	): this {
		return super.off(event, listener as any)
	}

	/**
	 * Initialize cloud profile synchronization
	 */
	private async initializeCloudProfileSync() {
		try {
			// Check if authenticated and sync profiles
			if (CloudService.hasInstance() && CloudService.instance.isAuthenticated()) {
				await this.syncCloudProfiles()
			}

			// Set up listener for future updates
			if (CloudService.hasInstance()) {
				CloudService.instance.on("settings-updated", this.handleCloudSettingsUpdate)
			}
		} catch (error) {
			this.log(`Error in initializeCloudProfileSync: ${error}`)
		}
	}

	/**
	 * Handle cloud settings updates
	 */
	private handleCloudSettingsUpdate = async () => {
		try {
			await this.syncCloudProfiles()
		} catch (error) {
			this.log(`Error handling cloud settings update: ${error}`)
		}
	}

	/**
	 * Synchronize cloud profiles with local profiles.
	 */
	private async syncCloudProfiles() {
		try {
			const settings = CloudService.instance.getOrganizationSettings()

			if (!settings?.providerProfiles) {
				return
			}

			const currentApiConfigName = this.getGlobalState("currentApiConfigName")

			const result = await this.providerSettingsManager.syncCloudProfiles(
				settings.providerProfiles,
				currentApiConfigName,
			)

			if (result.hasChanges) {
				// Update list.
				await this.updateGlobalState("listApiConfigMeta", await this.providerSettingsManager.listConfig())

				if (result.activeProfileChanged && result.activeProfileId) {
					// Reload full settings for new active profile.
					const profile = await this.providerSettingsManager.getProfile({
						id: result.activeProfileId,
					})
					await this.activateProviderProfile({ name: profile.name })
				}

				await this.postStateToWebview()
			}
		} catch (error) {
			this.log(`Error syncing cloud profiles: ${error}`)
		}
	}

	/**
	 * Initialize cloud profile synchronization when CloudService is ready
	 * This method is called externally after CloudService has been initialized
	 */
	public async initializeCloudProfileSyncWhenReady(): Promise<void> {
		try {
			if (CloudService.hasInstance() && CloudService.instance.isAuthenticated()) {
				await this.syncCloudProfiles()
			}

			if (CloudService.hasInstance()) {
				CloudService.instance.off("settings-updated", this.handleCloudSettingsUpdate)
				CloudService.instance.on("settings-updated", this.handleCloudSettingsUpdate)
			}
		} catch (error) {
			this.log(`Failed to initialize cloud profile sync when ready: ${error}`)
		}
	}

	// Adds a new Task instance to clineStack, marking the start of a new task.
	// The instance is pushed to the top of the stack (LIFO order).
	// When the task is completed, the top instance is removed, reactivating the
	// previous task.
	async addClineToStack(task: Task) {
		// Add this cline instance into the stack that represents the order of
		// all the called tasks.
		this.clineStack.push(task)
		task.emit(RooCodeEventName.TaskFocused)

		// Perform special setup provider specific tasks.
		await this.performPreparationTasks(task)

		// Ensure getState() resolves correctly.
		const state = await this.getState()

		if (!state || typeof state.mode !== "string") {
			throw new Error(t("common:errors.retrieve_current_mode"))
		}
	}

	async performPreparationTasks(cline: Task) {
		// LMStudio: We need to force model loading in order to read its context
		// size; we do it now since we're starting a task with that model selected.
		if (cline.apiConfiguration && cline.apiConfiguration.apiProvider === "lmstudio") {
			try {
				if (!hasLoadedFullDetails(cline.apiConfiguration.lmStudioModelId!)) {
					await forceFullModelDetailsLoad(
						cline.apiConfiguration.lmStudioBaseUrl ?? "http://localhost:1234",
						cline.apiConfiguration.lmStudioModelId!,
					)
				}
			} catch (error) {
				this.log(`Failed to load full model details for LM Studio: ${error}`)
				vscode.window.showErrorMessage(error.message)
			}
		}
	}

	// Removes and destroys the top Cline instance (the current finished task),
	// activating the previous one (resuming the parent task).
	async removeClineFromStack() {
		if (this.clineStack.length === 0) {
			return
		}

		// Pop the top Cline instance from the stack.
		let task = this.clineStack.pop()

		if (task) {
			task.emit(RooCodeEventName.TaskUnfocused)

			try {
				// Abort the running task and set isAbandoned to true so
				// all running promises will exit as well.
				await task.abortTask(true)
			} catch (e) {
				this.log(
					`[ClineProvider#removeClineFromStack] abortTask() failed ${task.taskId}.${task.instanceId}: ${e.message}`,
				)
			}

			// Remove event listeners before clearing the reference.
			const cleanupFunctions = this.taskEventListeners.get(task)

			if (cleanupFunctions) {
				cleanupFunctions.forEach((cleanup) => cleanup())
				this.taskEventListeners.delete(task)
			}

			// Make sure no reference kept, once promises end it will be
			// garbage collected.
			task = undefined
		}
	}

	getTaskStackSize(): number {
		return this.clineStack.length
	}

	public getCurrentTaskStack(): string[] {
		return this.clineStack.map((cline) => cline.taskId)
	}

	// Remove the current task/cline instance (at the top of the stack), so this
	// task is finished and resume the previous task/cline instance (if it
	// exists).
	// This is used when a subtask is finished and the parent task needs to be
	// resumed.
	async finishSubTask(lastMessage: string) {
		// Remove the last cline instance from the stack (this is the finished
		// subtask).
		await this.removeClineFromStack()
		// Resume the last cline instance in the stack (if it exists - this is
		// the 'parent' calling task).
		await this.getCurrentTask()?.completeSubtask(lastMessage)
	}
	// Pending Edit Operations Management

	/**
	 * Sets a pending edit operation with automatic timeout cleanup
	 */
	public setPendingEditOperation(
		operationId: string,
		editData: {
			messageTs: number
			editedContent: string
			images?: string[]
			messageIndex: number
			apiConversationHistoryIndex: number
		},
	): void {
		// Clear any existing operation with the same ID
		this.clearPendingEditOperation(operationId)

		// Create timeout for automatic cleanup
		const timeoutId = setTimeout(() => {
			this.clearPendingEditOperation(operationId)
			this.log(`[setPendingEditOperation] Automatically cleared stale pending operation: ${operationId}`)
		}, ClineProvider.PENDING_OPERATION_TIMEOUT_MS)

		// Store the operation
		this.pendingOperations.set(operationId, {
			...editData,
			timeoutId,
			createdAt: Date.now(),
		})

		this.log(`[setPendingEditOperation] Set pending operation: ${operationId}`)
	}

	/**
	 * Gets a pending edit operation by ID
	 */
	private getPendingEditOperation(operationId: string): PendingEditOperation | undefined {
		return this.pendingOperations.get(operationId)
	}

	/**
	 * Clears a specific pending edit operation
	 */
	private clearPendingEditOperation(operationId: string): boolean {
		const operation = this.pendingOperations.get(operationId)
		if (operation) {
			clearTimeout(operation.timeoutId)
			this.pendingOperations.delete(operationId)
			this.log(`[clearPendingEditOperation] Cleared pending operation: ${operationId}`)
			return true
		}
		return false
	}

	/**
	 * Clears all pending edit operations
	 */
	private clearAllPendingEditOperations(): void {
		for (const [operationId, operation] of this.pendingOperations) {
			clearTimeout(operation.timeoutId)
		}
		this.pendingOperations.clear()
		this.log(`[clearAllPendingEditOperations] Cleared all pending operations`)
	}

	/*
	VSCode extensions use the disposable pattern to clean up resources when the sidebar/editor tab is closed by the user or system. This applies to event listening, commands, interacting with the UI, etc.
	- https://vscode-docs.readthedocs.io/en/stable/extensions/patterns-and-principles/
	- https://github.com/microsoft/vscode-extension-samples/blob/main/webview-sample/src/extension.ts
	*/
	private clearWebviewResources() {
		while (this.webviewDisposables.length) {
			const x = this.webviewDisposables.pop()
			if (x) {
				x.dispose()
			}
		}
	}

	async dispose() {
		this.log("Disposing ClineProvider...")

		// Clear all tasks from the stack.
		while (this.clineStack.length > 0) {
			await this.removeClineFromStack()
		}

		this.log("Cleared all tasks")

		// Clear all pending edit operations to prevent memory leaks
		this.clearAllPendingEditOperations()
		this.log("Cleared pending operations")

		if (this.view && "dispose" in this.view) {
			this.view.dispose()
			this.log("Disposed webview")
		}

		this.clearWebviewResources()

		// Clean up cloud service event listener
		if (CloudService.hasInstance()) {
			CloudService.instance.off("settings-updated", this.handleCloudSettingsUpdate)
		}

		while (this.disposables.length) {
			const x = this.disposables.pop()

			if (x) {
				x.dispose()
			}
		}

		this._workspaceTracker?.dispose()
		this._workspaceTracker = undefined
		await this.mcpHub?.unregisterClient()
		this.mcpHub = undefined
		this.marketplaceManager?.cleanup()
		this.customModesManager?.dispose()
		this.log("Disposed all disposables")
		ClineProvider.activeInstances.delete(this)

		// Clean up any event listeners attached to this provider
		this.removeAllListeners()

		McpServerManager.unregisterProvider(this)
	}

	public static getVisibleInstance(): ClineProvider | undefined {
		return findLast(Array.from(this.activeInstances), (instance) => instance.view?.visible === true)
	}

	public static async getInstance(): Promise<ClineProvider | undefined> {
		let visibleProvider = ClineProvider.getVisibleInstance()

		// If no visible provider, try to show the sidebar view
		if (!visibleProvider) {
			await vscode.commands.executeCommand(`${Package.name}.SidebarProvider.focus`)
			// Wait briefly for the view to become visible
			await delay(100)
			visibleProvider = ClineProvider.getVisibleInstance()
		}

		// If still no visible provider, return
		if (!visibleProvider) {
			return
		}

		return visibleProvider
	}

	public static async isActiveTask(): Promise<boolean> {
		const visibleProvider = await ClineProvider.getInstance()

		if (!visibleProvider) {
			return false
		}

		// Check if there is a cline instance in the stack (if this provider has an active task)
		if (visibleProvider.getCurrentTask()) {
			return true
		}

		return false
	}

	public static async handleCodeAction(
		command: CodeActionId,
		promptType: CodeActionName,
		params: Record<string, string | any[]>,
	): Promise<void> {
		// Capture telemetry for code action usage
		TelemetryService.instance.captureCodeActionUsed(promptType)

		const visibleProvider = await ClineProvider.getInstance()

		if (!visibleProvider) {
			return
		}

		const { customSupportPrompts } = await visibleProvider.getState()

		// TODO: Improve type safety for promptType.
		const prompt = supportPrompt.create(promptType, params, customSupportPrompts)

		if (command === "addToContext") {
			await visibleProvider.postMessageToWebview({ type: "invoke", invoke: "setChatBoxMessage", text: prompt })
			return
		}

		//kilocode_change start
		if (command === "addToContextAndFocus") {
			let messageText = prompt

			const editor = vscode.window.activeTextEditor
			if (editor) {
				const fullContent = editor.document.getText()
				const filePath = params.filePath as string

				messageText = `
For context, we are working within this file:

'${filePath}' (see below for file content)
<file_content path="${filePath}">
${fullContent}
</file_content>

Heed this prompt:

${prompt}
`
			}

			await visibleProvider.postMessageToWebview({
				type: "invoke",
				invoke: "setChatBoxMessage",
				text: messageText,
			})
			await vscode.commands.executeCommand("kilo-code.focusChatInput")
			return
		}
		// kilocode_change end

		await visibleProvider.createTask(prompt)
	}

	public static async handleTerminalAction(
		command: TerminalActionId,
		promptType: TerminalActionPromptType,
		params: Record<string, string | any[]>,
	): Promise<void> {
		TelemetryService.instance.captureCodeActionUsed(promptType)

		const visibleProvider = await ClineProvider.getInstance()

		if (!visibleProvider) {
			return
		}

		const { customSupportPrompts } = await visibleProvider.getState()
		const prompt = supportPrompt.create(promptType, params, customSupportPrompts)

		if (command === "terminalAddToContext") {
			await visibleProvider.postMessageToWebview({ type: "invoke", invoke: "setChatBoxMessage", text: prompt })
			return
		}

		try {
			await visibleProvider.createTask(prompt)
		} catch (error) {
			if (error instanceof OrganizationAllowListViolationError) {
				// Errors from terminal commands seem to get swallowed / ignored.
				vscode.window.showErrorMessage(error.message)
			}

			throw error
		}
	}

	async resolveWebviewView(webviewView: vscode.WebviewView | vscode.WebviewPanel) {
		this.view = webviewView

		// kilocode_change start: extract constant inTabMode
		// Set panel reference according to webview type
		const inTabMode = "onDidChangeViewState" in webviewView

		if (inTabMode) {
			setPanel(webviewView, "tab")
		} else if ("onDidChangeVisibility" in webviewView) {
			setPanel(webviewView, "sidebar")
		}
		// kilocode_change end

		// Initialize out-of-scope variables that need to receive persistent
		// global state values.
		this.getState().then(
			({
				terminalShellIntegrationTimeout = Terminal.defaultShellIntegrationTimeout,
				terminalShellIntegrationDisabled = true, // kilocode_change: default
				terminalCommandDelay = 0,
				terminalZshClearEolMark = true,
				terminalZshOhMy = false,
				terminalZshP10k = false,
				terminalPowershellCounter = false,
				terminalZdotdir = false,
			}) => {
				Terminal.setShellIntegrationTimeout(terminalShellIntegrationTimeout)
				Terminal.setShellIntegrationDisabled(terminalShellIntegrationDisabled)
				Terminal.setCommandDelay(terminalCommandDelay)
				Terminal.setTerminalZshClearEolMark(terminalZshClearEolMark)
				Terminal.setTerminalZshOhMy(terminalZshOhMy)
				Terminal.setTerminalZshP10k(terminalZshP10k)
				Terminal.setPowershellCounter(terminalPowershellCounter)
				Terminal.setTerminalZdotdir(terminalZdotdir)
			},
		)

		this.getState().then(({ ttsEnabled }) => {
			setTtsEnabled(ttsEnabled ?? false)
		})

		this.getState().then(({ ttsSpeed }) => {
			setTtsSpeed(ttsSpeed ?? 1)
		})

		// Set up webview options with proper resource roots
		const resourceRoots = [this.contextProxy.extensionUri]

		// Add workspace folders to allow access to workspace files
		if (vscode.workspace.workspaceFolders) {
			resourceRoots.push(...vscode.workspace.workspaceFolders.map((folder) => folder.uri))
		}

		webviewView.webview.options = {
			enableScripts: true,
			localResourceRoots: resourceRoots,
		}

		webviewView.webview.html =
			this.contextProxy.extensionMode === vscode.ExtensionMode.Development
				? await this.getHMRHtmlContent(webviewView.webview)
				: this.getHtmlContent(webviewView.webview)

		// Sets up an event listener to listen for messages passed from the webview view context
		// and executes code based on the message that is received.
		this.setWebviewMessageListener(webviewView.webview)

		// Initialize code index status subscription for the current workspace.
		this.updateCodeIndexStatusSubscription()

		// Listen for active editor changes to update code index status for the
		// current workspace.
		const activeEditorSubscription = vscode.window.onDidChangeActiveTextEditor(() => {
			// Update subscription when workspace might have changed.
			this.updateCodeIndexStatusSubscription()
		})
		this.webviewDisposables.push(activeEditorSubscription)

		// Listen for when the panel becomes visible.
		// https://github.com/microsoft/vscode-discussions/discussions/840
		if ("onDidChangeViewState" in webviewView) {
			// WebviewView and WebviewPanel have all the same properties except
			// for this visibility listener panel.
			const viewStateDisposable = webviewView.onDidChangeViewState(() => {
				if (this.view?.visible) {
					this.postMessageToWebview({ type: "action", action: "didBecomeVisible" })
				}
			})

			this.webviewDisposables.push(viewStateDisposable)
		} else if ("onDidChangeVisibility" in webviewView) {
			// sidebar
			const visibilityDisposable = webviewView.onDidChangeVisibility(() => {
				if (this.view?.visible) {
					this.postMessageToWebview({ type: "action", action: "didBecomeVisible" })
				}
			})

			this.webviewDisposables.push(visibilityDisposable)
		}

		// Listen for when the view is disposed
		// This happens when the user closes the view or when the view is closed programmatically
		webviewView.onDidDispose(
			async () => {
				if (inTabMode) {
					this.log("Disposing ClineProvider instance for tab view")
					await this.dispose()
				} else {
					this.log("Clearing webview resources for sidebar view")
					this.clearWebviewResources()
					// Reset current workspace manager reference when view is disposed
					this.codeIndexManager = undefined
				}
			},
			null,
			this.disposables,
		)

		// Listen for when color changes
		const configDisposable = vscode.workspace.onDidChangeConfiguration(async (e) => {
			if (e && e.affectsConfiguration("workbench.colorTheme")) {
				// Sends latest theme name to webview
				await this.postMessageToWebview({ type: "theme", text: JSON.stringify(await getTheme()) })
			}
		})
		this.webviewDisposables.push(configDisposable)

		// If the extension is starting a new session, clear previous task state.
		await this.removeClineFromStack()
	}

	public async createTaskWithHistoryItem(historyItem: HistoryItem & { rootTask?: Task; parentTask?: Task }) {
		await this.removeClineFromStack()

		// If the history item has a saved mode, restore it and its associated API configuration.
		if (historyItem.mode) {
			// Validate that the mode still exists
			const customModes = await this.customModesManager.getCustomModes()
			const modeExists = getModeBySlug(historyItem.mode, customModes) !== undefined

			if (!modeExists) {
				// Mode no longer exists, fall back to default mode.
				this.log(
					`Mode '${historyItem.mode}' from history no longer exists. Falling back to default mode '${defaultModeSlug}'.`,
				)
				historyItem.mode = defaultModeSlug
			}

			await this.updateGlobalState("mode", historyItem.mode)

			// Load the saved API config for the restored mode if it exists.
			const savedConfigId = await this.providerSettingsManager.getModeConfigId(historyItem.mode)
			const listApiConfig = await this.providerSettingsManager.listConfig()

			// Update listApiConfigMeta first to ensure UI has latest data.
			await this.updateGlobalState("listApiConfigMeta", listApiConfig)

			// If this mode has a saved config, use it.
			if (savedConfigId) {
				const profile = listApiConfig.find(({ id }) => id === savedConfigId)

				if (profile?.name) {
					try {
						await this.activateProviderProfile({ name: profile.name })
					} catch (error) {
						// Log the error but continue with task restoration.
						this.log(
							`Failed to restore API configuration for mode '${historyItem.mode}': ${
								error instanceof Error ? error.message : String(error)
							}. Continuing with default configuration.`,
						)
						// The task will continue with the current/default configuration.
					}
				}
			}
		}

		const {
			apiConfiguration,
			diffEnabled: enableDiff,
			enableCheckpoints,
			fuzzyMatchThreshold,
			experiments,
			cloudUserInfo,
			taskSyncEnabled,
		} = await this.getState()

		const task = new Task({
			context: this.context, // kilocode_change
			provider: this,
			apiConfiguration,
			enableDiff,
			enableCheckpoints,
			fuzzyMatchThreshold,
			consecutiveMistakeLimit: apiConfiguration.consecutiveMistakeLimit,
			historyItem,
			experiments,
			rootTask: historyItem.rootTask,
			parentTask: historyItem.parentTask,
			taskNumber: historyItem.number,
			workspacePath: historyItem.workspace,
			onCreated: this.taskCreationCallback,
			enableBridge: BridgeOrchestrator.isEnabled(cloudUserInfo, taskSyncEnabled),
		})

		await this.addClineToStack(task)

		this.log(
			`[createTaskWithHistoryItem] ${task.parentTask ? "child" : "parent"} task ${task.taskId}.${task.instanceId} instantiated`,
		)

		// Check if there's a pending edit after checkpoint restoration
		const operationId = `task-${task.taskId}`
		const pendingEdit = this.getPendingEditOperation(operationId)
		if (pendingEdit) {
			this.clearPendingEditOperation(operationId) // Clear the pending edit

			this.log(`[createTaskWithHistoryItem] Processing pending edit after checkpoint restoration`)

			// Process the pending edit after a short delay to ensure the task is fully initialized
			setTimeout(async () => {
				try {
					// Find the message index in the restored state
					const { messageIndex, apiConversationHistoryIndex } = (() => {
						const messageIndex = task.clineMessages.findIndex((msg) => msg.ts === pendingEdit.messageTs)
						const apiConversationHistoryIndex = task.apiConversationHistory.findIndex(
							(msg) => msg.ts === pendingEdit.messageTs,
						)
						return { messageIndex, apiConversationHistoryIndex }
					})()

					if (messageIndex !== -1) {
						// Remove the target message and all subsequent messages
						await task.overwriteClineMessages(task.clineMessages.slice(0, messageIndex))

						if (apiConversationHistoryIndex !== -1) {
							await task.overwriteApiConversationHistory(
								task.apiConversationHistory.slice(0, apiConversationHistoryIndex),
							)
						}

						// Process the edited message
						await task.handleWebviewAskResponse(
							"messageResponse",
							pendingEdit.editedContent,
							pendingEdit.images,
						)
					}
				} catch (error) {
					this.log(`[createTaskWithHistoryItem] Error processing pending edit: ${error}`)
				}
			}, 100) // Small delay to ensure task is fully ready
		}

		return task
	}

	public async postMessageToWebview(message: ExtensionMessage) {
		await this.view?.webview.postMessage(message)
	}

	private async getHMRHtmlContent(webview: vscode.Webview): Promise<string> {
		let localPort = "5173"

		try {
			const fs = require("fs")
			const path = require("path")
			const portFilePath = path.resolve(__dirname, "../../.vite-port")

			if (fs.existsSync(portFilePath)) {
				localPort = fs.readFileSync(portFilePath, "utf8").trim()
				console.log(`[ClineProvider:Vite] Using Vite server port from ${portFilePath}: ${localPort}`)
			} else {
				console.log(
					`[ClineProvider:Vite] Port file not found at ${portFilePath}, using default port: ${localPort}`,
				)
			}
		} catch (err) {
			console.error("[ClineProvider:Vite] Failed to read Vite port file:", err)
		}

		const localServerUrl = `localhost:${localPort}`

		// Check if local dev server is running.
		try {
			await axios.get(`http://${localServerUrl}`)
		} catch (error) {
			vscode.window.showErrorMessage(t("common:errors.hmr_not_running"))
			return this.getHtmlContent(webview)
		}

		const nonce = getNonce()

		const stylesUri = getUri(webview, this.contextProxy.extensionUri, [
			"webview-ui",
			"build",
			"assets",
			"index.css",
		])

		const codiconsUri = getUri(webview, this.contextProxy.extensionUri, ["assets", "codicons", "codicon.css"])
		const materialIconsUri = getUri(webview, this.contextProxy.extensionUri, [
			"assets",
			"vscode-material-icons",
			"icons",
		])
		const imagesUri = getUri(webview, this.contextProxy.extensionUri, ["assets", "images"])
		const iconsUri = getUri(webview, this.contextProxy.extensionUri, ["assets", "icons"]) // kilocode_change
		const audioUri = getUri(webview, this.contextProxy.extensionUri, ["webview-ui", "audio"])

		const file = "src/index.tsx"
		const scriptUri = `http://${localServerUrl}/${file}`

		const reactRefresh = /*html*/ `
			<script nonce="${nonce}" type="module">
				import RefreshRuntime from "http://localhost:${localPort}/@react-refresh"
				RefreshRuntime.injectIntoGlobalHook(window)
				window.$RefreshReg$ = () => {}
				window.$RefreshSig$ = () => (type) => type
				window.__vite_plugin_react_preamble_installed__ = true
			</script>
		`

		const csp = [
			"default-src 'none'",
			`font-src ${webview.cspSource} data:`,
			`style-src ${webview.cspSource} 'unsafe-inline' https://* http://${localServerUrl} http://0.0.0.0:${localPort}`,
			`img-src ${webview.cspSource} https://storage.googleapis.com https://img.clerk.com data: https://*.googleusercontent.com https://*.googleapis.com https://*.githubusercontent.com`, // kilocode_change: add https://*.googleusercontent.com and https://*.googleapis.com and https://*.githubusercontent.com
			`media-src ${webview.cspSource}`,
			`script-src 'unsafe-eval' ${webview.cspSource} https://* https://*.posthog.com http://${localServerUrl} http://0.0.0.0:${localPort} 'nonce-${nonce}'`,
			`connect-src ${webview.cspSource} https://* http://localhost:3000 https://*.posthog.com ws://${localServerUrl} ws://0.0.0.0:${localPort} http://${localServerUrl} http://0.0.0.0:${localPort}`, // kilocode_change: add http://localhost:3000
		]

		return /*html*/ `
			<!DOCTYPE html>
			<html lang="en">
				<head>
					<meta charset="utf-8">
					<meta name="viewport" content="width=device-width,initial-scale=1,shrink-to-fit=no">
					<meta http-equiv="Content-Security-Policy" content="${csp.join("; ")}">
					<link rel="stylesheet" type="text/css" href="${stylesUri}">
					<link href="${codiconsUri}" rel="stylesheet" />
					<script nonce="${nonce}">
						window.IMAGES_BASE_URI = "${imagesUri}"
						window.ICONS_BASE_URI = "${iconsUri}" // kilocode_change
						window.AUDIO_BASE_URI = "${audioUri}"
						window.MATERIAL_ICONS_BASE_URI = "${materialIconsUri}"
						window.KILOCODE_BACKEND_BASE_URL = "${process.env.KILOCODE_BACKEND_BASE_URL ?? ""}"
					</script>
					<title>Kilo Code</title>
				</head>
				<body>
					<div id="root"></div>
					${reactRefresh}
					<script type="module" src="${scriptUri}"></script>
				</body>
			</html>
		`
	}

	/**
	 * Defines and returns the HTML that should be rendered within the webview panel.
	 *
	 * @remarks This is also the place where references to the React webview build files
	 * are created and inserted into the webview HTML.
	 *
	 * @param webview A reference to the extension webview
	 * @param extensionUri The URI of the directory containing the extension
	 * @returns A template string literal containing the HTML that should be
	 * rendered within the webview panel
	 */
	private getHtmlContent(webview: vscode.Webview): string {
		// Get the local path to main script run in the webview,
		// then convert it to a uri we can use in the webview.

		// The CSS file from the React build output
		const stylesUri = getUri(webview, this.contextProxy.extensionUri, [
			"webview-ui",
			"build",
			"assets",
			"index.css",
		])

		const scriptUri = getUri(webview, this.contextProxy.extensionUri, ["webview-ui", "build", "assets", "index.js"])
		const codiconsUri = getUri(webview, this.contextProxy.extensionUri, ["assets", "codicons", "codicon.css"])
		const materialIconsUri = getUri(webview, this.contextProxy.extensionUri, [
			"assets",
			"vscode-material-icons",
			"icons",
		])
		const imagesUri = getUri(webview, this.contextProxy.extensionUri, ["assets", "images"])
		const iconsUri = getUri(webview, this.contextProxy.extensionUri, ["assets", "icons"]) // kilocode_changes
		const audioUri = getUri(webview, this.contextProxy.extensionUri, ["webview-ui", "audio"])

		// Use a nonce to only allow a specific script to be run.
		/*
		content security policy of your webview to only allow scripts that have a specific nonce
		create a content security policy meta tag so that only loading scripts with a nonce is allowed
		As your extension grows you will likely want to add custom styles, fonts, and/or images to your webview. If you do, you will need to update the content security policy meta tag to explicitly allow for these resources. E.g.
				<meta http-equiv="Content-Security-Policy" content="default-src 'none'; style-src ${webview.cspSource}; font-src ${webview.cspSource}; img-src ${webview.cspSource} https:; script-src 'nonce-${nonce}';">
		- 'unsafe-inline' is required for styles due to vscode-webview-toolkit's dynamic style injection
		- since we pass base64 images to the webview, we need to specify img-src ${webview.cspSource} data:;

		in meta tag we add nonce attribute: A cryptographic nonce (only used once) to allow scripts. The server must generate a unique nonce value each time it transmits a policy. It is critical to provide a nonce that cannot be guessed as bypassing a resource's policy is otherwise trivial.
		*/
		const nonce = getNonce()

		// Tip: Install the es6-string-html VS Code extension to enable code highlighting below
		return /*html*/ `
        <!DOCTYPE html>
        <html lang="en">
          <head>
            <meta charset="utf-8">
            <meta name="viewport" content="width=device-width,initial-scale=1,shrink-to-fit=no">
            <meta name="theme-color" content="#000000">
			<!-- kilocode_change: add https://*.googleusercontent.com https://*.googleapis.com https://*.githubusercontent.com to img-src, https://*, http://localhost:3000 to connect-src -->
            <meta http-equiv="Content-Security-Policy" content="default-src 'none'; font-src ${webview.cspSource} data:; style-src ${webview.cspSource} 'unsafe-inline'; img-src ${webview.cspSource} https://*.googleusercontent.com https://storage.googleapis.com https://*.githubusercontent.com https://img.clerk.com data: https://*.googleapis.com; media-src ${webview.cspSource}; script-src ${webview.cspSource} 'wasm-unsafe-eval' 'nonce-${nonce}' https://us-assets.i.posthog.com 'strict-dynamic'; connect-src ${webview.cspSource} https://* http://localhost:3000 https://openrouter.ai https://api.requesty.ai https://us.i.posthog.com https://us-assets.i.posthog.com;">
            <link rel="stylesheet" type="text/css" href="${stylesUri}">
			<link href="${codiconsUri}" rel="stylesheet" />
			<script nonce="${nonce}">
				window.IMAGES_BASE_URI = "${imagesUri}"
				window.ICONS_BASE_URI = "${iconsUri}" // kilocode_change
				window.AUDIO_BASE_URI = "${audioUri}"
				window.MATERIAL_ICONS_BASE_URI = "${materialIconsUri}"
				window.KILOCODE_BACKEND_BASE_URL = "${process.env.KILOCODE_BACKEND_BASE_URL ?? ""}"
			</script>
            <title>Kilo Code</title>
          </head>
          <body>
            <noscript>You need to enable JavaScript to run this app.</noscript>
            <div id="root"></div>
            <script nonce="${nonce}" type="module" src="${scriptUri}"></script>
          </body>
        </html>
      `
	}

	/**
	 * Sets up an event listener to listen for messages passed from the webview context and
	 * executes code based on the message that is received.
	 *
	 * @param webview A reference to the extension webview
	 */
	private setWebviewMessageListener(webview: vscode.Webview) {
		const onReceiveMessage = async (message: WebviewMessage) =>
			webviewMessageHandler(this, message, this.marketplaceManager)

		const messageDisposable = webview.onDidReceiveMessage(onReceiveMessage)
		this.webviewDisposables.push(messageDisposable)
	}

	/* kilocode_change start */
	/**
	 * Handle messages from CLI ExtensionHost
	 * This method allows the CLI to send messages directly to the webviewMessageHandler
	 */
	public async handleCLIMessage(message: WebviewMessage): Promise<void> {
		try {
			await webviewMessageHandler(this, message, this.marketplaceManager)
		} catch (error) {
			this.log(`Error handling CLI message: ${error instanceof Error ? error.message : String(error)}`)
			throw error
		}
	}
	/* kilocode_change end */

	/**
	 * Handle switching to a new mode, including updating the associated API configuration
	 * @param newMode The mode to switch to
	 */
	public async handleModeSwitch(newMode: Mode) {
		const task = this.getCurrentTask()

		if (task) {
			TelemetryService.instance.captureModeSwitch(task.taskId, newMode)
			task.emit(RooCodeEventName.TaskModeSwitched, task.taskId, newMode)

			try {
				// Update the task history with the new mode first.
				const history = this.getGlobalState("taskHistory") ?? []
				const taskHistoryItem = history.find((item) => item.id === task.taskId)

				if (taskHistoryItem) {
					taskHistoryItem.mode = newMode
					await this.updateTaskHistory(taskHistoryItem)
				}

				// Only update the task's mode after successful persistence.
				;(task as any)._taskMode = newMode
			} catch (error) {
				// If persistence fails, log the error but don't update the in-memory state.
				this.log(
					`Failed to persist mode switch for task ${task.taskId}: ${error instanceof Error ? error.message : String(error)}`,
				)

				// Optionally, we could emit an event to notify about the failure.
				// This ensures the in-memory state remains consistent with persisted state.
				throw error
			}
		}

		await this.updateGlobalState("mode", newMode)

		this.emit(RooCodeEventName.ModeChanged, newMode)

		// Load the saved API config for the new mode if it exists.
		const savedConfigId = await this.providerSettingsManager.getModeConfigId(newMode)
		const listApiConfig = await this.providerSettingsManager.listConfig()

		// Update listApiConfigMeta first to ensure UI has latest data.
		await this.updateGlobalState("listApiConfigMeta", listApiConfig)

		// If this mode has a saved config, use it.
		if (savedConfigId) {
			const profile = listApiConfig.find(({ id }) => id === savedConfigId)

			if (profile?.name) {
				await this.activateProviderProfile({ name: profile.name })
			}
		} else {
			// If no saved config for this mode, save current config as default.
			const currentApiConfigName = this.getGlobalState("currentApiConfigName")

			if (currentApiConfigName) {
				const config = listApiConfig.find((c) => c.name === currentApiConfigName)

				if (config?.id) {
					await this.providerSettingsManager.setModeConfig(newMode, config.id)
				}
			}
		}

		await this.postStateToWebview()
	}

	// Provider Profile Management

	getProviderProfileEntries(): ProviderSettingsEntry[] {
		return this.contextProxy.getValues().listApiConfigMeta || []
	}

	getProviderProfileEntry(name: string): ProviderSettingsEntry | undefined {
		return this.getProviderProfileEntries().find((profile) => profile.name === name)
	}

	public hasProviderProfileEntry(name: string): boolean {
		return !!this.getProviderProfileEntry(name)
	}

	async upsertProviderProfile(
		name: string,
		providerSettings: ProviderSettings,
		activate: boolean = true,
	): Promise<string | undefined> {
		try {
			// TODO: Do we need to be calling `activateProfile`? It's not
			// clear to me what the source of truth should be; in some cases
			// we rely on the `ContextProxy`'s data store and in other cases
			// we rely on the `ProviderSettingsManager`'s data store. It might
			// be simpler to unify these two.
			const id = await this.providerSettingsManager.saveConfig(name, providerSettings)

			if (activate) {
				const { mode } = await this.getState()

				// These promises do the following:
				// 1. Adds or updates the list of provider profiles.
				// 2. Sets the current provider profile.
				// 3. Sets the current mode's provider profile.
				// 4. Copies the provider settings to the context.
				//
				// Note: 1, 2, and 4 can be done in one `ContextProxy` call:
				// this.contextProxy.setValues({ ...providerSettings, listApiConfigMeta: ..., currentApiConfigName: ... })
				// We should probably switch to that and verify that it works.
				// I left the original implementation in just to be safe.
				await Promise.all([
					this.updateGlobalState("listApiConfigMeta", await this.providerSettingsManager.listConfig()),
					this.updateGlobalState("currentApiConfigName", name),
					this.providerSettingsManager.setModeConfig(mode, id),
					this.contextProxy.setProviderSettings(providerSettings),
				])

				// Change the provider for the current task.
				// TODO: We should rename `buildApiHandler` for clarity (e.g. `getProviderClient`).
				const task = this.getCurrentTask()

				if (task) {
					task.api = buildApiHandler(providerSettings)
				}

				await TelemetryService.instance.updateIdentity(providerSettings.kilocodeToken ?? "") // kilocode_change
			} else {
				await this.updateGlobalState("listApiConfigMeta", await this.providerSettingsManager.listConfig())
			}

			await this.postStateToWebview()
			return id
		} catch (error) {
			this.log(
				`Error create new api configuration: ${JSON.stringify(error, Object.getOwnPropertyNames(error), 2)}`,
			)

			vscode.window.showErrorMessage(t("common:errors.create_api_config"))
			return undefined
		}
	}

	async deleteProviderProfile(profileToDelete: ProviderSettingsEntry) {
		const globalSettings = this.contextProxy.getValues()
		let profileToActivate: string | undefined = globalSettings.currentApiConfigName

		if (profileToDelete.name === profileToActivate) {
			profileToActivate = this.getProviderProfileEntries().find(({ name }) => name !== profileToDelete.name)?.name
		}

		if (!profileToActivate) {
			throw new Error("You cannot delete the last profile")
		}

		const entries = this.getProviderProfileEntries().filter(({ name }) => name !== profileToDelete.name)

		await this.contextProxy.setValues({
			...globalSettings,
			currentApiConfigName: profileToActivate,
			listApiConfigMeta: entries,
		})

		await this.postStateToWebview()
	}

	async activateProviderProfile(args: { name: string } | { id: string }) {
		const { name, id, ...providerSettings } = await this.providerSettingsManager.activateProfile(args)

		// See `upsertProviderProfile` for a description of what this is doing.
		await Promise.all([
			this.contextProxy.setValue("listApiConfigMeta", await this.providerSettingsManager.listConfig()),
			this.contextProxy.setValue("currentApiConfigName", name),
			this.contextProxy.setProviderSettings(providerSettings),
		])

		const { mode } = await this.getState()

		if (id) {
			await this.providerSettingsManager.setModeConfig(mode, id)
		}

		// Change the provider for the current task.
		const task = this.getCurrentTask()

		if (task) {
			task.api = buildApiHandler(providerSettings)
		}

		await this.postStateToWebview()
		await TelemetryService.instance.updateIdentity(providerSettings.kilocodeToken ?? "") // kilocode_change

		if (providerSettings.apiProvider) {
			this.emit(RooCodeEventName.ProviderProfileChanged, { name, provider: providerSettings.apiProvider })
		}
	}

	async updateCustomInstructions(instructions?: string) {
		// User may be clearing the field.
		await this.updateGlobalState("customInstructions", instructions || undefined)
		await this.postStateToWebview()
	}

	// MCP

	async ensureMcpServersDirectoryExists(): Promise<string> {
		// Get platform-specific application data directory
		let mcpServersDir: string
		if (process.platform === "win32") {
			// Windows: %APPDATA%\Kilo-Code\MCP
			mcpServersDir = path.join(os.homedir(), "AppData", "Roaming", "Kilo-Code", "MCP")
		} else if (process.platform === "darwin") {
			// macOS: ~/Documents/Kilo-Code/MCP
			mcpServersDir = path.join(os.homedir(), "Documents", "Kilo-Code", "MCP")
		} else {
			// Linux: ~/.local/share/Kilo-Code/MCP
			mcpServersDir = path.join(os.homedir(), ".local", "share", "Kilo-Code", "MCP")
		}

		try {
			await fs.mkdir(mcpServersDir, { recursive: true })
		} catch (error) {
			// Fallback to a relative path if directory creation fails
			return path.join(os.homedir(), ".kilocode", "mcp")
		}
		return mcpServersDir
	}

	async ensureSettingsDirectoryExists(): Promise<string> {
		const { getSettingsDirectoryPath } = await import("../../utils/storage")
		const globalStoragePath = this.contextProxy.globalStorageUri.fsPath
		return getSettingsDirectoryPath(globalStoragePath)
	}

	// OpenRouter

	async handleOpenRouterCallback(code: string) {
		let { apiConfiguration, currentApiConfigName = "default" } = await this.getState()

		let apiKey: string

		try {
			const baseUrl = apiConfiguration.openRouterBaseUrl || "https://openrouter.ai/api/v1"
			// Extract the base domain for the auth endpoint.
			const baseUrlDomain = baseUrl.match(/^(https?:\/\/[^\/]+)/)?.[1] || "https://openrouter.ai"
			const response = await axios.post(`${baseUrlDomain}/api/v1/auth/keys`, { code })

			if (response.data && response.data.key) {
				apiKey = response.data.key
			} else {
				throw new Error("Invalid response from OpenRouter API")
			}
		} catch (error) {
			this.log(
				`Error exchanging code for API key: ${JSON.stringify(error, Object.getOwnPropertyNames(error), 2)}`,
			)

			throw error
		}

		const newConfiguration: ProviderSettings = {
			...apiConfiguration,
			apiProvider: "openrouter",
			openRouterApiKey: apiKey,
			openRouterModelId: apiConfiguration?.openRouterModelId || openRouterDefaultModelId,
		}

		await this.upsertProviderProfile(currentApiConfigName, newConfiguration)
	}

	// Glama

	async handleGlamaCallback(code: string) {
		let apiKey: string

		try {
			const response = await axios.post("https://glama.ai/api/gateway/v1/auth/exchange-code", { code })

			if (response.data && response.data.apiKey) {
				apiKey = response.data.apiKey
			} else {
				throw new Error("Invalid response from Glama API")
			}
		} catch (error) {
			this.log(
				`Error exchanging code for API key: ${JSON.stringify(error, Object.getOwnPropertyNames(error), 2)}`,
			)

			throw error
		}

		const { apiConfiguration, currentApiConfigName = "default" } = await this.getState()

		const newConfiguration: ProviderSettings = {
			...apiConfiguration,
			apiProvider: "glama",
			glamaApiKey: apiKey,
			glamaModelId: apiConfiguration?.glamaModelId || glamaDefaultModelId,
		}

		await this.upsertProviderProfile(currentApiConfigName, newConfiguration)
	}

	// Requesty

	async handleRequestyCallback(code: string) {
		let { apiConfiguration, currentApiConfigName = "default" } = await this.getState()

		const newConfiguration: ProviderSettings = {
			...apiConfiguration,
			apiProvider: "requesty",
			requestyApiKey: code,
			requestyModelId: apiConfiguration?.requestyModelId || requestyDefaultModelId,
		}

		await this.upsertProviderProfile(currentApiConfigName, newConfiguration)
	}

	// kilocode_change:
	async handleKiloCodeCallback(token: string) {
		const kilocode: ProviderName = "kilocode"
		let { apiConfiguration, currentApiConfigName = "default" } = await this.getState()

		await this.upsertProviderProfile(currentApiConfigName, {
			...apiConfiguration,
			apiProvider: "kilocode",
			kilocodeToken: token,
		})

		vscode.window.showInformationMessage("Kilo Code successfully configured!")

		if (this.getCurrentTask()) {
			this.getCurrentTask()!.api = buildApiHandler({
				apiProvider: kilocode,
				kilocodeToken: token,
			})
		}
	}

	// Task history

	async getTaskWithId(id: string): Promise<{
		historyItem: HistoryItem
		taskDirPath: string
		apiConversationHistoryFilePath: string
		uiMessagesFilePath: string
		apiConversationHistory: Anthropic.MessageParam[]
	}> {
		const history = this.getGlobalState("taskHistory") ?? []
		const historyItem = history.find((item) => item.id === id)

		if (historyItem) {
			const { getTaskDirectoryPath } = await import("../../utils/storage")
			const globalStoragePath = this.contextProxy.globalStorageUri.fsPath
			const taskDirPath = await getTaskDirectoryPath(globalStoragePath, id)
			const apiConversationHistoryFilePath = path.join(taskDirPath, GlobalFileNames.apiConversationHistory)
			const uiMessagesFilePath = path.join(taskDirPath, GlobalFileNames.uiMessages)
			const fileExists = await fileExistsAtPath(apiConversationHistoryFilePath)

			if (fileExists) {
				const apiConversationHistory = JSON.parse(await fs.readFile(apiConversationHistoryFilePath, "utf8"))

				return {
					historyItem,
					taskDirPath,
					apiConversationHistoryFilePath,
					uiMessagesFilePath,
					apiConversationHistory,
				}
			} else {
				vscode.window.showErrorMessage(
					`Task file not found for task ID: ${id} (file ${apiConversationHistoryFilePath})`,
				) //kilocode_change show extra debugging information to debug task not found issues
			}
		} else {
			vscode.window.showErrorMessage(`Task with ID: ${id} not found in history.`) // kilocode_change show extra debugging information to debug task not found issues
		}

		// if we tried to get a task that doesn't exist, remove it from state
		// FIXME: this seems to happen sometimes when the json file doesnt save to disk for some reason
		// await this.deleteTaskFromState(id) // kilocode_change disable confusing behaviour
		await this.setTaskFileNotFound(id) // kilocode_change
		throw new Error("Task not found")
	}

	async showTaskWithId(id: string) {
		if (id !== this.getCurrentTask()?.taskId) {
			// Non-current task.
			const { historyItem } = await this.getTaskWithId(id)
			await this.createTaskWithHistoryItem(historyItem) // Clears existing task.
		}

		await this.postMessageToWebview({ type: "action", action: "chatButtonClicked" })
	}

	async exportTaskWithId(id: string) {
		const { historyItem, apiConversationHistory } = await this.getTaskWithId(id)
		await downloadTask(historyItem.ts, apiConversationHistory)
	}

	/* Condenses a task's message history to use fewer tokens. */
	async condenseTaskContext(taskId: string) {
		let task: Task | undefined
		for (let i = this.clineStack.length - 1; i >= 0; i--) {
			if (this.clineStack[i].taskId === taskId) {
				task = this.clineStack[i]
				break
			}
		}
		if (!task) {
			throw new Error(`Task with id ${taskId} not found in stack`)
		}
		await task.condenseContext()
		await this.postMessageToWebview({ type: "condenseTaskContextResponse", text: taskId })
	}

	// this function deletes a task from task hidtory, and deletes it's checkpoints and delete the task folder
	async deleteTaskWithId(id: string) {
		try {
			// get the task directory full path
			const { taskDirPath } = await this.getTaskWithId(id)

			// kilocode_change start
			// Check if task is favorited
			const history = this.getGlobalState("taskHistory") ?? []
			const task = history.find((item) => item.id === id)
			if (task?.isFavorited) {
				throw new Error("Cannot delete a favorited task. Please unfavorite it first.")
			}
			// kilocode_change end

			// remove task from stack if it's the current task
			if (id === this.getCurrentTask()?.taskId) {
				// if we found the taskid to delete - call finish to abort this task and allow a new task to be started,
				// if we are deleting a subtask and parent task is still waiting for subtask to finish - it allows the parent to resume (this case should neve exist)
				await this.finishSubTask(t("common:tasks.deleted"))
			}

			// delete task from the task history state
			await this.deleteTaskFromState(id)

			// Delete associated shadow repository or branch.
			// TODO: Store `workspaceDir` in the `HistoryItem` object.
			const globalStorageDir = this.contextProxy.globalStorageUri.fsPath
			const workspaceDir = this.cwd

			try {
				await ShadowCheckpointService.deleteTask({ taskId: id, globalStorageDir, workspaceDir })
			} catch (error) {
				console.error(
					`[deleteTaskWithId${id}] failed to delete associated shadow repository or branch: ${error instanceof Error ? error.message : String(error)}`,
				)
			}

			// delete the entire task directory including checkpoints and all content
			try {
				await fs.rm(taskDirPath, { recursive: true, force: true })
				console.log(`[deleteTaskWithId${id}] removed task directory`)
			} catch (error) {
				console.error(
					`[deleteTaskWithId${id}] failed to remove task directory: ${error instanceof Error ? error.message : String(error)}`,
				)
			}
		} catch (error) {
			// If task is not found, just remove it from state
			if (error instanceof Error && error.message === "Task not found") {
				await this.deleteTaskFromState(id)
				return
			}
			throw error
		}
	}

	async deleteTaskFromState(id: string) {
		const taskHistory = this.getGlobalState("taskHistory") ?? []
		const updatedTaskHistory = taskHistory.filter((task) => task.id !== id)
		await this.updateGlobalState("taskHistory", updatedTaskHistory)
		this.kiloCodeTaskHistoryVersion++
		this.recentTasksCache = undefined
		await this.postStateToWebview()
	}

	async refreshWorkspace() {
		this.currentWorkspacePath = getWorkspacePath()
		await this.postStateToWebview()
	}

	async postStateToWebview() {
		const state = await this.getStateToPostToWebview()
		this.postMessageToWebview({ type: "state", state })

		// Check MDM compliance and send user to account tab if not compliant
		// Only redirect if there's an actual MDM policy requiring authentication
		if (this.mdmService?.requiresCloudAuth() && !this.checkMdmCompliance()) {
			await this.postMessageToWebview({ type: "action", action: "cloudButtonClicked" })
		}
	}

	// kilocode_change start
	async postRulesDataToWebview() {
		const workspacePath = this.cwd
		if (workspacePath) {
			this.postMessageToWebview({
				type: "rulesData",
				...(await getEnabledRules(workspacePath, this.contextProxy, this.context)),
			})
		}
	}
	// kilocode_change end

	/**
	 * Fetches marketplace dataon demand to avoid blocking main state updates
	 */
	async fetchMarketplaceData() {
		try {
			const [marketplaceResult, marketplaceInstalledMetadata] = await Promise.all([
				this.marketplaceManager.getMarketplaceItems().catch((error) => {
					console.error("Failed to fetch marketplace items:", error)
					return { organizationMcps: [], marketplaceItems: [], errors: [error.message] }
				}),
				this.marketplaceManager.getInstallationMetadata().catch((error) => {
					console.error("Failed to fetch installation metadata:", error)
					return { project: {}, global: {} } as MarketplaceInstalledMetadata
				}),
			])

			// Send marketplace data separately
			this.postMessageToWebview({
				type: "marketplaceData",
				organizationMcps: marketplaceResult.organizationMcps || [],
				marketplaceItems: marketplaceResult.marketplaceItems || [],
				marketplaceInstalledMetadata: marketplaceInstalledMetadata || { project: {}, global: {} },
				errors: marketplaceResult.errors,
			})
		} catch (error) {
			console.error("Failed to fetch marketplace data:", error)

			// Send empty data on error to prevent UI from hanging
			this.postMessageToWebview({
				type: "marketplaceData",
				organizationMcps: [],
				marketplaceItems: [],
				marketplaceInstalledMetadata: { project: {}, global: {} },
				errors: [error instanceof Error ? error.message : String(error)],
			})

			// Show user-friendly error notification for network issues
			if (error instanceof Error && error.message.includes("timeout")) {
				vscode.window.showWarningMessage(
					"Marketplace data could not be loaded due to network restrictions. Core functionality remains available.",
				)
			}
		}
	}

	/**
	 * Checks if there is a file-based system prompt override for the given mode
	 */
	async hasFileBasedSystemPromptOverride(mode: Mode): Promise<boolean> {
		const promptFilePath = getSystemPromptFilePath(this.cwd, mode)
		return await fileExistsAtPath(promptFilePath)
	}

	/**
	 * Merges allowed commands from global state and workspace configuration
	 * with proper validation and deduplication
	 */
	private mergeAllowedCommands(globalStateCommands?: string[]): string[] {
		return this.mergeCommandLists("allowedCommands", "allowed", globalStateCommands)
	}

	/**
	 * Merges denied commands from global state and workspace configuration
	 * with proper validation and deduplication
	 */
	private mergeDeniedCommands(globalStateCommands?: string[]): string[] {
		return this.mergeCommandLists("deniedCommands", "denied", globalStateCommands)
	}

	/**
	 * Common utility for merging command lists from global state and workspace configuration.
	 * Implements the Command Denylist feature's merging strategy with proper validation.
	 *
	 * @param configKey - VSCode workspace configuration key
	 * @param commandType - Type of commands for error logging
	 * @param globalStateCommands - Commands from global state
	 * @returns Merged and deduplicated command list
	 */
	private mergeCommandLists(
		configKey: "allowedCommands" | "deniedCommands",
		commandType: "allowed" | "denied",
		globalStateCommands?: string[],
	): string[] {
		try {
			// Validate and sanitize global state commands
			const validGlobalCommands = Array.isArray(globalStateCommands)
				? globalStateCommands.filter((cmd) => typeof cmd === "string" && cmd.trim().length > 0)
				: []

			// Get workspace configuration commands
			const workspaceCommands = vscode.workspace.getConfiguration(Package.name).get<string[]>(configKey) || []

			// Validate and sanitize workspace commands
			const validWorkspaceCommands = Array.isArray(workspaceCommands)
				? workspaceCommands.filter((cmd) => typeof cmd === "string" && cmd.trim().length > 0)
				: []

			// Combine and deduplicate commands
			// Global state takes precedence over workspace configuration
			const mergedCommands = [...new Set([...validGlobalCommands, ...validWorkspaceCommands])]

			return mergedCommands
		} catch (error) {
			console.error(`Error merging ${commandType} commands:`, error)
			// Return empty array as fallback to prevent crashes
			return []
		}
	}

	async getStateToPostToWebview(): Promise<ExtensionState> {
		const {
			apiConfiguration,
			customInstructions,
			alwaysAllowReadOnly,
			alwaysAllowReadOnlyOutsideWorkspace,
			alwaysAllowWrite,
			alwaysAllowWriteOutsideWorkspace,
			alwaysAllowWriteProtected,
			alwaysAllowExecute,
			allowedCommands,
			deniedCommands,
			alwaysAllowBrowser,
			alwaysAllowMcp,
			alwaysAllowModeSwitch,
			alwaysAllowSubtasks,
			alwaysAllowUpdateTodoList,
			allowedMaxRequests,
			allowedMaxCost,
			autoCondenseContext,
			autoCondenseContextPercent,
			soundEnabled,
			ttsEnabled,
			ttsSpeed,
			diffEnabled,
			enableCheckpoints,
			// taskHistory, // kilocode_change
			soundVolume,
			browserViewportSize,
			screenshotQuality,
			remoteBrowserHost,
			remoteBrowserEnabled,
			cachedChromeHostUrl,
			writeDelayMs,
			terminalOutputLineLimit,
			terminalOutputCharacterLimit,
			terminalShellIntegrationTimeout,
			terminalShellIntegrationDisabled,
			terminalCommandDelay,
			terminalPowershellCounter,
			terminalZshClearEolMark,
			terminalZshOhMy,
			terminalZshP10k,
			terminalZdotdir,
			fuzzyMatchThreshold,
			// mcpEnabled,  // kilocode_change: always true
			enableMcpServerCreation,
			alwaysApproveResubmit,
			requestDelaySeconds,
			currentApiConfigName,
			listApiConfigMeta,
			pinnedApiConfigs,
			mode,
			customModePrompts,
			customSupportPrompts,
			enhancementApiConfigId,
			commitMessageApiConfigId, // kilocode_change
			terminalCommandApiConfigId, // kilocode_change
			autoApprovalEnabled,
			customModes,
			experiments,
			maxOpenTabsContext,
			maxWorkspaceFiles,
			browserToolEnabled,
			telemetrySetting,
			showRooIgnoredFiles,
			language,
			showAutoApproveMenu, // kilocode_change
			showTaskTimeline, // kilocode_change
			sendMessageOnEnter, // kilocode_change
			showTimestamps, // kilocode_change
			hideCostBelowThreshold, // kilocode_change
			maxReadFileLine,
			maxImageFileSize,
			maxTotalImageSize,
			terminalCompressProgressBar,
			historyPreviewCollapsed,
			reasoningBlockCollapsed,
			cloudUserInfo,
			cloudIsAuthenticated,
			sharingEnabled,
			organizationAllowList,
			organizationSettingsVersion,
			maxConcurrentFileReads,
			allowVeryLargeReads, // kilocode_change
			ghostServiceSettings, // kilocode_changes
			condensingApiConfigId,
			customCondensingPrompt,
			codebaseIndexConfig,
			codebaseIndexModels,
			profileThresholds,
			systemNotificationsEnabled, // kilocode_change
			dismissedNotificationIds, // kilocode_change
			morphApiKey, // kilocode_change
			fastApplyModel, // kilocode_change: Fast Apply model selection
			alwaysAllowFollowupQuestions,
			followupAutoApproveTimeoutMs,
			includeDiagnosticMessages,
			maxDiagnosticMessages,
			includeTaskHistoryInEnhance,
			taskSyncEnabled,
			remoteControlEnabled,
			openRouterImageApiKey,
			kiloCodeImageApiKey,
			openRouterImageGenerationSelectedModel,
			openRouterUseMiddleOutTransform,
			featureRoomoteControlEnabled,
		} = await this.getState()

		let cloudOrganizations: CloudOrganizationMembership[] = []

		try {
			cloudOrganizations = await CloudService.instance.getOrganizationMemberships()
		} catch (error) {
			console.error(
				`[getStateToPostToWebview] failed to get cloud organizations: ${error instanceof Error ? error.message : String(error)}`,
			)
		}

		const telemetryKey = process.env.KILOCODE_POSTHOG_API_KEY
		const machineId = vscode.env.machineId

		const mergedAllowedCommands = this.mergeAllowedCommands(allowedCommands)
		const mergedDeniedCommands = this.mergeDeniedCommands(deniedCommands)
		const cwd = this.cwd

		// Check if there's a system prompt override for the current mode
		const currentMode = mode ?? defaultModeSlug
		const hasSystemPromptOverride = await this.hasFileBasedSystemPromptOverride(currentMode)

		// kilocode_change start wrapper information
		const kiloCodeWrapperProperties = getKiloCodeWrapperProperties()
		const taskHistory = this.getTaskHistory()
		this.kiloCodeTaskHistorySizeForTelemetryOnly = taskHistory.length
		// kilocode_change end

		return {
			version: this.context.extension?.packageJSON?.version ?? "",
			apiConfiguration,
			customInstructions,
			alwaysAllowReadOnly: alwaysAllowReadOnly ?? true,
			alwaysAllowReadOnlyOutsideWorkspace: alwaysAllowReadOnlyOutsideWorkspace ?? true,
			alwaysAllowWrite: alwaysAllowWrite ?? true,
			alwaysAllowWriteOutsideWorkspace: alwaysAllowWriteOutsideWorkspace ?? false,
			alwaysAllowWriteProtected: alwaysAllowWriteProtected ?? false,
			alwaysAllowExecute: alwaysAllowExecute ?? true,
			alwaysAllowBrowser: alwaysAllowBrowser ?? true,
			alwaysAllowMcp: alwaysAllowMcp ?? true,
			alwaysAllowModeSwitch: alwaysAllowModeSwitch ?? true,
			alwaysAllowSubtasks: alwaysAllowSubtasks ?? true,
			alwaysAllowUpdateTodoList: alwaysAllowUpdateTodoList ?? true,
			allowedMaxRequests,
			allowedMaxCost,
			autoCondenseContext: autoCondenseContext ?? true,
			autoCondenseContextPercent: autoCondenseContextPercent ?? 100,
			uriScheme: vscode.env.uriScheme,
			uiKind: vscode.UIKind[vscode.env.uiKind], // kilocode_change
			kiloCodeWrapperProperties, // kilocode_change wrapper information
			kilocodeDefaultModel: await getKilocodeDefaultModel(
				apiConfiguration.kilocodeToken,
				apiConfiguration.kilocodeOrganizationId,
			),
			currentTaskItem: this.getCurrentTask()?.taskId
				? (taskHistory || []).find((item: HistoryItem) => item.id === this.getCurrentTask()?.taskId)
				: undefined,
			clineMessages: this.getCurrentTask()?.clineMessages || [],
			currentTaskTodos: this.getCurrentTask()?.todoList || [],
			messageQueue: this.getCurrentTask()?.messageQueueService?.messages,
			taskHistoryFullLength: taskHistory.length, // kilocode_change
			taskHistoryVersion: this.kiloCodeTaskHistoryVersion, // kilocode_change
			soundEnabled: soundEnabled ?? false,
			ttsEnabled: ttsEnabled ?? false,
			ttsSpeed: ttsSpeed ?? 1.0,
			diffEnabled: diffEnabled ?? true,
			enableCheckpoints: enableCheckpoints ?? true,
			shouldShowAnnouncement: false, // kilocode_change
			allowedCommands: mergedAllowedCommands,
			deniedCommands: mergedDeniedCommands,
			soundVolume: soundVolume ?? 0.5,
			browserViewportSize: browserViewportSize ?? "900x600",
			screenshotQuality: screenshotQuality ?? 75,
			remoteBrowserHost,
			remoteBrowserEnabled: remoteBrowserEnabled ?? false,
			cachedChromeHostUrl: cachedChromeHostUrl,
			writeDelayMs: writeDelayMs ?? DEFAULT_WRITE_DELAY_MS,
			terminalOutputLineLimit: terminalOutputLineLimit ?? 500,
			terminalOutputCharacterLimit: terminalOutputCharacterLimit ?? DEFAULT_TERMINAL_OUTPUT_CHARACTER_LIMIT,
			terminalShellIntegrationTimeout: terminalShellIntegrationTimeout ?? Terminal.defaultShellIntegrationTimeout,
			terminalShellIntegrationDisabled: terminalShellIntegrationDisabled ?? true, // kilocode_change: default
			terminalCommandDelay: terminalCommandDelay ?? 0,
			terminalPowershellCounter: terminalPowershellCounter ?? false,
			terminalZshClearEolMark: terminalZshClearEolMark ?? true,
			terminalZshOhMy: terminalZshOhMy ?? false,
			terminalZshP10k: terminalZshP10k ?? false,
			terminalZdotdir: terminalZdotdir ?? false,
			fuzzyMatchThreshold: fuzzyMatchThreshold ?? 1.0,
			mcpEnabled: true, // kilocode_change: always true
			enableMcpServerCreation: enableMcpServerCreation ?? true,
			alwaysApproveResubmit: alwaysApproveResubmit ?? false,
			requestDelaySeconds: requestDelaySeconds ?? 10,
			currentApiConfigName: currentApiConfigName ?? "default",
			listApiConfigMeta: listApiConfigMeta ?? [],
			pinnedApiConfigs: pinnedApiConfigs ?? {},
			mode: mode ?? defaultModeSlug,
			customModePrompts: customModePrompts ?? {},
			customSupportPrompts: customSupportPrompts ?? {},
			enhancementApiConfigId,
			commitMessageApiConfigId, // kilocode_change
			terminalCommandApiConfigId, // kilocode_change
			autoApprovalEnabled: autoApprovalEnabled ?? true,
			customModes,
			experiments: experiments ?? experimentDefault,
			mcpServers: this.mcpHub?.getAllServers() ?? [],
			maxOpenTabsContext: maxOpenTabsContext ?? 20,
			maxWorkspaceFiles: maxWorkspaceFiles ?? 200,
			cwd,
			browserToolEnabled: browserToolEnabled ?? true,
			telemetrySetting,
			telemetryKey,
			machineId,
			showRooIgnoredFiles: showRooIgnoredFiles ?? false,
			showAutoApproveMenu: showAutoApproveMenu ?? false, // kilocode_change
			showTaskTimeline: showTaskTimeline ?? true, // kilocode_change
			sendMessageOnEnter: sendMessageOnEnter ?? true, // kilocode_change
			showTimestamps: showTimestamps ?? true, // kilocode_change
			hideCostBelowThreshold, // kilocode_change
			language, // kilocode_change
			renderContext: this.renderContext,
			maxReadFileLine: maxReadFileLine ?? -1,
			maxImageFileSize: maxImageFileSize ?? 5,
			maxTotalImageSize: maxTotalImageSize ?? 20,
			maxConcurrentFileReads: maxConcurrentFileReads ?? 5,
			allowVeryLargeReads: allowVeryLargeReads ?? false, // kilocode_change
			settingsImportedAt: this.settingsImportedAt,
			terminalCompressProgressBar: terminalCompressProgressBar ?? true,
			hasSystemPromptOverride,
			historyPreviewCollapsed: historyPreviewCollapsed ?? false,
			reasoningBlockCollapsed: reasoningBlockCollapsed ?? true,
			cloudUserInfo,
			cloudIsAuthenticated: cloudIsAuthenticated ?? false,
			cloudOrganizations,
			sharingEnabled: sharingEnabled ?? false,
			organizationAllowList,
			// kilocode_change start
			ghostServiceSettings: ghostServiceSettings ?? {
				enableQuickInlineTaskKeybinding: true,
				enableSmartInlineTaskKeybinding: true,
			},
			// kilocode_change end
			organizationSettingsVersion,
			condensingApiConfigId,
			customCondensingPrompt,
			codebaseIndexModels: codebaseIndexModels ?? EMBEDDING_MODEL_PROFILES,
			codebaseIndexConfig: {
				codebaseIndexEnabled: codebaseIndexConfig?.codebaseIndexEnabled ?? true,
				codebaseIndexQdrantUrl: codebaseIndexConfig?.codebaseIndexQdrantUrl ?? "http://localhost:6333",
				codebaseIndexEmbedderProvider: codebaseIndexConfig?.codebaseIndexEmbedderProvider ?? "openai",
				codebaseIndexEmbedderBaseUrl: codebaseIndexConfig?.codebaseIndexEmbedderBaseUrl ?? "",
				codebaseIndexEmbedderModelId: codebaseIndexConfig?.codebaseIndexEmbedderModelId ?? "",
				codebaseIndexEmbedderModelDimension: codebaseIndexConfig?.codebaseIndexEmbedderModelDimension ?? 1536,
				codebaseIndexOpenAiCompatibleBaseUrl: codebaseIndexConfig?.codebaseIndexOpenAiCompatibleBaseUrl,
				codebaseIndexSearchMaxResults: codebaseIndexConfig?.codebaseIndexSearchMaxResults,
				codebaseIndexSearchMinScore: codebaseIndexConfig?.codebaseIndexSearchMinScore,
			},
			// Only set mdmCompliant if there's an actual MDM policy
			// undefined means no MDM policy, true means compliant, false means non-compliant
			mdmCompliant: this.mdmService?.requiresCloudAuth() ? this.checkMdmCompliance() : undefined,
			profileThresholds: profileThresholds ?? {},
			cloudApiUrl: getRooCodeApiUrl(),
			hasOpenedModeSelector: this.getGlobalState("hasOpenedModeSelector") ?? false,
			systemNotificationsEnabled: systemNotificationsEnabled ?? false, // kilocode_change
			dismissedNotificationIds: dismissedNotificationIds ?? [], // kilocode_change
			morphApiKey, // kilocode_change
			fastApplyModel: fastApplyModel ?? "auto", // kilocode_change: Fast Apply model selection
			alwaysAllowFollowupQuestions: alwaysAllowFollowupQuestions ?? false,
			followupAutoApproveTimeoutMs: followupAutoApproveTimeoutMs ?? 60000,
			includeDiagnosticMessages: includeDiagnosticMessages ?? true,
			maxDiagnosticMessages: maxDiagnosticMessages ?? 50,
			includeTaskHistoryInEnhance: includeTaskHistoryInEnhance ?? true,
			taskSyncEnabled,
			remoteControlEnabled,
			openRouterImageApiKey,
			kiloCodeImageApiKey,
			openRouterImageGenerationSelectedModel,
			openRouterUseMiddleOutTransform,
			featureRoomoteControlEnabled,
		}
	}

	/**
	 * Storage
	 * https://dev.to/kompotkot/how-to-use-secretstorage-in-your-vscode-extensions-2hco
	 * https://www.eliostruyf.com/devhack-code-extension-storage-options/
	 */

	async getState(): Promise<
		Omit<
			ExtensionState,
			| "clineMessages"
			| "renderContext"
			| "hasOpenedModeSelector"
			| "version"
			| "shouldShowAnnouncement"
			| "hasSystemPromptOverride"
			// kilocode_change start
			| "taskHistoryFullLength"
			| "taskHistoryVersion"
			// kilocode_change end
		>
	> {
		const stateValues = this.contextProxy.getValues()
		const customModes = await this.customModesManager.getCustomModes()

		// Determine apiProvider with the same logic as before.
		const apiProvider: ProviderName = stateValues.apiProvider ? stateValues.apiProvider : "kilocode" // kilocode_change: fall back to kilocode

		// Build the apiConfiguration object combining state values and secrets.
		const providerSettings = this.contextProxy.getProviderSettings()

		// Ensure apiProvider is set properly if not already in state
		if (!providerSettings.apiProvider) {
			providerSettings.apiProvider = apiProvider
		}

		let organizationAllowList = ORGANIZATION_ALLOW_ALL

		try {
			organizationAllowList = await CloudService.instance.getAllowList()
		} catch (error) {
			console.error(
				`[getState] failed to get organization allow list: ${error instanceof Error ? error.message : String(error)}`,
			)
		}

		let cloudUserInfo: CloudUserInfo | null = null

		try {
			cloudUserInfo = CloudService.instance.getUserInfo()
		} catch (error) {
			console.error(
				`[getState] failed to get cloud user info: ${error instanceof Error ? error.message : String(error)}`,
			)
		}

		let cloudIsAuthenticated: boolean = false

		try {
			cloudIsAuthenticated = CloudService.instance.isAuthenticated()
		} catch (error) {
			console.error(
				`[getState] failed to get cloud authentication state: ${error instanceof Error ? error.message : String(error)}`,
			)
		}

		let sharingEnabled: boolean = false

		try {
			sharingEnabled = await CloudService.instance.canShareTask()
		} catch (error) {
			console.error(
				`[getState] failed to get sharing enabled state: ${error instanceof Error ? error.message : String(error)}`,
			)
		}

		let organizationSettingsVersion: number = -1

		try {
			if (CloudService.hasInstance()) {
				const settings = CloudService.instance.getOrganizationSettings()
				organizationSettingsVersion = settings?.version ?? -1
			}
		} catch (error) {
			console.error(
				`[getState] failed to get organization settings version: ${error instanceof Error ? error.message : String(error)}`,
			)
		}

		let taskSyncEnabled: boolean = false

		try {
			taskSyncEnabled = CloudService.instance.isTaskSyncEnabled()
		} catch (error) {
			console.error(
				`[getState] failed to get task sync enabled state: ${error instanceof Error ? error.message : String(error)}`,
			)
		}

		// Return the same structure as before.
		return {
			apiConfiguration: providerSettings,
			kilocodeDefaultModel: await getKilocodeDefaultModel(
				providerSettings.kilocodeToken,
				providerSettings.kilocodeOrganizationId,
			), // kilocode_change
			lastShownAnnouncementId: stateValues.lastShownAnnouncementId,
			customInstructions: stateValues.customInstructions,
			apiModelId: stateValues.apiModelId,
			alwaysAllowReadOnly: stateValues.alwaysAllowReadOnly ?? true,
			alwaysAllowReadOnlyOutsideWorkspace: stateValues.alwaysAllowReadOnlyOutsideWorkspace ?? true,
			alwaysAllowWrite: stateValues.alwaysAllowWrite ?? true,
			alwaysAllowWriteOutsideWorkspace: stateValues.alwaysAllowWriteOutsideWorkspace ?? false,
			alwaysAllowWriteProtected: stateValues.alwaysAllowWriteProtected ?? false,
			alwaysAllowExecute: stateValues.alwaysAllowExecute ?? true,
			alwaysAllowBrowser: stateValues.alwaysAllowBrowser ?? true,
			alwaysAllowMcp: stateValues.alwaysAllowMcp ?? true,
			alwaysAllowModeSwitch: stateValues.alwaysAllowModeSwitch ?? true,
			alwaysAllowSubtasks: stateValues.alwaysAllowSubtasks ?? true,
			alwaysAllowFollowupQuestions: stateValues.alwaysAllowFollowupQuestions ?? false,
			alwaysAllowUpdateTodoList: stateValues.alwaysAllowUpdateTodoList ?? true, // kilocode_change
			followupAutoApproveTimeoutMs: stateValues.followupAutoApproveTimeoutMs ?? 60000,
			diagnosticsEnabled: stateValues.diagnosticsEnabled ?? true,
			allowedMaxRequests: stateValues.allowedMaxRequests,
			allowedMaxCost: stateValues.allowedMaxCost,
			autoCondenseContext: stateValues.autoCondenseContext ?? true,
			autoCondenseContextPercent: stateValues.autoCondenseContextPercent ?? 100,
			// taskHistory: stateValues.taskHistory ?? [], // kilocode_change
			allowedCommands: stateValues.allowedCommands,
			deniedCommands: stateValues.deniedCommands,
			soundEnabled: stateValues.soundEnabled ?? false,
			ttsEnabled: stateValues.ttsEnabled ?? false,
			ttsSpeed: stateValues.ttsSpeed ?? 1.0,
			diffEnabled: stateValues.diffEnabled ?? true,
			enableCheckpoints: stateValues.enableCheckpoints ?? true,
			soundVolume: stateValues.soundVolume,
			browserViewportSize: stateValues.browserViewportSize ?? "900x600",
			screenshotQuality: stateValues.screenshotQuality ?? 75,
			remoteBrowserHost: stateValues.remoteBrowserHost,
			remoteBrowserEnabled: stateValues.remoteBrowserEnabled ?? true,
			cachedChromeHostUrl: stateValues.cachedChromeHostUrl as string | undefined,
			fuzzyMatchThreshold: stateValues.fuzzyMatchThreshold ?? 1.0,
			writeDelayMs: stateValues.writeDelayMs ?? DEFAULT_WRITE_DELAY_MS,
			terminalOutputLineLimit: stateValues.terminalOutputLineLimit ?? 500,
			terminalOutputCharacterLimit:
				stateValues.terminalOutputCharacterLimit ?? DEFAULT_TERMINAL_OUTPUT_CHARACTER_LIMIT,
			terminalShellIntegrationTimeout:
				stateValues.terminalShellIntegrationTimeout ?? Terminal.defaultShellIntegrationTimeout,
			terminalShellIntegrationDisabled: stateValues.terminalShellIntegrationDisabled ?? true, // kilocode_change: default
			terminalCommandDelay: stateValues.terminalCommandDelay ?? 0,
			terminalPowershellCounter: stateValues.terminalPowershellCounter ?? false,
			terminalZshClearEolMark: stateValues.terminalZshClearEolMark ?? true,
			terminalZshOhMy: stateValues.terminalZshOhMy ?? false,
			terminalZshP10k: stateValues.terminalZshP10k ?? false,
			terminalZdotdir: stateValues.terminalZdotdir ?? false,
			terminalCompressProgressBar: stateValues.terminalCompressProgressBar ?? true,
			mode: stateValues.mode ?? defaultModeSlug,
			language: stateValues.language ?? formatLanguage(vscode.env.language),
			mcpEnabled: true, // kilocode_change: always true
			enableMcpServerCreation: stateValues.enableMcpServerCreation ?? true,
			alwaysApproveResubmit: stateValues.alwaysApproveResubmit ?? false,
			requestDelaySeconds: Math.max(5, stateValues.requestDelaySeconds ?? 10),
			currentApiConfigName: stateValues.currentApiConfigName ?? "default",
			listApiConfigMeta: stateValues.listApiConfigMeta ?? [],
			pinnedApiConfigs: stateValues.pinnedApiConfigs ?? {},
			modeApiConfigs: stateValues.modeApiConfigs ?? ({} as Record<Mode, string>),
			customModePrompts: stateValues.customModePrompts ?? {},
			customSupportPrompts: stateValues.customSupportPrompts ?? {},
			enhancementApiConfigId: stateValues.enhancementApiConfigId,
			commitMessageApiConfigId: stateValues.commitMessageApiConfigId, // kilocode_change
			terminalCommandApiConfigId: stateValues.terminalCommandApiConfigId, // kilocode_change
			// kilocode_change start
			ghostServiceSettings: stateValues.ghostServiceSettings ?? {
				enableQuickInlineTaskKeybinding: true,
				enableSmartInlineTaskKeybinding: true,
			},
			// kilocode_change end
			experiments: stateValues.experiments ?? experimentDefault,
			autoApprovalEnabled: stateValues.autoApprovalEnabled ?? true,
			customModes,
			maxOpenTabsContext: stateValues.maxOpenTabsContext ?? 20,
			maxWorkspaceFiles: stateValues.maxWorkspaceFiles ?? 200,
			openRouterUseMiddleOutTransform: stateValues.openRouterUseMiddleOutTransform,
			browserToolEnabled: stateValues.browserToolEnabled ?? true,
			telemetrySetting: stateValues.telemetrySetting || "unset",
			showRooIgnoredFiles: stateValues.showRooIgnoredFiles ?? false,
			showAutoApproveMenu: stateValues.showAutoApproveMenu ?? false, // kilocode_change
			showTaskTimeline: stateValues.showTaskTimeline ?? true, // kilocode_change
			sendMessageOnEnter: stateValues.sendMessageOnEnter ?? true, // kilocode_change
			showTimestamps: stateValues.showTimestamps ?? true, // kilocode_change
			hideCostBelowThreshold: stateValues.hideCostBelowThreshold ?? 0, // kilocode_change
			maxReadFileLine: stateValues.maxReadFileLine ?? -1,
			maxImageFileSize: stateValues.maxImageFileSize ?? 5,
			maxTotalImageSize: stateValues.maxTotalImageSize ?? 20,
			maxConcurrentFileReads: stateValues.maxConcurrentFileReads ?? 5,
			allowVeryLargeReads: stateValues.allowVeryLargeReads ?? false, // kilocode_change
			systemNotificationsEnabled: stateValues.systemNotificationsEnabled ?? true, // kilocode_change
			dismissedNotificationIds: stateValues.dismissedNotificationIds ?? [], // kilocode_change
			morphApiKey: stateValues.morphApiKey, // kilocode_change
			fastApplyModel: stateValues.fastApplyModel ?? "auto", // kilocode_change: Fast Apply model selection
			historyPreviewCollapsed: stateValues.historyPreviewCollapsed ?? false,
			reasoningBlockCollapsed: stateValues.reasoningBlockCollapsed ?? true,
			cloudUserInfo,
			cloudIsAuthenticated,
			sharingEnabled,
			organizationAllowList,
			organizationSettingsVersion,
			condensingApiConfigId: stateValues.condensingApiConfigId,
			customCondensingPrompt: stateValues.customCondensingPrompt,
			codebaseIndexModels: stateValues.codebaseIndexModels ?? EMBEDDING_MODEL_PROFILES,
			codebaseIndexConfig: {
				codebaseIndexEnabled: stateValues.codebaseIndexConfig?.codebaseIndexEnabled ?? true,
				codebaseIndexQdrantUrl:
					stateValues.codebaseIndexConfig?.codebaseIndexQdrantUrl ?? "http://localhost:6333",
				codebaseIndexEmbedderProvider:
					stateValues.codebaseIndexConfig?.codebaseIndexEmbedderProvider ?? "openai",
				codebaseIndexEmbedderBaseUrl: stateValues.codebaseIndexConfig?.codebaseIndexEmbedderBaseUrl ?? "",
				codebaseIndexEmbedderModelId: stateValues.codebaseIndexConfig?.codebaseIndexEmbedderModelId ?? "",
				codebaseIndexEmbedderModelDimension:
					stateValues.codebaseIndexConfig?.codebaseIndexEmbedderModelDimension,
				codebaseIndexOpenAiCompatibleBaseUrl:
					stateValues.codebaseIndexConfig?.codebaseIndexOpenAiCompatibleBaseUrl,
				codebaseIndexSearchMaxResults: stateValues.codebaseIndexConfig?.codebaseIndexSearchMaxResults,
				codebaseIndexSearchMinScore: stateValues.codebaseIndexConfig?.codebaseIndexSearchMinScore,
			},
			profileThresholds: stateValues.profileThresholds ?? {},
			includeDiagnosticMessages: stateValues.includeDiagnosticMessages ?? true,
			maxDiagnosticMessages: stateValues.maxDiagnosticMessages ?? 50,
			includeTaskHistoryInEnhance: stateValues.includeTaskHistoryInEnhance ?? true,
			taskSyncEnabled,
			remoteControlEnabled: (() => {
				try {
					const cloudSettings = CloudService.instance.getUserSettings()
					return cloudSettings?.settings?.extensionBridgeEnabled ?? false
				} catch (error) {
					console.error(
						`[getState] failed to get remote control setting from cloud: ${error instanceof Error ? error.message : String(error)}`,
					)
					return false
				}
			})(),
			openRouterImageApiKey: stateValues.openRouterImageApiKey,
			kiloCodeImageApiKey: stateValues.kiloCodeImageApiKey,
			openRouterImageGenerationSelectedModel: stateValues.openRouterImageGenerationSelectedModel,
			featureRoomoteControlEnabled: (() => {
				try {
					const userSettings = CloudService.instance.getUserSettings()
					const hasOrganization = cloudUserInfo?.organizationId != null
					return hasOrganization || (userSettings?.features?.roomoteControlEnabled ?? false)
				} catch (error) {
					console.error(
						`[getState] failed to get featureRoomoteControlEnabled: ${error instanceof Error ? error.message : String(error)}`,
					)
					return false
				}
			})(),
		}
	}

	async updateTaskHistory(item: HistoryItem): Promise<HistoryItem[]> {
		const history = (this.getGlobalState("taskHistory") as HistoryItem[] | undefined) || []
		const existingItemIndex = history.findIndex((h) => h.id === item.id)

		if (existingItemIndex !== -1) {
			history[existingItemIndex] = item
		} else {
			history.push(item)
		}

		await this.updateGlobalState("taskHistory", history)
		this.kiloCodeTaskHistoryVersion++
		this.recentTasksCache = undefined

		return history
	}

	// ContextProxy

	// @deprecated - Use `ContextProxy#setValue` instead.
	private async updateGlobalState<K extends keyof GlobalState>(key: K, value: GlobalState[K]) {
		await this.contextProxy.setValue(key, value)
	}

	// @deprecated - Use `ContextProxy#getValue` instead.
	private getGlobalState<K extends keyof GlobalState>(key: K) {
		return this.contextProxy.getValue(key)
	}

	public async setValue<K extends keyof RooCodeSettings>(key: K, value: RooCodeSettings[K]) {
		await this.contextProxy.setValue(key, value)
	}

	public getValue<K extends keyof RooCodeSettings>(key: K) {
		return this.contextProxy.getValue(key)
	}

	public getValues() {
		return this.contextProxy.getValues()
	}

	public async setValues(values: RooCodeSettings) {
		await this.contextProxy.setValues(values)
	}

	// dev

	async resetState() {
		const answer = await vscode.window.showInformationMessage(
			t("common:confirmation.reset_state"),
			{ modal: true },
			t("common:answers.yes"),
		)

		if (answer !== t("common:answers.yes")) {
			return
		}

		// Logout from Kilo Code provider before resetting (same approach as ProfileView logout)
		const { apiConfiguration, currentApiConfigName = "default" } = await this.getState()
		if (apiConfiguration.kilocodeToken) {
			await this.upsertProviderProfile(currentApiConfigName, {
				...apiConfiguration,
				kilocodeToken: "",
			})
		}

		await this.contextProxy.resetAllState()
		await this.providerSettingsManager.resetAllConfigs()
		await this.customModesManager.resetCustomModes()

		await this.removeClineFromStack()
		await this.postStateToWebview()
		await this.postMessageToWebview({ type: "action", action: "chatButtonClicked" })
	}

	// logging

	public log(message: string) {
		this.outputChannel.appendLine(message)
		console.log(message)
	}

	// getters

	public get workspaceTracker(): WorkspaceTracker | undefined {
		return this._workspaceTracker
	}

	get viewLaunched() {
		return this.isViewLaunched
	}

	get messages() {
		return this.getCurrentTask()?.clineMessages || []
	}

	public getMcpHub(): McpHub | undefined {
		return this.mcpHub
	}

	/**
	 * Check if the current state is compliant with MDM policy
	 * @returns true if compliant or no MDM policy exists, false if MDM policy exists and user is non-compliant
	 */
	public checkMdmCompliance(): boolean {
		if (!this.mdmService) {
			return true // No MDM service, allow operation
		}

		const compliance = this.mdmService.isCompliant()

		if (!compliance.compliant) {
			return false
		}

		return true
	}

	public async remoteControlEnabled(enabled: boolean) {
		if (!enabled) {
			await BridgeOrchestrator.disconnect()
			return
		}

		const userInfo = CloudService.instance.getUserInfo()

		if (!userInfo) {
			this.log("[ClineProvider#remoteControlEnabled] Failed to get user info, disconnecting")
			await BridgeOrchestrator.disconnect()
			return
		}

		const config = await CloudService.instance.cloudAPI?.bridgeConfig().catch(() => undefined)

		if (!config) {
			this.log("[ClineProvider#remoteControlEnabled] Failed to get bridge config")
			return
		}

		await BridgeOrchestrator.connectOrDisconnect(userInfo, enabled, {
			...config,
			provider: this,
			sessionId: vscode.env.sessionId,
			isCloudAgent: CloudService.instance.isCloudAgent,
		})

		const bridge = BridgeOrchestrator.getInstance()

		if (bridge) {
			const currentTask = this.getCurrentTask()

			if (currentTask && !currentTask.enableBridge) {
				try {
					currentTask.enableBridge = true
					await BridgeOrchestrator.subscribeToTask(currentTask)
				} catch (error) {
					const message = `[ClineProvider#remoteControlEnabled] BridgeOrchestrator.subscribeToTask() failed: ${error instanceof Error ? error.message : String(error)}`
					this.log(message)
					console.error(message)
				}
			}
		} else {
			for (const task of this.clineStack) {
				if (task.enableBridge) {
					try {
						await BridgeOrchestrator.getInstance()?.unsubscribeFromTask(task.taskId)
					} catch (error) {
						const message = `[ClineProvider#remoteControlEnabled] BridgeOrchestrator#unsubscribeFromTask() failed: ${error instanceof Error ? error.message : String(error)}`
						this.log(message)
						console.error(message)
					}
				}
			}
		}
	}

	/**
	 * Gets the CodeIndexManager for the current active workspace
	 * @returns CodeIndexManager instance for the current workspace or the default one
	 */
	public getCurrentWorkspaceCodeIndexManager(): CodeIndexManager | undefined {
		return CodeIndexManager.getInstance(this.context)
	}

	/**
	 * Updates the code index status subscription to listen to the current workspace manager
	 */
	private updateCodeIndexStatusSubscription(): void {
		// Get the current workspace manager
		const currentManager = this.getCurrentWorkspaceCodeIndexManager()

		// If the manager hasn't changed, no need to update subscription
		if (currentManager === this.codeIndexManager) {
			return
		}

		// Dispose the old subscription if it exists
		if (this.codeIndexStatusSubscription) {
			this.codeIndexStatusSubscription.dispose()
			this.codeIndexStatusSubscription = undefined
		}

		// Update the current workspace manager reference
		this.codeIndexManager = currentManager

		// Subscribe to the new manager's progress updates if it exists
		if (currentManager) {
			this.codeIndexStatusSubscription = currentManager.onProgressUpdate((update: IndexProgressUpdate) => {
				// Only send updates if this manager is still the current one
				if (currentManager === this.getCurrentWorkspaceCodeIndexManager()) {
					// Get the full status from the manager to ensure we have all fields correctly formatted
					const fullStatus = currentManager.getCurrentStatus()
					this.postMessageToWebview({
						type: "indexingStatusUpdate",
						values: fullStatus,
					})
				}
			})

			if (this.view) {
				this.webviewDisposables.push(this.codeIndexStatusSubscription)
			}

			// Send initial status for the current workspace
			this.postMessageToWebview({
				type: "indexingStatusUpdate",
				values: currentManager.getCurrentStatus(),
			})
		}
	}

	/**
	 * TaskProviderLike, TelemetryPropertiesProvider
	 */

	public getCurrentTask(): Task | undefined {
		if (this.clineStack.length === 0) {
			return undefined
		}

		return this.clineStack[this.clineStack.length - 1]
	}

	public getRecentTasks(): string[] {
		if (this.recentTasksCache) {
			return this.recentTasksCache
		}

		const history = this.getGlobalState("taskHistory") ?? []
		const workspaceTasks: HistoryItem[] = []

		for (const item of history) {
			if (!item.ts || !item.task || item.workspace !== this.cwd) {
				continue
			}

			workspaceTasks.push(item)
		}

		if (workspaceTasks.length === 0) {
			this.recentTasksCache = []
			return this.recentTasksCache
		}

		workspaceTasks.sort((a, b) => b.ts - a.ts)
		let recentTaskIds: string[] = []

		if (workspaceTasks.length >= 100) {
			// If we have at least 100 tasks, return tasks from the last 7 days.
			const sevenDaysAgo = Date.now() - 7 * 24 * 60 * 60 * 1000

			for (const item of workspaceTasks) {
				// Stop when we hit tasks older than 7 days.
				if (item.ts < sevenDaysAgo) {
					break
				}

				recentTaskIds.push(item.id)
			}
		} else {
			// Otherwise, return the most recent 100 tasks (or all if less than 100).
			recentTaskIds = workspaceTasks.slice(0, Math.min(100, workspaceTasks.length)).map((item) => item.id)
		}

		this.recentTasksCache = recentTaskIds
		return this.recentTasksCache
	}

	// When initializing a new task, (not from history but from a tool command
	// new_task) there is no need to remove the previous task since the new
	// task is a subtask of the previous one, and when it finishes it is removed
	// from the stack and the caller is resumed in this way we can have a chain
	// of tasks, each one being a sub task of the previous one until the main
	// task is finished.
	public async createTask(
		text?: string,
		images?: string[],
		parentTask?: Task,
		options: CreateTaskOptions = {},
		configuration: RooCodeSettings = {},
	): Promise<Task> {
		if (configuration) {
			await this.setValues(configuration)

			if (configuration.allowedCommands) {
				await vscode.workspace
					.getConfiguration(Package.name)
					.update("allowedCommands", configuration.allowedCommands, vscode.ConfigurationTarget.Global)
			}

			if (configuration.deniedCommands) {
				await vscode.workspace
					.getConfiguration(Package.name)
					.update("deniedCommands", configuration.deniedCommands, vscode.ConfigurationTarget.Global)
			}

			if (configuration.commandExecutionTimeout !== undefined) {
				await vscode.workspace
					.getConfiguration(Package.name)
					.update(
						"commandExecutionTimeout",
						configuration.commandExecutionTimeout,
						vscode.ConfigurationTarget.Global,
					)
			}

			if (configuration.currentApiConfigName) {
				await this.setProviderProfile(configuration.currentApiConfigName)
			}
		}

		const {
			apiConfiguration,
			organizationAllowList,
			diffEnabled: enableDiff,
			enableCheckpoints,
			fuzzyMatchThreshold,
			experiments,
			cloudUserInfo,
			remoteControlEnabled,
		} = await this.getState()

		if (!ProfileValidator.isProfileAllowed(apiConfiguration, organizationAllowList)) {
			throw new OrganizationAllowListViolationError(t("common:errors.violated_organization_allowlist"))
		}

		const task = new Task({
			provider: this,
			context: this.context, // kilocode_change
			apiConfiguration,
			enableDiff,
			enableCheckpoints,
			fuzzyMatchThreshold,
			consecutiveMistakeLimit: apiConfiguration.consecutiveMistakeLimit,
			task: text,
			images,
			experiments,
			rootTask: this.clineStack.length > 0 ? this.clineStack[0] : undefined,
			parentTask,
			taskNumber: this.clineStack.length + 1,
			onCreated: this.taskCreationCallback,
			enableBridge: BridgeOrchestrator.isEnabled(cloudUserInfo, remoteControlEnabled),
			initialTodos: options.initialTodos,
			...options,
		})

		await this.addClineToStack(task)

		this.log(
			`[createTask] ${task.parentTask ? "child" : "parent"} task ${task.taskId}.${task.instanceId} instantiated`,
		)

		return task
	}

	public async cancelTask(): Promise<void> {
		const task = this.getCurrentTask()

		if (!task) {
			return
		}

		console.log(`[cancelTask] cancelling task ${task.taskId}.${task.instanceId}`)

		const { historyItem, uiMessagesFilePath } = await this.getTaskWithId(task.taskId)

		// Preserve parent and root task information for history item.
		const rootTask = task.rootTask
		const parentTask = task.parentTask

		// Mark this as a user-initiated cancellation so provider-only rehydration can occur
		task.abortReason = "user_cancelled"

		// Capture the current instance to detect if rehydrate already occurred elsewhere
		const originalInstanceId = task.instanceId

		// Begin abort (non-blocking)
		task.abortTask()

		// Immediately mark the original instance as abandoned to prevent any residual activity
		task.abandoned = true

		await pWaitFor(
			() =>
				this.getCurrentTask()! === undefined ||
				this.getCurrentTask()!.isStreaming === false ||
				this.getCurrentTask()!.didFinishAbortingStream ||
				// If only the first chunk is processed, then there's no
				// need to wait for graceful abort (closes edits, browser,
				// etc).
				this.getCurrentTask()!.isWaitingForFirstChunk,
			{
				timeout: 3_000,
			},
		).catch(() => {
			console.error("Failed to abort task")
		})

		// Defensive safeguard: if current instance already changed, skip rehydrate
		const current = this.getCurrentTask()
		if (current && current.instanceId !== originalInstanceId) {
			this.log(
				`[cancelTask] Skipping rehydrate: current instance ${current.instanceId} != original ${originalInstanceId}`,
			)
			return
		}

		// Final race check before rehydrate to avoid duplicate rehydration
		{
			const currentAfterCheck = this.getCurrentTask()
			if (currentAfterCheck && currentAfterCheck.instanceId !== originalInstanceId) {
				this.log(
					`[cancelTask] Skipping rehydrate after final check: current instance ${currentAfterCheck.instanceId} != original ${originalInstanceId}`,
				)
				return
			}
		}

		// Clears task again, so we need to abortTask manually above.
		await this.createTaskWithHistoryItem({ ...historyItem, rootTask, parentTask })
	}

	// Clear the current task without treating it as a subtask.
	// This is used when the user cancels a task that is not a subtask.
	public async clearTask(): Promise<void> {
		if (this.clineStack.length > 0) {
			const task = this.clineStack[this.clineStack.length - 1]
			console.log(`[clearTask] clearing task ${task.taskId}.${task.instanceId}`)
			await this.removeClineFromStack()
		}
	}

	public resumeTask(taskId: string): void {
		// Use the existing showTaskWithId method which handles both current and
		// historical tasks.
		this.showTaskWithId(taskId).catch((error) => {
			this.log(`Failed to resume task ${taskId}: ${error.message}`)
		})
	}

	// Modes

	public async getModes(): Promise<{ slug: string; name: string }[]> {
		try {
			const customModes = await this.customModesManager.getCustomModes()
			return [...DEFAULT_MODES, ...customModes].map(({ slug, name }) => ({ slug, name }))
		} catch (error) {
			return DEFAULT_MODES.map(({ slug, name }) => ({ slug, name }))
		}
	}

	public async getMode(): Promise<string> {
		const { mode } = await this.getState()
		return mode
	}

	public async setMode(mode: string): Promise<void> {
		await this.setValues({ mode })
	}

	// Provider Profiles

	public async getProviderProfiles(): Promise<{ name: string; provider?: string }[]> {
		const { listApiConfigMeta = [] } = await this.getState()
		return listApiConfigMeta.map((profile) => ({ name: profile.name, provider: profile.apiProvider }))
	}

	public async getProviderProfile(): Promise<string> {
		const { currentApiConfigName = "default" } = await this.getState()
		return currentApiConfigName
	}

	public async setProviderProfile(name: string): Promise<void> {
		await this.activateProviderProfile({ name })
	}

	// Telemetry

	private _appProperties?: StaticAppProperties
	private _gitProperties?: GitProperties

	private getAppProperties(): StaticAppProperties {
		if (!this._appProperties) {
			const packageJSON = this.context.extension?.packageJSON
			// kilocode_change start
			const {
				kiloCodeWrapped,
				kiloCodeWrapper,
				kiloCodeWrapperCode,
				kiloCodeWrapperVersion,
				kiloCodeWrapperTitle,
			} = getKiloCodeWrapperProperties()
			// kilocode_change end

			this._appProperties = {
				appName: packageJSON?.name ?? Package.name,
				appVersion: packageJSON?.version ?? Package.version,
				vscodeVersion: vscode.version,
				platform: isWsl ? "wsl" /* kilocode_change */ : process.platform,
				editorName: kiloCodeWrapperTitle ? kiloCodeWrapperTitle : vscode.env.appName, // kilocode_change
				wrapped: kiloCodeWrapped, // kilocode_change
				wrapper: kiloCodeWrapper, // kilocode_change
				wrapperCode: kiloCodeWrapperCode, // kilocode_change
				wrapperVersion: kiloCodeWrapperVersion, // kilocode_change
				wrapperTitle: kiloCodeWrapperTitle, // kilocode_change
			}
		}

		return this._appProperties
	}

	public get appProperties(): StaticAppProperties {
		return this._appProperties ?? this.getAppProperties()
	}

	private getCloudProperties(): CloudAppProperties {
		let cloudIsAuthenticated: boolean | undefined

		try {
			if (CloudService.hasInstance()) {
				cloudIsAuthenticated = CloudService.instance.isAuthenticated()
			}
		} catch (error) {
			// Silently handle errors to avoid breaking telemetry collection.
			this.log(`[getTelemetryProperties] Failed to get cloud auth state: ${error}`)
		}

		return {
			cloudIsAuthenticated,
		}
	}

	private async getTaskProperties(): Promise<DynamicAppProperties & TaskProperties> {
		const { language = "en", mode, apiConfiguration } = await this.getState()

		const task = this.getCurrentTask()
		const todoList = task?.todoList
		let todos: { total: number; completed: number; inProgress: number; pending: number } | undefined

		if (todoList && todoList.length > 0) {
			todos = {
				total: todoList.length,
				completed: todoList.filter((todo) => todo.status === "completed").length,
				inProgress: todoList.filter((todo) => todo.status === "in_progress").length,
				pending: todoList.filter((todo) => todo.status === "pending").length,
			}
		}

		return {
			language,
			mode,
			taskId: task?.taskId,
			parentTaskId: task?.parentTask?.taskId,
			apiProvider: apiConfiguration?.apiProvider,
			diffStrategy: task?.diffStrategy?.getName(),
			isSubtask: task ? !!task.parentTask : undefined,
			...(todos && { todos }),
			// kilocode_change start
			currentTaskSize: task?.clineMessages.length,
			taskHistorySize: this.kiloCodeTaskHistorySizeForTelemetryOnly || undefined,
			toolStyle: getActiveToolUseStyle(apiConfiguration),
			// kilocode_change end
		}
	}

	private async getGitProperties(): Promise<GitProperties> {
		if (!this._gitProperties) {
			this._gitProperties = await getWorkspaceGitInfo()
		}

		return this._gitProperties
	}

	public get gitProperties(): GitProperties | undefined {
		return this._gitProperties
	}

	// kilocode_change start
	private _kiloConfig: KilocodeConfig | null = null
	public async getKiloConfig(): Promise<KilocodeConfig | null> {
		if (this._kiloConfig === null) {
			const { repositoryUrl } = await this.getGitProperties()
			this._kiloConfig = await getKilocodeConfig(this.cwd, repositoryUrl)
			console.log("getKiloConfig", this._kiloConfig)
		}
		return this._kiloConfig
	}
	// kilocode_change end

	public async getTelemetryProperties(): Promise<TelemetryProperties> {
		// kilocode_change start
		const { apiConfiguration, experiments } = await this.getState()
		const task = this.getCurrentTask()

		async function getModelId() {
			try {
				if (task?.api instanceof OpenRouterHandler) {
					return { modelId: (await task.api.fetchModel()).id }
				} else {
					return { modelId: task?.api?.getModel().id }
				}
			} catch (error) {
				return {
					modelException: stringifyError(error),
				}
			}
		}

		function getOpenRouter() {
			if (
				apiConfiguration &&
				(apiConfiguration.apiProvider === "openrouter" || apiConfiguration.apiProvider === "kilocode")
			) {
				return {
					openRouter: {
						sort: apiConfiguration.openRouterProviderSort,
						dataCollection: apiConfiguration.openRouterProviderDataCollection,
						specificProvider: apiConfiguration.openRouterSpecificProvider,
					},
				}
			}
			return {}
		}

		function getMemory() {
			try {
				return { memory: { ...process.memoryUsage() } }
			} catch (error) {
				return {
					memoryException: stringifyError(error),
				}
			}
		}

		const getFastApply = () => {
			try {
				return {
					fastApply: {
						morphFastApply: Boolean(experiments.morphFastApply),
						morphApiKey: Boolean(this.contextProxy.getValue("morphApiKey")),
						selectedModel: this.contextProxy.getValue("fastApplyModel") || "auto",
					},
				}
			} catch (error) {
				return {
					fastApplyException: stringifyError(error),
				}
			}
		}
		// kilocode_change end

		return {
			...this.getAppProperties(),
			// ...this.getCloudProperties(), kilocode_change: disable
			// kilocode_change start
			...(await getModelId()),
			...getMemory(),
			...getFastApply(),
			...getOpenRouter(),
			// kilocode_change end
			...(await this.getTaskProperties()),
			...(await this.getGitProperties()),
		}
	}

	// kilocode_change:
	// MCP Marketplace
	private async fetchMcpMarketplaceFromApi(silent: boolean = false): Promise<McpMarketplaceCatalog | undefined> {
		try {
			const response = await axios.get("https://api.cline.bot/v1/mcp/marketplace", {
				headers: {
					"Content-Type": "application/json",
				},
			})

			if (!response.data) {
				throw new Error("Invalid response from MCP marketplace API")
			}

			const catalog: McpMarketplaceCatalog = {
				items: (response.data || []).map((item: any) => ({
					...item,
					githubStars: item.githubStars ?? 0,
					downloadCount: item.downloadCount ?? 0,
					tags: item.tags ?? [],
				})),
			}

			await this.updateGlobalState("mcpMarketplaceCatalog", catalog)
			return catalog
		} catch (error) {
			console.error("Failed to fetch MCP marketplace:", error)
			if (!silent) {
				const errorMessage = error instanceof Error ? error.message : "Failed to fetch MCP marketplace"
				await this.postMessageToWebview({
					type: "mcpMarketplaceCatalog",
					error: errorMessage,
				})
				vscode.window.showErrorMessage(errorMessage)
			}
			return undefined
		}
	}

	async silentlyRefreshMcpMarketplace() {
		try {
			const catalog = await this.fetchMcpMarketplaceFromApi(true)
			if (catalog) {
				await this.postMessageToWebview({
					type: "mcpMarketplaceCatalog",
					mcpMarketplaceCatalog: catalog,
				})
			}
		} catch (error) {
			console.error("Failed to silently refresh MCP marketplace:", error)
		}
	}

	async fetchMcpMarketplace(forceRefresh: boolean = false) {
		try {
			// Check if we have cached data
			const cachedCatalog = (await this.getGlobalState("mcpMarketplaceCatalog")) as
				| McpMarketplaceCatalog
				| undefined
			if (!forceRefresh && cachedCatalog?.items) {
				await this.postMessageToWebview({
					type: "mcpMarketplaceCatalog",
					mcpMarketplaceCatalog: cachedCatalog,
				})
				return
			}

			const catalog = await this.fetchMcpMarketplaceFromApi(false)
			if (catalog) {
				await this.postMessageToWebview({
					type: "mcpMarketplaceCatalog",
					mcpMarketplaceCatalog: catalog,
				})
			}
		} catch (error) {
			console.error("Failed to handle cached MCP marketplace:", error)
			const errorMessage = error instanceof Error ? error.message : "Failed to handle cached MCP marketplace"
			await this.postMessageToWebview({
				type: "mcpMarketplaceCatalog",
				error: errorMessage,
			})
			vscode.window.showErrorMessage(errorMessage)
		}
	}

	async downloadMcp(mcpId: string) {
		try {
			// First check if we already have this MCP server installed
			const servers = this.mcpHub?.getServers() || []
			const isInstalled = servers.some((server: McpServer) => server.name === mcpId)

			if (isInstalled) {
				throw new Error("This MCP server is already installed")
			}

			// Fetch server details from marketplace
			const response = await axios.post<McpDownloadResponse>(
				"https://api.cline.bot/v1/mcp/download",
				{ mcpId },
				{
					headers: { "Content-Type": "application/json" },
					timeout: 10000,
				},
			)

			if (!response.data) {
				throw new Error("Invalid response from MCP marketplace API")
			}

			console.log("[downloadMcp] Response from download API", { response })

			const mcpDetails = response.data

			// Validate required fields
			if (!mcpDetails.githubUrl) {
				throw new Error("Missing GitHub URL in MCP download response")
			}
			if (!mcpDetails.readmeContent) {
				throw new Error("Missing README content in MCP download response")
			}

			// Send details to webview
			await this.postMessageToWebview({
				type: "mcpDownloadDetails",
				mcpDownloadDetails: mcpDetails,
			})

			// Create task with context from README and added guidelines for MCP server installation
			const task = `Set up the MCP server from ${mcpDetails.githubUrl} while adhering to these MCP server installation rules:
- Use "${mcpDetails.mcpId}" as the server name in ${GlobalFileNames.mcpSettings}.
- Create the directory for the new MCP server before starting installation.
- Use commands aligned with the user's shell and operating system best practices.
- The following README may contain instructions that conflict with the user's OS, in which case proceed thoughtfully.
- Once installed, demonstrate the server's capabilities by using one of its tools.
Here is the project's README to help you get started:\n\n${mcpDetails.readmeContent}\n${mcpDetails.llmsInstallationContent}`

			// Initialize task and show chat view
			await this.createTask(task)
			await this.postMessageToWebview({
				type: "action",
				action: "chatButtonClicked",
			})
		} catch (error) {
			console.error("Failed to download MCP:", error)
			let errorMessage = "Failed to download MCP"

			if (axios.isAxiosError(error)) {
				if (error.code === "ECONNABORTED") {
					errorMessage = "Request timed out. Please try again."
				} else if (error.response?.status === 404) {
					errorMessage = "MCP server not found in marketplace."
				} else if (error.response?.status === 500) {
					errorMessage = "Internal server error. Please try again later."
				} else if (!error.response && error.request) {
					errorMessage = "Network error. Please check your internet connection."
				}
			} else if (error instanceof Error) {
				errorMessage = error.message
			}

			// Show error in both notification and marketplace UI
			vscode.window.showErrorMessage(errorMessage)
			await this.postMessageToWebview({
				type: "mcpDownloadDetails",
				error: errorMessage,
			})
		}
	}
	// end kilocode_change

	// kilocode_change start
	// Add new methods for favorite functionality
	async toggleTaskFavorite(id: string) {
		const history = this.getGlobalState("taskHistory") ?? []
		const updatedHistory = history.map((item) => {
			if (item.id === id) {
				return { ...item, isFavorited: !item.isFavorited }
			}
			return item
		})
		await this.updateGlobalState("taskHistory", updatedHistory)
		this.kiloCodeTaskHistoryVersion++
		await this.postStateToWebview()
	}

	async getFavoriteTasks(): Promise<HistoryItem[]> {
		const history = this.getGlobalState("taskHistory") ?? []
		return history.filter((item) => item.isFavorited)
	}

	// Modify batch delete to respect favorites
	async deleteMultipleTasks(taskIds: string[]) {
		const history = this.getGlobalState("taskHistory") ?? []
		const favoritedTaskIds = taskIds.filter((id) => history.find((item) => item.id === id)?.isFavorited)

		if (favoritedTaskIds.length > 0) {
			throw new Error("Cannot delete favorited tasks. Please unfavorite them first.")
		}

		for (const id of taskIds) {
			await this.deleteTaskWithId(id)
		}
	}

	async setTaskFileNotFound(id: string) {
		const history = this.getGlobalState("taskHistory") ?? []
		const updatedHistory = history.map((item) => {
			if (item.id === id) {
				return { ...item, fileNotfound: true }
			}
			return item
		})
		await this.updateGlobalState("taskHistory", updatedHistory)
		this.kiloCodeTaskHistoryVersion++
		await this.postStateToWebview()
	}

	private kiloCodeTaskHistoryVersion = 0
	private kiloCodeTaskHistorySizeForTelemetryOnly = 0

	public getTaskHistory(): HistoryItem[] {
		return this.getGlobalState("taskHistory") || []
	}
<<<<<<< HEAD

	/**
	 * Register a balance data handler that will be called when balance data is fetched
	 * @param handler - Function to call with balance data
	 * @returns Disposable that can be used to unregister the handler
	 */
	public registerBalanceHandler(handler: (data: BalanceDataResponsePayload) => void): vscode.Disposable {
		this.balanceHandlers.push(handler)

		return new vscode.Disposable(() => {
			const index = this.balanceHandlers.indexOf(handler)
			if (index > -1) {
				this.balanceHandlers.splice(index, 1)
			}
		})
	}

	/**
	 * Fetch balance data from the Kilo Code API
	 * @returns Promise with BalanceDataResponsePayload
	 */
	public async fetchBalanceData(): Promise<BalanceDataResponsePayload> {
		try {
			const { apiConfiguration } = await this.getState()
			const { kilocodeToken, kilocodeOrganizationId } = apiConfiguration

			if (!kilocodeToken) {
				const error = "No Kilo Code token available"
				this.log(`[fetchBalanceData] ${error}`)
				const result: BalanceDataResponsePayload = { success: false, error }
				this.balanceHandlers.forEach((handler) => handler(result))
				return result
			}

			const url = getKiloUrlFromToken(`https://api.kilocode.ai/api/profile/balance`, kilocodeToken)
			this.log(`[fetchBalanceData] Fetching balance from: ${url}`)

			const response = await axios.get(url, {
				headers: {
					Authorization: `Bearer ${kilocodeToken}`,
					"Content-Type": "application/json",
					"X-KiloCode-OrganizationId": kilocodeOrganizationId,
				},
				timeout: 10000,
			})

			if (response.data) {
				const result: BalanceDataResponsePayload = {
					success: true,
					data: response.data,
				}

				// Notify all registered handlers
				this.balanceHandlers.forEach((handler) => {
					try {
						handler(result)
					} catch (error) {
						this.log(`[fetchBalanceData] Error in balance handler: ${error}`)
					}
				})

				this.log(`[fetchBalanceData] Successfully fetched balance data`)
				return result
			} else {
				throw new Error("Invalid response from balance API")
			}
		} catch (error) {
			const errorMessage = error instanceof Error ? error.message : String(error)
			this.log(`[fetchBalanceData] Error fetching balance: ${errorMessage}`)

			const result: BalanceDataResponsePayload = {
				success: false,
				error: errorMessage,
			}

			// Notify all registered handlers of the error
			this.balanceHandlers.forEach((handler) => {
				try {
					handler(result)
				} catch (handlerError) {
					this.log(`[fetchBalanceData] Error in balance handler: ${handlerError}`)
				}
			})

			return result
		}
	}
=======
>>>>>>> ccf62b76
	// kilocode_change end

	public get cwd() {
		return this.currentWorkspacePath || getWorkspacePath()
	}

	/**
	 * Convert a file path to a webview-accessible URI
	 * This method safely converts file paths to URIs that can be loaded in the webview
	 *
	 * @param filePath - The absolute file path to convert
	 * @returns The webview URI string, or the original file URI if conversion fails
	 * @throws {Error} When webview is not available
	 * @throws {TypeError} When file path is invalid
	 */
	public convertToWebviewUri(filePath: string): string {
		try {
			const fileUri = vscode.Uri.file(filePath)

			// Check if we have a webview available
			if (this.view?.webview) {
				const webviewUri = this.view.webview.asWebviewUri(fileUri)
				return webviewUri.toString()
			}

			// Specific error for no webview available
			const error = new Error("No webview available for URI conversion")
			console.error(error.message)
			// Fallback to file URI if no webview available
			return fileUri.toString()
		} catch (error) {
			// More specific error handling
			if (error instanceof TypeError) {
				console.error("Invalid file path provided for URI conversion:", error)
			} else {
				console.error("Failed to convert to webview URI:", error)
			}
			// Return file URI as fallback
			return vscode.Uri.file(filePath).toString()
		}
	}
}<|MERGE_RESOLUTION|>--- conflicted
+++ resolved
@@ -105,12 +105,8 @@
 import isWsl from "is-wsl"
 import { getKilocodeDefaultModel } from "../../api/providers/kilocode/getKilocodeDefaultModel"
 import { getKiloCodeWrapperProperties } from "../../core/kilocode/wrapper"
-<<<<<<< HEAD
 import { getKiloUrlFromToken } from "@roo-code/types" // kilocode_change
-import { getKilocodeConfig, KilocodeConfig } from "../../utils/kilo-config-file" // kilocode_change
-=======
 import { getKilocodeConfig, getWorkspaceProjectId, KilocodeConfig } from "../../utils/kilo-config-file" // kilocode_change
->>>>>>> ccf62b76
 
 export type ClineProviderState = Awaited<ReturnType<ClineProvider["getState"]>>
 // kilocode_change end
@@ -3310,96 +3306,6 @@
 	public getTaskHistory(): HistoryItem[] {
 		return this.getGlobalState("taskHistory") || []
 	}
-<<<<<<< HEAD
-
-	/**
-	 * Register a balance data handler that will be called when balance data is fetched
-	 * @param handler - Function to call with balance data
-	 * @returns Disposable that can be used to unregister the handler
-	 */
-	public registerBalanceHandler(handler: (data: BalanceDataResponsePayload) => void): vscode.Disposable {
-		this.balanceHandlers.push(handler)
-
-		return new vscode.Disposable(() => {
-			const index = this.balanceHandlers.indexOf(handler)
-			if (index > -1) {
-				this.balanceHandlers.splice(index, 1)
-			}
-		})
-	}
-
-	/**
-	 * Fetch balance data from the Kilo Code API
-	 * @returns Promise with BalanceDataResponsePayload
-	 */
-	public async fetchBalanceData(): Promise<BalanceDataResponsePayload> {
-		try {
-			const { apiConfiguration } = await this.getState()
-			const { kilocodeToken, kilocodeOrganizationId } = apiConfiguration
-
-			if (!kilocodeToken) {
-				const error = "No Kilo Code token available"
-				this.log(`[fetchBalanceData] ${error}`)
-				const result: BalanceDataResponsePayload = { success: false, error }
-				this.balanceHandlers.forEach((handler) => handler(result))
-				return result
-			}
-
-			const url = getKiloUrlFromToken(`https://api.kilocode.ai/api/profile/balance`, kilocodeToken)
-			this.log(`[fetchBalanceData] Fetching balance from: ${url}`)
-
-			const response = await axios.get(url, {
-				headers: {
-					Authorization: `Bearer ${kilocodeToken}`,
-					"Content-Type": "application/json",
-					"X-KiloCode-OrganizationId": kilocodeOrganizationId,
-				},
-				timeout: 10000,
-			})
-
-			if (response.data) {
-				const result: BalanceDataResponsePayload = {
-					success: true,
-					data: response.data,
-				}
-
-				// Notify all registered handlers
-				this.balanceHandlers.forEach((handler) => {
-					try {
-						handler(result)
-					} catch (error) {
-						this.log(`[fetchBalanceData] Error in balance handler: ${error}`)
-					}
-				})
-
-				this.log(`[fetchBalanceData] Successfully fetched balance data`)
-				return result
-			} else {
-				throw new Error("Invalid response from balance API")
-			}
-		} catch (error) {
-			const errorMessage = error instanceof Error ? error.message : String(error)
-			this.log(`[fetchBalanceData] Error fetching balance: ${errorMessage}`)
-
-			const result: BalanceDataResponsePayload = {
-				success: false,
-				error: errorMessage,
-			}
-
-			// Notify all registered handlers of the error
-			this.balanceHandlers.forEach((handler) => {
-				try {
-					handler(result)
-				} catch (handlerError) {
-					this.log(`[fetchBalanceData] Error in balance handler: ${handlerError}`)
-				}
-			})
-
-			return result
-		}
-	}
-=======
->>>>>>> ccf62b76
 	// kilocode_change end
 
 	public get cwd() {
