import os from "os"
import * as path from "path"
import fs from "fs/promises"
import EventEmitter from "events"

import { Anthropic } from "@anthropic-ai/sdk"
import delay from "delay"
import axios from "axios"
import pWaitFor from "p-wait-for"
import * as vscode from "vscode"

import {
	type TaskProviderLike,
	type TaskProviderEvents,
	type GlobalState,
	type ProviderName,
	type ProviderSettings,
	type RooCodeSettings,
	type ProviderSettingsEntry,
	type StaticAppProperties,
	type DynamicAppProperties,
	type CloudAppProperties,
	type TaskProperties,
	type GitProperties,
	type TelemetryProperties,
	type TelemetryPropertiesProvider,
	type CodeActionId,
	type CodeActionName,
	type TerminalActionId,
	type TerminalActionPromptType,
	type HistoryItem,
	type CloudUserInfo,
	type CloudOrganizationMembership,
	type CreateTaskOptions,
	type TokenUsage,
	RooCodeEventName,
	requestyDefaultModelId,
	openRouterDefaultModelId,
	glamaDefaultModelId,
	DEFAULT_TERMINAL_OUTPUT_CHARACTER_LIMIT,
	DEFAULT_WRITE_DELAY_MS,
	ORGANIZATION_ALLOW_ALL,
	DEFAULT_MODES,
	getActiveToolUseStyle, // kilocode_change
} from "@roo-code/types"
import { TelemetryService } from "@roo-code/telemetry"
import { CloudService, BridgeOrchestrator, getRooCodeApiUrl } from "@roo-code/cloud"

import { Package } from "../../shared/package"
import { findLast } from "../../shared/array"
import { supportPrompt } from "../../shared/support-prompt"
import { GlobalFileNames } from "../../shared/globalFileNames"
import type { ExtensionMessage, ExtensionState, MarketplaceInstalledMetadata } from "../../shared/ExtensionMessage"
import { Mode, defaultModeSlug, getModeBySlug } from "../../shared/modes"
import { experimentDefault } from "../../shared/experiments"
import { formatLanguage } from "../../shared/language"
import { WebviewMessage } from "../../shared/WebviewMessage"
import { EMBEDDING_MODEL_PROFILES } from "../../shared/embeddingModels"
import { ProfileValidator } from "../../shared/ProfileValidator"

import { Terminal } from "../../integrations/terminal/Terminal"
import { downloadTask } from "../../integrations/misc/export-markdown"
import { getTheme } from "../../integrations/theme/getTheme"
import WorkspaceTracker from "../../integrations/workspace/WorkspaceTracker"

import { McpHub } from "../../services/mcp/McpHub"
import { McpServerManager } from "../../services/mcp/McpServerManager"
import { MarketplaceManager } from "../../services/marketplace"
import { ShadowCheckpointService } from "../../services/checkpoints/ShadowCheckpointService"
import { CodeIndexManager } from "../../services/code-index/manager"
import type { IndexProgressUpdate } from "../../services/code-index/interfaces/manager"
import { MdmService } from "../../services/mdm/MdmService"

import { fileExistsAtPath } from "../../utils/fs"
import { setTtsEnabled, setTtsSpeed } from "../../utils/tts"
import { getWorkspaceGitInfo } from "../../utils/git"
import { getWorkspacePath } from "../../utils/path"
import { OrganizationAllowListViolationError } from "../../utils/errors"

import { setPanel } from "../../activate/registerCommands"

import { t } from "../../i18n"

import { buildApiHandler } from "../../api"
import { forceFullModelDetailsLoad, hasLoadedFullDetails } from "../../api/providers/fetchers/lmstudio"

import { ContextProxy } from "../config/ContextProxy"
import { getEnabledRules } from "./kilorules"
import { ProviderSettingsManager } from "../config/ProviderSettingsManager"
import { CustomModesManager } from "../config/CustomModesManager"
import { Task } from "../task/Task"
import { getSystemPromptFilePath } from "../prompts/sections/custom-system-prompt"

import { webviewMessageHandler } from "./webviewMessageHandler"
import type { ClineMessage } from "@roo-code/types"
import { readApiMessages, readTaskMessages, saveApiMessages, saveTaskMessages } from "../../core/task-persistence"
import { getNonce } from "./getNonce"
import { getUri } from "./getUri"

//kilocode_change start
import { McpDownloadResponse, McpMarketplaceCatalog } from "../../shared/kilocode/mcp"
import { McpServer } from "../../shared/mcp"
import { OpenRouterHandler } from "../../api/providers"
import { stringifyError } from "../../shared/kilocode/errorUtils"
import isWsl from "is-wsl"
import { getKilocodeDefaultModel } from "../../api/providers/kilocode/getKilocodeDefaultModel"
import { getKiloCodeWrapperProperties } from "../../core/kilocode/wrapper"
import { getKiloUrlFromToken } from "@roo-code/types" // kilocode_change
import { getKilocodeConfig, getWorkspaceProjectId, KilocodeConfig } from "../../utils/kilo-config-file" // kilocode_change

export type ClineProviderState = Awaited<ReturnType<ClineProvider["getState"]>>
// kilocode_change end

/**
 * https://github.com/microsoft/vscode-webview-ui-toolkit-samples/blob/main/default/weather-webview/src/providers/WeatherViewProvider.ts
 * https://github.com/KumarVariable/vscode-extension-sidebar-html/blob/master/src/customSidebarViewProvider.ts
 */

export type ClineProviderEvents = {
	clineCreated: [cline: Task]
}

interface PendingEditOperation {
	messageTs: number
	editedContent: string
	images?: string[]
	messageIndex: number
	apiConversationHistoryIndex: number
	timeoutId: NodeJS.Timeout
	createdAt: number
}

export class ClineProvider
	extends EventEmitter<TaskProviderEvents>
	implements vscode.WebviewViewProvider, TelemetryPropertiesProvider, TaskProviderLike
{
	// Used in package.json as the view's id. This value cannot be changed due
	// to how VSCode caches views based on their id, and updating the id would
	// break existing instances of the extension.
	public static readonly sideBarId = `${Package.name}.SidebarProvider`
	public static readonly tabPanelId = `${Package.name}.TabPanelProvider`
	private static activeInstances: Set<ClineProvider> = new Set()
	private disposables: vscode.Disposable[] = []
	private webviewDisposables: vscode.Disposable[] = []
	private view?: vscode.WebviewView | vscode.WebviewPanel
	private clineStack: Task[] = []
	private codeIndexStatusSubscription?: vscode.Disposable
	private codeIndexManager?: CodeIndexManager
	private _workspaceTracker?: WorkspaceTracker // workSpaceTracker read-only for access outside this class
	protected mcpHub?: McpHub // Change from private to protected
	private marketplaceManager: MarketplaceManager
	private mdmService?: MdmService
	private taskCreationCallback: (task: Task) => void
	private taskEventListeners: WeakMap<Task, Array<() => void>> = new WeakMap()
	private currentWorkspacePath: string | undefined

	private recentTasksCache?: string[]
	private pendingOperations: Map<string, PendingEditOperation> = new Map()
	private static readonly PENDING_OPERATION_TIMEOUT_MS = 30000 // 30 seconds

	public isViewLaunched = false
	public settingsImportedAt?: number
	public readonly latestAnnouncementId = "sep-2025-code-supernova-1m" // Code Supernova 1M context window announcement
	public readonly providerSettingsManager: ProviderSettingsManager
	public readonly customModesManager: CustomModesManager

	constructor(
		readonly context: vscode.ExtensionContext,
		private readonly outputChannel: vscode.OutputChannel,
		private readonly renderContext: "sidebar" | "editor" = "sidebar",
		public readonly contextProxy: ContextProxy,
		mdmService?: MdmService,
	) {
		super()
		this.currentWorkspacePath = getWorkspacePath()

		ClineProvider.activeInstances.add(this)

		this.mdmService = mdmService
		this.updateGlobalState("codebaseIndexModels", EMBEDDING_MODEL_PROFILES)

		// Start configuration loading (which might trigger indexing) in the background.
		// Don't await, allowing activation to continue immediately.

		// Register this provider with the telemetry service to enable it to add
		// properties like mode and provider.
		TelemetryService.instance.setProvider(this)

		this._workspaceTracker = new WorkspaceTracker(this)

		this.providerSettingsManager = new ProviderSettingsManager(this.context)

		this.customModesManager = new CustomModesManager(this.context, async () => {
			await this.postStateToWebview()
		})

		// Initialize MCP Hub through the singleton manager
		McpServerManager.getInstance(this.context, this)
			.then((hub) => {
				this.mcpHub = hub
				this.mcpHub.registerClient()
			})
			.catch((error) => {
				this.log(`Failed to initialize MCP Hub: ${error}`)
			})

		this.marketplaceManager = new MarketplaceManager(this.context, this.customModesManager)

		// Forward <most> task events to the provider.
		// We do something fairly similar for the IPC-based API.
		this.taskCreationCallback = (instance: Task) => {
			this.emit(RooCodeEventName.TaskCreated, instance)

			// Create named listener functions so we can remove them later.
			const onTaskStarted = () => this.emit(RooCodeEventName.TaskStarted, instance.taskId)
			const onTaskCompleted = (taskId: string, tokenUsage: any, toolUsage: any) =>
				this.emit(RooCodeEventName.TaskCompleted, taskId, tokenUsage, toolUsage)
			const onTaskAborted = async () => {
				this.emit(RooCodeEventName.TaskAborted, instance.taskId)

				try {
					// Only rehydrate on genuine streaming failures.
					// User-initiated cancels are handled by cancelTask().
					if (instance.abortReason === "streaming_failed") {
						// Defensive safeguard: if another path already replaced this instance, skip
						const current = this.getCurrentTask()
						if (current && current.instanceId !== instance.instanceId) {
							this.log(
								`[onTaskAborted] Skipping rehydrate: current instance ${current.instanceId} != aborted ${instance.instanceId}`,
							)
							return
						}

						const { historyItem } = await this.getTaskWithId(instance.taskId)
						const rootTask = instance.rootTask
						const parentTask = instance.parentTask
						await this.createTaskWithHistoryItem({ ...historyItem, rootTask, parentTask })
					}
				} catch (error) {
					this.log(
						`[onTaskAborted] Failed to rehydrate after streaming failure: ${
							error instanceof Error ? error.message : String(error)
						}`,
					)
				}
			}
			const onTaskFocused = () => this.emit(RooCodeEventName.TaskFocused, instance.taskId)
			const onTaskUnfocused = () => this.emit(RooCodeEventName.TaskUnfocused, instance.taskId)
			const onTaskActive = (taskId: string) => this.emit(RooCodeEventName.TaskActive, taskId)
			const onTaskInteractive = (taskId: string) => this.emit(RooCodeEventName.TaskInteractive, taskId)
			const onTaskResumable = (taskId: string) => this.emit(RooCodeEventName.TaskResumable, taskId)
			const onTaskIdle = (taskId: string) => this.emit(RooCodeEventName.TaskIdle, taskId)
			const onTaskPaused = (taskId: string) => this.emit(RooCodeEventName.TaskPaused, taskId)
			const onTaskUnpaused = (taskId: string) => this.emit(RooCodeEventName.TaskUnpaused, taskId)
			const onTaskSpawned = (taskId: string) => this.emit(RooCodeEventName.TaskSpawned, taskId)
			const onTaskUserMessage = (taskId: string) => this.emit(RooCodeEventName.TaskUserMessage, taskId)
			const onTaskTokenUsageUpdated = (taskId: string, tokenUsage: TokenUsage) =>
				this.emit(RooCodeEventName.TaskTokenUsageUpdated, taskId, tokenUsage)

			// Attach the listeners.
			instance.on(RooCodeEventName.TaskStarted, onTaskStarted)
			instance.on(RooCodeEventName.TaskCompleted, onTaskCompleted)
			instance.on(RooCodeEventName.TaskAborted, onTaskAborted)
			instance.on(RooCodeEventName.TaskFocused, onTaskFocused)
			instance.on(RooCodeEventName.TaskUnfocused, onTaskUnfocused)
			instance.on(RooCodeEventName.TaskActive, onTaskActive)
			instance.on(RooCodeEventName.TaskInteractive, onTaskInteractive)
			instance.on(RooCodeEventName.TaskResumable, onTaskResumable)
			instance.on(RooCodeEventName.TaskIdle, onTaskIdle)
			instance.on(RooCodeEventName.TaskPaused, onTaskPaused)
			instance.on(RooCodeEventName.TaskUnpaused, onTaskUnpaused)
			instance.on(RooCodeEventName.TaskSpawned, onTaskSpawned)
			instance.on(RooCodeEventName.TaskUserMessage, onTaskUserMessage)
			instance.on(RooCodeEventName.TaskTokenUsageUpdated, onTaskTokenUsageUpdated)

			// Store the cleanup functions for later removal.
			this.taskEventListeners.set(instance, [
				() => instance.off(RooCodeEventName.TaskStarted, onTaskStarted),
				() => instance.off(RooCodeEventName.TaskCompleted, onTaskCompleted),
				() => instance.off(RooCodeEventName.TaskAborted, onTaskAborted),
				() => instance.off(RooCodeEventName.TaskFocused, onTaskFocused),
				() => instance.off(RooCodeEventName.TaskUnfocused, onTaskUnfocused),
				() => instance.off(RooCodeEventName.TaskActive, onTaskActive),
				() => instance.off(RooCodeEventName.TaskInteractive, onTaskInteractive),
				() => instance.off(RooCodeEventName.TaskResumable, onTaskResumable),
				() => instance.off(RooCodeEventName.TaskIdle, onTaskIdle),
				() => instance.off(RooCodeEventName.TaskUserMessage, onTaskUserMessage),
				() => instance.off(RooCodeEventName.TaskPaused, onTaskPaused),
				() => instance.off(RooCodeEventName.TaskUnpaused, onTaskUnpaused),
				() => instance.off(RooCodeEventName.TaskSpawned, onTaskSpawned),
				() => instance.off(RooCodeEventName.TaskTokenUsageUpdated, onTaskTokenUsageUpdated),
			])
		}

		// Initialize Roo Code Cloud profile sync.
		if (CloudService.hasInstance()) {
			this.initializeCloudProfileSync().catch((error) => {
				this.log(`Failed to initialize cloud profile sync: ${error}`)
			})
		} else {
			this.log("CloudService not ready, deferring cloud profile sync")
		}
	}

	/**
	 * Override EventEmitter's on method to match TaskProviderLike interface
	 */
	override on<K extends keyof TaskProviderEvents>(
		event: K,
		listener: (...args: TaskProviderEvents[K]) => void | Promise<void>,
	): this {
		return super.on(event, listener as any)
	}

	/**
	 * Override EventEmitter's off method to match TaskProviderLike interface
	 */
	override off<K extends keyof TaskProviderEvents>(
		event: K,
		listener: (...args: TaskProviderEvents[K]) => void | Promise<void>,
	): this {
		return super.off(event, listener as any)
	}

	/**
	 * Initialize cloud profile synchronization
	 */
	private async initializeCloudProfileSync() {
		try {
			// Check if authenticated and sync profiles
			if (CloudService.hasInstance() && CloudService.instance.isAuthenticated()) {
				await this.syncCloudProfiles()
			}

			// Set up listener for future updates
			if (CloudService.hasInstance()) {
				CloudService.instance.on("settings-updated", this.handleCloudSettingsUpdate)
			}
		} catch (error) {
			this.log(`Error in initializeCloudProfileSync: ${error}`)
		}
	}

	/**
	 * Handle cloud settings updates
	 */
	private handleCloudSettingsUpdate = async () => {
		try {
			await this.syncCloudProfiles()
		} catch (error) {
			this.log(`Error handling cloud settings update: ${error}`)
		}
	}

	/**
	 * Synchronize cloud profiles with local profiles.
	 */
	private async syncCloudProfiles() {
		try {
			const settings = CloudService.instance.getOrganizationSettings()

			if (!settings?.providerProfiles) {
				return
			}

			const currentApiConfigName = this.getGlobalState("currentApiConfigName")

			const result = await this.providerSettingsManager.syncCloudProfiles(
				settings.providerProfiles,
				currentApiConfigName,
			)

			if (result.hasChanges) {
				// Update list.
				await this.updateGlobalState("listApiConfigMeta", await this.providerSettingsManager.listConfig())

				if (result.activeProfileChanged && result.activeProfileId) {
					// Reload full settings for new active profile.
					const profile = await this.providerSettingsManager.getProfile({
						id: result.activeProfileId,
					})
					await this.activateProviderProfile({ name: profile.name })
				}

				await this.postStateToWebview()
			}
		} catch (error) {
			this.log(`Error syncing cloud profiles: ${error}`)
		}
	}

	/**
	 * Initialize cloud profile synchronization when CloudService is ready
	 * This method is called externally after CloudService has been initialized
	 */
	public async initializeCloudProfileSyncWhenReady(): Promise<void> {
		try {
			if (CloudService.hasInstance() && CloudService.instance.isAuthenticated()) {
				await this.syncCloudProfiles()
			}

			if (CloudService.hasInstance()) {
				CloudService.instance.off("settings-updated", this.handleCloudSettingsUpdate)
				CloudService.instance.on("settings-updated", this.handleCloudSettingsUpdate)
			}
		} catch (error) {
			this.log(`Failed to initialize cloud profile sync when ready: ${error}`)
		}
	}

	// Adds a new Task instance to clineStack, marking the start of a new task.
	// The instance is pushed to the top of the stack (LIFO order).
	// When the task is completed, the top instance is removed, reactivating the
	// previous task.
	async addClineToStack(task: Task) {
		// Add this cline instance into the stack that represents the order of
		// all the called tasks.
		this.clineStack.push(task)
		task.emit(RooCodeEventName.TaskFocused)

		// Perform special setup provider specific tasks.
		await this.performPreparationTasks(task)

		// Ensure getState() resolves correctly.
		const state = await this.getState()

		if (!state || typeof state.mode !== "string") {
			throw new Error(t("common:errors.retrieve_current_mode"))
		}
	}

	async performPreparationTasks(cline: Task) {
		// LMStudio: We need to force model loading in order to read its context
		// size; we do it now since we're starting a task with that model selected.
		if (cline.apiConfiguration && cline.apiConfiguration.apiProvider === "lmstudio") {
			try {
				if (!hasLoadedFullDetails(cline.apiConfiguration.lmStudioModelId!)) {
					await forceFullModelDetailsLoad(
						cline.apiConfiguration.lmStudioBaseUrl ?? "http://localhost:1234",
						cline.apiConfiguration.lmStudioModelId!,
					)
				}
			} catch (error) {
				this.log(`Failed to load full model details for LM Studio: ${error}`)
				vscode.window.showErrorMessage(error.message)
			}
		}
	}

	// Removes and destroys the top Cline instance (the current finished task),
	// activating the previous one (resuming the parent task).
	async removeClineFromStack() {
		if (this.clineStack.length === 0) {
			return
		}

		// Pop the top Cline instance from the stack.
		let task = this.clineStack.pop()

		if (task) {
			task.emit(RooCodeEventName.TaskUnfocused)

			try {
				// Abort the running task and set isAbandoned to true so
				// all running promises will exit as well.
				await task.abortTask(true)
			} catch (e) {
				this.log(
					`[ClineProvider#removeClineFromStack] abortTask() failed ${task.taskId}.${task.instanceId}: ${e.message}`,
				)
			}

			// Remove event listeners before clearing the reference.
			const cleanupFunctions = this.taskEventListeners.get(task)

			if (cleanupFunctions) {
				cleanupFunctions.forEach((cleanup) => cleanup())
				this.taskEventListeners.delete(task)
			}

			// Make sure no reference kept, once promises end it will be
			// garbage collected.
			task = undefined
		}
	}

	getTaskStackSize(): number {
		return this.clineStack.length
	}

	public getCurrentTaskStack(): string[] {
		return this.clineStack.map((cline) => cline.taskId)
	}

	// Remove the current task/cline instance (at the top of the stack), so this
	// task is finished and resume the previous task/cline instance (if it
	// exists).
	// This is used when a subtask is finished and the parent task needs to be
	// resumed.
	async finishSubTask(lastMessage: string) {
		// Remove the last cline instance from the stack (this is the finished
		// subtask).
		await this.removeClineFromStack()
		// Resume the last cline instance in the stack (if it exists - this is
		// the 'parent' calling task).
		await this.getCurrentTask()?.completeSubtask(lastMessage)
	}
	// Pending Edit Operations Management

	/**
	 * Sets a pending edit operation with automatic timeout cleanup
	 */
	public setPendingEditOperation(
		operationId: string,
		editData: {
			messageTs: number
			editedContent: string
			images?: string[]
			messageIndex: number
			apiConversationHistoryIndex: number
		},
	): void {
		// Clear any existing operation with the same ID
		this.clearPendingEditOperation(operationId)

		// Create timeout for automatic cleanup
		const timeoutId = setTimeout(() => {
			this.clearPendingEditOperation(operationId)
			this.log(`[setPendingEditOperation] Automatically cleared stale pending operation: ${operationId}`)
		}, ClineProvider.PENDING_OPERATION_TIMEOUT_MS)

		// Store the operation
		this.pendingOperations.set(operationId, {
			...editData,
			timeoutId,
			createdAt: Date.now(),
		})

		this.log(`[setPendingEditOperation] Set pending operation: ${operationId}`)
	}

	/**
	 * Gets a pending edit operation by ID
	 */
	private getPendingEditOperation(operationId: string): PendingEditOperation | undefined {
		return this.pendingOperations.get(operationId)
	}

	/**
	 * Clears a specific pending edit operation
	 */
	private clearPendingEditOperation(operationId: string): boolean {
		const operation = this.pendingOperations.get(operationId)
		if (operation) {
			clearTimeout(operation.timeoutId)
			this.pendingOperations.delete(operationId)
			this.log(`[clearPendingEditOperation] Cleared pending operation: ${operationId}`)
			return true
		}
		return false
	}

	/**
	 * Clears all pending edit operations
	 */
	private clearAllPendingEditOperations(): void {
		for (const [operationId, operation] of this.pendingOperations) {
			clearTimeout(operation.timeoutId)
		}
		this.pendingOperations.clear()
		this.log(`[clearAllPendingEditOperations] Cleared all pending operations`)
	}

	/*
	VSCode extensions use the disposable pattern to clean up resources when the sidebar/editor tab is closed by the user or system. This applies to event listening, commands, interacting with the UI, etc.
	- https://vscode-docs.readthedocs.io/en/stable/extensions/patterns-and-principles/
	- https://github.com/microsoft/vscode-extension-samples/blob/main/webview-sample/src/extension.ts
	*/
	private clearWebviewResources() {
		while (this.webviewDisposables.length) {
			const x = this.webviewDisposables.pop()
			if (x) {
				x.dispose()
			}
		}
	}

	async dispose() {
		this.log("Disposing ClineProvider...")

		// Clear all tasks from the stack.
		while (this.clineStack.length > 0) {
			await this.removeClineFromStack()
		}

		this.log("Cleared all tasks")

		// Clear all pending edit operations to prevent memory leaks
		this.clearAllPendingEditOperations()
		this.log("Cleared pending operations")

		if (this.view && "dispose" in this.view) {
			this.view.dispose()
			this.log("Disposed webview")
		}

		this.clearWebviewResources()

		// Clean up cloud service event listener
		if (CloudService.hasInstance()) {
			CloudService.instance.off("settings-updated", this.handleCloudSettingsUpdate)
		}

		while (this.disposables.length) {
			const x = this.disposables.pop()

			if (x) {
				x.dispose()
			}
		}

		this._workspaceTracker?.dispose()
		this._workspaceTracker = undefined
		await this.mcpHub?.unregisterClient()
		this.mcpHub = undefined
		this.marketplaceManager?.cleanup()
		this.customModesManager?.dispose()
		this.log("Disposed all disposables")
		ClineProvider.activeInstances.delete(this)

		// Clean up any event listeners attached to this provider
		this.removeAllListeners()

		McpServerManager.unregisterProvider(this)
	}

	public static getVisibleInstance(): ClineProvider | undefined {
		return findLast(Array.from(this.activeInstances), (instance) => instance.view?.visible === true)
	}

	public static async getInstance(): Promise<ClineProvider | undefined> {
		let visibleProvider = ClineProvider.getVisibleInstance()

		// If no visible provider, try to show the sidebar view
		if (!visibleProvider) {
			await vscode.commands.executeCommand(`${Package.name}.SidebarProvider.focus`)
			// Wait briefly for the view to become visible
			await delay(100)
			visibleProvider = ClineProvider.getVisibleInstance()
		}

		// If still no visible provider, return
		if (!visibleProvider) {
			return
		}

		return visibleProvider
	}

	public static async isActiveTask(): Promise<boolean> {
		const visibleProvider = await ClineProvider.getInstance()

		if (!visibleProvider) {
			return false
		}

		// Check if there is a cline instance in the stack (if this provider has an active task)
		if (visibleProvider.getCurrentTask()) {
			return true
		}

		return false
	}

	public static async handleCodeAction(
		command: CodeActionId,
		promptType: CodeActionName,
		params: Record<string, string | any[]>,
	): Promise<void> {
		// Capture telemetry for code action usage
		TelemetryService.instance.captureCodeActionUsed(promptType)

		const visibleProvider = await ClineProvider.getInstance()

		if (!visibleProvider) {
			return
		}

		const { customSupportPrompts } = await visibleProvider.getState()

		// TODO: Improve type safety for promptType.
		const prompt = supportPrompt.create(promptType, params, customSupportPrompts)

		if (command === "addToContext") {
			await visibleProvider.postMessageToWebview({ type: "invoke", invoke: "setChatBoxMessage", text: prompt })
			return
		}

		//kilocode_change start
		if (command === "addToContextAndFocus") {
			let messageText = prompt

			const editor = vscode.window.activeTextEditor
			if (editor) {
				const fullContent = editor.document.getText()
				const filePath = params.filePath as string

				messageText = `
For context, we are working within this file:

'${filePath}' (see below for file content)
<file_content path="${filePath}">
${fullContent}
</file_content>

Heed this prompt:

${prompt}
`
			}

			await visibleProvider.postMessageToWebview({
				type: "invoke",
				invoke: "setChatBoxMessage",
				text: messageText,
			})
			await vscode.commands.executeCommand("kilo-code.focusChatInput")
			return
		}
		// kilocode_change end

		await visibleProvider.createTask(prompt)
	}

	public static async handleTerminalAction(
		command: TerminalActionId,
		promptType: TerminalActionPromptType,
		params: Record<string, string | any[]>,
	): Promise<void> {
		TelemetryService.instance.captureCodeActionUsed(promptType)

		const visibleProvider = await ClineProvider.getInstance()

		if (!visibleProvider) {
			return
		}

		const { customSupportPrompts } = await visibleProvider.getState()
		const prompt = supportPrompt.create(promptType, params, customSupportPrompts)

		if (command === "terminalAddToContext") {
			await visibleProvider.postMessageToWebview({ type: "invoke", invoke: "setChatBoxMessage", text: prompt })
			return
		}

		try {
			await visibleProvider.createTask(prompt)
		} catch (error) {
			if (error instanceof OrganizationAllowListViolationError) {
				// Errors from terminal commands seem to get swallowed / ignored.
				vscode.window.showErrorMessage(error.message)
			}

			throw error
		}
	}

	async resolveWebviewView(webviewView: vscode.WebviewView | vscode.WebviewPanel) {
		this.view = webviewView

		// kilocode_change start: extract constant inTabMode
		// Set panel reference according to webview type
		const inTabMode = "onDidChangeViewState" in webviewView

		if (inTabMode) {
			setPanel(webviewView, "tab")
		} else if ("onDidChangeVisibility" in webviewView) {
			setPanel(webviewView, "sidebar")
		}
		// kilocode_change end

		// Initialize out-of-scope variables that need to receive persistent
		// global state values.
		this.getState().then(
			({
				terminalShellIntegrationTimeout = Terminal.defaultShellIntegrationTimeout,
				terminalShellIntegrationDisabled = true, // kilocode_change: default
				terminalCommandDelay = 0,
				terminalZshClearEolMark = true,
				terminalZshOhMy = false,
				terminalZshP10k = false,
				terminalPowershellCounter = false,
				terminalZdotdir = false,
			}) => {
				Terminal.setShellIntegrationTimeout(terminalShellIntegrationTimeout)
				Terminal.setShellIntegrationDisabled(terminalShellIntegrationDisabled)
				Terminal.setCommandDelay(terminalCommandDelay)
				Terminal.setTerminalZshClearEolMark(terminalZshClearEolMark)
				Terminal.setTerminalZshOhMy(terminalZshOhMy)
				Terminal.setTerminalZshP10k(terminalZshP10k)
				Terminal.setPowershellCounter(terminalPowershellCounter)
				Terminal.setTerminalZdotdir(terminalZdotdir)
			},
		)

		this.getState().then(({ ttsEnabled }) => {
			setTtsEnabled(ttsEnabled ?? false)
		})

		this.getState().then(({ ttsSpeed }) => {
			setTtsSpeed(ttsSpeed ?? 1)
		})

		// Set up webview options with proper resource roots
		const resourceRoots = [this.contextProxy.extensionUri]

		// Add workspace folders to allow access to workspace files
		if (vscode.workspace.workspaceFolders) {
			resourceRoots.push(...vscode.workspace.workspaceFolders.map((folder) => folder.uri))
		}

		webviewView.webview.options = {
			enableScripts: true,
			localResourceRoots: resourceRoots,
		}

		webviewView.webview.html =
			this.contextProxy.extensionMode === vscode.ExtensionMode.Development
				? await this.getHMRHtmlContent(webviewView.webview)
				: this.getHtmlContent(webviewView.webview)

		// Sets up an event listener to listen for messages passed from the webview view context
		// and executes code based on the message that is received.
		this.setWebviewMessageListener(webviewView.webview)

		// Initialize code index status subscription for the current workspace.
		this.updateCodeIndexStatusSubscription()

		// Listen for active editor changes to update code index status for the
		// current workspace.
		const activeEditorSubscription = vscode.window.onDidChangeActiveTextEditor(() => {
			// Update subscription when workspace might have changed.
			this.updateCodeIndexStatusSubscription()
		})
		this.webviewDisposables.push(activeEditorSubscription)

		// Listen for when the panel becomes visible.
		// https://github.com/microsoft/vscode-discussions/discussions/840
		if ("onDidChangeViewState" in webviewView) {
			// WebviewView and WebviewPanel have all the same properties except
			// for this visibility listener panel.
			const viewStateDisposable = webviewView.onDidChangeViewState(() => {
				if (this.view?.visible) {
					this.postMessageToWebview({ type: "action", action: "didBecomeVisible" })
				}
			})

			this.webviewDisposables.push(viewStateDisposable)
		} else if ("onDidChangeVisibility" in webviewView) {
			// sidebar
			const visibilityDisposable = webviewView.onDidChangeVisibility(() => {
				if (this.view?.visible) {
					this.postMessageToWebview({ type: "action", action: "didBecomeVisible" })
				}
			})

			this.webviewDisposables.push(visibilityDisposable)
		}

		// Listen for when the view is disposed
		// This happens when the user closes the view or when the view is closed programmatically
		webviewView.onDidDispose(
			async () => {
				if (inTabMode) {
					this.log("Disposing ClineProvider instance for tab view")
					await this.dispose()
				} else {
					this.log("Clearing webview resources for sidebar view")
					this.clearWebviewResources()
					// Reset current workspace manager reference when view is disposed
					this.codeIndexManager = undefined
				}
			},
			null,
			this.disposables,
		)

		// Listen for when color changes
		const configDisposable = vscode.workspace.onDidChangeConfiguration(async (e) => {
			if (e && e.affectsConfiguration("workbench.colorTheme")) {
				// Sends latest theme name to webview
				await this.postMessageToWebview({ type: "theme", text: JSON.stringify(await getTheme()) })
			}
		})
		this.webviewDisposables.push(configDisposable)

		// If the extension is starting a new session, clear previous task state.
		await this.removeClineFromStack()
	}

	public async createTaskWithHistoryItem(historyItem: HistoryItem & { rootTask?: Task; parentTask?: Task }) {
		await this.removeClineFromStack()

		// If the history item has a saved mode, restore it and its associated API configuration.
		if (historyItem.mode) {
			// Validate that the mode still exists
			const customModes = await this.customModesManager.getCustomModes()
			const modeExists = getModeBySlug(historyItem.mode, customModes) !== undefined

			if (!modeExists) {
				// Mode no longer exists, fall back to default mode.
				this.log(
					`Mode '${historyItem.mode}' from history no longer exists. Falling back to default mode '${defaultModeSlug}'.`,
				)
				historyItem.mode = defaultModeSlug
			}

			await this.updateGlobalState("mode", historyItem.mode)

			// Load the saved API config for the restored mode if it exists.
			const savedConfigId = await this.providerSettingsManager.getModeConfigId(historyItem.mode)
			const listApiConfig = await this.providerSettingsManager.listConfig()

			// Update listApiConfigMeta first to ensure UI has latest data.
			await this.updateGlobalState("listApiConfigMeta", listApiConfig)

			// If this mode has a saved config, use it.
			if (savedConfigId) {
				const profile = listApiConfig.find(({ id }) => id === savedConfigId)

				if (profile?.name) {
					try {
						await this.activateProviderProfile({ name: profile.name })
					} catch (error) {
						// Log the error but continue with task restoration.
						this.log(
							`Failed to restore API configuration for mode '${historyItem.mode}': ${
								error instanceof Error ? error.message : String(error)
							}. Continuing with default configuration.`,
						)
						// The task will continue with the current/default configuration.
					}
				}
			}
		}

		const {
			apiConfiguration,
			diffEnabled: enableDiff,
			enableCheckpoints,
			fuzzyMatchThreshold,
			experiments,
			cloudUserInfo,
			taskSyncEnabled,
		} = await this.getState()

		const task = new Task({
			context: this.context, // kilocode_change
			provider: this,
			apiConfiguration,
			enableDiff,
			enableCheckpoints,
			fuzzyMatchThreshold,
			consecutiveMistakeLimit: apiConfiguration.consecutiveMistakeLimit,
			historyItem,
			experiments,
			rootTask: historyItem.rootTask,
			parentTask: historyItem.parentTask,
			taskNumber: historyItem.number,
			workspacePath: historyItem.workspace,
			onCreated: this.taskCreationCallback,
			enableBridge: BridgeOrchestrator.isEnabled(cloudUserInfo, taskSyncEnabled),
		})

		await this.addClineToStack(task)

		this.log(
			`[createTaskWithHistoryItem] ${task.parentTask ? "child" : "parent"} task ${task.taskId}.${task.instanceId} instantiated`,
		)

		// Check if there's a pending edit after checkpoint restoration
		const operationId = `task-${task.taskId}`
		const pendingEdit = this.getPendingEditOperation(operationId)
		if (pendingEdit) {
			this.clearPendingEditOperation(operationId) // Clear the pending edit

			this.log(`[createTaskWithHistoryItem] Processing pending edit after checkpoint restoration`)

			// Process the pending edit after a short delay to ensure the task is fully initialized
			setTimeout(async () => {
				try {
					// Find the message index in the restored state
					const { messageIndex, apiConversationHistoryIndex } = (() => {
						const messageIndex = task.clineMessages.findIndex((msg) => msg.ts === pendingEdit.messageTs)
						const apiConversationHistoryIndex = task.apiConversationHistory.findIndex(
							(msg) => msg.ts === pendingEdit.messageTs,
						)
						return { messageIndex, apiConversationHistoryIndex }
					})()

					if (messageIndex !== -1) {
						// Remove the target message and all subsequent messages
						await task.overwriteClineMessages(task.clineMessages.slice(0, messageIndex))

						if (apiConversationHistoryIndex !== -1) {
							await task.overwriteApiConversationHistory(
								task.apiConversationHistory.slice(0, apiConversationHistoryIndex),
							)
						}

						// Process the edited message
						await task.handleWebviewAskResponse(
							"messageResponse",
							pendingEdit.editedContent,
							pendingEdit.images,
						)
					}
				} catch (error) {
					this.log(`[createTaskWithHistoryItem] Error processing pending edit: ${error}`)
				}
			}, 100) // Small delay to ensure task is fully ready
		}

		return task
	}

	public async postMessageToWebview(message: ExtensionMessage) {
		await this.view?.webview.postMessage(message)
	}

	private async getHMRHtmlContent(webview: vscode.Webview): Promise<string> {
		let localPort = "5173"

		try {
			const fs = require("fs")
			const path = require("path")
			const portFilePath = path.resolve(__dirname, "../../.vite-port")

			if (fs.existsSync(portFilePath)) {
				localPort = fs.readFileSync(portFilePath, "utf8").trim()
				console.log(`[ClineProvider:Vite] Using Vite server port from ${portFilePath}: ${localPort}`)
			} else {
				console.log(
					`[ClineProvider:Vite] Port file not found at ${portFilePath}, using default port: ${localPort}`,
				)
			}
		} catch (err) {
			console.error("[ClineProvider:Vite] Failed to read Vite port file:", err)
		}

		const localServerUrl = `localhost:${localPort}`

		// Check if local dev server is running.
		try {
			await axios.get(`http://${localServerUrl}`)
		} catch (error) {
			vscode.window.showErrorMessage(t("common:errors.hmr_not_running"))
			return this.getHtmlContent(webview)
		}

		const nonce = getNonce()

		const stylesUri = getUri(webview, this.contextProxy.extensionUri, [
			"webview-ui",
			"build",
			"assets",
			"index.css",
		])

		const codiconsUri = getUri(webview, this.contextProxy.extensionUri, ["assets", "codicons", "codicon.css"])
		const materialIconsUri = getUri(webview, this.contextProxy.extensionUri, [
			"assets",
			"vscode-material-icons",
			"icons",
		])
		const imagesUri = getUri(webview, this.contextProxy.extensionUri, ["assets", "images"])
		const iconsUri = getUri(webview, this.contextProxy.extensionUri, ["assets", "icons"]) // kilocode_change
		const audioUri = getUri(webview, this.contextProxy.extensionUri, ["webview-ui", "audio"])

		const file = "src/index.tsx"
		const scriptUri = `http://${localServerUrl}/${file}`

		const reactRefresh = /*html*/ `
			<script nonce="${nonce}" type="module">
				import RefreshRuntime from "http://localhost:${localPort}/@react-refresh"
				RefreshRuntime.injectIntoGlobalHook(window)
				window.$RefreshReg$ = () => {}
				window.$RefreshSig$ = () => (type) => type
				window.__vite_plugin_react_preamble_installed__ = true
			</script>
		`

		const csp = [
			"default-src 'none'",
			`font-src ${webview.cspSource} data:`,
			`style-src ${webview.cspSource} 'unsafe-inline' https://* http://${localServerUrl} http://0.0.0.0:${localPort}`,
			`img-src ${webview.cspSource} https://storage.googleapis.com https://img.clerk.com data: https://*.googleusercontent.com https://*.googleapis.com https://*.githubusercontent.com`, // kilocode_change: add https://*.googleusercontent.com and https://*.googleapis.com and https://*.githubusercontent.com
			`media-src ${webview.cspSource}`,
			`script-src 'unsafe-eval' ${webview.cspSource} https://* https://*.posthog.com http://${localServerUrl} http://0.0.0.0:${localPort} 'nonce-${nonce}'`,
			`connect-src ${webview.cspSource} https://* http://localhost:3000 https://*.posthog.com ws://${localServerUrl} ws://0.0.0.0:${localPort} http://${localServerUrl} http://0.0.0.0:${localPort}`, // kilocode_change: add http://localhost:3000
		]

		return /*html*/ `
			<!DOCTYPE html>
			<html lang="en">
				<head>
					<meta charset="utf-8">
					<meta name="viewport" content="width=device-width,initial-scale=1,shrink-to-fit=no">
					<meta http-equiv="Content-Security-Policy" content="${csp.join("; ")}">
					<link rel="stylesheet" type="text/css" href="${stylesUri}">
					<link href="${codiconsUri}" rel="stylesheet" />
					<script nonce="${nonce}">
						window.IMAGES_BASE_URI = "${imagesUri}"
						window.ICONS_BASE_URI = "${iconsUri}" // kilocode_change
						window.AUDIO_BASE_URI = "${audioUri}"
						window.MATERIAL_ICONS_BASE_URI = "${materialIconsUri}"
						window.KILOCODE_BACKEND_BASE_URL = "${process.env.KILOCODE_BACKEND_BASE_URL ?? ""}"
					</script>
					<title>Kilo Code</title>
				</head>
				<body>
					<div id="root"></div>
					${reactRefresh}
					<script type="module" src="${scriptUri}"></script>
				</body>
			</html>
		`
	}

	/**
	 * Defines and returns the HTML that should be rendered within the webview panel.
	 *
	 * @remarks This is also the place where references to the React webview build files
	 * are created and inserted into the webview HTML.
	 *
	 * @param webview A reference to the extension webview
	 * @param extensionUri The URI of the directory containing the extension
	 * @returns A template string literal containing the HTML that should be
	 * rendered within the webview panel
	 */
	private getHtmlContent(webview: vscode.Webview): string {
		// Get the local path to main script run in the webview,
		// then convert it to a uri we can use in the webview.

		// The CSS file from the React build output
		const stylesUri = getUri(webview, this.contextProxy.extensionUri, [
			"webview-ui",
			"build",
			"assets",
			"index.css",
		])

		const scriptUri = getUri(webview, this.contextProxy.extensionUri, ["webview-ui", "build", "assets", "index.js"])
		const codiconsUri = getUri(webview, this.contextProxy.extensionUri, ["assets", "codicons", "codicon.css"])
		const materialIconsUri = getUri(webview, this.contextProxy.extensionUri, [
			"assets",
			"vscode-material-icons",
			"icons",
		])
		const imagesUri = getUri(webview, this.contextProxy.extensionUri, ["assets", "images"])
		const iconsUri = getUri(webview, this.contextProxy.extensionUri, ["assets", "icons"]) // kilocode_changes
		const audioUri = getUri(webview, this.contextProxy.extensionUri, ["webview-ui", "audio"])

		// Use a nonce to only allow a specific script to be run.
		/*
		content security policy of your webview to only allow scripts that have a specific nonce
		create a content security policy meta tag so that only loading scripts with a nonce is allowed
		As your extension grows you will likely want to add custom styles, fonts, and/or images to your webview. If you do, you will need to update the content security policy meta tag to explicitly allow for these resources. E.g.
				<meta http-equiv="Content-Security-Policy" content="default-src 'none'; style-src ${webview.cspSource}; font-src ${webview.cspSource}; img-src ${webview.cspSource} https:; script-src 'nonce-${nonce}';">
		- 'unsafe-inline' is required for styles due to vscode-webview-toolkit's dynamic style injection
		- since we pass base64 images to the webview, we need to specify img-src ${webview.cspSource} data:;

		in meta tag we add nonce attribute: A cryptographic nonce (only used once) to allow scripts. The server must generate a unique nonce value each time it transmits a policy. It is critical to provide a nonce that cannot be guessed as bypassing a resource's policy is otherwise trivial.
		*/
		const nonce = getNonce()

		// Tip: Install the es6-string-html VS Code extension to enable code highlighting below
		return /*html*/ `
        <!DOCTYPE html>
        <html lang="en">
          <head>
            <meta charset="utf-8">
            <meta name="viewport" content="width=device-width,initial-scale=1,shrink-to-fit=no">
            <meta name="theme-color" content="#000000">
			<!-- kilocode_change: add https://*.googleusercontent.com https://*.googleapis.com https://*.githubusercontent.com to img-src, https://*, http://localhost:3000 to connect-src -->
            <meta http-equiv="Content-Security-Policy" content="default-src 'none'; font-src ${webview.cspSource} data:; style-src ${webview.cspSource} 'unsafe-inline'; img-src ${webview.cspSource} https://*.googleusercontent.com https://storage.googleapis.com https://*.githubusercontent.com https://img.clerk.com data: https://*.googleapis.com; media-src ${webview.cspSource}; script-src ${webview.cspSource} 'wasm-unsafe-eval' 'nonce-${nonce}' https://us-assets.i.posthog.com 'strict-dynamic'; connect-src ${webview.cspSource} https://* http://localhost:3000 https://openrouter.ai https://api.requesty.ai https://us.i.posthog.com https://us-assets.i.posthog.com;">
            <link rel="stylesheet" type="text/css" href="${stylesUri}">
			<link href="${codiconsUri}" rel="stylesheet" />
			<script nonce="${nonce}">
				window.IMAGES_BASE_URI = "${imagesUri}"
				window.ICONS_BASE_URI = "${iconsUri}" // kilocode_change
				window.AUDIO_BASE_URI = "${audioUri}"
				window.MATERIAL_ICONS_BASE_URI = "${materialIconsUri}"
				window.KILOCODE_BACKEND_BASE_URL = "${process.env.KILOCODE_BACKEND_BASE_URL ?? ""}"
			</script>
            <title>Kilo Code</title>
          </head>
          <body>
            <noscript>You need to enable JavaScript to run this app.</noscript>
            <div id="root"></div>
            <script nonce="${nonce}" type="module" src="${scriptUri}"></script>
          </body>
        </html>
      `
	}

	/**
	 * Sets up an event listener to listen for messages passed from the webview context and
	 * executes code based on the message that is received.
	 *
	 * @param webview A reference to the extension webview
	 */
	private setWebviewMessageListener(webview: vscode.Webview) {
		const onReceiveMessage = async (message: WebviewMessage) =>
			webviewMessageHandler(this, message, this.marketplaceManager)

		const messageDisposable = webview.onDidReceiveMessage(onReceiveMessage)
		this.webviewDisposables.push(messageDisposable)
	}

	/* kilocode_change start */
	/**
	 * Handle messages from CLI ExtensionHost
	 * This method allows the CLI to send messages directly to the webviewMessageHandler
	 */
	public async handleCLIMessage(message: WebviewMessage): Promise<void> {
		try {
			await webviewMessageHandler(this, message, this.marketplaceManager)
		} catch (error) {
			this.log(`Error handling CLI message: ${error instanceof Error ? error.message : String(error)}`)
			throw error
		}
	}
	/* kilocode_change end */

	/**
	 * Handle switching to a new mode, including updating the associated API configuration
	 * @param newMode The mode to switch to
	 */
	public async handleModeSwitch(newMode: Mode) {
		const task = this.getCurrentTask()

		if (task) {
			TelemetryService.instance.captureModeSwitch(task.taskId, newMode)
			task.emit(RooCodeEventName.TaskModeSwitched, task.taskId, newMode)

			try {
				// Update the task history with the new mode first.
				const history = this.getGlobalState("taskHistory") ?? []
				const taskHistoryItem = history.find((item) => item.id === task.taskId)

				if (taskHistoryItem) {
					taskHistoryItem.mode = newMode
					await this.updateTaskHistory(taskHistoryItem)
				}

				// Only update the task's mode after successful persistence.
				;(task as any)._taskMode = newMode
			} catch (error) {
				// If persistence fails, log the error but don't update the in-memory state.
				this.log(
					`Failed to persist mode switch for task ${task.taskId}: ${error instanceof Error ? error.message : String(error)}`,
				)

				// Optionally, we could emit an event to notify about the failure.
				// This ensures the in-memory state remains consistent with persisted state.
				throw error
			}
		}

		await this.updateGlobalState("mode", newMode)

		this.emit(RooCodeEventName.ModeChanged, newMode)

		// Load the saved API config for the new mode if it exists.
		const savedConfigId = await this.providerSettingsManager.getModeConfigId(newMode)
		const listApiConfig = await this.providerSettingsManager.listConfig()

		// Update listApiConfigMeta first to ensure UI has latest data.
		await this.updateGlobalState("listApiConfigMeta", listApiConfig)

		// If this mode has a saved config, use it.
		if (savedConfigId) {
			const profile = listApiConfig.find(({ id }) => id === savedConfigId)

			if (profile?.name) {
				await this.activateProviderProfile({ name: profile.name })
			}
		} else {
			// If no saved config for this mode, save current config as default.
			const currentApiConfigName = this.getGlobalState("currentApiConfigName")

			if (currentApiConfigName) {
				const config = listApiConfig.find((c) => c.name === currentApiConfigName)

				if (config?.id) {
					await this.providerSettingsManager.setModeConfig(newMode, config.id)
				}
			}
		}

		await this.postStateToWebview()
	}

	// Provider Profile Management

	getProviderProfileEntries(): ProviderSettingsEntry[] {
		return this.contextProxy.getValues().listApiConfigMeta || []
	}

	getProviderProfileEntry(name: string): ProviderSettingsEntry | undefined {
		return this.getProviderProfileEntries().find((profile) => profile.name === name)
	}

	public hasProviderProfileEntry(name: string): boolean {
		return !!this.getProviderProfileEntry(name)
	}

	async upsertProviderProfile(
		name: string,
		providerSettings: ProviderSettings,
		activate: boolean = true,
	): Promise<string | undefined> {
		try {
			// TODO: Do we need to be calling `activateProfile`? It's not
			// clear to me what the source of truth should be; in some cases
			// we rely on the `ContextProxy`'s data store and in other cases
			// we rely on the `ProviderSettingsManager`'s data store. It might
			// be simpler to unify these two.
			const id = await this.providerSettingsManager.saveConfig(name, providerSettings)

			if (activate) {
				const { mode } = await this.getState()

				// These promises do the following:
				// 1. Adds or updates the list of provider profiles.
				// 2. Sets the current provider profile.
				// 3. Sets the current mode's provider profile.
				// 4. Copies the provider settings to the context.
				//
				// Note: 1, 2, and 4 can be done in one `ContextProxy` call:
				// this.contextProxy.setValues({ ...providerSettings, listApiConfigMeta: ..., currentApiConfigName: ... })
				// We should probably switch to that and verify that it works.
				// I left the original implementation in just to be safe.
				await Promise.all([
					this.updateGlobalState("listApiConfigMeta", await this.providerSettingsManager.listConfig()),
					this.updateGlobalState("currentApiConfigName", name),
					this.providerSettingsManager.setModeConfig(mode, id),
					this.contextProxy.setProviderSettings(providerSettings),
				])

				// Change the provider for the current task.
				// TODO: We should rename `buildApiHandler` for clarity (e.g. `getProviderClient`).
				const task = this.getCurrentTask()

				if (task) {
					task.api = buildApiHandler(providerSettings)
				}

				await TelemetryService.instance.updateIdentity(providerSettings.kilocodeToken ?? "") // kilocode_change
			} else {
				await this.updateGlobalState("listApiConfigMeta", await this.providerSettingsManager.listConfig())
			}

			await this.postStateToWebview()
			return id
		} catch (error) {
			this.log(
				`Error create new api configuration: ${JSON.stringify(error, Object.getOwnPropertyNames(error), 2)}`,
			)

			vscode.window.showErrorMessage(t("common:errors.create_api_config"))
			return undefined
		}
	}

	async deleteProviderProfile(profileToDelete: ProviderSettingsEntry) {
		const globalSettings = this.contextProxy.getValues()
		let profileToActivate: string | undefined = globalSettings.currentApiConfigName

		if (profileToDelete.name === profileToActivate) {
			profileToActivate = this.getProviderProfileEntries().find(({ name }) => name !== profileToDelete.name)?.name
		}

		if (!profileToActivate) {
			throw new Error("You cannot delete the last profile")
		}

		const entries = this.getProviderProfileEntries().filter(({ name }) => name !== profileToDelete.name)

		await this.contextProxy.setValues({
			...globalSettings,
			currentApiConfigName: profileToActivate,
			listApiConfigMeta: entries,
		})

		await this.postStateToWebview()
	}

	async activateProviderProfile(args: { name: string } | { id: string }) {
		const { name, id, ...providerSettings } = await this.providerSettingsManager.activateProfile(args)

		// See `upsertProviderProfile` for a description of what this is doing.
		await Promise.all([
			this.contextProxy.setValue("listApiConfigMeta", await this.providerSettingsManager.listConfig()),
			this.contextProxy.setValue("currentApiConfigName", name),
			this.contextProxy.setProviderSettings(providerSettings),
		])

		const { mode } = await this.getState()

		if (id) {
			await this.providerSettingsManager.setModeConfig(mode, id)
		}

		// Change the provider for the current task.
		const task = this.getCurrentTask()

		if (task) {
			task.api = buildApiHandler(providerSettings)
		}

		await this.postStateToWebview()
		await TelemetryService.instance.updateIdentity(providerSettings.kilocodeToken ?? "") // kilocode_change

		if (providerSettings.apiProvider) {
			this.emit(RooCodeEventName.ProviderProfileChanged, { name, provider: providerSettings.apiProvider })
		}
	}

	async updateCustomInstructions(instructions?: string) {
		// User may be clearing the field.
		await this.updateGlobalState("customInstructions", instructions || undefined)
		await this.postStateToWebview()
	}

	// MCP

	async ensureMcpServersDirectoryExists(): Promise<string> {
		// Get platform-specific application data directory
		let mcpServersDir: string
		if (process.platform === "win32") {
			// Windows: %APPDATA%\Kilo-Code\MCP
			mcpServersDir = path.join(os.homedir(), "AppData", "Roaming", "Kilo-Code", "MCP")
		} else if (process.platform === "darwin") {
			// macOS: ~/Documents/Kilo-Code/MCP
			mcpServersDir = path.join(os.homedir(), "Documents", "Kilo-Code", "MCP")
		} else {
			// Linux: ~/.local/share/Kilo-Code/MCP
			mcpServersDir = path.join(os.homedir(), ".local", "share", "Kilo-Code", "MCP")
		}

		try {
			await fs.mkdir(mcpServersDir, { recursive: true })
		} catch (error) {
			// Fallback to a relative path if directory creation fails
			return path.join(os.homedir(), ".kilocode", "mcp")
		}
		return mcpServersDir
	}

	async ensureSettingsDirectoryExists(): Promise<string> {
		const { getSettingsDirectoryPath } = await import("../../utils/storage")
		const globalStoragePath = this.contextProxy.globalStorageUri.fsPath
		return getSettingsDirectoryPath(globalStoragePath)
	}

	// OpenRouter

	async handleOpenRouterCallback(code: string) {
		let { apiConfiguration, currentApiConfigName = "default" } = await this.getState()

		let apiKey: string

		try {
			const baseUrl = apiConfiguration.openRouterBaseUrl || "https://openrouter.ai/api/v1"
			// Extract the base domain for the auth endpoint.
			const baseUrlDomain = baseUrl.match(/^(https?:\/\/[^\/]+)/)?.[1] || "https://openrouter.ai"
			const response = await axios.post(`${baseUrlDomain}/api/v1/auth/keys`, { code })

			if (response.data && response.data.key) {
				apiKey = response.data.key
			} else {
				throw new Error("Invalid response from OpenRouter API")
			}
		} catch (error) {
			this.log(
				`Error exchanging code for API key: ${JSON.stringify(error, Object.getOwnPropertyNames(error), 2)}`,
			)

			throw error
		}

		const newConfiguration: ProviderSettings = {
			...apiConfiguration,
			apiProvider: "openrouter",
			openRouterApiKey: apiKey,
			openRouterModelId: apiConfiguration?.openRouterModelId || openRouterDefaultModelId,
		}

		await this.upsertProviderProfile(currentApiConfigName, newConfiguration)
	}

	// Glama

	async handleGlamaCallback(code: string) {
		let apiKey: string

		try {
			const response = await axios.post("https://glama.ai/api/gateway/v1/auth/exchange-code", { code })

			if (response.data && response.data.apiKey) {
				apiKey = response.data.apiKey
			} else {
				throw new Error("Invalid response from Glama API")
			}
		} catch (error) {
			this.log(
				`Error exchanging code for API key: ${JSON.stringify(error, Object.getOwnPropertyNames(error), 2)}`,
			)

			throw error
		}

		const { apiConfiguration, currentApiConfigName = "default" } = await this.getState()

		const newConfiguration: ProviderSettings = {
			...apiConfiguration,
			apiProvider: "glama",
			glamaApiKey: apiKey,
			glamaModelId: apiConfiguration?.glamaModelId || glamaDefaultModelId,
		}

		await this.upsertProviderProfile(currentApiConfigName, newConfiguration)
	}

	// Requesty

	async handleRequestyCallback(code: string) {
		let { apiConfiguration, currentApiConfigName = "default" } = await this.getState()

		const newConfiguration: ProviderSettings = {
			...apiConfiguration,
			apiProvider: "requesty",
			requestyApiKey: code,
			requestyModelId: apiConfiguration?.requestyModelId || requestyDefaultModelId,
		}

		await this.upsertProviderProfile(currentApiConfigName, newConfiguration)
	}

	// kilocode_change:
	async handleKiloCodeCallback(token: string) {
		const kilocode: ProviderName = "kilocode"
		let { apiConfiguration, currentApiConfigName = "default" } = await this.getState()

		await this.upsertProviderProfile(currentApiConfigName, {
			...apiConfiguration,
			apiProvider: "kilocode",
			kilocodeToken: token,
		})

		vscode.window.showInformationMessage("Kilo Code successfully configured!")

		if (this.getCurrentTask()) {
			this.getCurrentTask()!.api = buildApiHandler({
				apiProvider: kilocode,
				kilocodeToken: token,
			})
		}
	}

	// Task history

	async getTaskWithId(id: string): Promise<{
		historyItem: HistoryItem
		taskDirPath: string
		apiConversationHistoryFilePath: string
		uiMessagesFilePath: string
		apiConversationHistory: Anthropic.MessageParam[]
		uiMessages: ClineMessage[]
	}> {
		const history = this.getGlobalState("taskHistory") ?? []
		const historyItem = history.find((item) => item.id === id)

		if (historyItem) {
			const { getTaskDirectoryPath } = await import("../../utils/storage")
			const globalStoragePath = this.contextProxy.globalStorageUri.fsPath
			const taskDirPath = await getTaskDirectoryPath(globalStoragePath, id)
			const apiConversationHistoryFilePath = path.join(taskDirPath, GlobalFileNames.apiConversationHistory)
			const uiMessagesFilePath = path.join(taskDirPath, GlobalFileNames.uiMessages)
			const apiFileExists = await fileExistsAtPath(apiConversationHistoryFilePath)
			const uiFileExists = await fileExistsAtPath(uiMessagesFilePath)

			if (apiFileExists && uiFileExists) {
				const apiConversationHistory = await readApiMessages({ taskId: id, globalStoragePath })
				const uiMessages = await readTaskMessages({ taskId: id, globalStoragePath })
				return {
					historyItem,
					taskDirPath,
					apiConversationHistoryFilePath,
					uiMessagesFilePath,
					apiConversationHistory,
					uiMessages,
				}
			} else {
				if (!apiFileExists) {
					vscode.window.showErrorMessage(
						`Task file not found for task ID: ${id} (file ${apiConversationHistoryFilePath})`,
					)
				}
				if (!uiFileExists) {
					vscode.window.showErrorMessage(`Task file not found for task ID: ${id} (file ${uiMessagesFilePath})`)
				}
			}
		} else {
			vscode.window.showErrorMessage(`Task with ID: ${id} not found in history.`)
		}

		// if we tried to get a task that doesn't exist, remove it from state
		// FIXME: this seems to happen sometimes when the json file doesnt save to disk for some reason
		// await this.deleteTaskFromState(id) // kilocode_change disable confusing behaviour
		await this.setTaskFileNotFound(id) // kilocode_change
		throw new Error("Task not found")
	}

	async showTaskWithId(id: string) {
		if (id !== this.getCurrentTask()?.taskId) {
			// Non-current task.
			const { historyItem } = await this.getTaskWithId(id)
			await this.createTaskWithHistoryItem(historyItem) // Clears existing task.
		}

		await this.postMessageToWebview({ type: "action", action: "chatButtonClicked" })
	}

	async exportTaskWithId(id: string) {
		const { historyItem, apiConversationHistory } = await this.getTaskWithId(id)
		await downloadTask(historyItem.ts, apiConversationHistory)
	}

	/* Condenses a task's message history to use fewer tokens. */
	async condenseTaskContext(taskId: string) {
		let task: Task | undefined
		for (let i = this.clineStack.length - 1; i >= 0; i--) {
			if (this.clineStack[i].taskId === taskId) {
				task = this.clineStack[i]
				break
			}
		}
		if (!task) {
			throw new Error(`Task with id ${taskId} not found in stack`)
		}
		await task.condenseContext()
		await this.postMessageToWebview({ type: "condenseTaskContextResponse", text: taskId })
	}

	// this function deletes a task from task hidtory, and deletes it's checkpoints and delete the task folder
	async deleteTaskWithId(id: string) {
		try {
			// get the task directory full path
			const { taskDirPath } = await this.getTaskWithId(id)

			// kilocode_change start
			// Check if task is favorited
			const history = this.getGlobalState("taskHistory") ?? []
			const task = history.find((item) => item.id === id)
			if (task?.isFavorited) {
				throw new Error("Cannot delete a favorited task. Please unfavorite it first.")
			}
			// kilocode_change end

			// remove task from stack if it's the current task
			if (id === this.getCurrentTask()?.taskId) {
				// if we found the taskid to delete - call finish to abort this task and allow a new task to be started,
				// if we are deleting a subtask and parent task is still waiting for subtask to finish - it allows the parent to resume (this case should neve exist)
				await this.finishSubTask(t("common:tasks.deleted"))
			}

			// delete task from the task history state
			await this.deleteTaskFromState(id)

			// Delete associated shadow repository or branch.
			// TODO: Store `workspaceDir` in the `HistoryItem` object.
			const globalStorageDir = this.contextProxy.globalStorageUri.fsPath
			const workspaceDir = this.cwd

			try {
				await ShadowCheckpointService.deleteTask({ taskId: id, globalStorageDir, workspaceDir })
			} catch (error) {
				console.error(
					`[deleteTaskWithId${id}] failed to delete associated shadow repository or branch: ${error instanceof Error ? error.message : String(error)}`,
				)
			}

			// delete the entire task directory including checkpoints and all content
			try {
				await fs.rm(taskDirPath, { recursive: true, force: true })
				console.log(`[deleteTaskWithId${id}] removed task directory`)
			} catch (error) {
				console.error(
					`[deleteTaskWithId${id}] failed to remove task directory: ${error instanceof Error ? error.message : String(error)}`,
				)
			}
		} catch (error) {
			// If task is not found, just remove it from state
			if (error instanceof Error && error.message === "Task not found") {
				await this.deleteTaskFromState(id)
				return
			}
			throw error
		}
	}

	async deleteTaskFromState(id: string) {
		const taskHistory = this.getGlobalState("taskHistory") ?? []
		const updatedTaskHistory = taskHistory.filter((task) => task.id !== id)
		await this.updateGlobalState("taskHistory", updatedTaskHistory)
		this.kiloCodeTaskHistoryVersion++
		this.recentTasksCache = undefined
		await this.postStateToWebview()
	}

	async refreshWorkspace() {
		this.currentWorkspacePath = getWorkspacePath()
		await this.postStateToWebview()
	}

	async postStateToWebview() {
		const state = await this.getStateToPostToWebview()
		this.postMessageToWebview({ type: "state", state })

		// Check MDM compliance and send user to account tab if not compliant
		// Only redirect if there's an actual MDM policy requiring authentication
		if (this.mdmService?.requiresCloudAuth() && !this.checkMdmCompliance()) {
			await this.postMessageToWebview({ type: "action", action: "cloudButtonClicked" })
		}
	}

	// kilocode_change start
	async postRulesDataToWebview() {
		const workspacePath = this.cwd
		if (workspacePath) {
			this.postMessageToWebview({
				type: "rulesData",
				...(await getEnabledRules(workspacePath, this.contextProxy, this.context)),
			})
		}
	}
	// kilocode_change end

	/**
	 * Fetches marketplace dataon demand to avoid blocking main state updates
	 */
	async fetchMarketplaceData() {
		try {
			const [marketplaceResult, marketplaceInstalledMetadata] = await Promise.all([
				this.marketplaceManager.getMarketplaceItems().catch((error) => {
					console.error("Failed to fetch marketplace items:", error)
					return { organizationMcps: [], marketplaceItems: [], errors: [error.message] }
				}),
				this.marketplaceManager.getInstallationMetadata().catch((error) => {
					console.error("Failed to fetch installation metadata:", error)
					return { project: {}, global: {} } as MarketplaceInstalledMetadata
				}),
			])

			// Send marketplace data separately
			this.postMessageToWebview({
				type: "marketplaceData",
				organizationMcps: marketplaceResult.organizationMcps || [],
				marketplaceItems: marketplaceResult.marketplaceItems || [],
				marketplaceInstalledMetadata: marketplaceInstalledMetadata || { project: {}, global: {} },
				errors: marketplaceResult.errors,
			})
		} catch (error) {
			console.error("Failed to fetch marketplace data:", error)

			// Send empty data on error to prevent UI from hanging
			this.postMessageToWebview({
				type: "marketplaceData",
				organizationMcps: [],
				marketplaceItems: [],
				marketplaceInstalledMetadata: { project: {}, global: {} },
				errors: [error instanceof Error ? error.message : String(error)],
			})

			// Show user-friendly error notification for network issues
			if (error instanceof Error && error.message.includes("timeout")) {
				vscode.window.showWarningMessage(
					"Marketplace data could not be loaded due to network restrictions. Core functionality remains available.",
				)
			}
		}
	}

	/**
	 * Checks if there is a file-based system prompt override for the given mode
	 */
	async hasFileBasedSystemPromptOverride(mode: Mode): Promise<boolean> {
		const promptFilePath = getSystemPromptFilePath(this.cwd, mode)
		return await fileExistsAtPath(promptFilePath)
	}

	/**
	 * Merges allowed commands from global state and workspace configuration
	 * with proper validation and deduplication
	 */
	private mergeAllowedCommands(globalStateCommands?: string[]): string[] {
		return this.mergeCommandLists("allowedCommands", "allowed", globalStateCommands)
	}

	/**
	 * Merges denied commands from global state and workspace configuration
	 * with proper validation and deduplication
	 */
	private mergeDeniedCommands(globalStateCommands?: string[]): string[] {
		return this.mergeCommandLists("deniedCommands", "denied", globalStateCommands)
	}

	/**
	 * Common utility for merging command lists from global state and workspace configuration.
	 * Implements the Command Denylist feature's merging strategy with proper validation.
	 *
	 * @param configKey - VSCode workspace configuration key
	 * @param commandType - Type of commands for error logging
	 * @param globalStateCommands - Commands from global state
	 * @returns Merged and deduplicated command list
	 */
	private mergeCommandLists(
		configKey: "allowedCommands" | "deniedCommands",
		commandType: "allowed" | "denied",
		globalStateCommands?: string[],
	): string[] {
		try {
			// Validate and sanitize global state commands
			const validGlobalCommands = Array.isArray(globalStateCommands)
				? globalStateCommands.filter((cmd) => typeof cmd === "string" && cmd.trim().length > 0)
				: []

			// Get workspace configuration commands
			const workspaceCommands = vscode.workspace.getConfiguration(Package.name).get<string[]>(configKey) || []

			// Validate and sanitize workspace commands
			const validWorkspaceCommands = Array.isArray(workspaceCommands)
				? workspaceCommands.filter((cmd) => typeof cmd === "string" && cmd.trim().length > 0)
				: []

			// Combine and deduplicate commands
			// Global state takes precedence over workspace configuration
			const mergedCommands = [...new Set([...validGlobalCommands, ...validWorkspaceCommands])]

			return mergedCommands
		} catch (error) {
			console.error(`Error merging ${commandType} commands:`, error)
			// Return empty array as fallback to prevent crashes
			return []
		}
	}

	async getStateToPostToWebview(): Promise<ExtensionState> {
		const {
			apiConfiguration,
			customInstructions,
			alwaysAllowReadOnly,
			alwaysAllowReadOnlyOutsideWorkspace,
			alwaysAllowWrite,
			alwaysAllowWriteOutsideWorkspace,
			alwaysAllowWriteProtected,
			alwaysAllowExecute,
			allowedCommands,
			deniedCommands,
			alwaysAllowBrowser,
			alwaysAllowMcp,
			alwaysAllowModeSwitch,
			alwaysAllowSubtasks,
			alwaysAllowUpdateTodoList,
			allowedMaxRequests,
			allowedMaxCost,
			autoCondenseContext,
			autoCondenseContextPercent,
			soundEnabled,
			ttsEnabled,
			ttsSpeed,
			diffEnabled,
			enableCheckpoints,
			// taskHistory, // kilocode_change
			soundVolume,
			browserViewportSize,
			screenshotQuality,
			remoteBrowserHost,
			remoteBrowserEnabled,
			cachedChromeHostUrl,
			writeDelayMs,
			terminalOutputLineLimit,
			terminalOutputCharacterLimit,
			terminalShellIntegrationTimeout,
			terminalShellIntegrationDisabled,
			terminalCommandDelay,
			terminalPowershellCounter,
			terminalZshClearEolMark,
			terminalZshOhMy,
			terminalZshP10k,
			terminalZdotdir,
			fuzzyMatchThreshold,
			// mcpEnabled,  // kilocode_change: always true
			enableMcpServerCreation,
			alwaysApproveResubmit,
			requestDelaySeconds,
			currentApiConfigName,
			listApiConfigMeta,
			pinnedApiConfigs,
			mode,
			customModePrompts,
			customSupportPrompts,
			enhancementApiConfigId,
			commitMessageApiConfigId, // kilocode_change
			terminalCommandApiConfigId, // kilocode_change
			autoApprovalEnabled,
			customModes,
			experiments,
			maxOpenTabsContext,
			maxWorkspaceFiles,
			browserToolEnabled,
			telemetrySetting,
			showRooIgnoredFiles,
			language,
			showAutoApproveMenu, // kilocode_change
			showTaskTimeline, // kilocode_change
			sendMessageOnEnter, // kilocode_change
			showTimestamps, // kilocode_change
			hideCostBelowThreshold, // kilocode_change
			maxReadFileLine,
			maxImageFileSize,
			maxTotalImageSize,
			terminalCompressProgressBar,
			historyPreviewCollapsed,
			reasoningBlockCollapsed,
			cloudUserInfo,
			cloudIsAuthenticated,
			sharingEnabled,
			organizationAllowList,
			organizationSettingsVersion,
			maxConcurrentFileReads,
			allowVeryLargeReads, // kilocode_change
			ghostServiceSettings, // kilocode_changes
			condensingApiConfigId,
			customCondensingPrompt,
			codebaseIndexConfig,
			codebaseIndexModels,
			profileThresholds,
			systemNotificationsEnabled, // kilocode_change
			dismissedNotificationIds, // kilocode_change
			morphApiKey, // kilocode_change
			fastApplyModel, // kilocode_change: Fast Apply model selection
			alwaysAllowFollowupQuestions,
			followupAutoApproveTimeoutMs,
			includeDiagnosticMessages,
			maxDiagnosticMessages,
			includeTaskHistoryInEnhance,
			taskSyncEnabled,
			remoteControlEnabled,
			openRouterImageApiKey,
			kiloCodeImageApiKey,
			openRouterImageGenerationSelectedModel,
			openRouterUseMiddleOutTransform,
			featureRoomoteControlEnabled,
<<<<<<< HEAD
			remoteBridgeEnabled,
			mobileBridgePort,
			mobileBridgeStatus,
=======
			yoloMode, // kilocode_change
>>>>>>> 25883763
		} = await this.getState()

		let cloudOrganizations: CloudOrganizationMembership[] = []

		try {
			cloudOrganizations = await CloudService.instance.getOrganizationMemberships()
		} catch (error) {
			console.error(
				`[getStateToPostToWebview] failed to get cloud organizations: ${error instanceof Error ? error.message : String(error)}`,
			)
		}

		const telemetryKey = process.env.KILOCODE_POSTHOG_API_KEY
		const machineId = vscode.env.machineId

		const mergedAllowedCommands = this.mergeAllowedCommands(allowedCommands)
		const mergedDeniedCommands = this.mergeDeniedCommands(deniedCommands)
		const cwd = this.cwd

		// Check if there's a system prompt override for the current mode
		const currentMode = mode ?? defaultModeSlug
		const hasSystemPromptOverride = await this.hasFileBasedSystemPromptOverride(currentMode)

		// kilocode_change start wrapper information
		const kiloCodeWrapperProperties = getKiloCodeWrapperProperties()
		const taskHistory = this.getTaskHistory()
		this.kiloCodeTaskHistorySizeForTelemetryOnly = taskHistory.length
		// kilocode_change end

		return {
			version: this.context.extension?.packageJSON?.version ?? "",
			apiConfiguration,
			customInstructions,
			alwaysAllowReadOnly: alwaysAllowReadOnly ?? true,
			alwaysAllowReadOnlyOutsideWorkspace: alwaysAllowReadOnlyOutsideWorkspace ?? true,
			alwaysAllowWrite: alwaysAllowWrite ?? true,
			alwaysAllowWriteOutsideWorkspace: alwaysAllowWriteOutsideWorkspace ?? false,
			alwaysAllowWriteProtected: alwaysAllowWriteProtected ?? false,
			alwaysAllowExecute: alwaysAllowExecute ?? true,
			alwaysAllowBrowser: alwaysAllowBrowser ?? true,
			alwaysAllowMcp: alwaysAllowMcp ?? true,
			alwaysAllowModeSwitch: alwaysAllowModeSwitch ?? true,
			alwaysAllowSubtasks: alwaysAllowSubtasks ?? true,
			alwaysAllowUpdateTodoList: alwaysAllowUpdateTodoList ?? true,
			yoloMode: yoloMode ?? false, // kilocode_change
			allowedMaxRequests,
			allowedMaxCost,
			autoCondenseContext: autoCondenseContext ?? true,
			autoCondenseContextPercent: autoCondenseContextPercent ?? 100,
			uriScheme: vscode.env.uriScheme,
			uiKind: vscode.UIKind[vscode.env.uiKind], // kilocode_change
			kiloCodeWrapperProperties, // kilocode_change wrapper information
			kilocodeDefaultModel: await getKilocodeDefaultModel(
				apiConfiguration.kilocodeToken,
				apiConfiguration.kilocodeOrganizationId,
			),
			currentTaskItem: this.getCurrentTask()?.taskId
				? (taskHistory || []).find((item: HistoryItem) => item.id === this.getCurrentTask()?.taskId)
				: undefined,
			clineMessages: this.getCurrentTask()?.clineMessages || [],
			currentTaskTodos: this.getCurrentTask()?.todoList || [],
			messageQueue: this.getCurrentTask()?.messageQueueService?.messages,
			taskHistoryFullLength: taskHistory.length, // kilocode_change
			taskHistoryVersion: this.kiloCodeTaskHistoryVersion, // kilocode_change
			soundEnabled: soundEnabled ?? false,
			ttsEnabled: ttsEnabled ?? false,
			ttsSpeed: ttsSpeed ?? 1.0,
			diffEnabled: diffEnabled ?? true,
			enableCheckpoints: enableCheckpoints ?? true,
			shouldShowAnnouncement: false, // kilocode_change
			allowedCommands: mergedAllowedCommands,
			deniedCommands: mergedDeniedCommands,
			soundVolume: soundVolume ?? 0.5,
			browserViewportSize: browserViewportSize ?? "900x600",
			screenshotQuality: screenshotQuality ?? 75,
			remoteBrowserHost,
			remoteBrowserEnabled: remoteBrowserEnabled ?? false,
			cachedChromeHostUrl: cachedChromeHostUrl,
			writeDelayMs: writeDelayMs ?? DEFAULT_WRITE_DELAY_MS,
			terminalOutputLineLimit: terminalOutputLineLimit ?? 500,
			terminalOutputCharacterLimit: terminalOutputCharacterLimit ?? DEFAULT_TERMINAL_OUTPUT_CHARACTER_LIMIT,
			terminalShellIntegrationTimeout: terminalShellIntegrationTimeout ?? Terminal.defaultShellIntegrationTimeout,
			terminalShellIntegrationDisabled: terminalShellIntegrationDisabled ?? true, // kilocode_change: default
			terminalCommandDelay: terminalCommandDelay ?? 0,
			terminalPowershellCounter: terminalPowershellCounter ?? false,
			terminalZshClearEolMark: terminalZshClearEolMark ?? true,
			terminalZshOhMy: terminalZshOhMy ?? false,
			terminalZshP10k: terminalZshP10k ?? false,
			terminalZdotdir: terminalZdotdir ?? false,
			fuzzyMatchThreshold: fuzzyMatchThreshold ?? 1.0,
			mcpEnabled: true, // kilocode_change: always true
			enableMcpServerCreation: enableMcpServerCreation ?? true,
			alwaysApproveResubmit: alwaysApproveResubmit ?? false,
			requestDelaySeconds: requestDelaySeconds ?? 10,
			currentApiConfigName: currentApiConfigName ?? "default",
			listApiConfigMeta: listApiConfigMeta ?? [],
			pinnedApiConfigs: pinnedApiConfigs ?? {},
			mode: mode ?? defaultModeSlug,
			customModePrompts: customModePrompts ?? {},
			customSupportPrompts: customSupportPrompts ?? {},
			enhancementApiConfigId,
			commitMessageApiConfigId, // kilocode_change
			terminalCommandApiConfigId, // kilocode_change
			autoApprovalEnabled: autoApprovalEnabled ?? true,
			customModes,
			experiments: experiments ?? experimentDefault,
			mcpServers: this.mcpHub?.getAllServers() ?? [],
			maxOpenTabsContext: maxOpenTabsContext ?? 20,
			maxWorkspaceFiles: maxWorkspaceFiles ?? 200,
			cwd,
			browserToolEnabled: browserToolEnabled ?? true,
			telemetrySetting,
			telemetryKey,
			machineId,
			showRooIgnoredFiles: showRooIgnoredFiles ?? false,
			showAutoApproveMenu: showAutoApproveMenu ?? false, // kilocode_change
			showTaskTimeline: showTaskTimeline ?? true, // kilocode_change
			sendMessageOnEnter: sendMessageOnEnter ?? true, // kilocode_change
			showTimestamps: showTimestamps ?? true, // kilocode_change
			hideCostBelowThreshold, // kilocode_change
			language, // kilocode_change
			renderContext: this.renderContext,
			maxReadFileLine: maxReadFileLine ?? -1,
			maxImageFileSize: maxImageFileSize ?? 5,
			maxTotalImageSize: maxTotalImageSize ?? 20,
			maxConcurrentFileReads: maxConcurrentFileReads ?? 5,
			allowVeryLargeReads: allowVeryLargeReads ?? false, // kilocode_change
			settingsImportedAt: this.settingsImportedAt,
			terminalCompressProgressBar: terminalCompressProgressBar ?? true,
			hasSystemPromptOverride,
			historyPreviewCollapsed: historyPreviewCollapsed ?? false,
			reasoningBlockCollapsed: reasoningBlockCollapsed ?? true,
			cloudUserInfo,
			cloudIsAuthenticated: cloudIsAuthenticated ?? false,
			cloudOrganizations,
			sharingEnabled: sharingEnabled ?? false,
			organizationAllowList,
			// kilocode_change start
			ghostServiceSettings: ghostServiceSettings ?? {
				enableQuickInlineTaskKeybinding: true,
				enableSmartInlineTaskKeybinding: true,
			},
			// kilocode_change end
			organizationSettingsVersion,
			condensingApiConfigId,
			customCondensingPrompt,
			codebaseIndexModels: codebaseIndexModels ?? EMBEDDING_MODEL_PROFILES,
			codebaseIndexConfig: {
				codebaseIndexEnabled: codebaseIndexConfig?.codebaseIndexEnabled ?? true,
				codebaseIndexQdrantUrl: codebaseIndexConfig?.codebaseIndexQdrantUrl ?? "http://localhost:6333",
				codebaseIndexEmbedderProvider: codebaseIndexConfig?.codebaseIndexEmbedderProvider ?? "openai",
				codebaseIndexEmbedderBaseUrl: codebaseIndexConfig?.codebaseIndexEmbedderBaseUrl ?? "",
				codebaseIndexEmbedderModelId: codebaseIndexConfig?.codebaseIndexEmbedderModelId ?? "",
				codebaseIndexEmbedderModelDimension: codebaseIndexConfig?.codebaseIndexEmbedderModelDimension ?? 1536,
				codebaseIndexOpenAiCompatibleBaseUrl: codebaseIndexConfig?.codebaseIndexOpenAiCompatibleBaseUrl,
				codebaseIndexSearchMaxResults: codebaseIndexConfig?.codebaseIndexSearchMaxResults,
				codebaseIndexSearchMinScore: codebaseIndexConfig?.codebaseIndexSearchMinScore,
			},
			// Only set mdmCompliant if there's an actual MDM policy
			// undefined means no MDM policy, true means compliant, false means non-compliant
			mdmCompliant: this.mdmService?.requiresCloudAuth() ? this.checkMdmCompliance() : undefined,
			profileThresholds: profileThresholds ?? {},
			cloudApiUrl: getRooCodeApiUrl(),
			hasOpenedModeSelector: this.getGlobalState("hasOpenedModeSelector") ?? false,
			systemNotificationsEnabled: systemNotificationsEnabled ?? false, // kilocode_change
			dismissedNotificationIds: dismissedNotificationIds ?? [], // kilocode_change
			morphApiKey, // kilocode_change
			fastApplyModel: fastApplyModel ?? "auto", // kilocode_change: Fast Apply model selection
			alwaysAllowFollowupQuestions: alwaysAllowFollowupQuestions ?? false,
			followupAutoApproveTimeoutMs: followupAutoApproveTimeoutMs ?? 60000,
			includeDiagnosticMessages: includeDiagnosticMessages ?? true,
			maxDiagnosticMessages: maxDiagnosticMessages ?? 50,
			includeTaskHistoryInEnhance: includeTaskHistoryInEnhance ?? true,
			taskSyncEnabled,
			remoteControlEnabled,
			openRouterImageApiKey,
			kiloCodeImageApiKey,
			openRouterImageGenerationSelectedModel,
			openRouterUseMiddleOutTransform,
			featureRoomoteControlEnabled,
			remoteBridgeEnabled,
			mobileBridgePort,
			mobileBridgeStatus,
		}
	}

	/**
	 * Storage
	 * https://dev.to/kompotkot/how-to-use-secretstorage-in-your-vscode-extensions-2hco
	 * https://www.eliostruyf.com/devhack-code-extension-storage-options/
	 */

	async getState(): Promise<
		Omit<
			ExtensionState,
			| "clineMessages"
			| "renderContext"
			| "hasOpenedModeSelector"
			| "version"
			| "shouldShowAnnouncement"
			| "hasSystemPromptOverride"
			// kilocode_change start
			| "taskHistoryFullLength"
			| "taskHistoryVersion"
			// kilocode_change end
		>
	> {
		const stateValues = this.contextProxy.getValues()
		const customModes = await this.customModesManager.getCustomModes()

		// Determine apiProvider with the same logic as before.
		const apiProvider: ProviderName = stateValues.apiProvider ? stateValues.apiProvider : "kilocode" // kilocode_change: fall back to kilocode

		// Build the apiConfiguration object combining state values and secrets.
		const providerSettings = this.contextProxy.getProviderSettings()

		// Ensure apiProvider is set properly if not already in state
		if (!providerSettings.apiProvider) {
			providerSettings.apiProvider = apiProvider
		}

		let organizationAllowList = ORGANIZATION_ALLOW_ALL

		try {
			organizationAllowList = await CloudService.instance.getAllowList()
		} catch (error) {
			console.error(
				`[getState] failed to get organization allow list: ${error instanceof Error ? error.message : String(error)}`,
			)
		}

		let cloudUserInfo: CloudUserInfo | null = null

		try {
			cloudUserInfo = CloudService.instance.getUserInfo()
		} catch (error) {
			console.error(
				`[getState] failed to get cloud user info: ${error instanceof Error ? error.message : String(error)}`,
			)
		}

		let cloudIsAuthenticated: boolean = false

		try {
			cloudIsAuthenticated = CloudService.instance.isAuthenticated()
		} catch (error) {
			console.error(
				`[getState] failed to get cloud authentication state: ${error instanceof Error ? error.message : String(error)}`,
			)
		}

		let sharingEnabled: boolean = false

		try {
			sharingEnabled = await CloudService.instance.canShareTask()
		} catch (error) {
			console.error(
				`[getState] failed to get sharing enabled state: ${error instanceof Error ? error.message : String(error)}`,
			)
		}

		let organizationSettingsVersion: number = -1

		try {
			if (CloudService.hasInstance()) {
				const settings = CloudService.instance.getOrganizationSettings()
				organizationSettingsVersion = settings?.version ?? -1
			}
		} catch (error) {
			console.error(
				`[getState] failed to get organization settings version: ${error instanceof Error ? error.message : String(error)}`,
			)
		}

		let taskSyncEnabled: boolean = false

		try {
			taskSyncEnabled = CloudService.instance.isTaskSyncEnabled()
		} catch (error) {
			console.error(
				`[getState] failed to get task sync enabled state: ${error instanceof Error ? error.message : String(error)}`,
			)
		}

		// Return the same structure as before.
		return {
			apiConfiguration: providerSettings,
			kilocodeDefaultModel: await getKilocodeDefaultModel(
				providerSettings.kilocodeToken,
				providerSettings.kilocodeOrganizationId,
			), // kilocode_change
			lastShownAnnouncementId: stateValues.lastShownAnnouncementId,
			customInstructions: stateValues.customInstructions,
			apiModelId: stateValues.apiModelId,
			alwaysAllowReadOnly: stateValues.alwaysAllowReadOnly ?? true,
			alwaysAllowReadOnlyOutsideWorkspace: stateValues.alwaysAllowReadOnlyOutsideWorkspace ?? true,
			alwaysAllowWrite: stateValues.alwaysAllowWrite ?? true,
			alwaysAllowWriteOutsideWorkspace: stateValues.alwaysAllowWriteOutsideWorkspace ?? false,
			alwaysAllowWriteProtected: stateValues.alwaysAllowWriteProtected ?? false,
			alwaysAllowExecute: stateValues.alwaysAllowExecute ?? true,
			alwaysAllowBrowser: stateValues.alwaysAllowBrowser ?? true,
			alwaysAllowMcp: stateValues.alwaysAllowMcp ?? true,
			alwaysAllowModeSwitch: stateValues.alwaysAllowModeSwitch ?? true,
			alwaysAllowSubtasks: stateValues.alwaysAllowSubtasks ?? true,
			alwaysAllowFollowupQuestions: stateValues.alwaysAllowFollowupQuestions ?? false,
			alwaysAllowUpdateTodoList: stateValues.alwaysAllowUpdateTodoList ?? true, // kilocode_change
			yoloMode: stateValues.yoloMode ?? false, // kilocode_change
			followupAutoApproveTimeoutMs: stateValues.followupAutoApproveTimeoutMs ?? 60000,
			diagnosticsEnabled: stateValues.diagnosticsEnabled ?? true,
			allowedMaxRequests: stateValues.allowedMaxRequests,
			allowedMaxCost: stateValues.allowedMaxCost,
			autoCondenseContext: stateValues.autoCondenseContext ?? true,
			autoCondenseContextPercent: stateValues.autoCondenseContextPercent ?? 100,
			// taskHistory: stateValues.taskHistory ?? [], // kilocode_change
			allowedCommands: stateValues.allowedCommands,
			deniedCommands: stateValues.deniedCommands,
			soundEnabled: stateValues.soundEnabled ?? false,
			ttsEnabled: stateValues.ttsEnabled ?? false,
			ttsSpeed: stateValues.ttsSpeed ?? 1.0,
			diffEnabled: stateValues.diffEnabled ?? true,
			enableCheckpoints: stateValues.enableCheckpoints ?? true,
			soundVolume: stateValues.soundVolume,
			browserViewportSize: stateValues.browserViewportSize ?? "900x600",
			screenshotQuality: stateValues.screenshotQuality ?? 75,
			remoteBrowserHost: stateValues.remoteBrowserHost,
			remoteBrowserEnabled: stateValues.remoteBrowserEnabled ?? true,
			cachedChromeHostUrl: stateValues.cachedChromeHostUrl as string | undefined,
			fuzzyMatchThreshold: stateValues.fuzzyMatchThreshold ?? 1.0,
			writeDelayMs: stateValues.writeDelayMs ?? DEFAULT_WRITE_DELAY_MS,
			terminalOutputLineLimit: stateValues.terminalOutputLineLimit ?? 500,
			terminalOutputCharacterLimit:
				stateValues.terminalOutputCharacterLimit ?? DEFAULT_TERMINAL_OUTPUT_CHARACTER_LIMIT,
			terminalShellIntegrationTimeout:
				stateValues.terminalShellIntegrationTimeout ?? Terminal.defaultShellIntegrationTimeout,
			terminalShellIntegrationDisabled: stateValues.terminalShellIntegrationDisabled ?? true, // kilocode_change: default
			terminalCommandDelay: stateValues.terminalCommandDelay ?? 0,
			terminalPowershellCounter: stateValues.terminalPowershellCounter ?? false,
			terminalZshClearEolMark: stateValues.terminalZshClearEolMark ?? true,
			terminalZshOhMy: stateValues.terminalZshOhMy ?? false,
			terminalZshP10k: stateValues.terminalZshP10k ?? false,
			terminalZdotdir: stateValues.terminalZdotdir ?? false,
			terminalCompressProgressBar: stateValues.terminalCompressProgressBar ?? true,
			mode: stateValues.mode ?? defaultModeSlug,
			language: stateValues.language ?? formatLanguage(vscode.env.language),
			mcpEnabled: true, // kilocode_change: always true
			enableMcpServerCreation: stateValues.enableMcpServerCreation ?? true,
			alwaysApproveResubmit: stateValues.alwaysApproveResubmit ?? false,
			requestDelaySeconds: Math.max(5, stateValues.requestDelaySeconds ?? 10),
			currentApiConfigName: stateValues.currentApiConfigName ?? "default",
			listApiConfigMeta: stateValues.listApiConfigMeta ?? [],
			pinnedApiConfigs: stateValues.pinnedApiConfigs ?? {},
			modeApiConfigs: stateValues.modeApiConfigs ?? ({} as Record<Mode, string>),
			customModePrompts: stateValues.customModePrompts ?? {},
			customSupportPrompts: stateValues.customSupportPrompts ?? {},
			enhancementApiConfigId: stateValues.enhancementApiConfigId,
			commitMessageApiConfigId: stateValues.commitMessageApiConfigId, // kilocode_change
			terminalCommandApiConfigId: stateValues.terminalCommandApiConfigId, // kilocode_change
			// kilocode_change start
			ghostServiceSettings: stateValues.ghostServiceSettings ?? {
				enableQuickInlineTaskKeybinding: true,
				enableSmartInlineTaskKeybinding: true,
			},
			// kilocode_change end
			experiments: stateValues.experiments ?? experimentDefault,
			autoApprovalEnabled: stateValues.autoApprovalEnabled ?? true,
			customModes,
			maxOpenTabsContext: stateValues.maxOpenTabsContext ?? 20,
			maxWorkspaceFiles: stateValues.maxWorkspaceFiles ?? 200,
			openRouterUseMiddleOutTransform: stateValues.openRouterUseMiddleOutTransform,
			browserToolEnabled: stateValues.browserToolEnabled ?? true,
			telemetrySetting: stateValues.telemetrySetting || "unset",
			showRooIgnoredFiles: stateValues.showRooIgnoredFiles ?? false,
			showAutoApproveMenu: stateValues.showAutoApproveMenu ?? false, // kilocode_change
			showTaskTimeline: stateValues.showTaskTimeline ?? true, // kilocode_change
			sendMessageOnEnter: stateValues.sendMessageOnEnter ?? true, // kilocode_change
			showTimestamps: stateValues.showTimestamps ?? true, // kilocode_change
			hideCostBelowThreshold: stateValues.hideCostBelowThreshold ?? 0, // kilocode_change
			maxReadFileLine: stateValues.maxReadFileLine ?? -1,
			maxImageFileSize: stateValues.maxImageFileSize ?? 5,
			maxTotalImageSize: stateValues.maxTotalImageSize ?? 20,
			maxConcurrentFileReads: stateValues.maxConcurrentFileReads ?? 5,
			allowVeryLargeReads: stateValues.allowVeryLargeReads ?? false, // kilocode_change
			systemNotificationsEnabled: stateValues.systemNotificationsEnabled ?? true, // kilocode_change
			dismissedNotificationIds: stateValues.dismissedNotificationIds ?? [], // kilocode_change
			morphApiKey: stateValues.morphApiKey, // kilocode_change
			fastApplyModel: stateValues.fastApplyModel ?? "auto", // kilocode_change: Fast Apply model selection
			historyPreviewCollapsed: stateValues.historyPreviewCollapsed ?? false,
			reasoningBlockCollapsed: stateValues.reasoningBlockCollapsed ?? true,
			cloudUserInfo,
			cloudIsAuthenticated,
			sharingEnabled,
			organizationAllowList,
			organizationSettingsVersion,
			condensingApiConfigId: stateValues.condensingApiConfigId,
			customCondensingPrompt: stateValues.customCondensingPrompt,
			codebaseIndexModels: stateValues.codebaseIndexModels ?? EMBEDDING_MODEL_PROFILES,
			codebaseIndexConfig: {
				codebaseIndexEnabled: stateValues.codebaseIndexConfig?.codebaseIndexEnabled ?? true,
				codebaseIndexQdrantUrl:
					stateValues.codebaseIndexConfig?.codebaseIndexQdrantUrl ?? "http://localhost:6333",
				codebaseIndexEmbedderProvider:
					stateValues.codebaseIndexConfig?.codebaseIndexEmbedderProvider ?? "openai",
				codebaseIndexEmbedderBaseUrl: stateValues.codebaseIndexConfig?.codebaseIndexEmbedderBaseUrl ?? "",
				codebaseIndexEmbedderModelId: stateValues.codebaseIndexConfig?.codebaseIndexEmbedderModelId ?? "",
				codebaseIndexEmbedderModelDimension:
					stateValues.codebaseIndexConfig?.codebaseIndexEmbedderModelDimension,
				codebaseIndexOpenAiCompatibleBaseUrl:
					stateValues.codebaseIndexConfig?.codebaseIndexOpenAiCompatibleBaseUrl,
				codebaseIndexSearchMaxResults: stateValues.codebaseIndexConfig?.codebaseIndexSearchMaxResults,
				codebaseIndexSearchMinScore: stateValues.codebaseIndexConfig?.codebaseIndexSearchMinScore,
			},
			profileThresholds: stateValues.profileThresholds ?? {},
			includeDiagnosticMessages: stateValues.includeDiagnosticMessages ?? true,
			maxDiagnosticMessages: stateValues.maxDiagnosticMessages ?? 50,
			includeTaskHistoryInEnhance: stateValues.includeTaskHistoryInEnhance ?? true,
			taskSyncEnabled,
			remoteControlEnabled: (() => {
				try {
					const cloudSettings = CloudService.instance.getUserSettings()
					return cloudSettings?.settings?.extensionBridgeEnabled ?? false
				} catch (error) {
					console.error(
						`[getState] failed to get remote control setting from cloud: ${error instanceof Error ? error.message : String(error)}`,
					)
					return false
				}
			})(),
			openRouterImageApiKey: stateValues.openRouterImageApiKey,
			kiloCodeImageApiKey: stateValues.kiloCodeImageApiKey,
			openRouterImageGenerationSelectedModel: stateValues.openRouterImageGenerationSelectedModel,
			featureRoomoteControlEnabled: (() => {
				try {
					const userSettings = CloudService.instance.getUserSettings()
					const hasOrganization = cloudUserInfo?.organizationId != null
					return hasOrganization || (userSettings?.features?.roomoteControlEnabled ?? false)
				} catch (error) {
					console.error(
						`[getState] failed to get featureRoomoteControlEnabled: ${error instanceof Error ? error.message : String(error)}`,
					)
					return false
				}
			})(),
			remoteBridgeEnabled: stateValues.remoteBridgeEnabled ?? false,
			mobileBridgePort: stateValues.mobileBridgePort ?? 31415,
			mobileBridgeStatus: stateValues.mobileBridgeStatus ?? "stopped",
		}
	}

	async updateTaskHistory(item: HistoryItem): Promise<HistoryItem[]> {
		const history = (this.getGlobalState("taskHistory") as HistoryItem[] | undefined) || []
		const existingItemIndex = history.findIndex((h) => h.id === item.id)

		if (existingItemIndex !== -1) {
			history[existingItemIndex] = item
		} else {
			history.push(item)
		}

		await this.updateGlobalState("taskHistory", history)
		this.kiloCodeTaskHistoryVersion++
		this.recentTasksCache = undefined

		return history
	}

	// ContextProxy

	// @deprecated - Use `ContextProxy#setValue` instead.
	private async updateGlobalState<K extends keyof GlobalState>(key: K, value: GlobalState[K]) {
		await this.contextProxy.setValue(key, value)
	}

	// @deprecated - Use `ContextProxy#getValue` instead.
	private getGlobalState<K extends keyof GlobalState>(key: K) {
		return this.contextProxy.getValue(key)
	}

	public async setValue<K extends keyof RooCodeSettings>(key: K, value: RooCodeSettings[K]) {
		await this.contextProxy.setValue(key, value)
	}

	public getValue<K extends keyof RooCodeSettings>(key: K) {
		return this.contextProxy.getValue(key)
	}

	public getValues() {
		return this.contextProxy.getValues()
	}

	public async setValues(values: RooCodeSettings) {
		await this.contextProxy.setValues(values)
	}

	// dev

	async resetState() {
		const answer = await vscode.window.showInformationMessage(
			t("common:confirmation.reset_state"),
			{ modal: true },
			t("common:answers.yes"),
		)

		if (answer !== t("common:answers.yes")) {
			return
		}

		// Logout from Kilo Code provider before resetting (same approach as ProfileView logout)
		const { apiConfiguration, currentApiConfigName = "default" } = await this.getState()
		if (apiConfiguration.kilocodeToken) {
			await this.upsertProviderProfile(currentApiConfigName, {
				...apiConfiguration,
				kilocodeToken: "",
			})
		}

		await this.contextProxy.resetAllState()
		await this.providerSettingsManager.resetAllConfigs()
		await this.customModesManager.resetCustomModes()

		await this.removeClineFromStack()
		await this.postStateToWebview()
		await this.postMessageToWebview({ type: "action", action: "chatButtonClicked" })
	}

	// logging

	public log(message: string) {
		this.outputChannel.appendLine(message)
		console.log(message)
	}

	// getters

	public get workspaceTracker(): WorkspaceTracker | undefined {
		return this._workspaceTracker
	}

	get viewLaunched() {
		return this.isViewLaunched
	}

	get messages() {
		return this.getCurrentTask()?.clineMessages || []
	}

	public getMcpHub(): McpHub | undefined {
		return this.mcpHub
	}

	/**
	 * Check if the current state is compliant with MDM policy
	 * @returns true if compliant or no MDM policy exists, false if MDM policy exists and user is non-compliant
	 */
	public checkMdmCompliance(): boolean {
		if (!this.mdmService) {
			return true // No MDM service, allow operation
		}

		const compliance = this.mdmService.isCompliant()

		if (!compliance.compliant) {
			return false
		}

		return true
	}

	public async remoteControlEnabled(enabled: boolean) {
		if (!enabled) {
			await BridgeOrchestrator.disconnect()
			return
		}

		const userInfo = CloudService.instance.getUserInfo()

		if (!userInfo) {
			this.log("[ClineProvider#remoteControlEnabled] Failed to get user info, disconnecting")
			await BridgeOrchestrator.disconnect()
			return
		}

		const config = await CloudService.instance.cloudAPI?.bridgeConfig().catch(() => undefined)

		if (!config) {
			this.log("[ClineProvider#remoteControlEnabled] Failed to get bridge config")
			return
		}

		await BridgeOrchestrator.connectOrDisconnect(userInfo, enabled, {
			...config,
			provider: this,
			sessionId: vscode.env.sessionId,
			isCloudAgent: CloudService.instance.isCloudAgent,
		})

		const bridge = BridgeOrchestrator.getInstance()

		if (bridge) {
			const currentTask = this.getCurrentTask()

			if (currentTask && !currentTask.enableBridge) {
				try {
					currentTask.enableBridge = true
					await BridgeOrchestrator.subscribeToTask(currentTask)
				} catch (error) {
					const message = `[ClineProvider#remoteControlEnabled] BridgeOrchestrator.subscribeToTask() failed: ${error instanceof Error ? error.message : String(error)}`
					this.log(message)
					console.error(message)
				}
			}
		} else {
			for (const task of this.clineStack) {
				if (task.enableBridge) {
					try {
						await BridgeOrchestrator.getInstance()?.unsubscribeFromTask(task.taskId)
					} catch (error) {
						const message = `[ClineProvider#remoteControlEnabled] BridgeOrchestrator#unsubscribeFromTask() failed: ${error instanceof Error ? error.message : String(error)}`
						this.log(message)
						console.error(message)
					}
				}
			}
		}
	}

	/**
	 * Gets the CodeIndexManager for the current active workspace
	 * @returns CodeIndexManager instance for the current workspace or the default one
	 */
	public getCurrentWorkspaceCodeIndexManager(): CodeIndexManager | undefined {
		return CodeIndexManager.getInstance(this.context)
	}

	/**
	 * Updates the code index status subscription to listen to the current workspace manager
	 */
	private updateCodeIndexStatusSubscription(): void {
		// Get the current workspace manager
		const currentManager = this.getCurrentWorkspaceCodeIndexManager()

		// If the manager hasn't changed, no need to update subscription
		if (currentManager === this.codeIndexManager) {
			return
		}

		// Dispose the old subscription if it exists
		if (this.codeIndexStatusSubscription) {
			this.codeIndexStatusSubscription.dispose()
			this.codeIndexStatusSubscription = undefined
		}

		// Update the current workspace manager reference
		this.codeIndexManager = currentManager

		// Subscribe to the new manager's progress updates if it exists
		if (currentManager) {
			this.codeIndexStatusSubscription = currentManager.onProgressUpdate((update: IndexProgressUpdate) => {
				// Only send updates if this manager is still the current one
				if (currentManager === this.getCurrentWorkspaceCodeIndexManager()) {
					// Get the full status from the manager to ensure we have all fields correctly formatted
					const fullStatus = currentManager.getCurrentStatus()
					this.postMessageToWebview({
						type: "indexingStatusUpdate",
						values: fullStatus,
					})
				}
			})

			if (this.view) {
				this.webviewDisposables.push(this.codeIndexStatusSubscription)
			}

			// Send initial status for the current workspace
			this.postMessageToWebview({
				type: "indexingStatusUpdate",
				values: currentManager.getCurrentStatus(),
			})
		}
	}

	/**
	 * TaskProviderLike, TelemetryPropertiesProvider
	 */

	public getCurrentTask(): Task | undefined {
		if (this.clineStack.length === 0) {
			return undefined
		}

		return this.clineStack[this.clineStack.length - 1]
	}

	public getRecentTasks(): string[] {
		if (this.recentTasksCache) {
			return this.recentTasksCache
		}

		const history = this.getGlobalState("taskHistory") ?? []
		const workspaceTasks: HistoryItem[] = []

		for (const item of history) {
			if (!item.ts || !item.task || item.workspace !== this.cwd) {
				continue
			}

			workspaceTasks.push(item)
		}

		if (workspaceTasks.length === 0) {
			this.recentTasksCache = []
			return this.recentTasksCache
		}

		workspaceTasks.sort((a, b) => b.ts - a.ts)
		let recentTaskIds: string[] = []

		if (workspaceTasks.length >= 100) {
			// If we have at least 100 tasks, return tasks from the last 7 days.
			const sevenDaysAgo = Date.now() - 7 * 24 * 60 * 60 * 1000

			for (const item of workspaceTasks) {
				// Stop when we hit tasks older than 7 days.
				if (item.ts < sevenDaysAgo) {
					break
				}

				recentTaskIds.push(item.id)
			}
		} else {
			// Otherwise, return the most recent 100 tasks (or all if less than 100).
			recentTaskIds = workspaceTasks.slice(0, Math.min(100, workspaceTasks.length)).map((item) => item.id)
		}

		this.recentTasksCache = recentTaskIds
		return this.recentTasksCache
	}

	// When initializing a new task, (not from history but from a tool command
	// new_task) there is no need to remove the previous task since the new
	// task is a subtask of the previous one, and when it finishes it is removed
	// from the stack and the caller is resumed in this way we can have a chain
	// of tasks, each one being a sub task of the previous one until the main
	// task is finished.
	public async createTask(
		text?: string,
		images?: string[],
		parentTask?: Task,
		options: CreateTaskOptions = {},
		configuration: RooCodeSettings = {},
	): Promise<Task> {
		if (configuration) {
			await this.setValues(configuration)

			if (configuration.allowedCommands) {
				await vscode.workspace
					.getConfiguration(Package.name)
					.update("allowedCommands", configuration.allowedCommands, vscode.ConfigurationTarget.Global)
			}

			if (configuration.deniedCommands) {
				await vscode.workspace
					.getConfiguration(Package.name)
					.update("deniedCommands", configuration.deniedCommands, vscode.ConfigurationTarget.Global)
			}

			if (configuration.commandExecutionTimeout !== undefined) {
				await vscode.workspace
					.getConfiguration(Package.name)
					.update(
						"commandExecutionTimeout",
						configuration.commandExecutionTimeout,
						vscode.ConfigurationTarget.Global,
					)
			}

			if (configuration.currentApiConfigName) {
				await this.setProviderProfile(configuration.currentApiConfigName)
			}
		}

		const {
			apiConfiguration,
			organizationAllowList,
			diffEnabled: enableDiff,
			enableCheckpoints,
			fuzzyMatchThreshold,
			experiments,
			cloudUserInfo,
			remoteControlEnabled,
		} = await this.getState()

		if (!ProfileValidator.isProfileAllowed(apiConfiguration, organizationAllowList)) {
			throw new OrganizationAllowListViolationError(t("common:errors.violated_organization_allowlist"))
		}

		const task = new Task({
			provider: this,
			context: this.context, // kilocode_change
			apiConfiguration,
			enableDiff,
			enableCheckpoints,
			fuzzyMatchThreshold,
			consecutiveMistakeLimit: apiConfiguration.consecutiveMistakeLimit,
			task: text,
			images,
			experiments,
			rootTask: this.clineStack.length > 0 ? this.clineStack[0] : undefined,
			parentTask,
			taskNumber: this.clineStack.length + 1,
			onCreated: this.taskCreationCallback,
			enableBridge: BridgeOrchestrator.isEnabled(cloudUserInfo, remoteControlEnabled),
			initialTodos: options.initialTodos,
			...options,
		})

		await this.addClineToStack(task)

		this.log(
			`[createTask] ${task.parentTask ? "child" : "parent"} task ${task.taskId}.${task.instanceId} instantiated`,
		)

		return task
	}

	public async cancelTask(): Promise<void> {
		const task = this.getCurrentTask()

		if (!task) {
			return
		}

		console.log(`[cancelTask] cancelling task ${task.taskId}.${task.instanceId}`)

		const { historyItem, uiMessagesFilePath } = await this.getTaskWithId(task.taskId)

		// Preserve parent and root task information for history item.
		const rootTask = task.rootTask
		const parentTask = task.parentTask

		// Mark this as a user-initiated cancellation so provider-only rehydration can occur
		task.abortReason = "user_cancelled"

		// Capture the current instance to detect if rehydrate already occurred elsewhere
		const originalInstanceId = task.instanceId

		// Begin abort (non-blocking)
		task.abortTask()

		// Immediately mark the original instance as abandoned to prevent any residual activity
		task.abandoned = true

		await pWaitFor(
			() =>
				this.getCurrentTask()! === undefined ||
				this.getCurrentTask()!.isStreaming === false ||
				this.getCurrentTask()!.didFinishAbortingStream ||
				// If only the first chunk is processed, then there's no
				// need to wait for graceful abort (closes edits, browser,
				// etc).
				this.getCurrentTask()!.isWaitingForFirstChunk,
			{
				timeout: 3_000,
			},
		).catch(() => {
			console.error("Failed to abort task")
		})

		// Defensive safeguard: if current instance already changed, skip rehydrate
		const current = this.getCurrentTask()
		if (current && current.instanceId !== originalInstanceId) {
			this.log(
				`[cancelTask] Skipping rehydrate: current instance ${current.instanceId} != original ${originalInstanceId}`,
			)
			return
		}

		// Final race check before rehydrate to avoid duplicate rehydration
		{
			const currentAfterCheck = this.getCurrentTask()
			if (currentAfterCheck && currentAfterCheck.instanceId !== originalInstanceId) {
				this.log(
					`[cancelTask] Skipping rehydrate after final check: current instance ${currentAfterCheck.instanceId} != original ${originalInstanceId}`,
				)
				return
			}
		}

		// Clears task again, so we need to abortTask manually above.
		await this.createTaskWithHistoryItem({ ...historyItem, rootTask, parentTask })
	}

	// Clear the current task without treating it as a subtask.
	// This is used when the user cancels a task that is not a subtask.
	public async clearTask(): Promise<void> {
		if (this.clineStack.length > 0) {
			const task = this.clineStack[this.clineStack.length - 1]
			console.log(`[clearTask] clearing task ${task.taskId}.${task.instanceId}`)
			await this.removeClineFromStack()
		}
	}

	public resumeTask(taskId: string): void {
		// Use the existing showTaskWithId method which handles both current and
		// historical tasks.
		this.showTaskWithId(taskId).catch((error) => {
			this.log(`Failed to resume task ${taskId}: ${error.message}`)
		})
	}

	// Modes

	public async getModes(): Promise<{ slug: string; name: string }[]> {
		try {
			const customModes = await this.customModesManager.getCustomModes()
			return [...DEFAULT_MODES, ...customModes].map(({ slug, name }) => ({ slug, name }))
		} catch (error) {
			return DEFAULT_MODES.map(({ slug, name }) => ({ slug, name }))
		}
	}

	public async getMode(): Promise<string> {
		const { mode } = await this.getState()
		return mode
	}

	public async setMode(mode: string): Promise<void> {
		await this.setValues({ mode })
	}

	// Provider Profiles

	public async getProviderProfiles(): Promise<{ name: string; provider?: string }[]> {
		const { listApiConfigMeta = [] } = await this.getState()
		return listApiConfigMeta.map((profile) => ({ name: profile.name, provider: profile.apiProvider }))
	}

	public async getProviderProfile(): Promise<string> {
		const { currentApiConfigName = "default" } = await this.getState()
		return currentApiConfigName
	}

	public async setProviderProfile(name: string): Promise<void> {
		await this.activateProviderProfile({ name })
	}

	// Telemetry

	private _appProperties?: StaticAppProperties
	private _gitProperties?: GitProperties

	private getAppProperties(): StaticAppProperties {
		if (!this._appProperties) {
			const packageJSON = this.context.extension?.packageJSON
			// kilocode_change start
			const {
				kiloCodeWrapped,
				kiloCodeWrapper,
				kiloCodeWrapperCode,
				kiloCodeWrapperVersion,
				kiloCodeWrapperTitle,
			} = getKiloCodeWrapperProperties()
			// kilocode_change end

			this._appProperties = {
				appName: packageJSON?.name ?? Package.name,
				appVersion: packageJSON?.version ?? Package.version,
				vscodeVersion: vscode.version,
				platform: isWsl ? "wsl" /* kilocode_change */ : process.platform,
				editorName: kiloCodeWrapperTitle ? kiloCodeWrapperTitle : vscode.env.appName, // kilocode_change
				wrapped: kiloCodeWrapped, // kilocode_change
				wrapper: kiloCodeWrapper, // kilocode_change
				wrapperCode: kiloCodeWrapperCode, // kilocode_change
				wrapperVersion: kiloCodeWrapperVersion, // kilocode_change
				wrapperTitle: kiloCodeWrapperTitle, // kilocode_change
			}
		}

		return this._appProperties
	}

	public get appProperties(): StaticAppProperties {
		return this._appProperties ?? this.getAppProperties()
	}

	private getCloudProperties(): CloudAppProperties {
		let cloudIsAuthenticated: boolean | undefined

		try {
			if (CloudService.hasInstance()) {
				cloudIsAuthenticated = CloudService.instance.isAuthenticated()
			}
		} catch (error) {
			// Silently handle errors to avoid breaking telemetry collection.
			this.log(`[getTelemetryProperties] Failed to get cloud auth state: ${error}`)
		}

		return {
			cloudIsAuthenticated,
		}
	}

	private async getTaskProperties(): Promise<DynamicAppProperties & TaskProperties> {
		const { language = "en", mode, apiConfiguration } = await this.getState()

		const task = this.getCurrentTask()
		const todoList = task?.todoList
		let todos: { total: number; completed: number; inProgress: number; pending: number } | undefined

		if (todoList && todoList.length > 0) {
			todos = {
				total: todoList.length,
				completed: todoList.filter((todo) => todo.status === "completed").length,
				inProgress: todoList.filter((todo) => todo.status === "in_progress").length,
				pending: todoList.filter((todo) => todo.status === "pending").length,
			}
		}

		return {
			language,
			mode,
			taskId: task?.taskId,
			parentTaskId: task?.parentTask?.taskId,
			apiProvider: apiConfiguration?.apiProvider,
			diffStrategy: task?.diffStrategy?.getName(),
			isSubtask: task ? !!task.parentTask : undefined,
			...(todos && { todos }),
			// kilocode_change start
			currentTaskSize: task?.clineMessages.length,
			taskHistorySize: this.kiloCodeTaskHistorySizeForTelemetryOnly || undefined,
			toolStyle: getActiveToolUseStyle(apiConfiguration),
			// kilocode_change end
		}
	}

	private async getGitProperties(): Promise<GitProperties> {
		if (!this._gitProperties) {
			this._gitProperties = await getWorkspaceGitInfo()
		}

		return this._gitProperties
	}

	public get gitProperties(): GitProperties | undefined {
		return this._gitProperties
	}

	// kilocode_change start
	private _kiloConfig: KilocodeConfig | null = null
	public async getKiloConfig(): Promise<KilocodeConfig | null> {
		if (this._kiloConfig === null) {
			const { repositoryUrl } = await this.getGitProperties()
			this._kiloConfig = await getKilocodeConfig(this.cwd, repositoryUrl)
			console.log("getKiloConfig", this._kiloConfig)
		}
		return this._kiloConfig
	}
	// kilocode_change end

	public async getTelemetryProperties(): Promise<TelemetryProperties> {
		// kilocode_change start
		const { apiConfiguration, experiments } = await this.getState()
		const task = this.getCurrentTask()

		async function getModelId() {
			try {
				if (task?.api instanceof OpenRouterHandler) {
					return { modelId: (await task.api.fetchModel()).id }
				} else {
					return { modelId: task?.api?.getModel().id }
				}
			} catch (error) {
				return {
					modelException: stringifyError(error),
				}
			}
		}

		function getOpenRouter() {
			if (
				apiConfiguration &&
				(apiConfiguration.apiProvider === "openrouter" || apiConfiguration.apiProvider === "kilocode")
			) {
				return {
					openRouter: {
						sort: apiConfiguration.openRouterProviderSort,
						dataCollection: apiConfiguration.openRouterProviderDataCollection,
						specificProvider: apiConfiguration.openRouterSpecificProvider,
					},
				}
			}
			return {}
		}

		function getMemory() {
			try {
				return { memory: { ...process.memoryUsage() } }
			} catch (error) {
				return {
					memoryException: stringifyError(error),
				}
			}
		}

		const getFastApply = () => {
			try {
				return {
					fastApply: {
						morphFastApply: Boolean(experiments.morphFastApply),
						morphApiKey: Boolean(this.contextProxy.getValue("morphApiKey")),
						selectedModel: this.contextProxy.getValue("fastApplyModel") || "auto",
					},
				}
			} catch (error) {
				return {
					fastApplyException: stringifyError(error),
				}
			}
		}
		// kilocode_change end

		return {
			...this.getAppProperties(),
			// ...this.getCloudProperties(), kilocode_change: disable
			// kilocode_change start
			...(await getModelId()),
			...getMemory(),
			...getFastApply(),
			...getOpenRouter(),
			// kilocode_change end
			...(await this.getTaskProperties()),
			...(await this.getGitProperties()),
		}
	}

	// kilocode_change:
	// MCP Marketplace
	private async fetchMcpMarketplaceFromApi(silent: boolean = false): Promise<McpMarketplaceCatalog | undefined> {
		try {
			const response = await axios.get("https://api.cline.bot/v1/mcp/marketplace", {
				headers: {
					"Content-Type": "application/json",
				},
			})

			if (!response.data) {
				throw new Error("Invalid response from MCP marketplace API")
			}

			const catalog: McpMarketplaceCatalog = {
				items: (response.data || []).map((item: any) => ({
					...item,
					githubStars: item.githubStars ?? 0,
					downloadCount: item.downloadCount ?? 0,
					tags: item.tags ?? [],
				})),
			}

			await this.updateGlobalState("mcpMarketplaceCatalog", catalog)
			return catalog
		} catch (error) {
			console.error("Failed to fetch MCP marketplace:", error)
			if (!silent) {
				const errorMessage = error instanceof Error ? error.message : "Failed to fetch MCP marketplace"
				await this.postMessageToWebview({
					type: "mcpMarketplaceCatalog",
					error: errorMessage,
				})
				vscode.window.showErrorMessage(errorMessage)
			}
			return undefined
		}
	}

	async silentlyRefreshMcpMarketplace() {
		try {
			const catalog = await this.fetchMcpMarketplaceFromApi(true)
			if (catalog) {
				await this.postMessageToWebview({
					type: "mcpMarketplaceCatalog",
					mcpMarketplaceCatalog: catalog,
				})
			}
		} catch (error) {
			console.error("Failed to silently refresh MCP marketplace:", error)
		}
	}

	async fetchMcpMarketplace(forceRefresh: boolean = false) {
		try {
			// Check if we have cached data
			const cachedCatalog = (await this.getGlobalState("mcpMarketplaceCatalog")) as
				| McpMarketplaceCatalog
				| undefined
			if (!forceRefresh && cachedCatalog?.items) {
				await this.postMessageToWebview({
					type: "mcpMarketplaceCatalog",
					mcpMarketplaceCatalog: cachedCatalog,
				})
				return
			}

			const catalog = await this.fetchMcpMarketplaceFromApi(false)
			if (catalog) {
				await this.postMessageToWebview({
					type: "mcpMarketplaceCatalog",
					mcpMarketplaceCatalog: catalog,
				})
			}
		} catch (error) {
			console.error("Failed to handle cached MCP marketplace:", error)
			const errorMessage = error instanceof Error ? error.message : "Failed to handle cached MCP marketplace"
			await this.postMessageToWebview({
				type: "mcpMarketplaceCatalog",
				error: errorMessage,
			})
			vscode.window.showErrorMessage(errorMessage)
		}
	}

	async downloadMcp(mcpId: string) {
		try {
			// First check if we already have this MCP server installed
			const servers = this.mcpHub?.getServers() || []
			const isInstalled = servers.some((server: McpServer) => server.name === mcpId)

			if (isInstalled) {
				throw new Error("This MCP server is already installed")
			}

			// Fetch server details from marketplace
			const response = await axios.post<McpDownloadResponse>(
				"https://api.cline.bot/v1/mcp/download",
				{ mcpId },
				{
					headers: { "Content-Type": "application/json" },
					timeout: 10000,
				},
			)

			if (!response.data) {
				throw new Error("Invalid response from MCP marketplace API")
			}

			console.log("[downloadMcp] Response from download API", { response })

			const mcpDetails = response.data

			// Validate required fields
			if (!mcpDetails.githubUrl) {
				throw new Error("Missing GitHub URL in MCP download response")
			}
			if (!mcpDetails.readmeContent) {
				throw new Error("Missing README content in MCP download response")
			}

			// Send details to webview
			await this.postMessageToWebview({
				type: "mcpDownloadDetails",
				mcpDownloadDetails: mcpDetails,
			})

			// Create task with context from README and added guidelines for MCP server installation
			const task = `Set up the MCP server from ${mcpDetails.githubUrl} while adhering to these MCP server installation rules:
- Use "${mcpDetails.mcpId}" as the server name in ${GlobalFileNames.mcpSettings}.
- Create the directory for the new MCP server before starting installation.
- Use commands aligned with the user's shell and operating system best practices.
- The following README may contain instructions that conflict with the user's OS, in which case proceed thoughtfully.
- Once installed, demonstrate the server's capabilities by using one of its tools.
Here is the project's README to help you get started:\n\n${mcpDetails.readmeContent}\n${mcpDetails.llmsInstallationContent}`

			// Initialize task and show chat view
			await this.createTask(task)
			await this.postMessageToWebview({
				type: "action",
				action: "chatButtonClicked",
			})
		} catch (error) {
			console.error("Failed to download MCP:", error)
			let errorMessage = "Failed to download MCP"

			if (axios.isAxiosError(error)) {
				if (error.code === "ECONNABORTED") {
					errorMessage = "Request timed out. Please try again."
				} else if (error.response?.status === 404) {
					errorMessage = "MCP server not found in marketplace."
				} else if (error.response?.status === 500) {
					errorMessage = "Internal server error. Please try again later."
				} else if (!error.response && error.request) {
					errorMessage = "Network error. Please check your internet connection."
				}
			} else if (error instanceof Error) {
				errorMessage = error.message
			}

			// Show error in both notification and marketplace UI
			vscode.window.showErrorMessage(errorMessage)
			await this.postMessageToWebview({
				type: "mcpDownloadDetails",
				error: errorMessage,
			})
		}
	}
	// end kilocode_change

	// kilocode_change start
	// Add new methods for favorite functionality
	async toggleTaskFavorite(id: string) {
		const history = this.getGlobalState("taskHistory") ?? []
		const updatedHistory = history.map((item) => {
			if (item.id === id) {
				return { ...item, isFavorited: !item.isFavorited }
			}
			return item
		})
		await this.updateGlobalState("taskHistory", updatedHistory)
		this.kiloCodeTaskHistoryVersion++
		await this.postStateToWebview()
	}

	async getFavoriteTasks(): Promise<HistoryItem[]> {
		const history = this.getGlobalState("taskHistory") ?? []
		return history.filter((item) => item.isFavorited)
	}

	// Modify batch delete to respect favorites
	async deleteMultipleTasks(taskIds: string[]) {
		const history = this.getGlobalState("taskHistory") ?? []
		const favoritedTaskIds = taskIds.filter((id) => history.find((item) => item.id === id)?.isFavorited)

		if (favoritedTaskIds.length > 0) {
			throw new Error("Cannot delete favorited tasks. Please unfavorite them first.")
		}

		for (const id of taskIds) {
			await this.deleteTaskWithId(id)
		}
	}

	async setTaskFileNotFound(id: string) {
		const history = this.getGlobalState("taskHistory") ?? []
		const updatedHistory = history.map((item) => {
			if (item.id === id) {
				return { ...item, fileNotfound: true }
			}
			return item
		})
		await this.updateGlobalState("taskHistory", updatedHistory)
		this.kiloCodeTaskHistoryVersion++
		await this.postStateToWebview()
	}

	private kiloCodeTaskHistoryVersion = 0
	private kiloCodeTaskHistorySizeForTelemetryOnly = 0

	public getTaskHistory(): HistoryItem[] {
		return this.getGlobalState("taskHistory") || []
	}
	// kilocode_change end

	public get cwd() {
		return this.currentWorkspacePath || getWorkspacePath()
	}

	/**
	 * Convert a file path to a webview-accessible URI
	 * This method safely converts file paths to URIs that can be loaded in the webview
	 *
	 * @param filePath - The absolute file path to convert
	 * @returns The webview URI string, or the original file URI if conversion fails
	 * @throws {Error} When webview is not available
	 * @throws {TypeError} When file path is invalid
	 */
	public convertToWebviewUri(filePath: string): string {
		try {
			const fileUri = vscode.Uri.file(filePath)

			// Check if we have a webview available
			if (this.view?.webview) {
				const webviewUri = this.view.webview.asWebviewUri(fileUri)
				return webviewUri.toString()
			}

			// Specific error for no webview available
			const error = new Error("No webview available for URI conversion")
			console.error(error.message)
			// Fallback to file URI if no webview available
			return fileUri.toString()
		} catch (error) {
			// More specific error handling
			if (error instanceof TypeError) {
				console.error("Invalid file path provided for URI conversion:", error)
			} else {
				console.error("Failed to convert to webview URI:", error)
			}
			// Return file URI as fallback
			return vscode.Uri.file(filePath).toString()
		}
	}
}<|MERGE_RESOLUTION|>--- conflicted
+++ resolved
@@ -1610,7 +1610,9 @@
 					)
 				}
 				if (!uiFileExists) {
-					vscode.window.showErrorMessage(`Task file not found for task ID: ${id} (file ${uiMessagesFilePath})`)
+					vscode.window.showErrorMessage(
+						`Task file not found for task ID: ${id} (file ${uiMessagesFilePath})`,
+					)
 				}
 			}
 		} else {
@@ -1965,13 +1967,10 @@
 			openRouterImageGenerationSelectedModel,
 			openRouterUseMiddleOutTransform,
 			featureRoomoteControlEnabled,
-<<<<<<< HEAD
+			yoloMode, // kilocode_change
 			remoteBridgeEnabled,
 			mobileBridgePort,
 			mobileBridgeStatus,
-=======
-			yoloMode, // kilocode_change
->>>>>>> 25883763
 		} = await this.getState()
 
 		let cloudOrganizations: CloudOrganizationMembership[] = []
