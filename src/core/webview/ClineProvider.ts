import os from "os"
import * as path from "path"
import fs from "fs/promises"
import EventEmitter from "events"

import { Anthropic } from "@anthropic-ai/sdk"
import delay from "delay"
import axios from "axios"
import pWaitFor from "p-wait-for"
import * as vscode from "vscode"

import {
	type TaskProviderLike,
	type TaskProviderEvents,
	type GlobalState,
	type ProviderName,
	type ProviderSettings,
	type RooCodeSettings,
	type ProviderSettingsEntry,
	type StaticAppProperties,
	type DynamicAppProperties,
	type CloudAppProperties,
	type TaskProperties,
	type GitProperties,
	type TelemetryProperties,
	type TelemetryPropertiesProvider,
	type CodeActionId,
	type CodeActionName,
	type TerminalActionId,
	type TerminalActionPromptType,
	type HistoryItem,
	type CloudUserInfo,
	type CloudOrganizationMembership,
	type CreateTaskOptions,
	type TokenUsage,
	type ToolUsage,
	RooCodeEventName,
	TelemetryEventName, // kilocode_change
	requestyDefaultModelId,
	openRouterDefaultModelId,
	DEFAULT_TERMINAL_OUTPUT_CHARACTER_LIMIT,
	DEFAULT_WRITE_DELAY_MS,
	ORGANIZATION_ALLOW_ALL,
	DEFAULT_MODES,
	DEFAULT_CHECKPOINT_TIMEOUT_SECONDS,
	getModelId,
} from "@roo-code/types"
import { TelemetryService } from "@roo-code/telemetry"
import { CloudService, BridgeOrchestrator, getRooCodeApiUrl } from "@roo-code/cloud"

import { Package } from "../../shared/package"
import { findLast } from "../../shared/array"
import { supportPrompt } from "../../shared/support-prompt"
import { GlobalFileNames } from "../../shared/globalFileNames"
import type { ExtensionMessage, ExtensionState, MarketplaceInstalledMetadata } from "../../shared/ExtensionMessage"
import { Mode, defaultModeSlug, getModeBySlug } from "../../shared/modes"
import { experimentDefault } from "../../shared/experiments"
import { formatLanguage } from "../../shared/language"
import { WebviewMessage } from "../../shared/WebviewMessage"
import { EMBEDDING_MODEL_PROFILES } from "../../shared/embeddingModels"
import { ProfileValidator } from "../../shared/ProfileValidator"

import { Terminal } from "../../integrations/terminal/Terminal"
import { downloadTask } from "../../integrations/misc/export-markdown"
import { getTheme } from "../../integrations/theme/getTheme"
import WorkspaceTracker from "../../integrations/workspace/WorkspaceTracker"

import { McpHub } from "../../services/mcp/McpHub"
import { McpServerManager } from "../../services/mcp/McpServerManager"
import { MarketplaceManager } from "../../services/marketplace"
import { ShadowCheckpointService } from "../../services/checkpoints/ShadowCheckpointService"
import { CodeIndexManager } from "../../services/code-index/manager"
import type { IndexProgressUpdate } from "../../services/code-index/interfaces/manager"
import { MdmService } from "../../services/mdm/MdmService"
import { SessionManager } from "../../shared/kilocode/cli-sessions/core/SessionManager"

import { fileExistsAtPath } from "../../utils/fs"
import { setTtsEnabled, setTtsSpeed } from "../../utils/tts"
import { getWorkspaceGitInfo } from "../../utils/git"
import { getWorkspacePath } from "../../utils/path"
import { OrganizationAllowListViolationError } from "../../utils/errors"

import { setPanel } from "../../activate/registerCommands"

import { t } from "../../i18n"

import { buildApiHandler } from "../../api"
import { forceFullModelDetailsLoad, hasLoadedFullDetails } from "../../api/providers/fetchers/lmstudio"

import { ContextProxy } from "../config/ContextProxy"
import { getEnabledRules } from "./kilorules"
import { ProviderSettingsManager } from "../config/ProviderSettingsManager"
import { CustomModesManager } from "../config/CustomModesManager"
import { Task } from "../task/Task"
import { getSystemPromptFilePath } from "../prompts/sections/custom-system-prompt"

import { webviewMessageHandler } from "./webviewMessageHandler"
import type { ClineMessage, TodoItem } from "@roo-code/types"
import { readApiMessages, saveApiMessages, saveTaskMessages } from "../task-persistence"
import { readTaskMessages } from "../task-persistence/taskMessages"
import { getNonce } from "./getNonce"
import { getUri } from "./getUri"
import { REQUESTY_BASE_URL } from "../../shared/utils/requesty"

//kilocode_change start
import { McpDownloadResponse, McpMarketplaceCatalog } from "../../shared/kilocode/mcp"
import { McpServer } from "../../shared/mcp"
import { OpenRouterHandler } from "../../api/providers"
import { stringifyError } from "../../shared/kilocode/errorUtils"
import isWsl from "is-wsl"
import { getKilocodeDefaultModel } from "../../api/providers/kilocode/getKilocodeDefaultModel"
import { getKiloCodeWrapperProperties } from "../../core/kilocode/wrapper"
import { getKilocodeConfig, KilocodeConfig } from "../../utils/kilo-config-file"
import { resolveToolProtocol } from "../../utils/resolveToolProtocol"
import { kilo_execIfExtension } from "../../shared/kilocode/cli-sessions/extension/session-manager-utils"
import { DeviceAuthHandler } from "../kilocode/webview/deviceAuthHandler"

export type ClineProviderState = Awaited<ReturnType<ClineProvider["getState"]>>
// kilocode_change end

/**
 * https://github.com/microsoft/vscode-webview-ui-toolkit-samples/blob/main/default/weather-webview/src/providers/WeatherViewProvider.ts
 * https://github.com/KumarVariable/vscode-extension-sidebar-html/blob/master/src/customSidebarViewProvider.ts
 */

export type ClineProviderEvents = {
	clineCreated: [cline: Task]
}

interface PendingEditOperation {
	messageTs: number
	editedContent: string
	images?: string[]
	messageIndex: number
	apiConversationHistoryIndex: number
	timeoutId: NodeJS.Timeout
	createdAt: number
}

export class ClineProvider
	extends EventEmitter<TaskProviderEvents>
	implements vscode.WebviewViewProvider, TelemetryPropertiesProvider, TaskProviderLike
{
	// Used in package.json as the view's id. This value cannot be changed due
	// to how VSCode caches views based on their id, and updating the id would
	// break existing instances of the extension.
	public static readonly sideBarId = `${Package.name}.SidebarProvider`
	public static readonly tabPanelId = `${Package.name}.TabPanelProvider`
	private static activeInstances: Set<ClineProvider> = new Set()
	private disposables: vscode.Disposable[] = []
	private webviewDisposables: vscode.Disposable[] = []
	private view?: vscode.WebviewView | vscode.WebviewPanel
	private clineStack: Task[] = []
	private codeIndexStatusSubscription?: vscode.Disposable
	private codeIndexManager?: CodeIndexManager
	private _workspaceTracker?: WorkspaceTracker // workSpaceTracker read-only for access outside this class
	protected mcpHub?: McpHub // Change from private to protected
	private marketplaceManager: MarketplaceManager
	private mdmService?: MdmService
	private taskCreationCallback: (task: Task) => void
	private taskEventListeners: WeakMap<Task, Array<() => void>> = new WeakMap()
	private currentWorkspacePath: string | undefined
	private autoPurgeScheduler?: any // kilocode_change - (Any) Prevent circular import
	private deviceAuthHandler?: DeviceAuthHandler // kilocode_change - Device auth handler

	private recentTasksCache?: string[]
	private pendingOperations: Map<string, PendingEditOperation> = new Map()
	private static readonly PENDING_OPERATION_TIMEOUT_MS = 30000 // 30 seconds

	private cloudOrganizationsCache: CloudOrganizationMembership[] | null = null
	private cloudOrganizationsCacheTimestamp: number | null = null
	private static readonly CLOUD_ORGANIZATIONS_CACHE_DURATION_MS = 5 * 1000 // 5 seconds

	public isViewLaunched = false
	public settingsImportedAt?: number
	public readonly latestAnnouncementId = "dec-2025-v3.36.0-context-rewind-roo-provider" // v3.36.0 Context Rewind & Roo Provider Improvements
	public readonly providerSettingsManager: ProviderSettingsManager
	public readonly customModesManager: CustomModesManager

	constructor(
		readonly context: vscode.ExtensionContext,
		private readonly outputChannel: vscode.OutputChannel,
		private readonly renderContext: "sidebar" | "editor" = "sidebar",
		public readonly contextProxy: ContextProxy,
		mdmService?: MdmService,
	) {
		super()
		this.currentWorkspacePath = getWorkspacePath()

		ClineProvider.activeInstances.add(this)

		this.mdmService = mdmService
		this.updateGlobalState("codebaseIndexModels", EMBEDDING_MODEL_PROFILES)

		// Start configuration loading (which might trigger indexing) in the background.
		// Don't await, allowing activation to continue immediately.

		// Register this provider with the telemetry service to enable it to add
		// properties like mode and provider.
		TelemetryService.instance.setProvider(this)

		this._workspaceTracker = new WorkspaceTracker(this)

		this.providerSettingsManager = new ProviderSettingsManager(this.context)

		this.customModesManager = new CustomModesManager(this.context, async () => {
			await this.postStateToWebview()
		})

		// Initialize MCP Hub through the singleton manager
		McpServerManager.getInstance(this.context, this)
			.then((hub) => {
				this.mcpHub = hub
				this.mcpHub.registerClient()
			})
			.catch((error) => {
				this.log(`Failed to initialize MCP Hub: ${error}`)
			})

		this.marketplaceManager = new MarketplaceManager(this.context, this.customModesManager)

		// Forward <most> task events to the provider.
		// We do something fairly similar for the IPC-based API.
		this.taskCreationCallback = (instance: Task) => {
			this.emit(RooCodeEventName.TaskCreated, instance)

			// Create named listener functions so we can remove them later.
			const onTaskStarted = () => this.emit(RooCodeEventName.TaskStarted, instance.taskId)
<<<<<<< HEAD
			const onTaskCompleted = (taskId: string, tokenUsage: any, toolUsage: any) => {
				kilo_execIfExtension(() => {
					SessionManager.init().doSync(true)
				})

				return this.emit(RooCodeEventName.TaskCompleted, taskId, tokenUsage, toolUsage)
			}
=======
			const onTaskCompleted = (taskId: string, tokenUsage: TokenUsage, toolUsage: ToolUsage) =>
				this.emit(RooCodeEventName.TaskCompleted, taskId, tokenUsage, toolUsage)
>>>>>>> 0b112ce8
			const onTaskAborted = async () => {
				this.emit(RooCodeEventName.TaskAborted, instance.taskId)

				try {
					// Only rehydrate on genuine streaming failures.
					// User-initiated cancels are handled by cancelTask().
					if (instance.abortReason === "streaming_failed") {
						// Defensive safeguard: if another path already replaced this instance, skip
						const current = this.getCurrentTask()
						if (current && current.instanceId !== instance.instanceId) {
							this.log(
								`[onTaskAborted] Skipping rehydrate: current instance ${current.instanceId} != aborted ${instance.instanceId}`,
							)
							return
						}

						const { historyItem } = await this.getTaskWithId(instance.taskId)
						const rootTask = instance.rootTask
						const parentTask = instance.parentTask
						await this.createTaskWithHistoryItem({ ...historyItem, rootTask, parentTask })
					}
				} catch (error) {
					this.log(
						`[onTaskAborted] Failed to rehydrate after streaming failure: ${
							error instanceof Error ? error.message : String(error)
						}`,
					)
				}
			}
			const onTaskFocused = () => this.emit(RooCodeEventName.TaskFocused, instance.taskId)
			const onTaskUnfocused = () => this.emit(RooCodeEventName.TaskUnfocused, instance.taskId)
			const onTaskActive = (taskId: string) => this.emit(RooCodeEventName.TaskActive, taskId)
			const onTaskInteractive = (taskId: string) => this.emit(RooCodeEventName.TaskInteractive, taskId)
			const onTaskResumable = (taskId: string) => this.emit(RooCodeEventName.TaskResumable, taskId)
			const onTaskIdle = (taskId: string) => this.emit(RooCodeEventName.TaskIdle, taskId)
			const onTaskPaused = (taskId: string) => this.emit(RooCodeEventName.TaskPaused, taskId)
			const onTaskUnpaused = (taskId: string) => this.emit(RooCodeEventName.TaskUnpaused, taskId)
			const onTaskSpawned = (taskId: string) => this.emit(RooCodeEventName.TaskSpawned, taskId)
			const onTaskUserMessage = (taskId: string) => this.emit(RooCodeEventName.TaskUserMessage, taskId)
<<<<<<< HEAD
			const onTaskTokenUsageUpdated = (taskId: string, tokenUsage: TokenUsage) =>
				this.emit(RooCodeEventName.TaskTokenUsageUpdated, taskId, tokenUsage)
			const onModelChanged = () => this.postStateToWebview() // kilocode_change: Listen for model changes in virtual quota fallback
=======
			const onTaskTokenUsageUpdated = (taskId: string, tokenUsage: TokenUsage, toolUsage: ToolUsage) =>
				this.emit(RooCodeEventName.TaskTokenUsageUpdated, taskId, tokenUsage, toolUsage)
>>>>>>> 0b112ce8

			// Attach the listeners.
			instance.on(RooCodeEventName.TaskStarted, onTaskStarted)
			instance.on(RooCodeEventName.TaskCompleted, onTaskCompleted)
			instance.on(RooCodeEventName.TaskAborted, onTaskAborted)
			instance.on(RooCodeEventName.TaskFocused, onTaskFocused)
			instance.on(RooCodeEventName.TaskUnfocused, onTaskUnfocused)
			instance.on(RooCodeEventName.TaskActive, onTaskActive)
			instance.on(RooCodeEventName.TaskInteractive, onTaskInteractive)
			instance.on(RooCodeEventName.TaskResumable, onTaskResumable)
			instance.on(RooCodeEventName.TaskIdle, onTaskIdle)
			instance.on(RooCodeEventName.TaskPaused, onTaskPaused)
			instance.on(RooCodeEventName.TaskUnpaused, onTaskUnpaused)
			instance.on(RooCodeEventName.TaskSpawned, onTaskSpawned)
			instance.on(RooCodeEventName.TaskUserMessage, onTaskUserMessage)
			instance.on(RooCodeEventName.TaskTokenUsageUpdated, onTaskTokenUsageUpdated)
			instance.on("modelChanged", onModelChanged) // kilocode_change: Listen for model changes in virtual quota fallback

			// Store the cleanup functions for later removal.
			this.taskEventListeners.set(instance, [
				() => instance.off(RooCodeEventName.TaskStarted, onTaskStarted),
				() => instance.off(RooCodeEventName.TaskCompleted, onTaskCompleted),
				() => instance.off(RooCodeEventName.TaskAborted, onTaskAborted),
				() => instance.off(RooCodeEventName.TaskFocused, onTaskFocused),
				() => instance.off(RooCodeEventName.TaskUnfocused, onTaskUnfocused),
				() => instance.off(RooCodeEventName.TaskActive, onTaskActive),
				() => instance.off(RooCodeEventName.TaskInteractive, onTaskInteractive),
				() => instance.off(RooCodeEventName.TaskResumable, onTaskResumable),
				() => instance.off(RooCodeEventName.TaskIdle, onTaskIdle),
				() => instance.off(RooCodeEventName.TaskUserMessage, onTaskUserMessage),
				() => instance.off(RooCodeEventName.TaskPaused, onTaskPaused),
				() => instance.off(RooCodeEventName.TaskUnpaused, onTaskUnpaused),
				() => instance.off(RooCodeEventName.TaskSpawned, onTaskSpawned),
				() => instance.off(RooCodeEventName.TaskTokenUsageUpdated, onTaskTokenUsageUpdated),
				() => instance.off("modelChanged", onModelChanged), // kilocode_change: Clean up model change listener
			])
		}

		// Initialize Roo Code Cloud profile sync.
		if (CloudService.hasInstance()) {
			this.initializeCloudProfileSync().catch((error) => {
				this.log(`Failed to initialize cloud profile sync: ${error}`)
			})
		} else {
			this.log("CloudService not ready, deferring cloud profile sync")
		}

		// kilocode_change start - Initialize auto-purge scheduler
		this.initializeAutoPurgeScheduler()
		// kilocode_change end
	}

	// kilocode_change start
	/**
	 * Initialize the auto-purge scheduler
	 */
	private async initializeAutoPurgeScheduler() {
		try {
			const { AutoPurgeScheduler } = await import("../../services/auto-purge")
			this.autoPurgeScheduler = new AutoPurgeScheduler(this.contextProxy.globalStorageUri.fsPath)

			// Start the scheduler with functions to get current settings and task history
			this.autoPurgeScheduler.start(
				async () => {
					const state = await this.getState()
					return {
						enabled: state.autoPurgeEnabled ?? false,
						defaultRetentionDays: state.autoPurgeDefaultRetentionDays ?? 30,
						favoritedTaskRetentionDays: state.autoPurgeFavoritedTaskRetentionDays ?? null,
						completedTaskRetentionDays: state.autoPurgeCompletedTaskRetentionDays ?? 30,
						incompleteTaskRetentionDays: state.autoPurgeIncompleteTaskRetentionDays ?? 7,
						lastRunTimestamp: state.autoPurgeLastRunTimestamp,
					}
				},
				async () => {
					return this.getTaskHistory()
				},
				() => this.getCurrentTask()?.taskId,
				async (taskId: string) => {
					// Remove task from state when purged
					await this.deleteTaskFromState(taskId)
				},
			)

			this.log("Auto-purge scheduler initialized")
		} catch (error) {
			this.log(
				`Failed to initialize auto-purge scheduler: ${error instanceof Error ? error.message : String(error)}`,
			)
		}
	}
	// kilocode_change end

	/**
	 * Override EventEmitter's on method to match TaskProviderLike interface
	 */
	override on<K extends keyof TaskProviderEvents>(
		event: K,
		listener: (...args: TaskProviderEvents[K]) => void | Promise<void>,
	): this {
		return super.on(event, listener as any)
	}

	/**
	 * Override EventEmitter's off method to match TaskProviderLike interface
	 */
	override off<K extends keyof TaskProviderEvents>(
		event: K,
		listener: (...args: TaskProviderEvents[K]) => void | Promise<void>,
	): this {
		return super.off(event, listener as any)
	}

	/**
	 * Initialize cloud profile synchronization
	 */
	private async initializeCloudProfileSync() {
		try {
			// Check if authenticated and sync profiles
			if (CloudService.hasInstance() && CloudService.instance.isAuthenticated()) {
				await this.syncCloudProfiles()
			}

			// Set up listener for future updates
			if (CloudService.hasInstance()) {
				CloudService.instance.on("settings-updated", this.handleCloudSettingsUpdate)
			}
		} catch (error) {
			this.log(`Error in initializeCloudProfileSync: ${error}`)
		}
	}

	/**
	 * Handle cloud settings updates
	 */
	private handleCloudSettingsUpdate = async () => {
		try {
			await this.syncCloudProfiles()
		} catch (error) {
			this.log(`Error handling cloud settings update: ${error}`)
		}
	}

	/**
	 * Synchronize cloud profiles with local profiles.
	 */
	private async syncCloudProfiles() {
		try {
			const settings = CloudService.instance.getOrganizationSettings()

			if (!settings?.providerProfiles) {
				return
			}

			const currentApiConfigName = this.getGlobalState("currentApiConfigName")

			const result = await this.providerSettingsManager.syncCloudProfiles(
				settings.providerProfiles,
				currentApiConfigName,
			)

			if (result.hasChanges) {
				// Update list.
				await this.updateGlobalState("listApiConfigMeta", await this.providerSettingsManager.listConfig())

				if (result.activeProfileChanged && result.activeProfileId) {
					// Reload full settings for new active profile.
					const profile = await this.providerSettingsManager.getProfile({
						id: result.activeProfileId,
					})
					await this.activateProviderProfile({ name: profile.name })
				}

				await this.postStateToWebview()
			}
		} catch (error) {
			this.log(`Error syncing cloud profiles: ${error}`)
		}
	}

	/**
	 * Initialize cloud profile synchronization when CloudService is ready
	 * This method is called externally after CloudService has been initialized
	 */
	public async initializeCloudProfileSyncWhenReady(): Promise<void> {
		try {
			if (CloudService.hasInstance() && CloudService.instance.isAuthenticated()) {
				await this.syncCloudProfiles()
			}

			if (CloudService.hasInstance()) {
				CloudService.instance.off("settings-updated", this.handleCloudSettingsUpdate)
				CloudService.instance.on("settings-updated", this.handleCloudSettingsUpdate)
			}
		} catch (error) {
			this.log(`Failed to initialize cloud profile sync when ready: ${error}`)
		}
	}

	// Adds a new Task instance to clineStack, marking the start of a new task.
	// The instance is pushed to the top of the stack (LIFO order).
	// When the task is completed, the top instance is removed, reactivating the
	// previous task.
	async addClineToStack(task: Task) {
		// Add this cline instance into the stack that represents the order of
		// all the called tasks.
		this.clineStack.push(task)
		task.emit(RooCodeEventName.TaskFocused)

		// Perform special setup provider specific tasks.
		await this.performPreparationTasks(task)

		// Ensure getState() resolves correctly.
		const state = await this.getState()

		if (!state || typeof state.mode !== "string") {
			throw new Error(t("common:errors.retrieve_current_mode"))
		}
	}

	async performPreparationTasks(cline: Task) {
		// LMStudio: We need to force model loading in order to read its context
		// size; we do it now since we're starting a task with that model selected.
		if (cline.apiConfiguration && cline.apiConfiguration.apiProvider === "lmstudio") {
			try {
				if (!hasLoadedFullDetails(cline.apiConfiguration.lmStudioModelId!)) {
					await forceFullModelDetailsLoad(
						cline.apiConfiguration.lmStudioBaseUrl ?? "http://localhost:1234",
						cline.apiConfiguration.lmStudioModelId!,
					)
				}
			} catch (error) {
				this.log(`Failed to load full model details for LM Studio: ${error}`)
				vscode.window.showErrorMessage(error.message)
			}
		}
	}

	// Removes and destroys the top Cline instance (the current finished task),
	// activating the previous one (resuming the parent task).
	async removeClineFromStack() {
		if (this.clineStack.length === 0) {
			return
		}

		// Pop the top Cline instance from the stack.
		let task = this.clineStack.pop()

		if (task) {
			task.emit(RooCodeEventName.TaskUnfocused)

			try {
				// Abort the running task and set isAbandoned to true so
				// all running promises will exit as well.
				await task.abortTask(true)
			} catch (e) {
				this.log(
					`[ClineProvider#removeClineFromStack] abortTask() failed ${task.taskId}.${task.instanceId}: ${e.message}`,
				)
			}

			// Remove event listeners before clearing the reference.
			const cleanupFunctions = this.taskEventListeners.get(task)

			if (cleanupFunctions) {
				cleanupFunctions.forEach((cleanup) => cleanup())
				this.taskEventListeners.delete(task)
			}

			// Make sure no reference kept, once promises end it will be
			// garbage collected.
			task = undefined
		}
	}

	getTaskStackSize(): number {
		return this.clineStack.length
	}

	public getCurrentTaskStack(): string[] {
		return this.clineStack.map((cline) => cline.taskId)
	}

	// Pending Edit Operations Management

	/**
	 * Sets a pending edit operation with automatic timeout cleanup
	 */
	public setPendingEditOperation(
		operationId: string,
		editData: {
			messageTs: number
			editedContent: string
			images?: string[]
			messageIndex: number
			apiConversationHistoryIndex: number
		},
	): void {
		// Clear any existing operation with the same ID
		this.clearPendingEditOperation(operationId)

		// Create timeout for automatic cleanup
		const timeoutId = setTimeout(() => {
			this.clearPendingEditOperation(operationId)
			this.log(`[setPendingEditOperation] Automatically cleared stale pending operation: ${operationId}`)
		}, ClineProvider.PENDING_OPERATION_TIMEOUT_MS)

		// Store the operation
		this.pendingOperations.set(operationId, {
			...editData,
			timeoutId,
			createdAt: Date.now(),
		})

		this.log(`[setPendingEditOperation] Set pending operation: ${operationId}`)
	}

	/**
	 * Gets a pending edit operation by ID
	 */
	private getPendingEditOperation(operationId: string): PendingEditOperation | undefined {
		return this.pendingOperations.get(operationId)
	}

	/**
	 * Clears a specific pending edit operation
	 */
	private clearPendingEditOperation(operationId: string): boolean {
		const operation = this.pendingOperations.get(operationId)
		if (operation) {
			clearTimeout(operation.timeoutId)
			this.pendingOperations.delete(operationId)
			this.log(`[clearPendingEditOperation] Cleared pending operation: ${operationId}`)
			return true
		}
		return false
	}

	/**
	 * Clears all pending edit operations
	 */
	private clearAllPendingEditOperations(): void {
		for (const [operationId, operation] of this.pendingOperations) {
			clearTimeout(operation.timeoutId)
		}
		this.pendingOperations.clear()
		this.log(`[clearAllPendingEditOperations] Cleared all pending operations`)
	}

	/*
	VSCode extensions use the disposable pattern to clean up resources when the sidebar/editor tab is closed by the user or system. This applies to event listening, commands, interacting with the UI, etc.
	- https://vscode-docs.readthedocs.io/en/stable/extensions/patterns-and-principles/
	- https://github.com/microsoft/vscode-extension-samples/blob/main/webview-sample/src/extension.ts
	*/
	private clearWebviewResources() {
		while (this.webviewDisposables.length) {
			const x = this.webviewDisposables.pop()
			if (x) {
				x.dispose()
			}
		}
	}

	async dispose() {
		this.log("Disposing ClineProvider...")

		// Clear all tasks from the stack.
		while (this.clineStack.length > 0) {
			await this.removeClineFromStack()
		}

		this.log("Cleared all tasks")

		// Clear all pending edit operations to prevent memory leaks
		this.clearAllPendingEditOperations()
		this.log("Cleared pending operations")

		if (this.view && "dispose" in this.view) {
			this.view.dispose()
			this.log("Disposed webview")
		}

		this.clearWebviewResources()

		// Clean up cloud service event listener
		if (CloudService.hasInstance()) {
			CloudService.instance.off("settings-updated", this.handleCloudSettingsUpdate)
		}

		while (this.disposables.length) {
			const x = this.disposables.pop()

			if (x) {
				x.dispose()
			}
		}

		this._workspaceTracker?.dispose()
		this._workspaceTracker = undefined
		await this.mcpHub?.unregisterClient()
		this.mcpHub = undefined
		this.marketplaceManager?.cleanup()
		this.customModesManager?.dispose()

		// kilocode_change start - Stop auto-purge scheduler and device auth service
		if (this.autoPurgeScheduler) {
			this.autoPurgeScheduler.stop()
			this.autoPurgeScheduler = undefined
		}
		// kilocode_change end

		this.log("Disposed all disposables")
		ClineProvider.activeInstances.delete(this)

		// Clean up any event listeners attached to this provider
		this.removeAllListeners()

		McpServerManager.unregisterProvider(this)
	}

	public static getVisibleInstance(): ClineProvider | undefined {
		return findLast(Array.from(this.activeInstances), (instance) => instance.view?.visible === true)
	}

	public static async getInstance(): Promise<ClineProvider | undefined> {
		let visibleProvider = ClineProvider.getVisibleInstance()

		// If no visible provider, try to show the sidebar view
		if (!visibleProvider) {
			await vscode.commands.executeCommand(`${Package.name}.SidebarProvider.focus`)
			// Wait briefly for the view to become visible
			await delay(100)
			visibleProvider = ClineProvider.getVisibleInstance()
		}

		// If still no visible provider, return
		if (!visibleProvider) {
			return
		}

		return visibleProvider
	}

	public static async isActiveTask(): Promise<boolean> {
		const visibleProvider = await ClineProvider.getInstance()

		if (!visibleProvider) {
			return false
		}

		// Check if there is a cline instance in the stack (if this provider has an active task)
		if (visibleProvider.getCurrentTask()) {
			return true
		}

		return false
	}

	public static async handleCodeAction(
		command: CodeActionId,
		promptType: CodeActionName,
		params: Record<string, string | any[]>,
	): Promise<void> {
		// Capture telemetry for code action usage
		TelemetryService.instance.captureCodeActionUsed(promptType)

		const visibleProvider = await ClineProvider.getInstance()

		if (!visibleProvider) {
			return
		}

		const { customSupportPrompts } = await visibleProvider.getState()

		// TODO: Improve type safety for promptType.
		const prompt = supportPrompt.create(promptType, params, customSupportPrompts)

		if (command === "addToContext") {
			await visibleProvider.postMessageToWebview({
				type: "invoke",
				invoke: "setChatBoxMessage",
				text: `${prompt}\n\n`,
			})
			await visibleProvider.postMessageToWebview({ type: "action", action: "focusInput" })
			return
		}

		//kilocode_change start
		if (command === "addToContextAndFocus") {
			// Capture telemetry for inline assist quick task
			TelemetryService.instance.captureEvent(TelemetryEventName.INLINE_ASSIST_QUICK_TASK)

			let messageText = prompt

			const editor = vscode.window.activeTextEditor
			if (editor) {
				const fullContent = editor.document.getText()
				const filePath = params.filePath as string

				messageText = `
For context, we are working within this file:

'${filePath}' (see below for file content)
<file_content path="${filePath}">
${fullContent}
</file_content>

Heed this prompt:

${prompt}
`
			}

			await visibleProvider.postMessageToWebview({
				type: "invoke",
				invoke: "setChatBoxMessage",
				text: messageText,
			})
			await vscode.commands.executeCommand("kilo-code.focusChatInput")
			return
		}
		// kilocode_change end

		await visibleProvider.createTask(prompt)
	}

	public static async handleTerminalAction(
		command: TerminalActionId,
		promptType: TerminalActionPromptType,
		params: Record<string, string | any[]>,
	): Promise<void> {
		TelemetryService.instance.captureCodeActionUsed(promptType)

		const visibleProvider = await ClineProvider.getInstance()

		if (!visibleProvider) {
			return
		}

		const { customSupportPrompts } = await visibleProvider.getState()
		const prompt = supportPrompt.create(promptType, params, customSupportPrompts)

		if (command === "terminalAddToContext") {
			await visibleProvider.postMessageToWebview({
				type: "invoke",
				invoke: "setChatBoxMessage",
				text: `${prompt}\n\n`,
			})
			await visibleProvider.postMessageToWebview({ type: "action", action: "focusInput" })
			return
		}

		try {
			await visibleProvider.createTask(prompt)
		} catch (error) {
			if (error instanceof OrganizationAllowListViolationError) {
				// Errors from terminal commands seem to get swallowed / ignored.
				vscode.window.showErrorMessage(error.message)
			}

			throw error
		}
	}

	async resolveWebviewView(webviewView: vscode.WebviewView | vscode.WebviewPanel) {
		this.view = webviewView

		// kilocode_change start: extract constant inTabMode
		// Set panel reference according to webview type
		const inTabMode = "onDidChangeViewState" in webviewView

		if (inTabMode) {
			setPanel(webviewView, "tab")
		} else if ("onDidChangeVisibility" in webviewView) {
			setPanel(webviewView, "sidebar")
		}
		// kilocode_change end

		// Initialize out-of-scope variables that need to receive persistent
		// global state values.
		this.getState().then(
			({
				terminalShellIntegrationTimeout = Terminal.defaultShellIntegrationTimeout,
				terminalShellIntegrationDisabled = true, // kilocode_change: default
				terminalCommandDelay = 0,
				terminalZshClearEolMark = true,
				terminalZshOhMy = false,
				terminalZshP10k = false,
				terminalPowershellCounter = false,
				terminalZdotdir = false,
			}) => {
				Terminal.setShellIntegrationTimeout(terminalShellIntegrationTimeout)
				Terminal.setShellIntegrationDisabled(terminalShellIntegrationDisabled)
				Terminal.setCommandDelay(terminalCommandDelay)
				Terminal.setTerminalZshClearEolMark(terminalZshClearEolMark)
				Terminal.setTerminalZshOhMy(terminalZshOhMy)
				Terminal.setTerminalZshP10k(terminalZshP10k)
				Terminal.setPowershellCounter(terminalPowershellCounter)
				Terminal.setTerminalZdotdir(terminalZdotdir)
			},
		)

		this.getState().then(({ ttsEnabled }) => {
			setTtsEnabled(ttsEnabled ?? false)
		})

		this.getState().then(({ ttsSpeed }) => {
			setTtsSpeed(ttsSpeed ?? 1)
		})

		// Set up webview options with proper resource roots
		const resourceRoots = [this.contextProxy.extensionUri]

		// Add workspace folders to allow access to workspace files
		if (vscode.workspace.workspaceFolders) {
			resourceRoots.push(...vscode.workspace.workspaceFolders.map((folder) => folder.uri))
		}

		webviewView.webview.options = {
			enableScripts: true,
			localResourceRoots: resourceRoots,
		}

		webviewView.webview.html =
			this.contextProxy.extensionMode === vscode.ExtensionMode.Development
				? await this.getHMRHtmlContent(webviewView.webview)
				: await this.getHtmlContent(webviewView.webview)

		// Sets up an event listener to listen for messages passed from the webview view context
		// and executes code based on the message that is received.
		this.setWebviewMessageListener(webviewView.webview)

		// Initialize code index status subscription for the current workspace.
		this.updateCodeIndexStatusSubscription()

		// Listen for active editor changes to update code index status for the
		// current workspace.
		const activeEditorSubscription = vscode.window.onDidChangeActiveTextEditor(() => {
			// Update subscription when workspace might have changed.
			this.updateCodeIndexStatusSubscription()
		})
		this.webviewDisposables.push(activeEditorSubscription)

		// Listen for when the panel becomes visible.
		// https://github.com/microsoft/vscode-discussions/discussions/840
		if ("onDidChangeViewState" in webviewView) {
			// WebviewView and WebviewPanel have all the same properties except
			// for this visibility listener panel.
			const viewStateDisposable = webviewView.onDidChangeViewState(() => {
				if (this.view?.visible) {
					this.postMessageToWebview({ type: "action", action: "didBecomeVisible" })
				}
			})

			this.webviewDisposables.push(viewStateDisposable)
		} else if ("onDidChangeVisibility" in webviewView) {
			// sidebar
			const visibilityDisposable = webviewView.onDidChangeVisibility(() => {
				if (this.view?.visible) {
					this.postMessageToWebview({ type: "action", action: "didBecomeVisible" })
				}
			})

			this.webviewDisposables.push(visibilityDisposable)
		}

		// Listen for when the view is disposed
		// This happens when the user closes the view or when the view is closed programmatically
		webviewView.onDidDispose(
			async () => {
				if (inTabMode) {
					this.log("Disposing ClineProvider instance for tab view")
					await this.dispose()
				} else {
					this.log("Clearing webview resources for sidebar view")
					this.clearWebviewResources()
					// Reset current workspace manager reference when view is disposed
					this.codeIndexManager = undefined
				}
			},
			null,
			this.disposables,
		)

		// Listen for when color changes
		const configDisposable = vscode.workspace.onDidChangeConfiguration(async (e) => {
			if (e && e.affectsConfiguration("workbench.colorTheme")) {
				// Sends latest theme name to webview
				await this.postMessageToWebview({ type: "theme", text: JSON.stringify(await getTheme()) })
			}
		})
		this.webviewDisposables.push(configDisposable)

		// If the extension is starting a new session, clear previous task state.
		await this.removeClineFromStack()
	}

	public async createTaskWithHistoryItem(
		historyItem: HistoryItem & { rootTask?: Task; parentTask?: Task },
		options?: { startTask?: boolean },
	) {
		// Check if we're rehydrating the current task to avoid flicker
		const currentTask = this.getCurrentTask()
		const isRehydratingCurrentTask = currentTask && currentTask.taskId === historyItem.id

		if (!isRehydratingCurrentTask) {
			await this.removeClineFromStack()
		}

		// If the history item has a saved mode, restore it and its associated API configuration.
		if (historyItem.mode) {
			// Validate that the mode still exists
			const customModes = await this.customModesManager.getCustomModes()
			const modeExists = getModeBySlug(historyItem.mode, customModes) !== undefined

			if (!modeExists) {
				// Mode no longer exists, fall back to default mode.
				this.log(
					`Mode '${historyItem.mode}' from history no longer exists. Falling back to default mode '${defaultModeSlug}'.`,
				)
				historyItem.mode = defaultModeSlug
			}

			await this.updateGlobalState("mode", historyItem.mode)

			// Load the saved API config for the restored mode if it exists.
			const savedConfigId = await this.providerSettingsManager.getModeConfigId(historyItem.mode)
			const listApiConfig = await this.providerSettingsManager.listConfig()

			// Update listApiConfigMeta first to ensure UI has latest data.
			await this.updateGlobalState("listApiConfigMeta", listApiConfig)

			// If this mode has a saved config, use it.
			if (savedConfigId) {
				const profile = listApiConfig.find(({ id }) => id === savedConfigId)

				if (profile?.name) {
					try {
						await this.activateProviderProfile({ name: profile.name })
					} catch (error) {
						// Log the error but continue with task restoration.
						this.log(
							`Failed to restore API configuration for mode '${historyItem.mode}': ${
								error instanceof Error ? error.message : String(error)
							}. Continuing with default configuration.`,
						)
						// The task will continue with the current/default configuration.
					}
				}
			}
		}

		const {
			apiConfiguration,
			diffEnabled: enableDiff,
			enableCheckpoints,
			checkpointTimeout,
			fuzzyMatchThreshold,
			experiments,
			cloudUserInfo,
			taskSyncEnabled,
		} = await this.getState()

		const task = new Task({
			context: this.context, // kilocode_change
			provider: this,
			apiConfiguration,
			enableDiff,
			enableCheckpoints,
			checkpointTimeout,
			fuzzyMatchThreshold,
			consecutiveMistakeLimit: apiConfiguration.consecutiveMistakeLimit,
			historyItem,
			experiments,
			rootTask: historyItem.rootTask,
			parentTask: historyItem.parentTask,
			taskNumber: historyItem.number,
			workspacePath: historyItem.workspace,
			onCreated: this.taskCreationCallback,
			startTask: options?.startTask ?? true,
			enableBridge: BridgeOrchestrator.isEnabled(cloudUserInfo, taskSyncEnabled),
			// Preserve the status from the history item to avoid overwriting it when the task saves messages
			initialStatus: historyItem.status,
		})

		if (isRehydratingCurrentTask) {
			// Replace the current task in-place to avoid UI flicker
			const stackIndex = this.clineStack.length - 1

			// Properly dispose of the old task to ensure garbage collection
			const oldTask = this.clineStack[stackIndex]

			// Abort the old task to stop running processes and mark as abandoned
			try {
				await oldTask.abortTask(true)
			} catch (e) {
				this.log(
					`[createTaskWithHistoryItem] abortTask() failed for old task ${oldTask.taskId}.${oldTask.instanceId}: ${e.message}`,
				)
			}

			// Remove event listeners from the old task
			const cleanupFunctions = this.taskEventListeners.get(oldTask)
			if (cleanupFunctions) {
				cleanupFunctions.forEach((cleanup) => cleanup())
				this.taskEventListeners.delete(oldTask)
			}

			// Replace the task in the stack
			this.clineStack[stackIndex] = task
			task.emit(RooCodeEventName.TaskFocused)

			// Perform preparation tasks and set up event listeners
			await this.performPreparationTasks(task)

			this.log(
				`[createTaskWithHistoryItem] rehydrated task ${task.taskId}.${task.instanceId} in-place (flicker-free)`,
			)
		} else {
			await this.addClineToStack(task)

			this.log(
				`[createTaskWithHistoryItem] ${task.parentTask ? "child" : "parent"} task ${task.taskId}.${task.instanceId} instantiated`,
			)
		}

		// Check if there's a pending edit after checkpoint restoration
		const operationId = `task-${task.taskId}`
		const pendingEdit = this.getPendingEditOperation(operationId)
		if (pendingEdit) {
			this.clearPendingEditOperation(operationId) // Clear the pending edit

			this.log(`[createTaskWithHistoryItem] Processing pending edit after checkpoint restoration`)

			// Process the pending edit after a short delay to ensure the task is fully initialized
			setTimeout(async () => {
				try {
					// Find the message index in the restored state
					const { messageIndex, apiConversationHistoryIndex } = (() => {
						const messageIndex = task.clineMessages.findIndex((msg) => msg.ts === pendingEdit.messageTs)
						const apiConversationHistoryIndex = task.apiConversationHistory.findIndex(
							(msg) => msg.ts === pendingEdit.messageTs,
						)
						return { messageIndex, apiConversationHistoryIndex }
					})()

					if (messageIndex !== -1) {
						// Remove the target message and all subsequent messages
						await task.overwriteClineMessages(task.clineMessages.slice(0, messageIndex))

						if (apiConversationHistoryIndex !== -1) {
							await task.overwriteApiConversationHistory(
								task.apiConversationHistory.slice(0, apiConversationHistoryIndex),
							)
						}

						// Process the edited message
						await task.handleWebviewAskResponse(
							"messageResponse",
							pendingEdit.editedContent,
							pendingEdit.images,
						)
					}
				} catch (error) {
					this.log(`[createTaskWithHistoryItem] Error processing pending edit: ${error}`)
				}
			}, 100) // Small delay to ensure task is fully ready
		}

		return task
	}

	public async postMessageToWebview(message: ExtensionMessage) {
		// NOTE: Changing this? Update effects.ts in the cli too.
		kilo_execIfExtension(() => {
			if (message.type === "apiMessagesSaved" && message.payload) {
				const [taskId, filePath] = message.payload as [string, string]

				SessionManager.init().handleFileUpdate(taskId, "apiConversationHistoryPath", filePath)
			} else if (message.type === "taskMessagesSaved" && message.payload) {
				const [taskId, filePath] = message.payload as [string, string]

				SessionManager.init().handleFileUpdate(taskId, "uiMessagesPath", filePath)
			} else if (message.type === "taskMetadataSaved" && message.payload) {
				const [taskId, filePath] = message.payload as [string, string]

				SessionManager.init().handleFileUpdate(taskId, "taskMetadataPath", filePath)
			} else if (message.type === "currentCheckpointUpdated") {
				SessionManager.init().doSync()
			}
		})

		await this.view?.webview.postMessage(message)
	}

	private async getHMRHtmlContent(webview: vscode.Webview): Promise<string> {
		let localPort = "5173"

		try {
			const fs = require("fs")
			const path = require("path")
			const portFilePath = path.resolve(__dirname, "../../.vite-port")

			if (fs.existsSync(portFilePath)) {
				localPort = fs.readFileSync(portFilePath, "utf8").trim()
				console.log(`[ClineProvider:Vite] Using Vite server port from ${portFilePath}: ${localPort}`)
			} else {
				console.log(
					`[ClineProvider:Vite] Port file not found at ${portFilePath}, using default port: ${localPort}`,
				)
			}
		} catch (err) {
			console.error("[ClineProvider:Vite] Failed to read Vite port file:", err)
		}

		const localServerUrl = `localhost:${localPort}`

		// Check if local dev server is running.
		try {
			await axios.get(`http://${localServerUrl}`)
		} catch (error) {
			vscode.window.showErrorMessage(t("common:errors.hmr_not_running"))
			return this.getHtmlContent(webview)
		}

		const nonce = getNonce()

		// Get the OpenRouter base URL from configuration
		const { apiConfiguration } = await this.getState()
		const openRouterBaseUrl = apiConfiguration.openRouterBaseUrl || "https://openrouter.ai"
		// Extract the domain for CSP
		const openRouterDomain = openRouterBaseUrl.match(/^(https?:\/\/[^\/]+)/)?.[1] || "https://openrouter.ai"

		const stylesUri = getUri(webview, this.contextProxy.extensionUri, [
			"webview-ui",
			"build",
			"assets",
			"index.css",
		])

		const codiconsUri = getUri(webview, this.contextProxy.extensionUri, ["assets", "codicons", "codicon.css"])
		const materialIconsUri = getUri(webview, this.contextProxy.extensionUri, [
			"assets",
			"vscode-material-icons",
			"icons",
		])
		const imagesUri = getUri(webview, this.contextProxy.extensionUri, ["assets", "images"])
		const iconsUri = getUri(webview, this.contextProxy.extensionUri, ["assets", "icons"]) // kilocode_change
		const audioUri = getUri(webview, this.contextProxy.extensionUri, ["webview-ui", "audio"])

		const file = "src/index.tsx"
		const scriptUri = `http://${localServerUrl}/${file}`

		const reactRefresh = /*html*/ `
			<script nonce="${nonce}" type="module">
				import RefreshRuntime from "http://localhost:${localPort}/@react-refresh"
				RefreshRuntime.injectIntoGlobalHook(window)
				window.$RefreshReg$ = () => {}
				window.$RefreshSig$ = () => (type) => type
				window.__vite_plugin_react_preamble_installed__ = true
			</script>
		`

		const csp = [
			"default-src 'none'",
			`font-src ${webview.cspSource} data:`,
			`style-src ${webview.cspSource} 'unsafe-inline' https://* http://${localServerUrl} http://0.0.0.0:${localPort}`,
			`img-src ${webview.cspSource} https://storage.googleapis.com https://img.clerk.com data: https://*.googleusercontent.com https://*.googleapis.com https://*.githubusercontent.com`, // kilocode_change: add https://*.googleusercontent.com and https://*.googleapis.com and https://*.githubusercontent.com
			`media-src ${webview.cspSource}`,
			`script-src 'unsafe-eval' ${webview.cspSource} https://* https://*.posthog.com http://${localServerUrl} http://0.0.0.0:${localPort} 'nonce-${nonce}'`,
			`connect-src ${webview.cspSource} ${openRouterDomain} https://* http://localhost:3000 https://*.posthog.com ws://${localServerUrl} ws://0.0.0.0:${localPort} http://${localServerUrl} http://0.0.0.0:${localPort}`, // kilocode_change: add http://localhost:3000
		]

		return /*html*/ `
			<!DOCTYPE html>
			<html lang="en">
				<head>
					<meta charset="utf-8">
					<meta name="viewport" content="width=device-width,initial-scale=1,shrink-to-fit=no">
					<meta http-equiv="Content-Security-Policy" content="${csp.join("; ")}">
					<link rel="stylesheet" type="text/css" href="${stylesUri}">
					<link href="${codiconsUri}" rel="stylesheet" />
					<script nonce="${nonce}">
						window.IMAGES_BASE_URI = "${imagesUri}"
						window.AUDIO_BASE_URI = "${audioUri}"
						window.MATERIAL_ICONS_BASE_URI = "${materialIconsUri}"
						window.KILOCODE_BACKEND_BASE_URL = "${process.env.KILOCODE_BACKEND_BASE_URL ?? ""}"
					</script>
					<title>Kilo Code</title>
				</head>
				<body>
					<div id="root"></div>
					${reactRefresh}
					<script type="module" src="${scriptUri}"></script>
				</body>
			</html>
		`
	}

	/**
	 * Defines and returns the HTML that should be rendered within the webview panel.
	 *
	 * @remarks This is also the place where references to the React webview build files
	 * are created and inserted into the webview HTML.
	 *
	 * @param webview A reference to the extension webview
	 * @param extensionUri The URI of the directory containing the extension
	 * @returns A template string literal containing the HTML that should be
	 * rendered within the webview panel
	 */
	private async getHtmlContent(webview: vscode.Webview): Promise<string> {
		// Get the local path to main script run in the webview,
		// then convert it to a uri we can use in the webview.

		// The CSS file from the React build output
		const stylesUri = getUri(webview, this.contextProxy.extensionUri, [
			"webview-ui",
			"build",
			"assets",
			"index.css",
		])

		const scriptUri = getUri(webview, this.contextProxy.extensionUri, ["webview-ui", "build", "assets", "index.js"])
		const codiconsUri = getUri(webview, this.contextProxy.extensionUri, ["assets", "codicons", "codicon.css"])
		const materialIconsUri = getUri(webview, this.contextProxy.extensionUri, [
			"assets",
			"vscode-material-icons",
			"icons",
		])
		const imagesUri = getUri(webview, this.contextProxy.extensionUri, ["assets", "images"])
		const iconsUri = getUri(webview, this.contextProxy.extensionUri, ["assets", "icons"]) // kilocode_changes
		const audioUri = getUri(webview, this.contextProxy.extensionUri, ["webview-ui", "audio"])

		// Use a nonce to only allow a specific script to be run.
		/*
		content security policy of your webview to only allow scripts that have a specific nonce
		create a content security policy meta tag so that only loading scripts with a nonce is allowed
		As your extension grows you will likely want to add custom styles, fonts, and/or images to your webview. If you do, you will need to update the content security policy meta tag to explicitly allow for these resources. E.g.
				<meta http-equiv="Content-Security-Policy" content="default-src 'none'; style-src ${webview.cspSource}; font-src ${webview.cspSource}; img-src ${webview.cspSource} https:; script-src 'nonce-${nonce}';">
		- 'unsafe-inline' is required for styles due to vscode-webview-toolkit's dynamic style injection
		- since we pass base64 images to the webview, we need to specify img-src ${webview.cspSource} data:;

		in meta tag we add nonce attribute: A cryptographic nonce (only used once) to allow scripts. The server must generate a unique nonce value each time it transmits a policy. It is critical to provide a nonce that cannot be guessed as bypassing a resource's policy is otherwise trivial.
		*/
		const nonce = getNonce()

		// Get the OpenRouter base URL from configuration
		const { apiConfiguration } = await this.getState()
		const openRouterBaseUrl = apiConfiguration.openRouterBaseUrl || "https://openrouter.ai"
		// Extract the domain for CSP
		const openRouterDomain = openRouterBaseUrl.match(/^(https?:\/\/[^\/]+)/)?.[1] || "https://openrouter.ai"

		// Tip: Install the es6-string-html VS Code extension to enable code highlighting below
		return /*html*/ `
        <!DOCTYPE html>
        <html lang="en">
          <head>
            <meta charset="utf-8">
            <meta name="viewport" content="width=device-width,initial-scale=1,shrink-to-fit=no">
            <meta name="theme-color" content="#000000">
			<!-- kilocode_change: add https://*.googleusercontent.com https://*.googleapis.com https://*.githubusercontent.com to img-src, https://*, http://localhost:3000 to connect-src -->
            <meta http-equiv="Content-Security-Policy" content="default-src 'none'; font-src ${webview.cspSource} data:; style-src ${webview.cspSource} 'unsafe-inline'; img-src ${webview.cspSource} https://*.googleusercontent.com https://storage.googleapis.com https://*.githubusercontent.com https://img.clerk.com data: https://*.googleapis.com; media-src ${webview.cspSource}; script-src ${webview.cspSource} 'wasm-unsafe-eval' 'nonce-${nonce}' ${openRouterDomain} https://us-assets.i.posthog.com 'strict-dynamic'; connect-src ${webview.cspSource} https://* http://localhost:3000 https://api.requesty.ai https://us.i.posthog.com https://us-assets.i.posthog.com;">
            <link rel="stylesheet" type="text/css" href="${stylesUri}">
			<link href="${codiconsUri}" rel="stylesheet" />
			<script nonce="${nonce}">
				window.IMAGES_BASE_URI = "${imagesUri}"
				window.AUDIO_BASE_URI = "${audioUri}"
				window.MATERIAL_ICONS_BASE_URI = "${materialIconsUri}"
				window.KILOCODE_BACKEND_BASE_URL = "${process.env.KILOCODE_BACKEND_BASE_URL ?? ""}"
			</script>
            <title>Kilo Code</title>
          </head>
          <body>
            <noscript>You need to enable JavaScript to run this app.</noscript>
            <div id="root"></div>
            <script nonce="${nonce}" type="module" src="${scriptUri}"></script>
          </body>
        </html>
      `
	}

	/**
	 * Sets up an event listener to listen for messages passed from the webview context and
	 * executes code based on the message that is received.
	 *
	 * @param webview A reference to the extension webview
	 */
	private setWebviewMessageListener(webview: vscode.Webview) {
		const onReceiveMessage = async (message: WebviewMessage) =>
			webviewMessageHandler(this, message, this.marketplaceManager)

		const messageDisposable = webview.onDidReceiveMessage(onReceiveMessage)
		this.webviewDisposables.push(messageDisposable)
	}

	/* kilocode_change start */
	/**
	 * Handle messages from CLI ExtensionHost
	 * This method allows the CLI to send messages directly to the webviewMessageHandler
	 */
	public async handleCLIMessage(message: WebviewMessage): Promise<void> {
		try {
			await webviewMessageHandler(this, message, this.marketplaceManager)
		} catch (error) {
			this.log(`Error handling CLI message: ${error instanceof Error ? error.message : String(error)}`)
			throw error
		}
	}
	/* kilocode_change end */

	/**
	 * Handle switching to a new mode, including updating the associated API configuration
	 * @param newMode The mode to switch to
	 */
	public async handleModeSwitch(newMode: Mode) {
		const task = this.getCurrentTask()

		if (task) {
			TelemetryService.instance.captureModeSwitch(task.taskId, newMode)
			task.emit(RooCodeEventName.TaskModeSwitched, task.taskId, newMode)

			try {
				// Update the task history with the new mode first.
				const history = this.getGlobalState("taskHistory") ?? []
				const taskHistoryItem = history.find((item) => item.id === task.taskId)

				if (taskHistoryItem) {
					taskHistoryItem.mode = newMode
					await this.updateTaskHistory(taskHistoryItem)
				}

				// Only update the task's mode after successful persistence.
				;(task as any)._taskMode = newMode
			} catch (error) {
				// If persistence fails, log the error but don't update the in-memory state.
				this.log(
					`Failed to persist mode switch for task ${task.taskId}: ${error instanceof Error ? error.message : String(error)}`,
				)

				// Optionally, we could emit an event to notify about the failure.
				// This ensures the in-memory state remains consistent with persisted state.
				throw error
			}
		}

		await this.updateGlobalState("mode", newMode)

		this.emit(RooCodeEventName.ModeChanged, newMode)

		// Load the saved API config for the new mode if it exists.
		const savedConfigId = await this.providerSettingsManager.getModeConfigId(newMode)
		const listApiConfig = await this.providerSettingsManager.listConfig()

		// Update listApiConfigMeta first to ensure UI has latest data.
		await this.updateGlobalState("listApiConfigMeta", listApiConfig)

		// If this mode has a saved config, use it.
		if (savedConfigId) {
			const profile = listApiConfig.find(({ id }) => id === savedConfigId)

			if (profile?.name) {
				await this.activateProviderProfile({ name: profile.name })
			}
		} else {
			// If no saved config for this mode, save current config as default.
			const currentApiConfigName = this.getGlobalState("currentApiConfigName")

			if (currentApiConfigName) {
				const config = listApiConfig.find((c) => c.name === currentApiConfigName)

				if (config?.id) {
					await this.providerSettingsManager.setModeConfig(newMode, config.id)
				}
			}
		}

		await this.postStateToWebview()
	}

	// Provider Profile Management

	/**
	 * Updates the current task's API handler.
	 * Rebuilds when:
	 * - provider or model changes, OR
	 * - explicitly forced (e.g., user-initiated profile switch/save to apply changed settings like headers/baseUrl/tier).
	 * Always synchronizes task.apiConfiguration with latest provider settings.
	 * @param providerSettings The new provider settings to apply
	 * @param options.forceRebuild Force rebuilding the API handler regardless of provider/model equality
	 */
	private updateTaskApiHandlerIfNeeded(
		providerSettings: ProviderSettings,
		options: { forceRebuild?: boolean } = {},
	): void {
		const task = this.getCurrentTask()
		if (!task) return

		const { forceRebuild = false } = options

		// Determine if we need to rebuild using the previous configuration snapshot
		const prevConfig = task.apiConfiguration
		const prevProvider = prevConfig?.apiProvider
		const prevModelId = prevConfig ? getModelId(prevConfig) : undefined
		const prevToolProtocol = prevConfig?.toolProtocol
		const newProvider = providerSettings.apiProvider
		const newModelId = getModelId(providerSettings)
		const newToolProtocol = providerSettings.toolProtocol

		const needsRebuild =
			forceRebuild ||
			prevProvider !== newProvider ||
			prevModelId !== newModelId ||
			prevToolProtocol !== newToolProtocol

		if (needsRebuild) {
			// Use updateApiConfiguration which handles both API handler rebuild and parser sync.
			// This is important when toolProtocol changes - the assistantMessageParser needs to be
			// created/destroyed to match the new protocol (XML vs native).
			// Note: updateApiConfiguration is declared async but has no actual async operations,
			// so we can safely call it without awaiting.
			task.updateApiConfiguration(providerSettings)
		} else {
			// No rebuild needed, just sync apiConfiguration
			;(task as any).apiConfiguration = providerSettings
		}
	}

	getProviderProfileEntries(): ProviderSettingsEntry[] {
		return this.contextProxy.getValues().listApiConfigMeta || []
	}

	getProviderProfileEntry(name: string): ProviderSettingsEntry | undefined {
		return this.getProviderProfileEntries().find((profile) => profile.name === name)
	}

	public hasProviderProfileEntry(name: string): boolean {
		return !!this.getProviderProfileEntry(name)
	}

	async upsertProviderProfile(
		name: string,
		providerSettings: ProviderSettings,
		activate: boolean = true,
	): Promise<string | undefined> {
		try {
			// TODO: Do we need to be calling `activateProfile`? It's not
			// clear to me what the source of truth should be; in some cases
			// we rely on the `ContextProxy`'s data store and in other cases
			// we rely on the `ProviderSettingsManager`'s data store. It might
			// be simpler to unify these two.
			const id = await this.providerSettingsManager.saveConfig(name, providerSettings)

			if (activate) {
				const { mode } = await this.getState()

				// These promises do the following:
				// 1. Adds or updates the list of provider profiles.
				// 2. Sets the current provider profile.
				// 3. Sets the current mode's provider profile.
				// 4. Copies the provider settings to the context.
				//
				// Note: 1, 2, and 4 can be done in one `ContextProxy` call:
				// this.contextProxy.setValues({ ...providerSettings, listApiConfigMeta: ..., currentApiConfigName: ... })
				// We should probably switch to that and verify that it works.
				// I left the original implementation in just to be safe.
				await Promise.all([
					this.updateGlobalState("listApiConfigMeta", await this.providerSettingsManager.listConfig()),
					this.updateGlobalState("currentApiConfigName", name),
					this.providerSettingsManager.setModeConfig(mode, id),
					this.contextProxy.setProviderSettings(providerSettings),
				])

				// Change the provider for the current task.
				// TODO: We should rename `buildApiHandler` for clarity (e.g. `getProviderClient`).
				const task = this.getCurrentTask()

				if (task) {
					task.api = buildApiHandler(providerSettings)
				}

				await TelemetryService.instance.updateIdentity(providerSettings.kilocodeToken ?? "") // kilocode_change

				this.updateTaskApiHandlerIfNeeded(providerSettings, { forceRebuild: true })
			} else {
				await this.updateGlobalState("listApiConfigMeta", await this.providerSettingsManager.listConfig())
			}

			await this.postStateToWebview()
			return id
		} catch (error) {
			this.log(
				`Error create new api configuration: ${JSON.stringify(error, Object.getOwnPropertyNames(error), 2)}`,
			)

			vscode.window.showErrorMessage(t("common:errors.create_api_config"))
			return undefined
		}
	}

	async deleteProviderProfile(profileToDelete: ProviderSettingsEntry) {
		const globalSettings = this.contextProxy.getValues()
		let profileToActivate: string | undefined = globalSettings.currentApiConfigName

		if (profileToDelete.name === profileToActivate) {
			profileToActivate = this.getProviderProfileEntries().find(({ name }) => name !== profileToDelete.name)?.name
		}

		if (!profileToActivate) {
			throw new Error("You cannot delete the last profile")
		}

		const entries = this.getProviderProfileEntries().filter(({ name }) => name !== profileToDelete.name)

		await this.contextProxy.setValues({
			...globalSettings,
			currentApiConfigName: profileToActivate,
			listApiConfigMeta: entries,
		})

		await this.postStateToWebview()
	}

	async activateProviderProfile(args: { name: string } | { id: string }) {
		const { name, id, ...providerSettings } = await this.providerSettingsManager.activateProfile(args)

		// See `upsertProviderProfile` for a description of what this is doing.
		await Promise.all([
			this.contextProxy.setValue("listApiConfigMeta", await this.providerSettingsManager.listConfig()),
			this.contextProxy.setValue("currentApiConfigName", name),
			this.contextProxy.setProviderSettings(providerSettings),
		])

		const { mode } = await this.getState()

		if (id) {
			await this.providerSettingsManager.setModeConfig(mode, id)
		}
		// Change the provider for the current task.
		this.updateTaskApiHandlerIfNeeded(providerSettings, { forceRebuild: true })

		await this.postStateToWebview()
		await TelemetryService.instance.updateIdentity(providerSettings.kilocodeToken ?? "") // kilocode_change

		if (providerSettings.apiProvider) {
			this.emit(RooCodeEventName.ProviderProfileChanged, { name, provider: providerSettings.apiProvider })
		}
	}

	async updateCustomInstructions(instructions?: string) {
		// User may be clearing the field.
		await this.updateGlobalState("customInstructions", instructions || undefined)
		await this.postStateToWebview()
	}

	// MCP

	async ensureMcpServersDirectoryExists(): Promise<string> {
		// Get platform-specific application data directory
		let mcpServersDir: string
		if (process.platform === "win32") {
			// Windows: %APPDATA%\Kilo-Code\MCP
			mcpServersDir = path.join(os.homedir(), "AppData", "Roaming", "Kilo-Code", "MCP")
		} else if (process.platform === "darwin") {
			// macOS: ~/Documents/Kilo-Code/MCP
			mcpServersDir = path.join(os.homedir(), "Documents", "Kilo-Code", "MCP")
		} else {
			// Linux: ~/.local/share/Kilo-Code/MCP
			mcpServersDir = path.join(os.homedir(), ".local", "share", "Kilo-Code", "MCP")
		}

		try {
			await fs.mkdir(mcpServersDir, { recursive: true })
		} catch (error) {
			// Fallback to a relative path if directory creation fails
			return path.join(os.homedir(), ".kilocode", "mcp")
		}
		return mcpServersDir
	}

	async ensureSettingsDirectoryExists(): Promise<string> {
		const { getSettingsDirectoryPath } = await import("../../utils/storage")
		const globalStoragePath = this.contextProxy.globalStorageUri.fsPath
		return getSettingsDirectoryPath(globalStoragePath)
	}

	// OpenRouter

	async handleOpenRouterCallback(code: string) {
		let { apiConfiguration, currentApiConfigName = "default" } = await this.getState()

		let apiKey: string

		try {
			const baseUrl = apiConfiguration.openRouterBaseUrl || "https://openrouter.ai/api/v1"
			// Extract the base domain for the auth endpoint.
			const baseUrlDomain = baseUrl.match(/^(https?:\/\/[^\/]+)/)?.[1] || "https://openrouter.ai"
			const response = await axios.post(`${baseUrlDomain}/api/v1/auth/keys`, { code })

			if (response.data && response.data.key) {
				apiKey = response.data.key
			} else {
				throw new Error("Invalid response from OpenRouter API")
			}
		} catch (error) {
			this.log(
				`Error exchanging code for API key: ${JSON.stringify(error, Object.getOwnPropertyNames(error), 2)}`,
			)

			throw error
		}

		const newConfiguration: ProviderSettings = {
			...apiConfiguration,
			apiProvider: "openrouter",
			openRouterApiKey: apiKey,
			openRouterModelId: apiConfiguration?.openRouterModelId || openRouterDefaultModelId,
		}

		await this.upsertProviderProfile(currentApiConfigName, newConfiguration)
	}

	// Requesty

	async handleRequestyCallback(code: string, baseUrl: string | null) {
		let { apiConfiguration } = await this.getState()

		const newConfiguration: ProviderSettings = {
			...apiConfiguration,
			apiProvider: "requesty",
			requestyApiKey: code,
			requestyModelId: apiConfiguration?.requestyModelId || requestyDefaultModelId,
		}

		// set baseUrl as undefined if we don't provide one
		// or if it is the default requesty url
		if (!baseUrl || baseUrl === REQUESTY_BASE_URL) {
			newConfiguration.requestyBaseUrl = undefined
		} else {
			newConfiguration.requestyBaseUrl = baseUrl
		}

		const profileName = `Requesty (${new Date().toLocaleString()})`
		await this.upsertProviderProfile(profileName, newConfiguration)
	}

	// kilocode_change start
	async handleKiloCodeCallback(token: string) {
		const kilocode: ProviderName = "kilocode"
		let { apiConfiguration, currentApiConfigName = "default" } = await this.getState()

		await this.upsertProviderProfile(currentApiConfigName, {
			...apiConfiguration,
			apiProvider: "kilocode",
			kilocodeToken: token,
		})

		vscode.window.showInformationMessage("Kilo Code successfully configured!")

		if (this.getCurrentTask()) {
			this.getCurrentTask()!.api = buildApiHandler({
				apiProvider: kilocode,
				kilocodeToken: token,
			})
		}
	}
	// kilocode_change end

	// kilocode_change start - Device Auth Flow
	async startDeviceAuth() {
		if (!this.deviceAuthHandler) {
			this.deviceAuthHandler = new DeviceAuthHandler({
				postMessageToWebview: (msg) => this.postMessageToWebview(msg),
				log: (msg) => this.log(msg),
				showInformationMessage: (msg) => vscode.window.showInformationMessage(msg),
			})
		}
		await this.deviceAuthHandler.startDeviceAuth()
	}

	cancelDeviceAuth() {
		this.deviceAuthHandler?.cancelDeviceAuth()
	}
	// kilocode_change end

	// Task history

	async getTaskWithId(
		id: string,
		kilo_withMessage = true, // kilocode_change session manager uses this method in the background
	): Promise<{
		historyItem: HistoryItem
		taskDirPath: string
		apiConversationHistoryFilePath: string
		uiMessagesFilePath: string
		apiConversationHistory: Anthropic.MessageParam[]
	}> {
		const history = this.getGlobalState("taskHistory") ?? []
		const historyItem = history.find((item) => item.id === id)

		if (historyItem) {
			const { getTaskDirectoryPath } = await import("../../utils/storage")
			const globalStoragePath = this.contextProxy.globalStorageUri.fsPath
			const taskDirPath = await getTaskDirectoryPath(globalStoragePath, id)
			const apiConversationHistoryFilePath = path.join(taskDirPath, GlobalFileNames.apiConversationHistory)
			const uiMessagesFilePath = path.join(taskDirPath, GlobalFileNames.uiMessages)
			const fileExists = await fileExistsAtPath(apiConversationHistoryFilePath)

			if (fileExists) {
				const apiConversationHistory = JSON.parse(await fs.readFile(apiConversationHistoryFilePath, "utf8"))

				return {
					historyItem,
					taskDirPath,
					apiConversationHistoryFilePath,
					uiMessagesFilePath,
					apiConversationHistory,
				}
			} else {
				if (kilo_withMessage) {
					vscode.window.showErrorMessage(
						`Task file not found for task ID: ${id} (file ${apiConversationHistoryFilePath})`,
					) //kilocode_change show extra debugging information to debug task not found issues
				}
			}
		} else {
			if (kilo_withMessage) {
				vscode.window.showErrorMessage(`Task with ID: ${id} not found in history.`) // kilocode_change show extra debugging information to debug task not found issues
			}
		}

		// if we tried to get a task that doesn't exist, remove it from state
		// FIXME: this seems to happen sometimes when the json file doesnt save to disk for some reason
		// await this.deleteTaskFromState(id) // kilocode_change disable confusing behaviour
		await this.setTaskFileNotFound(id) // kilocode_change
		throw new Error("Task not found")
	}

	async showTaskWithId(id: string) {
		if (id !== this.getCurrentTask()?.taskId) {
			// Non-current task.
			const { historyItem } = await this.getTaskWithId(id)
			await this.createTaskWithHistoryItem(historyItem) // Clears existing task.
		}

		await this.postMessageToWebview({ type: "action", action: "chatButtonClicked" })
	}

	async exportTaskWithId(id: string) {
		const { historyItem, apiConversationHistory } = await this.getTaskWithId(id)
		await downloadTask(historyItem.ts, apiConversationHistory)
	}

	/* Condenses a task's message history to use fewer tokens. */
	async condenseTaskContext(taskId: string) {
		let task: Task | undefined
		for (let i = this.clineStack.length - 1; i >= 0; i--) {
			if (this.clineStack[i].taskId === taskId) {
				task = this.clineStack[i]
				break
			}
		}
		if (!task) {
			throw new Error(`Task with id ${taskId} not found in stack`)
		}
		await task.condenseContext()
		await this.postMessageToWebview({ type: "condenseTaskContextResponse", text: taskId })
	}

	// this function deletes a task from task hidtory, and deletes it's checkpoints and delete the task folder
	async deleteTaskWithId(id: string) {
		try {
			// get the task directory full path
			const { taskDirPath } = await this.getTaskWithId(id)

			// kilocode_change start
			// Check if task is favorited
			const history = this.getGlobalState("taskHistory") ?? []
			const task = history.find((item) => item.id === id)
			if (task?.isFavorited) {
				throw new Error("Cannot delete a favorited task. Please unfavorite it first.")
			}
			// kilocode_change end

			// remove task from stack if it's the current task
			if (id === this.getCurrentTask()?.taskId) {
				// Close the current task instance; delegation flows will be handled via metadata if applicable.
				await this.removeClineFromStack()
			}

			// delete task from the task history state
			await this.deleteTaskFromState(id)

			// Delete associated shadow repository or branch.
			// TODO: Store `workspaceDir` in the `HistoryItem` object.
			const globalStorageDir = this.contextProxy.globalStorageUri.fsPath
			const workspaceDir = this.cwd

			try {
				await ShadowCheckpointService.deleteTask({ taskId: id, globalStorageDir, workspaceDir })
			} catch (error) {
				console.error(
					`[deleteTaskWithId${id}] failed to delete associated shadow repository or branch: ${error instanceof Error ? error.message : String(error)}`,
				)
			}

			// delete the entire task directory including checkpoints and all content
			try {
				await fs.rm(taskDirPath, { recursive: true, force: true })
				console.log(`[deleteTaskWithId${id}] removed task directory`)
			} catch (error) {
				console.error(
					`[deleteTaskWithId${id}] failed to remove task directory: ${error instanceof Error ? error.message : String(error)}`,
				)
			}
		} catch (error) {
			// If task is not found, just remove it from state
			if (error instanceof Error && error.message === "Task not found") {
				await this.deleteTaskFromState(id)
				return
			}
			throw error
		}
	}

	async deleteTaskFromState(id: string) {
		const taskHistory = this.getGlobalState("taskHistory") ?? []
		const updatedTaskHistory = taskHistory.filter((task) => task.id !== id)
		await this.updateGlobalState("taskHistory", updatedTaskHistory)
		this.kiloCodeTaskHistoryVersion++
		this.recentTasksCache = undefined
		await this.postStateToWebview()
	}

	async refreshWorkspace() {
		this.currentWorkspacePath = getWorkspacePath()

		await kilo_execIfExtension(() => {
			if (this.currentWorkspacePath) {
				SessionManager.init().setWorkspaceDirectory(this.currentWorkspacePath)
			}
		})

		await this.postStateToWebview()
	}

	async postStateToWebview() {
		const state = await this.getStateToPostToWebview()
		this.postMessageToWebview({ type: "state", state })

		// Check MDM compliance and send user to account tab if not compliant
		// Only redirect if there's an actual MDM policy requiring authentication
		if (this.mdmService?.requiresCloudAuth() && !this.checkMdmCompliance()) {
			await this.postMessageToWebview({ type: "action", action: "cloudButtonClicked" })
		}
	}

	// kilocode_change start
	async postRulesDataToWebview() {
		const workspacePath = this.cwd
		if (workspacePath) {
			this.postMessageToWebview({
				type: "rulesData",
				...(await getEnabledRules(workspacePath, this.contextProxy, this.context)),
			})
		}
	}
	// kilocode_change end

	/**
	 * Fetches marketplace dataon demand to avoid blocking main state updates
	 */
	async fetchMarketplaceData() {
		try {
			const [marketplaceResult, marketplaceInstalledMetadata] = await Promise.all([
				this.marketplaceManager.getMarketplaceItems().catch((error) => {
					console.error("Failed to fetch marketplace items:", error)
					return { organizationMcps: [], marketplaceItems: [], errors: [error.message] }
				}),
				this.marketplaceManager.getInstallationMetadata().catch((error) => {
					console.error("Failed to fetch installation metadata:", error)
					return { project: {}, global: {} } as MarketplaceInstalledMetadata
				}),
			])

			// Send marketplace data separately
			this.postMessageToWebview({
				type: "marketplaceData",
				organizationMcps: marketplaceResult.organizationMcps || [],
				marketplaceItems: marketplaceResult.marketplaceItems || [],
				marketplaceInstalledMetadata: marketplaceInstalledMetadata || { project: {}, global: {} },
				errors: marketplaceResult.errors,
			})
		} catch (error) {
			console.error("Failed to fetch marketplace data:", error)

			// Send empty data on error to prevent UI from hanging
			this.postMessageToWebview({
				type: "marketplaceData",
				organizationMcps: [],
				marketplaceItems: [],
				marketplaceInstalledMetadata: { project: {}, global: {} },
				errors: [error instanceof Error ? error.message : String(error)],
			})

			// Show user-friendly error notification for network issues
			if (error instanceof Error && error.message.includes("timeout")) {
				vscode.window.showWarningMessage(
					"Marketplace data could not be loaded due to network restrictions. Core functionality remains available.",
				)
			}
		}
	}

	/**
	 * Checks if there is a file-based system prompt override for the given mode
	 */
	async hasFileBasedSystemPromptOverride(mode: Mode): Promise<boolean> {
		const promptFilePath = getSystemPromptFilePath(this.cwd, mode)
		return await fileExistsAtPath(promptFilePath)
	}

	/**
	 * Merges allowed commands from global state and workspace configuration
	 * with proper validation and deduplication
	 */
	private mergeAllowedCommands(globalStateCommands?: string[]): string[] {
		return this.mergeCommandLists("allowedCommands", "allowed", globalStateCommands)
	}

	/**
	 * Merges denied commands from global state and workspace configuration
	 * with proper validation and deduplication
	 */
	private mergeDeniedCommands(globalStateCommands?: string[]): string[] {
		return this.mergeCommandLists("deniedCommands", "denied", globalStateCommands)
	}

	/**
	 * Common utility for merging command lists from global state and workspace configuration.
	 * Implements the Command Denylist feature's merging strategy with proper validation.
	 *
	 * @param configKey - VSCode workspace configuration key
	 * @param commandType - Type of commands for error logging
	 * @param globalStateCommands - Commands from global state
	 * @returns Merged and deduplicated command list
	 */
	private mergeCommandLists(
		configKey: "allowedCommands" | "deniedCommands",
		commandType: "allowed" | "denied",
		globalStateCommands?: string[],
	): string[] {
		try {
			// Validate and sanitize global state commands
			const validGlobalCommands = Array.isArray(globalStateCommands)
				? globalStateCommands.filter((cmd) => typeof cmd === "string" && cmd.trim().length > 0)
				: []

			// Get workspace configuration commands
			const workspaceCommands = vscode.workspace.getConfiguration(Package.name).get<string[]>(configKey) || []

			// Validate and sanitize workspace commands
			const validWorkspaceCommands = Array.isArray(workspaceCommands)
				? workspaceCommands.filter((cmd) => typeof cmd === "string" && cmd.trim().length > 0)
				: []

			// Combine and deduplicate commands
			// Global state takes precedence over workspace configuration
			const mergedCommands = [...new Set([...validGlobalCommands, ...validWorkspaceCommands])]

			return mergedCommands
		} catch (error) {
			console.error(`Error merging ${commandType} commands:`, error)
			// Return empty array as fallback to prevent crashes
			return []
		}
	}

	async getStateToPostToWebview(): Promise<ExtensionState> {
		const {
			apiConfiguration,
			customInstructions,
			alwaysAllowReadOnly,
			alwaysAllowReadOnlyOutsideWorkspace,
			alwaysAllowWrite,
			alwaysAllowWriteOutsideWorkspace,
			alwaysAllowWriteProtected,
			alwaysAllowDelete, // kilocode_change
			alwaysAllowExecute,
			allowedCommands,
			deniedCommands,
			alwaysAllowBrowser,
			alwaysAllowMcp,
			alwaysAllowModeSwitch,
			alwaysAllowSubtasks,
			alwaysAllowUpdateTodoList,
			allowedMaxRequests,
			allowedMaxCost,
			autoCondenseContext,
			autoCondenseContextPercent,
			soundEnabled,
			ttsEnabled,
			ttsSpeed,
			diffEnabled,
			enableCheckpoints,
			checkpointTimeout,
			// taskHistory, // kilocode_change
			soundVolume,
			browserViewportSize,
			screenshotQuality,
			remoteBrowserHost,
			remoteBrowserEnabled,
			cachedChromeHostUrl,
			writeDelayMs,
			terminalOutputLineLimit,
			terminalOutputCharacterLimit,
			terminalShellIntegrationTimeout,
			terminalShellIntegrationDisabled,
			terminalCommandDelay,
			terminalPowershellCounter,
			terminalZshClearEolMark,
			terminalZshOhMy,
			terminalZshP10k,
			terminalZdotdir,
			fuzzyMatchThreshold,
			// mcpEnabled,  // kilocode_change: always true
			enableMcpServerCreation,
			alwaysApproveResubmit,
			requestDelaySeconds,
			currentApiConfigName,
			listApiConfigMeta,
			pinnedApiConfigs,
			mode,
			customModePrompts,
			customSupportPrompts,
			enhancementApiConfigId,
			commitMessageApiConfigId, // kilocode_change
			terminalCommandApiConfigId, // kilocode_change
			autoApprovalEnabled,
			customModes,
			experiments,
			maxOpenTabsContext,
			maxWorkspaceFiles,
			browserToolEnabled,
			telemetrySetting,
			showRooIgnoredFiles,
			language,
			showAutoApproveMenu, // kilocode_change
			showTaskTimeline, // kilocode_change
			sendMessageOnEnter, // kilocode_change
			showTimestamps, // kilocode_change
			hideCostBelowThreshold, // kilocode_change
			maxReadFileLine,
			maxImageFileSize,
			maxTotalImageSize,
			terminalCompressProgressBar,
			historyPreviewCollapsed,
			reasoningBlockCollapsed,
			enterBehavior,
			cloudUserInfo,
			cloudIsAuthenticated,
			sharingEnabled,
			organizationAllowList,
			organizationSettingsVersion,
			maxConcurrentFileReads,
			allowVeryLargeReads, // kilocode_change
			ghostServiceSettings, // kilocode_changes
			condensingApiConfigId,
			customCondensingPrompt,
			codebaseIndexConfig,
			codebaseIndexModels,
			profileThresholds,
			systemNotificationsEnabled, // kilocode_change
			dismissedNotificationIds, // kilocode_change
			morphApiKey, // kilocode_change
			fastApplyModel, // kilocode_change: Fast Apply model selection
			fastApplyApiProvider, // kilocode_change: Fast Apply model api base url
			alwaysAllowFollowupQuestions,
			followupAutoApproveTimeoutMs,
			includeDiagnosticMessages,
			maxDiagnosticMessages,
			includeTaskHistoryInEnhance,
			includeCurrentTime,
			includeCurrentCost,
			maxGitStatusFiles,
			taskSyncEnabled,
			remoteControlEnabled,
			imageGenerationProvider,
			openRouterImageApiKey,
			kiloCodeImageApiKey,
			openRouterImageGenerationSelectedModel,
			openRouterUseMiddleOutTransform,
			featureRoomoteControlEnabled,
			yoloMode, // kilocode_change
			yoloGatekeeperApiConfigId, // kilocode_change: AI gatekeeper for YOLO mode
			isBrowserSessionActive,
		} = await this.getState()

		// kilocode_change start: Get active model for virtual quota fallback UI display
		const virtualQuotaActiveModel =
			apiConfiguration?.apiProvider === "virtual-quota-fallback" && this.getCurrentTask()
				? this.getCurrentTask()!.api.getModel()
				: undefined
		// kilocode_change end

		// kilocode_change start - checkSpeechToTextAvailable (backend prerequisites only, experiment flag checked in frontend)
		console.log("🎙️ [ClineProvider] Checking speech-to-text availability for webview state update...")
		const { checkSpeechToTextAvailable } = await import("./speechToTextCheck")
		const speechToTextAvailable = await checkSpeechToTextAvailable(this.providerSettingsManager)
		console.log(`🎙️ [ClineProvider] Speech-to-text available: ${speechToTextAvailable}`)
		// kilocode_change end - checkSpeechToTextAvailable

		let cloudOrganizations: CloudOrganizationMembership[] = []

		try {
			if (!CloudService.instance.isCloudAgent) {
				const now = Date.now()

				if (
					this.cloudOrganizationsCache !== null &&
					this.cloudOrganizationsCacheTimestamp !== null &&
					now - this.cloudOrganizationsCacheTimestamp < ClineProvider.CLOUD_ORGANIZATIONS_CACHE_DURATION_MS
				) {
					cloudOrganizations = this.cloudOrganizationsCache!
				} else {
					cloudOrganizations = await CloudService.instance.getOrganizationMemberships()
					this.cloudOrganizationsCache = cloudOrganizations
					this.cloudOrganizationsCacheTimestamp = now
				}
			}
		} catch (error) {
			// Ignore this error.
		}

		const telemetryKey = process.env.KILOCODE_POSTHOG_API_KEY
		const machineId = vscode.env.machineId

		const mergedAllowedCommands = this.mergeAllowedCommands(allowedCommands)
		const mergedDeniedCommands = this.mergeDeniedCommands(deniedCommands)
		const cwd = this.cwd

		// Check if there's a system prompt override for the current mode
		const currentMode = mode ?? defaultModeSlug
		const hasSystemPromptOverride = await this.hasFileBasedSystemPromptOverride(currentMode)

		// kilocode_change start wrapper information
		const kiloCodeWrapperProperties = getKiloCodeWrapperProperties()
		const taskHistory = this.getTaskHistory()
		this.kiloCodeTaskHistorySizeForTelemetryOnly = taskHistory.length
		// kilocode_change end

		return {
			version: this.context.extension?.packageJSON?.version ?? "",
			apiConfiguration,
			customInstructions,
			alwaysAllowReadOnly: alwaysAllowReadOnly ?? true,
			alwaysAllowReadOnlyOutsideWorkspace: alwaysAllowReadOnlyOutsideWorkspace ?? true,
			alwaysAllowWrite: alwaysAllowWrite ?? true,
			alwaysAllowWriteOutsideWorkspace: alwaysAllowWriteOutsideWorkspace ?? false,
			alwaysAllowWriteProtected: alwaysAllowWriteProtected ?? false,
			alwaysAllowDelete: alwaysAllowDelete ?? false, // kilocode_change
			alwaysAllowExecute: alwaysAllowExecute ?? true,
			alwaysAllowBrowser: alwaysAllowBrowser ?? true,
			alwaysAllowMcp: alwaysAllowMcp ?? true,
			alwaysAllowModeSwitch: alwaysAllowModeSwitch ?? true,
			alwaysAllowSubtasks: alwaysAllowSubtasks ?? true,
			alwaysAllowUpdateTodoList: alwaysAllowUpdateTodoList ?? true,
			isBrowserSessionActive,
			yoloMode: yoloMode ?? false, // kilocode_change
			allowedMaxRequests,
			allowedMaxCost,
			autoCondenseContext: autoCondenseContext ?? true,
			autoCondenseContextPercent: autoCondenseContextPercent ?? 100,
			uriScheme: vscode.env.uriScheme,
			uiKind: vscode.UIKind[vscode.env.uiKind], // kilocode_change
			kiloCodeWrapperProperties, // kilocode_change wrapper information
			kilocodeDefaultModel: await getKilocodeDefaultModel(
				apiConfiguration.kilocodeToken,
				apiConfiguration.kilocodeOrganizationId,
			),
			currentTaskItem: this.getCurrentTask()?.taskId
				? (taskHistory || []).find((item: HistoryItem) => item.id === this.getCurrentTask()?.taskId)
				: undefined,
			clineMessages: this.getCurrentTask()?.clineMessages || [],
			currentTaskTodos: this.getCurrentTask()?.todoList || [],
			messageQueue: this.getCurrentTask()?.messageQueueService?.messages,
			taskHistoryFullLength: taskHistory.length, // kilocode_change
			taskHistoryVersion: this.kiloCodeTaskHistoryVersion, // kilocode_change
			soundEnabled: soundEnabled ?? false,
			ttsEnabled: ttsEnabled ?? false,
			ttsSpeed: ttsSpeed ?? 1.0,
			diffEnabled: diffEnabled ?? true,
			enableCheckpoints: enableCheckpoints ?? true,
			checkpointTimeout: checkpointTimeout ?? DEFAULT_CHECKPOINT_TIMEOUT_SECONDS,
			shouldShowAnnouncement: false, // kilocode_change
			allowedCommands: mergedAllowedCommands,
			deniedCommands: mergedDeniedCommands,
			soundVolume: soundVolume ?? 0.5,
			browserViewportSize: browserViewportSize ?? "900x600",
			screenshotQuality: screenshotQuality ?? 75,
			remoteBrowserHost,
			remoteBrowserEnabled: remoteBrowserEnabled ?? false,
			cachedChromeHostUrl: cachedChromeHostUrl,
			writeDelayMs: writeDelayMs ?? DEFAULT_WRITE_DELAY_MS,
			terminalOutputLineLimit: terminalOutputLineLimit ?? 500,
			terminalOutputCharacterLimit: terminalOutputCharacterLimit ?? DEFAULT_TERMINAL_OUTPUT_CHARACTER_LIMIT,
			terminalShellIntegrationTimeout: terminalShellIntegrationTimeout ?? Terminal.defaultShellIntegrationTimeout,
			terminalShellIntegrationDisabled: terminalShellIntegrationDisabled ?? true,
			terminalCommandDelay: terminalCommandDelay ?? 0,
			terminalPowershellCounter: terminalPowershellCounter ?? false,
			terminalZshClearEolMark: terminalZshClearEolMark ?? true,
			terminalZshOhMy: terminalZshOhMy ?? false,
			terminalZshP10k: terminalZshP10k ?? false,
			terminalZdotdir: terminalZdotdir ?? false,
			fuzzyMatchThreshold: fuzzyMatchThreshold ?? 1.0,
			mcpEnabled: true, // kilocode_change: always true
			enableMcpServerCreation: enableMcpServerCreation ?? true,
			alwaysApproveResubmit: alwaysApproveResubmit ?? false,
			requestDelaySeconds: requestDelaySeconds ?? 10,
			currentApiConfigName: currentApiConfigName ?? "default",
			listApiConfigMeta: listApiConfigMeta ?? [],
			pinnedApiConfigs: pinnedApiConfigs ?? {},
			mode: mode ?? defaultModeSlug,
			customModePrompts: customModePrompts ?? {},
			customSupportPrompts: customSupportPrompts ?? {},
			enhancementApiConfigId,
			commitMessageApiConfigId, // kilocode_change
			terminalCommandApiConfigId, // kilocode_change
			autoApprovalEnabled: autoApprovalEnabled ?? true,
			customModes,
			experiments: experiments ?? experimentDefault,
			mcpServers: this.mcpHub?.getAllServers() ?? [],
			maxOpenTabsContext: maxOpenTabsContext ?? 20,
			maxWorkspaceFiles: maxWorkspaceFiles ?? 200,
			cwd,
			browserToolEnabled: browserToolEnabled ?? true,
			telemetrySetting,
			telemetryKey,
			machineId,
			showRooIgnoredFiles: showRooIgnoredFiles ?? false,
			showAutoApproveMenu: showAutoApproveMenu ?? false, // kilocode_change
			showTaskTimeline: showTaskTimeline ?? true, // kilocode_change
			sendMessageOnEnter: sendMessageOnEnter ?? true, // kilocode_change
			showTimestamps: showTimestamps ?? true, // kilocode_change
			hideCostBelowThreshold, // kilocode_change
			language, // kilocode_change
			renderContext: this.renderContext,
			maxReadFileLine: maxReadFileLine ?? -1,
			maxImageFileSize: maxImageFileSize ?? 5,
			maxTotalImageSize: maxTotalImageSize ?? 20,
			maxConcurrentFileReads: maxConcurrentFileReads ?? 5,
			allowVeryLargeReads: allowVeryLargeReads ?? false, // kilocode_change
			settingsImportedAt: this.settingsImportedAt,
			terminalCompressProgressBar: terminalCompressProgressBar ?? true,
			hasSystemPromptOverride,
			historyPreviewCollapsed: historyPreviewCollapsed ?? false,
			reasoningBlockCollapsed: reasoningBlockCollapsed ?? true,
			enterBehavior: enterBehavior ?? "send",
			cloudUserInfo,
			cloudIsAuthenticated: cloudIsAuthenticated ?? false,
			cloudOrganizations,
			sharingEnabled: sharingEnabled ?? false,
			organizationAllowList,
			// kilocode_change start
			ghostServiceSettings: ghostServiceSettings,
			// kilocode_change end
			organizationSettingsVersion,
			condensingApiConfigId,
			customCondensingPrompt,
			yoloGatekeeperApiConfigId, // kilocode_change: AI gatekeeper for YOLO mode
			codebaseIndexModels: codebaseIndexModels ?? EMBEDDING_MODEL_PROFILES,
			codebaseIndexConfig: {
				codebaseIndexEnabled: codebaseIndexConfig?.codebaseIndexEnabled ?? false,
				codebaseIndexQdrantUrl: codebaseIndexConfig?.codebaseIndexQdrantUrl ?? "http://localhost:6333",
				// kilocode_change start
				codebaseIndexVectorStoreProvider: codebaseIndexConfig?.codebaseIndexVectorStoreProvider ?? "qdrant",
				codebaseIndexLancedbVectorStoreDirectory: codebaseIndexConfig?.codebaseIndexLancedbVectorStoreDirectory,
				// kilocode_change end
				codebaseIndexEmbedderProvider: codebaseIndexConfig?.codebaseIndexEmbedderProvider ?? "openai",
				codebaseIndexEmbedderBaseUrl: codebaseIndexConfig?.codebaseIndexEmbedderBaseUrl ?? "",
				codebaseIndexEmbedderModelId: codebaseIndexConfig?.codebaseIndexEmbedderModelId ?? "",
				codebaseIndexEmbedderModelDimension: codebaseIndexConfig?.codebaseIndexEmbedderModelDimension ?? 1536,
				codebaseIndexOpenAiCompatibleBaseUrl: codebaseIndexConfig?.codebaseIndexOpenAiCompatibleBaseUrl,
				codebaseIndexSearchMaxResults: codebaseIndexConfig?.codebaseIndexSearchMaxResults,
				codebaseIndexSearchMinScore: codebaseIndexConfig?.codebaseIndexSearchMinScore,
				// kilocode_change start
				codebaseIndexEmbeddingBatchSize: codebaseIndexConfig?.codebaseIndexEmbeddingBatchSize,
				codebaseIndexScannerMaxBatchRetries: codebaseIndexConfig?.codebaseIndexScannerMaxBatchRetries,
				// kilocode_change end
				codebaseIndexBedrockRegion: codebaseIndexConfig?.codebaseIndexBedrockRegion,
				codebaseIndexBedrockProfile: codebaseIndexConfig?.codebaseIndexBedrockProfile,
				codebaseIndexOpenRouterSpecificProvider: codebaseIndexConfig?.codebaseIndexOpenRouterSpecificProvider,
			},
			// Only set mdmCompliant if there's an actual MDM policy
			// undefined means no MDM policy, true means compliant, false means non-compliant
			mdmCompliant: this.mdmService?.requiresCloudAuth() ? this.checkMdmCompliance() : undefined,
			profileThresholds: profileThresholds ?? {},
			cloudApiUrl: getRooCodeApiUrl(),
			hasOpenedModeSelector: this.getGlobalState("hasOpenedModeSelector") ?? false,
			systemNotificationsEnabled: systemNotificationsEnabled ?? false, // kilocode_change
			dismissedNotificationIds: dismissedNotificationIds ?? [], // kilocode_change
			morphApiKey, // kilocode_change
			fastApplyModel: fastApplyModel ?? "auto", // kilocode_change: Fast Apply model selection
			fastApplyApiProvider: fastApplyApiProvider ?? "current", // kilocode_change: Fast Apply model api base url
			alwaysAllowFollowupQuestions: alwaysAllowFollowupQuestions ?? false,
			followupAutoApproveTimeoutMs: followupAutoApproveTimeoutMs ?? 60000,
			includeDiagnosticMessages: includeDiagnosticMessages ?? true,
			maxDiagnosticMessages: maxDiagnosticMessages ?? 50,
			includeTaskHistoryInEnhance: includeTaskHistoryInEnhance ?? true,
			includeCurrentTime: includeCurrentTime ?? true,
			includeCurrentCost: includeCurrentCost ?? true,
			maxGitStatusFiles: maxGitStatusFiles ?? 0,
			taskSyncEnabled,
			remoteControlEnabled,
			imageGenerationProvider,
			openRouterImageApiKey,
			// kilocode_change start - Auto-purge settings
			autoPurgeEnabled: await this.getState().then((s) => s.autoPurgeEnabled),
			autoPurgeDefaultRetentionDays: await this.getState().then((s) => s.autoPurgeDefaultRetentionDays),
			autoPurgeFavoritedTaskRetentionDays: await this.getState().then(
				(s) => s.autoPurgeFavoritedTaskRetentionDays,
			),
			autoPurgeCompletedTaskRetentionDays: await this.getState().then(
				(s) => s.autoPurgeCompletedTaskRetentionDays,
			),
			autoPurgeIncompleteTaskRetentionDays: await this.getState().then(
				(s) => s.autoPurgeIncompleteTaskRetentionDays,
			),
			autoPurgeLastRunTimestamp: await this.getState().then((s) => s.autoPurgeLastRunTimestamp),
			// kilocode_change end
			kiloCodeImageApiKey,
			openRouterImageGenerationSelectedModel,
			openRouterUseMiddleOutTransform,
			featureRoomoteControlEnabled,
			virtualQuotaActiveModel, // kilocode_change: Include virtual quota active model in state
			debug: vscode.workspace.getConfiguration(Package.name).get<boolean>("debug", false),
			speechToTextAvailable, // kilocode_change: Whether speech-to-text is fully configured
		}
	}

	/**
	 * Storage
	 * https://dev.to/kompotkot/how-to-use-secretstorage-in-your-vscode-extensions-2hco
	 * https://www.eliostruyf.com/devhack-code-extension-storage-options/
	 */

	async getState(): Promise<
		Omit<
			ExtensionState,
			| "clineMessages"
			| "renderContext"
			| "hasOpenedModeSelector"
			| "version"
			| "shouldShowAnnouncement"
			| "hasSystemPromptOverride"
			// kilocode_change start
			| "taskHistoryFullLength"
			| "taskHistoryVersion"
			// kilocode_change end
		>
	> {
		const stateValues = this.contextProxy.getValues()
		const customModes = await this.customModesManager.getCustomModes()

		// Determine apiProvider with the same logic as before.
		const apiProvider: ProviderName = stateValues.apiProvider ? stateValues.apiProvider : "kilocode" // kilocode_change: fall back to kilocode

		// Build the apiConfiguration object combining state values and secrets.
		const providerSettings = this.contextProxy.getProviderSettings()

		// Ensure apiProvider is set properly if not already in state
		if (!providerSettings.apiProvider) {
			providerSettings.apiProvider = apiProvider
		}

		let organizationAllowList = ORGANIZATION_ALLOW_ALL

		try {
			organizationAllowList = await CloudService.instance.getAllowList()
		} catch (error) {
			console.error(
				`[getState] failed to get organization allow list: ${error instanceof Error ? error.message : String(error)}`,
			)
		}

		let cloudUserInfo: CloudUserInfo | null = null

		try {
			cloudUserInfo = CloudService.instance.getUserInfo()
		} catch (error) {
			console.error(
				`[getState] failed to get cloud user info: ${error instanceof Error ? error.message : String(error)}`,
			)
		}

		let cloudIsAuthenticated: boolean = false

		try {
			cloudIsAuthenticated = CloudService.instance.isAuthenticated()
		} catch (error) {
			console.error(
				`[getState] failed to get cloud authentication state: ${error instanceof Error ? error.message : String(error)}`,
			)
		}

		let sharingEnabled: boolean = false

		try {
			sharingEnabled = await CloudService.instance.canShareTask()
		} catch (error) {
			console.error(
				`[getState] failed to get sharing enabled state: ${error instanceof Error ? error.message : String(error)}`,
			)
		}

		let organizationSettingsVersion: number = -1

		try {
			if (CloudService.hasInstance()) {
				const settings = CloudService.instance.getOrganizationSettings()
				organizationSettingsVersion = settings?.version ?? -1
			}
		} catch (error) {
			console.error(
				`[getState] failed to get organization settings version: ${error instanceof Error ? error.message : String(error)}`,
			)
		}

		let taskSyncEnabled: boolean = false

		try {
			taskSyncEnabled = CloudService.instance.isTaskSyncEnabled()
		} catch (error) {
			console.error(
				`[getState] failed to get task sync enabled state: ${error instanceof Error ? error.message : String(error)}`,
			)
		}

		// Get actual browser session state
		const isBrowserSessionActive = this.getCurrentTask()?.browserSession?.isSessionActive() ?? false

		// Return the same structure as before.
		return {
			apiConfiguration: providerSettings,
			kilocodeDefaultModel: await getKilocodeDefaultModel(
				providerSettings.kilocodeToken,
				providerSettings.kilocodeOrganizationId,
			), // kilocode_change
			lastShownAnnouncementId: stateValues.lastShownAnnouncementId,
			customInstructions: stateValues.customInstructions,
			apiModelId: stateValues.apiModelId,
			alwaysAllowReadOnly: stateValues.alwaysAllowReadOnly ?? true,
			alwaysAllowReadOnlyOutsideWorkspace: stateValues.alwaysAllowReadOnlyOutsideWorkspace ?? true,
			alwaysAllowWrite: stateValues.alwaysAllowWrite ?? true,
			alwaysAllowWriteOutsideWorkspace: stateValues.alwaysAllowWriteOutsideWorkspace ?? false,
			alwaysAllowWriteProtected: stateValues.alwaysAllowWriteProtected ?? false,
			alwaysAllowDelete: stateValues.alwaysAllowDelete ?? false, // kilocode_change
			alwaysAllowExecute: stateValues.alwaysAllowExecute ?? true,
			alwaysAllowBrowser: stateValues.alwaysAllowBrowser ?? true,
			alwaysAllowMcp: stateValues.alwaysAllowMcp ?? true,
			alwaysAllowModeSwitch: stateValues.alwaysAllowModeSwitch ?? true,
			alwaysAllowSubtasks: stateValues.alwaysAllowSubtasks ?? true,
			alwaysAllowFollowupQuestions: stateValues.alwaysAllowFollowupQuestions ?? false,
			alwaysAllowUpdateTodoList: stateValues.alwaysAllowUpdateTodoList ?? true, // kilocode_change
			isBrowserSessionActive,
			yoloMode: stateValues.yoloMode ?? false, // kilocode_change
			followupAutoApproveTimeoutMs: stateValues.followupAutoApproveTimeoutMs ?? 60000,
			diagnosticsEnabled: stateValues.diagnosticsEnabled ?? true,
			allowedMaxRequests: stateValues.allowedMaxRequests,
			allowedMaxCost: stateValues.allowedMaxCost,
			autoCondenseContext: stateValues.autoCondenseContext ?? true,
			autoCondenseContextPercent: stateValues.autoCondenseContextPercent ?? 100,
			// taskHistory: stateValues.taskHistory ?? [], // kilocode_change
			allowedCommands: stateValues.allowedCommands,
			deniedCommands: stateValues.deniedCommands,
			soundEnabled: stateValues.soundEnabled ?? false,
			ttsEnabled: stateValues.ttsEnabled ?? false,
			ttsSpeed: stateValues.ttsSpeed ?? 1.0,
			diffEnabled: stateValues.diffEnabled ?? true,
			enableCheckpoints: stateValues.enableCheckpoints ?? true,
			checkpointTimeout: stateValues.checkpointTimeout ?? DEFAULT_CHECKPOINT_TIMEOUT_SECONDS,
			soundVolume: stateValues.soundVolume,
			browserViewportSize: stateValues.browserViewportSize ?? "900x600",
			screenshotQuality: stateValues.screenshotQuality ?? 75,
			remoteBrowserHost: stateValues.remoteBrowserHost,
			remoteBrowserEnabled: stateValues.remoteBrowserEnabled ?? true,
			cachedChromeHostUrl: stateValues.cachedChromeHostUrl as string | undefined,
			fuzzyMatchThreshold: stateValues.fuzzyMatchThreshold ?? 1.0,
			writeDelayMs: stateValues.writeDelayMs ?? DEFAULT_WRITE_DELAY_MS,
			terminalOutputLineLimit: stateValues.terminalOutputLineLimit ?? 500,
			terminalOutputCharacterLimit:
				stateValues.terminalOutputCharacterLimit ?? DEFAULT_TERMINAL_OUTPUT_CHARACTER_LIMIT,
			terminalShellIntegrationTimeout:
				stateValues.terminalShellIntegrationTimeout ?? Terminal.defaultShellIntegrationTimeout,
			terminalShellIntegrationDisabled: stateValues.terminalShellIntegrationDisabled ?? true,
			terminalCommandDelay: stateValues.terminalCommandDelay ?? 0,
			terminalPowershellCounter: stateValues.terminalPowershellCounter ?? false,
			terminalZshClearEolMark: stateValues.terminalZshClearEolMark ?? true,
			terminalZshOhMy: stateValues.terminalZshOhMy ?? false,
			terminalZshP10k: stateValues.terminalZshP10k ?? false,
			terminalZdotdir: stateValues.terminalZdotdir ?? false,
			terminalCompressProgressBar: stateValues.terminalCompressProgressBar ?? true,
			mode: stateValues.mode ?? defaultModeSlug,
			language: stateValues.language ?? formatLanguage(vscode.env.language),
			mcpEnabled: true, // kilocode_change: always true
			enableMcpServerCreation: stateValues.enableMcpServerCreation ?? true,
			mcpServers: this.mcpHub?.getAllServers() ?? [],
			alwaysApproveResubmit: stateValues.alwaysApproveResubmit ?? false,
			requestDelaySeconds: Math.max(5, stateValues.requestDelaySeconds ?? 10),
			currentApiConfigName: stateValues.currentApiConfigName ?? "default",
			listApiConfigMeta: stateValues.listApiConfigMeta ?? [],
			pinnedApiConfigs: stateValues.pinnedApiConfigs ?? {},
			modeApiConfigs: stateValues.modeApiConfigs ?? ({} as Record<Mode, string>),
			customModePrompts: stateValues.customModePrompts ?? {},
			customSupportPrompts: stateValues.customSupportPrompts ?? {},
			enhancementApiConfigId: stateValues.enhancementApiConfigId,
			commitMessageApiConfigId: stateValues.commitMessageApiConfigId, // kilocode_change
			terminalCommandApiConfigId: stateValues.terminalCommandApiConfigId, // kilocode_change
			// kilocode_change start
			ghostServiceSettings: stateValues.ghostServiceSettings,
			// kilocode_change end
			// kilocode_change start - Auto-purge settings
			autoPurgeEnabled: stateValues.autoPurgeEnabled ?? false,
			autoPurgeDefaultRetentionDays: stateValues.autoPurgeDefaultRetentionDays ?? 30,
			autoPurgeFavoritedTaskRetentionDays: stateValues.autoPurgeFavoritedTaskRetentionDays ?? null,
			autoPurgeCompletedTaskRetentionDays: stateValues.autoPurgeCompletedTaskRetentionDays ?? 30,
			autoPurgeIncompleteTaskRetentionDays: stateValues.autoPurgeIncompleteTaskRetentionDays ?? 7,
			autoPurgeLastRunTimestamp: stateValues.autoPurgeLastRunTimestamp,
			// kilocode_change end
			experiments: stateValues.experiments ?? experimentDefault,
			autoApprovalEnabled: stateValues.autoApprovalEnabled ?? true,
			customModes,
			maxOpenTabsContext: stateValues.maxOpenTabsContext ?? 20,
			maxWorkspaceFiles: stateValues.maxWorkspaceFiles ?? 200,
			openRouterUseMiddleOutTransform: stateValues.openRouterUseMiddleOutTransform,
			browserToolEnabled: stateValues.browserToolEnabled ?? true,
			telemetrySetting: stateValues.telemetrySetting || "unset",
			showRooIgnoredFiles: stateValues.showRooIgnoredFiles ?? false,
			showAutoApproveMenu: stateValues.showAutoApproveMenu ?? false, // kilocode_change
			showTaskTimeline: stateValues.showTaskTimeline ?? true, // kilocode_change
			sendMessageOnEnter: stateValues.sendMessageOnEnter ?? true, // kilocode_change
			showTimestamps: stateValues.showTimestamps ?? true, // kilocode_change
			hideCostBelowThreshold: stateValues.hideCostBelowThreshold ?? 0, // kilocode_change
			maxReadFileLine: stateValues.maxReadFileLine ?? -1,
			maxImageFileSize: stateValues.maxImageFileSize ?? 5,
			maxTotalImageSize: stateValues.maxTotalImageSize ?? 20,
			maxConcurrentFileReads: stateValues.maxConcurrentFileReads ?? 5,
			allowVeryLargeReads: stateValues.allowVeryLargeReads ?? false, // kilocode_change
			systemNotificationsEnabled: stateValues.systemNotificationsEnabled ?? true, // kilocode_change
			dismissedNotificationIds: stateValues.dismissedNotificationIds ?? [], // kilocode_change
			morphApiKey: stateValues.morphApiKey, // kilocode_change
			fastApplyModel: stateValues.fastApplyModel ?? "auto", // kilocode_change: Fast Apply model selection
			fastApplyApiProvider: stateValues.fastApplyApiProvider ?? "current", // kilocode_change: Fast Apply model api config id
			historyPreviewCollapsed: stateValues.historyPreviewCollapsed ?? false,
			reasoningBlockCollapsed: stateValues.reasoningBlockCollapsed ?? true,
			enterBehavior: stateValues.enterBehavior ?? "send",
			cloudUserInfo,
			cloudIsAuthenticated,
			sharingEnabled,
			organizationAllowList,
			organizationSettingsVersion,
			condensingApiConfigId: stateValues.condensingApiConfigId,
			customCondensingPrompt: stateValues.customCondensingPrompt,
			yoloGatekeeperApiConfigId: stateValues.yoloGatekeeperApiConfigId, // kilocode_change: AI gatekeeper for YOLO mode
			codebaseIndexModels: stateValues.codebaseIndexModels ?? EMBEDDING_MODEL_PROFILES,
			codebaseIndexConfig: {
				codebaseIndexEnabled: stateValues.codebaseIndexConfig?.codebaseIndexEnabled ?? false,
				codebaseIndexQdrantUrl:
					stateValues.codebaseIndexConfig?.codebaseIndexQdrantUrl ?? "http://localhost:6333",
				codebaseIndexEmbedderProvider:
					stateValues.codebaseIndexConfig?.codebaseIndexEmbedderProvider ?? "openai",
				// kilocode_change start
				codebaseIndexVectorStoreProvider:
					stateValues.codebaseIndexConfig?.codebaseIndexVectorStoreProvider ?? "qdrant",
				codebaseIndexLancedbVectorStoreDirectory:
					stateValues.codebaseIndexConfig?.codebaseIndexLancedbVectorStoreDirectory,
				// kilocode_change end
				codebaseIndexEmbedderBaseUrl: stateValues.codebaseIndexConfig?.codebaseIndexEmbedderBaseUrl ?? "",
				codebaseIndexEmbedderModelId: stateValues.codebaseIndexConfig?.codebaseIndexEmbedderModelId ?? "",
				codebaseIndexEmbedderModelDimension:
					stateValues.codebaseIndexConfig?.codebaseIndexEmbedderModelDimension,
				codebaseIndexOpenAiCompatibleBaseUrl:
					stateValues.codebaseIndexConfig?.codebaseIndexOpenAiCompatibleBaseUrl,
				codebaseIndexSearchMaxResults: stateValues.codebaseIndexConfig?.codebaseIndexSearchMaxResults,
				codebaseIndexSearchMinScore: stateValues.codebaseIndexConfig?.codebaseIndexSearchMinScore,
				// kilocode_change start
				codebaseIndexEmbeddingBatchSize: stateValues.codebaseIndexConfig?.codebaseIndexEmbeddingBatchSize,
				codebaseIndexScannerMaxBatchRetries:
					stateValues.codebaseIndexConfig?.codebaseIndexScannerMaxBatchRetries,
				// kilocode_change end
				codebaseIndexBedrockRegion: stateValues.codebaseIndexConfig?.codebaseIndexBedrockRegion,
				codebaseIndexBedrockProfile: stateValues.codebaseIndexConfig?.codebaseIndexBedrockProfile,
				codebaseIndexOpenRouterSpecificProvider:
					stateValues.codebaseIndexConfig?.codebaseIndexOpenRouterSpecificProvider,
			},
			profileThresholds: stateValues.profileThresholds ?? {},
			includeDiagnosticMessages: stateValues.includeDiagnosticMessages ?? true,
			maxDiagnosticMessages: stateValues.maxDiagnosticMessages ?? 50,
			includeTaskHistoryInEnhance: stateValues.includeTaskHistoryInEnhance ?? true,
			includeCurrentTime: stateValues.includeCurrentTime ?? true,
			includeCurrentCost: stateValues.includeCurrentCost ?? true,
			maxGitStatusFiles: stateValues.maxGitStatusFiles ?? 0,
			taskSyncEnabled,
			remoteControlEnabled: (() => {
				try {
					const cloudSettings = CloudService.instance.getUserSettings()
					return cloudSettings?.settings?.extensionBridgeEnabled ?? false
				} catch (error) {
					console.error(
						`[getState] failed to get remote control setting from cloud: ${error instanceof Error ? error.message : String(error)}`,
					)
					return false
				}
			})(),
			imageGenerationProvider: stateValues.imageGenerationProvider,
			openRouterImageApiKey: stateValues.openRouterImageApiKey,
			kiloCodeImageApiKey: stateValues.kiloCodeImageApiKey,
			openRouterImageGenerationSelectedModel: stateValues.openRouterImageGenerationSelectedModel,
			featureRoomoteControlEnabled: (() => {
				try {
					const userSettings = CloudService.instance.getUserSettings()
					const hasOrganization = cloudUserInfo?.organizationId != null
					return hasOrganization || (userSettings?.features?.roomoteControlEnabled ?? false)
				} catch (error) {
					console.error(
						`[getState] failed to get featureRoomoteControlEnabled: ${error instanceof Error ? error.message : String(error)}`,
					)
					return false
				}
			})(),
		}
	}

	async updateTaskHistory(item: HistoryItem): Promise<HistoryItem[]> {
		const history = (this.getGlobalState("taskHistory") as HistoryItem[] | undefined) || []
		const existingItemIndex = history.findIndex((h) => h.id === item.id)

		if (existingItemIndex !== -1) {
			// Preserve existing metadata (e.g., delegation fields) unless explicitly overwritten.
			// This prevents loss of status/awaitingChildId/delegatedToId when tasks are reopened,
			// terminated, or when routine message persistence occurs.
			history[existingItemIndex] = {
				...history[existingItemIndex],
				...item,
			}
		} else {
			history.push(item)
		}

		await this.updateGlobalState("taskHistory", history)
		this.kiloCodeTaskHistoryVersion++
		this.recentTasksCache = undefined

		return history
	}

	// ContextProxy

	// @deprecated - Use `ContextProxy#setValue` instead.
	private async updateGlobalState<K extends keyof GlobalState>(key: K, value: GlobalState[K]) {
		await this.contextProxy.setValue(key, value)
	}

	// @deprecated - Use `ContextProxy#getValue` instead.
	private getGlobalState<K extends keyof GlobalState>(key: K) {
		return this.contextProxy.getValue(key)
	}

	public async setValue<K extends keyof RooCodeSettings>(key: K, value: RooCodeSettings[K]) {
		await this.contextProxy.setValue(key, value)
	}

	public getValue<K extends keyof RooCodeSettings>(key: K) {
		return this.contextProxy.getValue(key)
	}

	public getValues() {
		return this.contextProxy.getValues()
	}

	public async setValues(values: RooCodeSettings) {
		await this.contextProxy.setValues(values)
	}

	// dev

	async resetState() {
		const answer = await vscode.window.showInformationMessage(
			t("common:confirmation.reset_state"),
			{ modal: true },
			t("common:answers.yes"),
		)

		if (answer !== t("common:answers.yes")) {
			return
		}

		// Logout from Kilo Code provider before resetting (same approach as ProfileView logout)
		const { apiConfiguration, currentApiConfigName = "default" } = await this.getState()
		if (apiConfiguration.kilocodeToken) {
			await this.upsertProviderProfile(currentApiConfigName, {
				...apiConfiguration,
				kilocodeToken: "",
			})
		}

		await this.contextProxy.resetAllState()
		await this.providerSettingsManager.resetAllConfigs()
		await this.customModesManager.resetCustomModes()

		await this.removeClineFromStack()
		await this.postStateToWebview()
		await this.postMessageToWebview({ type: "action", action: "chatButtonClicked" })
	}

	// logging

	public log(message: string) {
		this.outputChannel.appendLine(message)
		console.log(message)
	}

	// getters

	public get workspaceTracker(): WorkspaceTracker | undefined {
		return this._workspaceTracker
	}

	get viewLaunched() {
		return this.isViewLaunched
	}

	get messages() {
		return this.getCurrentTask()?.clineMessages || []
	}

	public getMcpHub(): McpHub | undefined {
		return this.mcpHub
	}

	/**
	 * Check if the current state is compliant with MDM policy
	 * @returns true if compliant or no MDM policy exists, false if MDM policy exists and user is non-compliant
	 */
	public checkMdmCompliance(): boolean {
		if (!this.mdmService) {
			return true // No MDM service, allow operation
		}

		const compliance = this.mdmService.isCompliant()

		if (!compliance.compliant) {
			return false
		}

		return true
	}

	public async remoteControlEnabled(enabled: boolean) {
		if (!enabled) {
			await BridgeOrchestrator.disconnect()
			return
		}

		const userInfo = CloudService.instance.getUserInfo()

		if (!userInfo) {
			this.log("[ClineProvider#remoteControlEnabled] Failed to get user info, disconnecting")
			await BridgeOrchestrator.disconnect()
			return
		}

		const config = await CloudService.instance.cloudAPI?.bridgeConfig().catch(() => undefined)

		if (!config) {
			this.log("[ClineProvider#remoteControlEnabled] Failed to get bridge config")
			return
		}

		await BridgeOrchestrator.connectOrDisconnect(userInfo, enabled, {
			...config,
			provider: this,
			sessionId: vscode.env.sessionId,
			isCloudAgent: CloudService.instance.isCloudAgent,
		})

		const bridge = BridgeOrchestrator.getInstance()

		if (bridge) {
			const currentTask = this.getCurrentTask()

			if (currentTask && !currentTask.enableBridge) {
				try {
					currentTask.enableBridge = true
					await BridgeOrchestrator.subscribeToTask(currentTask)
				} catch (error) {
					const message = `[ClineProvider#remoteControlEnabled] BridgeOrchestrator.subscribeToTask() failed: ${error instanceof Error ? error.message : String(error)}`
					this.log(message)
					console.error(message)
				}
			}
		} else {
			for (const task of this.clineStack) {
				if (task.enableBridge) {
					try {
						await BridgeOrchestrator.getInstance()?.unsubscribeFromTask(task.taskId)
					} catch (error) {
						const message = `[ClineProvider#remoteControlEnabled] BridgeOrchestrator#unsubscribeFromTask() failed: ${error instanceof Error ? error.message : String(error)}`
						this.log(message)
						console.error(message)
					}
				}
			}
		}
	}

	/**
	 * Gets the CodeIndexManager for the current active workspace
	 * @returns CodeIndexManager instance for the current workspace or the default one
	 */
	public getCurrentWorkspaceCodeIndexManager(): CodeIndexManager | undefined {
		return CodeIndexManager.getInstance(this.context)
	}

	/**
	 * Updates the code index status subscription to listen to the current workspace manager
	 */
	private updateCodeIndexStatusSubscription(): void {
		// Get the current workspace manager
		const currentManager = this.getCurrentWorkspaceCodeIndexManager()

		// If the manager hasn't changed, no need to update subscription
		if (currentManager === this.codeIndexManager) {
			return
		}

		// Dispose the old subscription if it exists
		if (this.codeIndexStatusSubscription) {
			this.codeIndexStatusSubscription.dispose()
			this.codeIndexStatusSubscription = undefined
		}

		// Update the current workspace manager reference
		this.codeIndexManager = currentManager

		// Subscribe to the new manager's progress updates if it exists
		if (currentManager) {
			this.codeIndexStatusSubscription = currentManager.onProgressUpdate((update: IndexProgressUpdate) => {
				// Only send updates if this manager is still the current one
				if (currentManager === this.getCurrentWorkspaceCodeIndexManager()) {
					// Get the full status from the manager to ensure we have all fields correctly formatted
					const fullStatus = currentManager.getCurrentStatus()
					this.postMessageToWebview({
						type: "indexingStatusUpdate",
						values: fullStatus,
					})
				}
			})

			if (this.view) {
				this.webviewDisposables.push(this.codeIndexStatusSubscription)
			}

			// Send initial status for the current workspace
			this.postMessageToWebview({
				type: "indexingStatusUpdate",
				values: currentManager.getCurrentStatus(),
			})
		}
	}

	/**
	 * TaskProviderLike, TelemetryPropertiesProvider
	 */

	public getCurrentTask(): Task | undefined {
		if (this.clineStack.length === 0) {
			return undefined
		}

		return this.clineStack[this.clineStack.length - 1]
	}

	public getRecentTasks(): string[] {
		if (this.recentTasksCache) {
			return this.recentTasksCache
		}

		const history = this.getGlobalState("taskHistory") ?? []
		const workspaceTasks: HistoryItem[] = []

		for (const item of history) {
			if (!item.ts || !item.task || item.workspace !== this.cwd) {
				continue
			}

			workspaceTasks.push(item)
		}

		if (workspaceTasks.length === 0) {
			this.recentTasksCache = []
			return this.recentTasksCache
		}

		workspaceTasks.sort((a, b) => b.ts - a.ts)
		let recentTaskIds: string[] = []

		if (workspaceTasks.length >= 100) {
			// If we have at least 100 tasks, return tasks from the last 7 days.
			const sevenDaysAgo = Date.now() - 7 * 24 * 60 * 60 * 1000

			for (const item of workspaceTasks) {
				// Stop when we hit tasks older than 7 days.
				if (item.ts < sevenDaysAgo) {
					break
				}

				recentTaskIds.push(item.id)
			}
		} else {
			// Otherwise, return the most recent 100 tasks (or all if less than 100).
			recentTaskIds = workspaceTasks.slice(0, Math.min(100, workspaceTasks.length)).map((item) => item.id)
		}

		this.recentTasksCache = recentTaskIds
		return this.recentTasksCache
	}

	// When initializing a new task, (not from history but from a tool command
	// new_task) there is no need to remove the previous task since the new
	// task is a subtask of the previous one, and when it finishes it is removed
	// from the stack and the caller is resumed in this way we can have a chain
	// of tasks, each one being a sub task of the previous one until the main
	// task is finished.
	public async createTask(
		text?: string,
		images?: string[],
		parentTask?: Task,
		options: CreateTaskOptions = {},
		configuration: RooCodeSettings = {},
	): Promise<Task> {
		if (configuration) {
			await this.setValues(configuration)

			if (configuration.allowedCommands) {
				await vscode.workspace
					.getConfiguration(Package.name)
					.update("allowedCommands", configuration.allowedCommands, vscode.ConfigurationTarget.Global)
			}

			if (configuration.deniedCommands) {
				await vscode.workspace
					.getConfiguration(Package.name)
					.update("deniedCommands", configuration.deniedCommands, vscode.ConfigurationTarget.Global)
			}

			if (configuration.commandExecutionTimeout !== undefined) {
				await vscode.workspace
					.getConfiguration(Package.name)
					.update(
						"commandExecutionTimeout",
						configuration.commandExecutionTimeout,
						vscode.ConfigurationTarget.Global,
					)
			}

			if (configuration.currentApiConfigName) {
				await this.setProviderProfile(configuration.currentApiConfigName)
			}
		}

		const {
			apiConfiguration,
			organizationAllowList,
			diffEnabled: enableDiff,
			enableCheckpoints,
			checkpointTimeout,
			fuzzyMatchThreshold,
			experiments,
			cloudUserInfo,
			remoteControlEnabled,
		} = await this.getState()

		// Single-open-task invariant: always enforce for user-initiated top-level tasks
		if (!parentTask) {
			try {
				await this.removeClineFromStack()
			} catch {
				// Non-fatal
			}
		}

		if (!ProfileValidator.isProfileAllowed(apiConfiguration, organizationAllowList)) {
			throw new OrganizationAllowListViolationError(t("common:errors.violated_organization_allowlist"))
		}

		const task = new Task({
			provider: this,
			context: this.context, // kilocode_change
			apiConfiguration,
			enableDiff,
			enableCheckpoints,
			checkpointTimeout,
			fuzzyMatchThreshold,
			consecutiveMistakeLimit: apiConfiguration.consecutiveMistakeLimit,
			task: text,
			images,
			experiments,
			rootTask: this.clineStack.length > 0 ? this.clineStack[0] : undefined,
			parentTask,
			taskNumber: this.clineStack.length + 1,
			onCreated: this.taskCreationCallback,
			enableBridge: BridgeOrchestrator.isEnabled(cloudUserInfo, remoteControlEnabled),
			initialTodos: options.initialTodos,
			...options,
		})

		await this.addClineToStack(task)

		this.log(
			`[createTask] ${task.parentTask ? "child" : "parent"} task ${task.taskId}.${task.instanceId} instantiated`,
		)

		return task
	}

	public async cancelTask(): Promise<void> {
		const task = this.getCurrentTask()

		if (!task) {
			return
		}

		console.log(`[cancelTask] cancelling task ${task.taskId}.${task.instanceId}`)

		const { historyItem, uiMessagesFilePath } = await this.getTaskWithId(task.taskId)

		// Preserve parent and root task information for history item.
		const rootTask = task.rootTask
		const parentTask = task.parentTask

		// Mark this as a user-initiated cancellation so provider-only rehydration can occur
		task.abortReason = "user_cancelled"

		// Capture the current instance to detect if rehydrate already occurred elsewhere
		const originalInstanceId = task.instanceId

		// Immediately cancel the underlying HTTP request if one is in progress
		// This ensures the stream fails quickly rather than waiting for network timeout
		task.cancelCurrentRequest()

		// Begin abort (non-blocking)
		task.abortTask()

		// Immediately mark the original instance as abandoned to prevent any residual activity
		task.abandoned = true

		await pWaitFor(
			() =>
				this.getCurrentTask()! === undefined ||
				this.getCurrentTask()!.isStreaming === false ||
				this.getCurrentTask()!.didFinishAbortingStream ||
				// If only the first chunk is processed, then there's no
				// need to wait for graceful abort (closes edits, browser,
				// etc).
				this.getCurrentTask()!.isWaitingForFirstChunk,
			{
				timeout: 3_000,
			},
		).catch(() => {
			console.error("Failed to abort task")
		})

		// Defensive safeguard: if current instance already changed, skip rehydrate
		const current = this.getCurrentTask()
		if (current && current.instanceId !== originalInstanceId) {
			this.log(
				`[cancelTask] Skipping rehydrate: current instance ${current.instanceId} != original ${originalInstanceId}`,
			)
			return
		}

		// Final race check before rehydrate to avoid duplicate rehydration
		{
			const currentAfterCheck = this.getCurrentTask()
			if (currentAfterCheck && currentAfterCheck.instanceId !== originalInstanceId) {
				this.log(
					`[cancelTask] Skipping rehydrate after final check: current instance ${currentAfterCheck.instanceId} != original ${originalInstanceId}`,
				)
				return
			}
		}

		// Clears task again, so we need to abortTask manually above.
		await this.createTaskWithHistoryItem({ ...historyItem, rootTask, parentTask })
	}

	// Clear the current task without treating it as a subtask.
	// This is used when the user cancels a task that is not a subtask.
	public async clearTask(): Promise<void> {
		if (this.clineStack.length > 0) {
			const task = this.clineStack[this.clineStack.length - 1]
			console.log(`[clearTask] clearing task ${task.taskId}.${task.instanceId}`)
			await this.removeClineFromStack()
		}
	}

	public resumeTask(taskId: string): void {
		// Use the existing showTaskWithId method which handles both current and
		// historical tasks.
		this.showTaskWithId(taskId).catch((error) => {
			this.log(`Failed to resume task ${taskId}: ${error.message}`)
		})
	}

	// Modes

	public async getModes(): Promise<{ slug: string; name: string }[]> {
		try {
			const customModes = await this.customModesManager.getCustomModes()
			return [...DEFAULT_MODES, ...customModes].map(({ slug, name }) => ({ slug, name }))
		} catch (error) {
			return DEFAULT_MODES.map(({ slug, name }) => ({ slug, name }))
		}
	}

	public async getMode(): Promise<string> {
		const { mode } = await this.getState()
		return mode
	}

	public async setMode(mode: string): Promise<void> {
		await this.setValues({ mode })
	}

	// Provider Profiles

	public async getProviderProfiles(): Promise<{ name: string; provider?: string }[]> {
		const { listApiConfigMeta = [] } = await this.getState()
		return listApiConfigMeta.map((profile) => ({ name: profile.name, provider: profile.apiProvider }))
	}

	public async getProviderProfile(): Promise<string> {
		const { currentApiConfigName = "default" } = await this.getState()
		return currentApiConfigName
	}

	public async setProviderProfile(name: string): Promise<void> {
		await this.activateProviderProfile({ name })
	}

	// Telemetry

	private _appProperties?: StaticAppProperties
	private _gitProperties?: GitProperties

	private getAppProperties(): StaticAppProperties {
		if (!this._appProperties) {
			const packageJSON = this.context.extension?.packageJSON
			// kilocode_change start
			const {
				kiloCodeWrapped,
				kiloCodeWrapper,
				kiloCodeWrapperCode,
				kiloCodeWrapperVersion,
				kiloCodeWrapperTitle,
			} = getKiloCodeWrapperProperties()
			// kilocode_change end

			this._appProperties = {
				appName: packageJSON?.name ?? Package.name,
				appVersion: packageJSON?.version ?? Package.version,
				vscodeVersion: vscode.version,
				platform: isWsl ? "wsl" /* kilocode_change */ : process.platform,
				editorName: kiloCodeWrapperTitle ? kiloCodeWrapperTitle : vscode.env.appName, // kilocode_change
				wrapped: kiloCodeWrapped, // kilocode_change
				wrapper: kiloCodeWrapper, // kilocode_change
				wrapperCode: kiloCodeWrapperCode, // kilocode_change
				wrapperVersion: kiloCodeWrapperVersion, // kilocode_change
				wrapperTitle: kiloCodeWrapperTitle, // kilocode_change
			}
		}

		return this._appProperties
	}

	public get appProperties(): StaticAppProperties {
		return this._appProperties ?? this.getAppProperties()
	}

	private getCloudProperties(): CloudAppProperties {
		let cloudIsAuthenticated: boolean | undefined

		try {
			if (CloudService.hasInstance()) {
				cloudIsAuthenticated = CloudService.instance.isAuthenticated()
			}
		} catch (error) {
			// Silently handle errors to avoid breaking telemetry collection.
			this.log(`[getTelemetryProperties] Failed to get cloud auth state: ${error}`)
		}

		return {
			cloudIsAuthenticated,
		}
	}

	private async getTaskProperties(): Promise<DynamicAppProperties & TaskProperties> {
		const { language = "en", mode, apiConfiguration } = await this.getState()

		const task = this.getCurrentTask()
		const todoList = task?.todoList
		let todos: { total: number; completed: number; inProgress: number; pending: number } | undefined

		if (todoList && todoList.length > 0) {
			todos = {
				total: todoList.length,
				completed: todoList.filter((todo) => todo.status === "completed").length,
				inProgress: todoList.filter((todo) => todo.status === "in_progress").length,
				pending: todoList.filter((todo) => todo.status === "pending").length,
			}
		}

		return {
			language,
			mode,
			taskId: task?.taskId,
			parentTaskId: task?.parentTaskId,
			apiProvider: apiConfiguration?.apiProvider,
			diffStrategy: task?.diffStrategy?.getName(),
			isSubtask: task ? !!task.parentTaskId : undefined,
			...(todos && { todos }),
			// kilocode_change start
			currentTaskSize: task?.clineMessages.length,
			taskHistorySize: this.kiloCodeTaskHistorySizeForTelemetryOnly || undefined,
			toolStyle: resolveToolProtocol(apiConfiguration, task?.api?.getModel().info),
			// kilocode_change end
		}
	}

	private async getGitProperties(): Promise<GitProperties> {
		if (!this._gitProperties) {
			this._gitProperties = await getWorkspaceGitInfo()
		}

		return this._gitProperties
	}

	public get gitProperties(): GitProperties | undefined {
		return this._gitProperties
	}

	// kilocode_change start
	private _kiloConfig: KilocodeConfig | null = null
	public async getKiloConfig(): Promise<KilocodeConfig | null> {
		if (this._kiloConfig === null) {
			const { repositoryUrl } = await this.getGitProperties()
			this._kiloConfig = await getKilocodeConfig(this.cwd, repositoryUrl)
			console.log("getKiloConfig", this._kiloConfig)
		}
		return this._kiloConfig
	}
	// kilocode_change end

	public async getTelemetryProperties(): Promise<TelemetryProperties> {
		// kilocode_change start
		const state = await this.getState()
		const { apiConfiguration, experiments } = state
		const task = this.getCurrentTask()

		async function getModelId() {
			try {
				if (task?.api instanceof OpenRouterHandler) {
					return { modelId: (await task.api.fetchModel()).id }
				} else {
					return { modelId: task?.api?.getModel().id }
				}
			} catch (error) {
				return {
					modelException: stringifyError(error),
				}
			}
		}

		function getOpenRouter() {
			if (
				apiConfiguration &&
				(apiConfiguration.apiProvider === "openrouter" || apiConfiguration.apiProvider === "kilocode")
			) {
				return {
					openRouter: {
						sort: apiConfiguration.openRouterProviderSort,
						dataCollection: apiConfiguration.openRouterProviderDataCollection,
						specificProvider: apiConfiguration.openRouterSpecificProvider,
					},
				}
			}
			return {}
		}

		function getMemory() {
			try {
				return { memory: { ...process.memoryUsage() } }
			} catch (error) {
				return {
					memoryException: stringifyError(error),
				}
			}
		}

		const getFastApply = () => {
			try {
				return {
					fastApply: {
						morphFastApply: Boolean(experiments.morphFastApply),
						morphApiKey: Boolean(this.contextProxy.getValue("morphApiKey")),
						selectedModel: this.contextProxy.getValue("fastApplyModel") || "auto",
						fastApplyApiProvider: this.contextProxy.getValue("fastApplyApiProvider") || "current",
					},
				}
			} catch (error) {
				return {
					fastApplyException: stringifyError(error),
				}
			}
		}

		const getAutoApproveSettings = () => {
			try {
				return {
					autoApprove: {
						autoApprovalEnabled: !!state.autoApprovalEnabled,
						alwaysAllowBrowser: !!state.alwaysAllowBrowser,
						alwaysAllowExecute: !!state.alwaysAllowExecute,
						alwaysAllowFollowupQuestions: !!state.alwaysAllowFollowupQuestions,
						alwaysAllowMcp: !!state.alwaysAllowMcp,
						alwaysAllowModeSwitch: !!state.alwaysAllowModeSwitch,
						alwaysAllowReadOnly: !!state.alwaysAllowReadOnly,
						alwaysAllowReadOnlyOutsideWorkspace: !!state.alwaysAllowReadOnlyOutsideWorkspace,
						alwaysAllowSubtasks: !!state.alwaysAllowSubtasks,
						alwaysAllowUpdateTodoList: !!state.alwaysAllowUpdateTodoList,
						alwaysAllowWrite: !!state.alwaysAllowWrite,
						alwaysAllowWriteOutsideWorkspace: !!state.alwaysAllowWriteOutsideWorkspace,
						alwaysAllowWriteProtected: !!state.alwaysAllowWriteProtected,
						alwaysAllowDelete: !!state.alwaysAllowDelete, // kilocode_change
						alwaysApproveResubmit: !!state.alwaysApproveResubmit,
						yoloMode: !!state.yoloMode,
					},
				}
			} catch (error) {
				return {
					autoApproveException: stringifyError(error),
				}
			}
		}
		// kilocode_change end

		return {
			...this.getAppProperties(),
			// ...this.getCloudProperties(), kilocode_change: disable
			// kilocode_change start
			...(await getModelId()),
			...getMemory(),
			...getFastApply(),
			...getOpenRouter(),
			...getAutoApproveSettings(),
			// Add organization ID if available
			...(apiConfiguration.kilocodeOrganizationId && {
				kilocodeOrganizationId: apiConfiguration.kilocodeOrganizationId,
			}),
			// kilocode_change end
			...(await this.getTaskProperties()),
			...(await this.getGitProperties()),
		}
	}

	// kilocode_change:
	// MCP Marketplace
	private async fetchMcpMarketplaceFromApi(silent: boolean = false): Promise<McpMarketplaceCatalog | undefined> {
		try {
			const response = await axios.get("https://api.cline.bot/v1/mcp/marketplace", {
				headers: {
					"Content-Type": "application/json",
				},
			})

			if (!response.data) {
				throw new Error("Invalid response from MCP marketplace API")
			}

			const catalog: McpMarketplaceCatalog = {
				items: (response.data || []).map((item: any) => ({
					...item,
					githubStars: item.githubStars ?? 0,
					downloadCount: item.downloadCount ?? 0,
					tags: item.tags ?? [],
				})),
			}

			await this.updateGlobalState("mcpMarketplaceCatalog", catalog)
			return catalog
		} catch (error) {
			console.error("Failed to fetch MCP marketplace:", error)
			if (!silent) {
				const errorMessage = error instanceof Error ? error.message : "Failed to fetch MCP marketplace"
				await this.postMessageToWebview({
					type: "mcpMarketplaceCatalog",
					error: errorMessage,
				})
				vscode.window.showErrorMessage(errorMessage)
			}
			return undefined
		}
	}

	async silentlyRefreshMcpMarketplace() {
		try {
			const catalog = await this.fetchMcpMarketplaceFromApi(true)
			if (catalog) {
				await this.postMessageToWebview({
					type: "mcpMarketplaceCatalog",
					mcpMarketplaceCatalog: catalog,
				})
			}
		} catch (error) {
			console.error("Failed to silently refresh MCP marketplace:", error)
		}
	}

	async fetchMcpMarketplace(forceRefresh: boolean = false) {
		try {
			// Check if we have cached data
			const cachedCatalog = (await this.getGlobalState("mcpMarketplaceCatalog")) as
				| McpMarketplaceCatalog
				| undefined
			if (!forceRefresh && cachedCatalog?.items) {
				await this.postMessageToWebview({
					type: "mcpMarketplaceCatalog",
					mcpMarketplaceCatalog: cachedCatalog,
				})
				return
			}

			const catalog = await this.fetchMcpMarketplaceFromApi(false)
			if (catalog) {
				await this.postMessageToWebview({
					type: "mcpMarketplaceCatalog",
					mcpMarketplaceCatalog: catalog,
				})
			}
		} catch (error) {
			console.error("Failed to handle cached MCP marketplace:", error)
			const errorMessage = error instanceof Error ? error.message : "Failed to handle cached MCP marketplace"
			await this.postMessageToWebview({
				type: "mcpMarketplaceCatalog",
				error: errorMessage,
			})
			vscode.window.showErrorMessage(errorMessage)
		}
	}

	async downloadMcp(mcpId: string) {
		try {
			// First check if we already have this MCP server installed
			const servers = this.mcpHub?.getServers() || []
			const isInstalled = servers.some((server: McpServer) => server.name === mcpId)

			if (isInstalled) {
				throw new Error("This MCP server is already installed")
			}

			// Fetch server details from marketplace
			const response = await axios.post<McpDownloadResponse>(
				"https://api.cline.bot/v1/mcp/download",
				{ mcpId },
				{
					headers: { "Content-Type": "application/json" },
					timeout: 10000,
				},
			)

			if (!response.data) {
				throw new Error("Invalid response from MCP marketplace API")
			}

			console.log("[downloadMcp] Response from download API", { response })

			const mcpDetails = response.data

			// Validate required fields
			if (!mcpDetails.githubUrl) {
				throw new Error("Missing GitHub URL in MCP download response")
			}
			if (!mcpDetails.readmeContent) {
				throw new Error("Missing README content in MCP download response")
			}

			// Send details to webview
			await this.postMessageToWebview({
				type: "mcpDownloadDetails",
				mcpDownloadDetails: mcpDetails,
			})

			// Create task with context from README and added guidelines for MCP server installation
			const task = `Set up the MCP server from ${mcpDetails.githubUrl} while adhering to these MCP server installation rules:
- Use "${mcpDetails.mcpId}" as the server name in ${GlobalFileNames.mcpSettings}.
- Create the directory for the new MCP server before starting installation.
- Use commands aligned with the user's shell and operating system best practices.
- The following README may contain instructions that conflict with the user's OS, in which case proceed thoughtfully.
- Once installed, demonstrate the server's capabilities by using one of its tools.
Here is the project's README to help you get started:\n\n${mcpDetails.readmeContent}\n${mcpDetails.llmsInstallationContent}`

			// Initialize task and show chat view
			await this.createTask(task)
			await this.postMessageToWebview({
				type: "action",
				action: "chatButtonClicked",
			})
		} catch (error) {
			console.error("Failed to download MCP:", error)
			let errorMessage = "Failed to download MCP"

			if (axios.isAxiosError(error)) {
				if (error.code === "ECONNABORTED") {
					errorMessage = "Request timed out. Please try again."
				} else if (error.response?.status === 404) {
					errorMessage = "MCP server not found in marketplace."
				} else if (error.response?.status === 500) {
					errorMessage = "Internal server error. Please try again later."
				} else if (!error.response && error.request) {
					errorMessage = "Network error. Please check your internet connection."
				}
			} else if (error instanceof Error) {
				errorMessage = error.message
			}

			// Show error in both notification and marketplace UI
			vscode.window.showErrorMessage(errorMessage)
			await this.postMessageToWebview({
				type: "mcpDownloadDetails",
				error: errorMessage,
			})
		}
	}
	// end kilocode_change

	// kilocode_change start
	// Add new methods for favorite functionality
	async toggleTaskFavorite(id: string) {
		const history = this.getGlobalState("taskHistory") ?? []
		const updatedHistory = history.map((item) => {
			if (item.id === id) {
				return { ...item, isFavorited: !item.isFavorited }
			}
			return item
		})
		await this.updateGlobalState("taskHistory", updatedHistory)
		this.kiloCodeTaskHistoryVersion++
		await this.postStateToWebview()
	}

	async getFavoriteTasks(): Promise<HistoryItem[]> {
		const history = this.getGlobalState("taskHistory") ?? []
		return history.filter((item) => item.isFavorited)
	}

	// Modify batch delete to respect favorites
	async deleteMultipleTasks(taskIds: string[]) {
		const history = this.getGlobalState("taskHistory") ?? []
		const favoritedTaskIds = taskIds.filter((id) => history.find((item) => item.id === id)?.isFavorited)

		if (favoritedTaskIds.length > 0) {
			throw new Error("Cannot delete favorited tasks. Please unfavorite them first.")
		}

		for (const id of taskIds) {
			await this.deleteTaskWithId(id)
		}
	}

	async setTaskFileNotFound(id: string) {
		const history = this.getGlobalState("taskHistory") ?? []
		const updatedHistory = history.map((item) => {
			if (item.id === id) {
				return { ...item, fileNotfound: true }
			}
			return item
		})
		await this.updateGlobalState("taskHistory", updatedHistory)
		this.kiloCodeTaskHistoryVersion++
		await this.postStateToWebview()
	}

	private kiloCodeTaskHistoryVersion = 0
	private kiloCodeTaskHistorySizeForTelemetryOnly = 0

	public getTaskHistory(): HistoryItem[] {
		return this.getGlobalState("taskHistory") || []
	}
	// kilocode_change end

	public get cwd() {
		return this.currentWorkspacePath || getWorkspacePath()
	}

	/**
	 * Delegate parent task and open child task.
	 *
	 * - Enforce single-open invariant
	 * - Persist parent delegation metadata
	 * - Emit TaskDelegated (task-level; API forwards to provider/bridge)
	 * - Create child as sole active and switch mode to child's mode
	 */
	public async delegateParentAndOpenChild(params: {
		parentTaskId: string
		message: string
		initialTodos: TodoItem[]
		mode: string
	}): Promise<Task> {
		const { parentTaskId, message, initialTodos, mode } = params

		// Metadata-driven delegation is always enabled

		// 1) Get parent (must be current task)
		const parent = this.getCurrentTask()
		if (!parent) {
			throw new Error("[delegateParentAndOpenChild] No current task")
		}
		if (parent.taskId !== parentTaskId) {
			throw new Error(
				`[delegateParentAndOpenChild] Parent mismatch: expected ${parentTaskId}, current ${parent.taskId}`,
			)
		}
		// 2) Flush pending tool results to API history BEFORE disposing the parent.
		//    This is critical for native tool protocol: when tools are called before new_task,
		//    their tool_result blocks are in userMessageContent but not yet saved to API history.
		//    If we don't flush them, the parent's API conversation will be incomplete and
		//    cause 400 errors when resumed (missing tool_result for tool_use blocks).
		//
		//    NOTE: We do NOT pass the assistant message here because the assistant message
		//    is already added to apiConversationHistory by the normal flow in
		//    recursivelyMakeClineRequests BEFORE tools start executing. We only need to
		//    flush the pending user message with tool_results.
		try {
			await parent.flushPendingToolResultsToHistory()
		} catch (error) {
			this.log(
				`[delegateParentAndOpenChild] Error flushing pending tool results (non-fatal): ${
					error instanceof Error ? error.message : String(error)
				}`,
			)
		}

		// 3) Enforce single-open invariant by closing/disposing the parent first
		//    This ensures we never have >1 tasks open at any time during delegation.
		//    Await abort completion to ensure clean disposal and prevent unhandled rejections.
		try {
			await this.removeClineFromStack()
		} catch (error) {
			this.log(
				`[delegateParentAndOpenChild] Error during parent disposal (non-fatal): ${
					error instanceof Error ? error.message : String(error)
				}`,
			)
			// Non-fatal: proceed with child creation even if parent cleanup had issues
		}

		// 3) Switch provider mode to child's requested mode BEFORE creating the child task
		//    This ensures the child's system prompt and configuration are based on the correct mode.
		//    The mode switch must happen before createTask() because the Task constructor
		//    initializes its mode from provider.getState() during initializeTaskMode().
		try {
			await this.handleModeSwitch(mode as any)
		} catch (e) {
			this.log(
				`[delegateParentAndOpenChild] handleModeSwitch failed for mode '${mode}': ${
					(e as Error)?.message ?? String(e)
				}`,
			)
		}

		// 4) Create child as sole active (parent reference preserved for lineage)
		// Pass initialStatus: "active" to ensure the child task's historyItem is created
		// with status from the start, avoiding race conditions where the task might
		// call attempt_completion before status is persisted separately.
		const child = await this.createTask(message, undefined, parent as any, {
			initialTodos,
			initialStatus: "active",
		})

		// 5) Persist parent delegation metadata
		try {
			const { historyItem } = await this.getTaskWithId(parentTaskId)
			const childIds = Array.from(new Set([...(historyItem.childIds ?? []), child.taskId]))
			const updatedHistory: typeof historyItem = {
				...historyItem,
				status: "delegated",
				delegatedToId: child.taskId,
				awaitingChildId: child.taskId,
				childIds,
			}
			await this.updateTaskHistory(updatedHistory)
		} catch (err) {
			this.log(
				`[delegateParentAndOpenChild] Failed to persist parent metadata for ${parentTaskId} -> ${child.taskId}: ${
					(err as Error)?.message ?? String(err)
				}`,
			)
		}

		// 6) Emit TaskDelegated (provider-level)
		try {
			this.emit(RooCodeEventName.TaskDelegated, parentTaskId, child.taskId)
		} catch {
			// non-fatal
		}

		return child
	}

	/**
	 * Reopen parent task from delegation with write-back and events.
	 */
	public async reopenParentFromDelegation(params: {
		parentTaskId: string
		childTaskId: string
		completionResultSummary: string
	}): Promise<void> {
		const { parentTaskId, childTaskId, completionResultSummary } = params
		const globalStoragePath = this.contextProxy.globalStorageUri.fsPath

		// 1) Load parent from history and current persisted messages
		const { historyItem } = await this.getTaskWithId(parentTaskId)

		let parentClineMessages: ClineMessage[] = []
		try {
			parentClineMessages = await readTaskMessages({
				taskId: parentTaskId,
				globalStoragePath,
			})
		} catch {
			parentClineMessages = []
		}

		let parentApiMessages: any[] = []
		try {
			parentApiMessages = (await readApiMessages({
				taskId: parentTaskId,
				globalStoragePath,
			})) as any[]
		} catch {
			parentApiMessages = []
		}

		// 2) Inject synthetic records: UI subtask_result and update API tool_result
		const ts = Date.now()

		// Defensive: ensure arrays
		if (!Array.isArray(parentClineMessages)) parentClineMessages = []
		if (!Array.isArray(parentApiMessages)) parentApiMessages = []

		const subtaskUiMessage: ClineMessage = {
			type: "say",
			say: "subtask_result",
			text: completionResultSummary,
			ts,
		}
		parentClineMessages.push(subtaskUiMessage)
		await saveTaskMessages({ messages: parentClineMessages, taskId: parentTaskId, globalStoragePath })

		// Find the tool_use_id from the last assistant message's new_task tool_use
		let toolUseId: string | undefined
		for (let i = parentApiMessages.length - 1; i >= 0; i--) {
			const msg = parentApiMessages[i]
			if (msg.role === "assistant" && Array.isArray(msg.content)) {
				for (const block of msg.content) {
					if (block.type === "tool_use" && block.name === "new_task") {
						toolUseId = block.id
						break
					}
				}
				if (toolUseId) break
			}
		}

		// The API expects: user → assistant (with tool_use) → user (with tool_result)
		// We need to add a NEW user message with the tool_result AFTER the assistant's tool_use
		// NOT add it to an existing user message
		if (toolUseId) {
			// Check if the last message is already a user message with a tool_result for this tool_use_id
			// (in case this is a retry or the history was already updated)
			const lastMsg = parentApiMessages[parentApiMessages.length - 1]
			let alreadyHasToolResult = false
			if (lastMsg?.role === "user" && Array.isArray(lastMsg.content)) {
				for (const block of lastMsg.content) {
					if (block.type === "tool_result" && block.tool_use_id === toolUseId) {
						// Update the existing tool_result content
						block.content = `Subtask ${childTaskId} completed.\n\nResult:\n${completionResultSummary}`
						alreadyHasToolResult = true
						break
					}
				}
			}

			// If no existing tool_result found, create a NEW user message with the tool_result
			if (!alreadyHasToolResult) {
				parentApiMessages.push({
					role: "user",
					content: [
						{
							type: "tool_result" as const,
							tool_use_id: toolUseId,
							content: `Subtask ${childTaskId} completed.\n\nResult:\n${completionResultSummary}`,
						},
					],
					ts,
				})
			}
		} else {
			// Fallback for XML protocol or when toolUseId couldn't be found:
			// Add a text block (not ideal but maintains backward compatibility)
			parentApiMessages.push({
				role: "user",
				content: [
					{
						type: "text",
						text: `Subtask ${childTaskId} completed.\n\nResult:\n${completionResultSummary}`,
					},
				],
				ts,
			})
		}

		await saveApiMessages({ messages: parentApiMessages as any, taskId: parentTaskId, globalStoragePath })

		// 3) Update child metadata to "completed" status
		try {
			const { historyItem: childHistory } = await this.getTaskWithId(childTaskId)
			await this.updateTaskHistory({
				...childHistory,
				status: "completed",
			})
		} catch (err) {
			this.log(
				`[reopenParentFromDelegation] Failed to persist child completed status for ${childTaskId}: ${
					(err as Error)?.message ?? String(err)
				}`,
			)
		}

		// 4) Update parent metadata and persist BEFORE emitting completion event
		const childIds = Array.from(new Set([...(historyItem.childIds ?? []), childTaskId]))
		const updatedHistory: typeof historyItem = {
			...historyItem,
			status: "active",
			completedByChildId: childTaskId,
			completionResultSummary,
			awaitingChildId: undefined,
			childIds,
		}
		await this.updateTaskHistory(updatedHistory)

		// 5) Emit TaskDelegationCompleted (provider-level)
		try {
			this.emit(RooCodeEventName.TaskDelegationCompleted, parentTaskId, childTaskId, completionResultSummary)
		} catch {
			// non-fatal
		}

		// 6) Close child instance if still open (single-open-task invariant)
		const current = this.getCurrentTask()
		if (current?.taskId === childTaskId) {
			await this.removeClineFromStack()
		}

		// 7) Reopen the parent from history as the sole active task (restores saved mode)
		//    IMPORTANT: startTask=false to suppress resume-from-history ask scheduling
		const parentInstance = await this.createTaskWithHistoryItem(updatedHistory, { startTask: false })

		// 8) Inject restored histories into the in-memory instance before resuming
		if (parentInstance) {
			try {
				await parentInstance.overwriteClineMessages(parentClineMessages)
			} catch {
				// non-fatal
			}
			try {
				await parentInstance.overwriteApiConversationHistory(parentApiMessages as any)
			} catch {
				// non-fatal
			}

			// Auto-resume parent without ask("resume_task")
			await parentInstance.resumeAfterDelegation()
		}

		// 9) Emit TaskDelegationResumed (provider-level)
		try {
			this.emit(RooCodeEventName.TaskDelegationResumed, parentTaskId, childTaskId)
		} catch {
			// non-fatal
		}
	}

	/**
	 * Convert a file path to a webview-accessible URI
	 * This method safely converts file paths to URIs that can be loaded in the webview
	 *
	 * @param filePath - The absolute file path to convert
	 * @returns The webview URI string, or the original file URI if conversion fails
	 * @throws {Error} When webview is not available
	 * @throws {TypeError} When file path is invalid
	 */
	public convertToWebviewUri(filePath: string): string {
		try {
			const fileUri = vscode.Uri.file(filePath)

			// Check if we have a webview available
			if (this.view?.webview) {
				const webviewUri = this.view.webview.asWebviewUri(fileUri)
				return webviewUri.toString()
			}

			// Specific error for no webview available
			const error = new Error("No webview available for URI conversion")
			console.error(error.message)
			// Fallback to file URI if no webview available
			return fileUri.toString()
		} catch (error) {
			// More specific error handling
			if (error instanceof TypeError) {
				console.error("Invalid file path provided for URI conversion:", error)
			} else {
				console.error("Failed to convert to webview URI:", error)
			}
			// Return file URI as fallback
			return vscode.Uri.file(filePath).toString()
		}
	}
}<|MERGE_RESOLUTION|>--- conflicted
+++ resolved
@@ -226,18 +226,13 @@
 
 			// Create named listener functions so we can remove them later.
 			const onTaskStarted = () => this.emit(RooCodeEventName.TaskStarted, instance.taskId)
-<<<<<<< HEAD
-			const onTaskCompleted = (taskId: string, tokenUsage: any, toolUsage: any) => {
+			const onTaskCompleted = (taskId: string, tokenUsage: TokenUsage, toolUsage: ToolUsage) => {
 				kilo_execIfExtension(() => {
 					SessionManager.init().doSync(true)
 				})
 
-				return this.emit(RooCodeEventName.TaskCompleted, taskId, tokenUsage, toolUsage)
-			}
-=======
-			const onTaskCompleted = (taskId: string, tokenUsage: TokenUsage, toolUsage: ToolUsage) =>
-				this.emit(RooCodeEventName.TaskCompleted, taskId, tokenUsage, toolUsage)
->>>>>>> 0b112ce8
+				return this.emit(RooCodeEventName.TaskCompleted, taskId, tokenUsage, toolUsage) // kilocode_change: return
+			}
 			const onTaskAborted = async () => {
 				this.emit(RooCodeEventName.TaskAborted, instance.taskId)
 
@@ -277,14 +272,9 @@
 			const onTaskUnpaused = (taskId: string) => this.emit(RooCodeEventName.TaskUnpaused, taskId)
 			const onTaskSpawned = (taskId: string) => this.emit(RooCodeEventName.TaskSpawned, taskId)
 			const onTaskUserMessage = (taskId: string) => this.emit(RooCodeEventName.TaskUserMessage, taskId)
-<<<<<<< HEAD
-			const onTaskTokenUsageUpdated = (taskId: string, tokenUsage: TokenUsage) =>
-				this.emit(RooCodeEventName.TaskTokenUsageUpdated, taskId, tokenUsage)
-			const onModelChanged = () => this.postStateToWebview() // kilocode_change: Listen for model changes in virtual quota fallback
-=======
 			const onTaskTokenUsageUpdated = (taskId: string, tokenUsage: TokenUsage, toolUsage: ToolUsage) =>
 				this.emit(RooCodeEventName.TaskTokenUsageUpdated, taskId, tokenUsage, toolUsage)
->>>>>>> 0b112ce8
+			const onModelChanged = () => this.postStateToWebview() // kilocode_change: Listen for model changes in virtual quota fallback
 
 			// Attach the listeners.
 			instance.on(RooCodeEventName.TaskStarted, onTaskStarted)
