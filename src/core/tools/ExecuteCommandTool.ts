import fs from "fs/promises"
import * as path from "path"
import * as vscode from "vscode"

import delay from "delay"

import { CommandExecutionStatus, DEFAULT_TERMINAL_OUTPUT_CHARACTER_LIMIT } from "@roo-code/types"
import { TelemetryService } from "@roo-code/telemetry"

import { Task } from "../task/Task"

import { ToolUse, ToolResponse } from "../../shared/tools"
import { formatResponse } from "../prompts/responses"
import { unescapeHtmlEntities } from "../../utils/text-normalization"
import { ExitCodeDetails, RooTerminalCallbacks, RooTerminalProcess } from "../../integrations/terminal/types"
import { TerminalRegistry } from "../../integrations/terminal/TerminalRegistry"
import { Terminal } from "../../integrations/terminal/Terminal"
import { Package } from "../../shared/package"
import { t } from "../../i18n"
import { BaseTool, ToolCallbacks } from "./BaseTool"

class ShellIntegrationError extends Error {}

interface ExecuteCommandParams {
	command: string
	cwd?: string
	runInBackground?: boolean // kilocode_change
}

export class ExecuteCommandTool extends BaseTool<"execute_command"> {
	readonly name = "execute_command" as const

	parseLegacy(params: Partial<Record<string, string>>): ExecuteCommandParams {
		// kilocode_change start - runInBackground support
		const runInBackgroundParam = params.run_in_background
		const runInBackground: boolean = runInBackgroundParam === "true"
		// kilocode_change end
		return {
			command: params.command || "",
			cwd: params.cwd,
			runInBackground, // kilocode_change
		}
	}

	async execute(params: ExecuteCommandParams, task: Task, callbacks: ToolCallbacks): Promise<void> {
<<<<<<< HEAD
		const { command, cwd: customCwd, runInBackground = false } = params // kilocode_change: add runInBackground
		const { handleError, pushToolResult, askApproval, removeClosingTag } = callbacks
=======
		const { command, cwd: customCwd } = params
		const { handleError, pushToolResult, askApproval, removeClosingTag, toolProtocol } = callbacks
>>>>>>> f826a7c0

		try {
			if (!command) {
				task.consecutiveMistakeCount++
				task.recordToolError("execute_command")
				pushToolResult(await task.sayAndCreateMissingParamError("execute_command", "command"))
				return
			}

			const ignoredFileAttemptedToAccess = task.rooIgnoreController?.validateCommand(command)

			if (ignoredFileAttemptedToAccess) {
				await task.say("rooignore_error", ignoredFileAttemptedToAccess)
				pushToolResult(formatResponse.rooIgnoreError(ignoredFileAttemptedToAccess, toolProtocol))
				return
			}

			task.consecutiveMistakeCount = 0

			const unescapedCommand = unescapeHtmlEntities(command)
			const didApprove = await askApproval("command", unescapedCommand)

			if (!didApprove) {
				return
			}

			const executionId = task.lastMessageTs?.toString() ?? Date.now().toString()
			const provider = await task.providerRef.deref()
			const providerState = await provider?.getState()

			const {
				terminalOutputLineLimit = 500,
				terminalOutputCharacterLimit = DEFAULT_TERMINAL_OUTPUT_CHARACTER_LIMIT,
				terminalShellIntegrationDisabled = true,
			} = providerState ?? {}

			// Get command execution timeout from VSCode configuration (in seconds)
			const commandExecutionTimeoutSeconds = vscode.workspace
				.getConfiguration(Package.name)
				.get<number>("commandExecutionTimeout", 0)

			// Get command timeout allowlist from VSCode configuration
			const commandTimeoutAllowlist = vscode.workspace
				.getConfiguration(Package.name)
				.get<string[]>("commandTimeoutAllowlist", [])

			// Check if command matches any prefix in the allowlist
			const isCommandAllowlisted = commandTimeoutAllowlist.some((prefix) =>
				unescapedCommand.startsWith(prefix.trim()),
			)

			// Convert seconds to milliseconds for internal use, but skip timeout if command is allowlisted
			const commandExecutionTimeout = isCommandAllowlisted ? 0 : commandExecutionTimeoutSeconds * 1000

			const options: ExecuteCommandOptions = {
				executionId,
				command: unescapedCommand,
				customCwd,
				terminalShellIntegrationDisabled,
				terminalOutputLineLimit,
				terminalOutputCharacterLimit,
				commandExecutionTimeout,
				runInBackground, // kilocode_change
			}

			try {
				const [rejected, result] = await executeCommandInTerminal(task, options)

				if (rejected) {
					task.didRejectTool = true
				}

				pushToolResult(result)
			} catch (error: unknown) {
				const status: CommandExecutionStatus = { executionId, status: "fallback" }
				provider?.postMessageToWebview({ type: "commandExecutionStatus", text: JSON.stringify(status) })
				await task.say("shell_integration_warning")

				if (error instanceof ShellIntegrationError) {
					const [rejected, result] = await executeCommandInTerminal(task, {
						...options,
						terminalShellIntegrationDisabled: true,
					})

					if (rejected) {
						task.didRejectTool = true
					}

					pushToolResult(result)
				} else {
					pushToolResult(`Command failed to execute in terminal due to a shell integration error.`)
				}
			}

			return
		} catch (error) {
			await handleError("executing command", error as Error)
			return
		}
	}

	override async handlePartial(task: Task, block: ToolUse<"execute_command">): Promise<void> {
		const command = block.params.command
		await task
			.ask("command", this.removeClosingTag("command", command, block.partial), block.partial)
			.catch(() => {})
	}
}

export type ExecuteCommandOptions = {
	executionId: string
	command: string
	customCwd?: string
	terminalShellIntegrationDisabled?: boolean
	terminalOutputLineLimit?: number
	terminalOutputCharacterLimit?: number
	commandExecutionTimeout?: number
	runInBackground?: boolean // kilocode_change
}

export async function executeCommandInTerminal(
	task: Task,
	{
		executionId,
		command,
		customCwd,
		terminalShellIntegrationDisabled = true, // kilocode_change: default
		runInBackground: runInBackgroundRequested = false, // kilocode_change
		terminalOutputLineLimit = 500,
		terminalOutputCharacterLimit = DEFAULT_TERMINAL_OUTPUT_CHARACTER_LIMIT,
		commandExecutionTimeout = 0,
	}: ExecuteCommandOptions,
): Promise<[boolean, ToolResponse]> {
	// Convert milliseconds back to seconds for display purposes.
	const commandExecutionTimeoutSeconds = commandExecutionTimeout / 1000
	let workingDir: string

	if (!customCwd) {
		workingDir = task.cwd
	} else if (path.isAbsolute(customCwd)) {
		workingDir = customCwd
	} else {
		workingDir = path.resolve(task.cwd, customCwd)
	}

	try {
		await fs.access(workingDir)
	} catch (error) {
		return [false, `Working directory '${workingDir}' does not exist.`]
	}

	let message: { text?: string; images?: string[] } | undefined
	let runInBackground = runInBackgroundRequested // kilocode_change
	let completed = false
	let result: string = ""
	let exitDetails: ExitCodeDetails | undefined
	let shellIntegrationError: string | undefined
	let hasAskedForCommandOutput = false

	const terminalProvider = terminalShellIntegrationDisabled ? "execa" : "vscode"
	const provider = await task.providerRef.deref()

	let accumulatedOutput = ""
	const callbacks: RooTerminalCallbacks = {
		onLine: async (lines: string, process: RooTerminalProcess) => {
			accumulatedOutput += lines
			const compressedOutput = Terminal.compressTerminalOutput(
				accumulatedOutput,
				terminalOutputLineLimit,
				terminalOutputCharacterLimit,
			)
			const status: CommandExecutionStatus = { executionId, status: "output", output: compressedOutput }
			provider?.postMessageToWebview({ type: "commandExecutionStatus", text: JSON.stringify(status) })

			if (runInBackground || hasAskedForCommandOutput) {
				return
			}

			// Mark that we've asked to prevent multiple concurrent asks
			hasAskedForCommandOutput = true

			try {
				const { response, text, images } = await task.ask("command_output", "")
				runInBackground = true

				if (response === "messageResponse") {
					message = { text, images }
					process.continue()
				}
			} catch (_error) {
				// Silently handle ask errors (e.g., "Current ask promise was ignored")
			}
		},
		onCompleted: (output: string | undefined) => {
			result = Terminal.compressTerminalOutput(
				output ?? "",
				terminalOutputLineLimit,
				terminalOutputCharacterLimit,
			)

			// kilocode_change start: only show command output if not runInBackground
			if (!runInBackground) {
				task.say("command_output", result)
			}
			// kilocode_change end: only show command output if not runInBackground
			completed = true
		},
		// kilocode_change - add process param
		onShellExecutionStarted: (pid: number | undefined, process: RooTerminalProcess) => {
			console.log(`[executeCommand] onShellExecutionStarted: ${pid}`)
			const status: CommandExecutionStatus = {
				executionId,
				status: "started",
				pid,
				command,
				runInBackground, // kilocode_change - add runInBackground
				terminalId: terminal.id, // kilocode_change - add terminalId
			}
			provider?.postMessageToWebview({ type: "commandExecutionStatus", text: JSON.stringify(status) })

			// kilocode_change start - automatically continue the process
			if (runInBackground) {
				process.continue()
			}
			// kilocode_change end - automatically continue the process
		},
		onShellExecutionComplete: (details: ExitCodeDetails) => {
			const status: CommandExecutionStatus = { executionId, status: "exited", exitCode: details.exitCode }
			provider?.postMessageToWebview({ type: "commandExecutionStatus", text: JSON.stringify(status) })
			exitDetails = details
		},
	}

	if (terminalProvider === "vscode") {
		callbacks.onNoShellIntegration = async (error: string) => {
			TelemetryService.instance.captureShellIntegrationError(task.taskId)
			shellIntegrationError = error
		}
	}

	const terminal = await TerminalRegistry.getOrCreateTerminal(workingDir, task.taskId, terminalProvider)

	if (terminal instanceof Terminal) {
		terminal.terminal.show(true)

		// Update the working directory in case the terminal we asked for has
		// a different working directory so that the model will know where the
		// command actually executed.
		workingDir = terminal.getCurrentWorkingDirectory()
	}

	const process = terminal.runCommand(command, callbacks)
	task.terminalProcess = process

	// Implement command execution timeout (skip if timeout is 0).
	if (commandExecutionTimeout > 0) {
		let timeoutId: NodeJS.Timeout | undefined
		let isTimedOut = false

		const timeoutPromise = new Promise<void>((_, reject) => {
			timeoutId = setTimeout(() => {
				isTimedOut = true
				task.terminalProcess?.abort()
				reject(new Error(`Command execution timed out after ${commandExecutionTimeout}ms`))
			}, commandExecutionTimeout)
		})

		try {
			await Promise.race([process, timeoutPromise])
		} catch (error) {
			if (isTimedOut) {
				const status: CommandExecutionStatus = { executionId, status: "timeout" }
				provider?.postMessageToWebview({ type: "commandExecutionStatus", text: JSON.stringify(status) })
				await task.say("error", t("common:errors:command_timeout", { seconds: commandExecutionTimeoutSeconds }))
				task.didToolFailInCurrentTurn = true
				task.terminalProcess = undefined

				return [
					false,
					`The command was terminated after exceeding a user-configured ${commandExecutionTimeoutSeconds}s timeout. Do not try to re-run the command.`,
				]
			}
			throw error
		} finally {
			if (timeoutId) {
				clearTimeout(timeoutId)
			}

			task.terminalProcess = undefined
		}
	} else {
		// No timeout - just wait for the process to complete.
		try {
			await process
		} finally {
			task.terminalProcess = undefined
		}
	}

	if (shellIntegrationError) {
		throw new ShellIntegrationError(shellIntegrationError)
	}

	// Wait for a short delay to ensure all messages are sent to the webview.
	// This delay allows time for non-awaited promises to be created and
	// for their associated messages to be sent to the webview, maintaining
	// the correct order of messages (although the webview is smart about
	// grouping command_output messages despite any gaps anyways).
	await delay(50)

	if (message) {
		const { text, images } = message
		await task.say("user_feedback", text, images)

		return [
			true,
			formatResponse.toolResult(
				[
					`Command is still running in terminal from '${terminal.getCurrentWorkingDirectory().toPosix()}'.`,
					result.length > 0 ? `Here's the output so far:\n${result}\n` : "\n",
					`The user provided the following feedback:`,
					`<feedback>\n${text}\n</feedback>`,
				].join("\n"),
				images,
			),
		]
	} else if (completed || exitDetails) {
		let exitStatus: string = ""

		if (exitDetails !== undefined) {
			if (exitDetails.signalName) {
				exitStatus = `Process terminated by signal ${exitDetails.signalName}`

				if (exitDetails.coreDumpPossible) {
					exitStatus += " - core dump possible"
				}
			} else if (exitDetails.exitCode === undefined) {
				result += "<VSCE exit code is undefined: terminal output and command execution status is unknown.>"
				exitStatus = `Exit code: <undefined, notify user>`
			} else {
				if (exitDetails.exitCode !== 0) {
					exitStatus += "Command execution was not successful, inspect the cause and adjust as needed.\n"
				}

				exitStatus += `Exit code: ${exitDetails.exitCode}`
			}
		} else {
			result += "<VSCE exitDetails == undefined: terminal output and command execution status is unknown.>"
			exitStatus = `Exit code: <undefined, notify user>`
		}

		let workingDirInfo = ` within working directory '${terminal.getCurrentWorkingDirectory().toPosix()}'`

		return [false, `Command executed in terminal ${workingDirInfo}. ${exitStatus}\nOutput:\n${result}`]
	} else {
		return [
			false,
			[
				`Command is still running in terminal ${workingDir ? ` from '${workingDir.toPosix()}'` : ""}.`,
				result.length > 0 ? `Here's the output so far:\n${result}\n` : "\n",
				"You will be updated on the terminal status and new output in the future.",
			].join("\n"),
		]
	}
}

export const executeCommandTool = new ExecuteCommandTool()<|MERGE_RESOLUTION|>--- conflicted
+++ resolved
@@ -43,13 +43,8 @@
 	}
 
 	async execute(params: ExecuteCommandParams, task: Task, callbacks: ToolCallbacks): Promise<void> {
-<<<<<<< HEAD
 		const { command, cwd: customCwd, runInBackground = false } = params // kilocode_change: add runInBackground
-		const { handleError, pushToolResult, askApproval, removeClosingTag } = callbacks
-=======
-		const { command, cwd: customCwd } = params
 		const { handleError, pushToolResult, askApproval, removeClosingTag, toolProtocol } = callbacks
->>>>>>> f826a7c0
 
 		try {
 			if (!command) {
