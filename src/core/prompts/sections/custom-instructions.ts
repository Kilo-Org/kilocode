--- conflicted
+++ resolved
@@ -1,6 +1,5 @@
 import fs from "fs/promises"
 import path from "path"
-<<<<<<< HEAD
 
 let vscodeAPI: typeof import("vscode") | undefined
 try {
@@ -13,9 +12,6 @@
 
 let hasShownNonKilocodeRulesMessage = false // kilocode_change
 
-import { LANGUAGES, isLanguage } from "../../../shared/language"
-=======
->>>>>>> 582a117a
 import { Dirent } from "fs"
 
 import { isLanguage } from "@roo-code/types"
