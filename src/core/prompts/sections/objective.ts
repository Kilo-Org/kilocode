<<<<<<< HEAD
import { ManagedIndexer } from "../../../services/code-index/managed/ManagedIndexer" // kilocode_change
import { CodeIndexManager } from "../../../services/code-index/manager"

export function getObjectiveSection(
	codeIndexManager?: CodeIndexManager,
	experimentsConfig?: Record<string, boolean>,
): string {
	const isCodebaseSearchAvailable =
		// kilocode_change start
		ManagedIndexer.getInstance().isEnabled() ||
		(codeIndexManager &&
			codeIndexManager.isFeatureEnabled &&
			codeIndexManager.isFeatureConfigured &&
			codeIndexManager.isInitialized)
	// kilocode_change end

	const codebaseSearchInstruction = isCodebaseSearchAvailable
		? "First, for ANY exploration of code you haven't examined yet in this conversation, you MUST use the `codebase_search` tool to search for relevant code based on the task's intent BEFORE using any other search or file exploration tools. This applies throughout the entire task, not just at the beginning - whenever you need to explore a new area of code, codebase_search must come first. Then, "
		: "First, "

=======
export function getObjectiveSection(): string {
>>>>>>> 0b112ce8
	return `====

OBJECTIVE

You accomplish a given task iteratively, breaking it down into clear steps and working through them methodically.

1. Analyze the user's task and set clear, achievable goals to accomplish it. Prioritize these goals in a logical order.
2. Work through these goals sequentially, utilizing available tools one at a time as necessary. Each goal should correspond to a distinct step in your problem-solving process. You will be informed on the work completed and what's remaining as you go.
3. Remember, you have extensive capabilities with access to a wide range of tools that can be used in powerful and clever ways as necessary to accomplish each goal. Before calling a tool, do some analysis. First, analyze the file structure provided in environment_details to gain context and insights for proceeding effectively. Next, think about which of the provided tools is the most relevant tool to accomplish the user's task. Go through each of the required parameters of the relevant tool and determine if the user has directly provided or given enough information to infer a value. When deciding if the parameter can be inferred, carefully consider all the context to see if it supports a specific value. If all of the required parameters are present or can be reasonably inferred, proceed with the tool use. BUT, if one of the values for a required parameter is missing, DO NOT invoke the tool (not even with fillers for the missing params) and instead, ask the user to provide the missing parameters using the ask_followup_question tool. DO NOT ask for more information on optional parameters if it is not provided.
4. Once you've completed the user's task, you must use the attempt_completion tool to present the result of the task to the user.
5. The user may provide feedback, which you can use to make improvements and try again. But DO NOT continue in pointless back and forth conversations, i.e. don't end your responses with questions or offers for further assistance.`
}<|MERGE_RESOLUTION|>--- conflicted
+++ resolved
@@ -1,27 +1,4 @@
-<<<<<<< HEAD
-import { ManagedIndexer } from "../../../services/code-index/managed/ManagedIndexer" // kilocode_change
-import { CodeIndexManager } from "../../../services/code-index/manager"
-
-export function getObjectiveSection(
-	codeIndexManager?: CodeIndexManager,
-	experimentsConfig?: Record<string, boolean>,
-): string {
-	const isCodebaseSearchAvailable =
-		// kilocode_change start
-		ManagedIndexer.getInstance().isEnabled() ||
-		(codeIndexManager &&
-			codeIndexManager.isFeatureEnabled &&
-			codeIndexManager.isFeatureConfigured &&
-			codeIndexManager.isInitialized)
-	// kilocode_change end
-
-	const codebaseSearchInstruction = isCodebaseSearchAvailable
-		? "First, for ANY exploration of code you haven't examined yet in this conversation, you MUST use the `codebase_search` tool to search for relevant code based on the task's intent BEFORE using any other search or file exploration tools. This applies throughout the entire task, not just at the beginning - whenever you need to explore a new area of code, codebase_search must come first. Then, "
-		: "First, "
-
-=======
 export function getObjectiveSection(): string {
->>>>>>> 0b112ce8
 	return `====
 
 OBJECTIVE
