<<<<<<< HEAD
import { ToolUseStyle } from "../../../../packages/types/src" // kilocode_change

export function getSharedToolUseSection(
	toolUseStyle?: ToolUseStyle, // kilocode_change
): string {
=======
import { ToolProtocol, TOOL_PROTOCOL, isNativeProtocol } from "@roo-code/types"

export function getSharedToolUseSection(protocol: ToolProtocol = TOOL_PROTOCOL.XML): string {
	if (isNativeProtocol(protocol)) {
		return `====

TOOL USE

You have access to a set of tools that are executed upon the user's approval. Use the provider-native tool-calling mechanism. Do not include XML markup or examples.`
	}

>>>>>>> 06b775a8
	return `====

TOOL USE

You have access to a set of tools that are executed upon the user's approval. You ${toolUseStyle === "json" ? "MUST USE" : "must use" /*kilocode_change*/} exactly one tool per message, and ${toolUseStyle === "json" ? "EVERY" : "every" /*kilocode_change*/} assistant message ${toolUseStyle === "json" ? "MUST" : "must" /*kilocode_change*/} include a tool call. You use tools step-by-step to accomplish a given task, with each tool use informed by the result of the previous tool use.${
		toolUseStyle === "json" // kilocode_change
			? ""
			: `

# Tool Use Formatting

Tool uses are formatted using XML-style tags. The tool name itself becomes the XML tag name. Each parameter is enclosed within its own set of tags. Here's the structure:

<actual_tool_name>
<parameter1_name>value1</parameter1_name>
<parameter2_name>value2</parameter2_name>
...
</actual_tool_name>

Always use the actual tool name as the XML tag name for proper parsing and execution.`
	}`
}<|MERGE_RESOLUTION|>--- conflicted
+++ resolved
@@ -1,10 +1,3 @@
-<<<<<<< HEAD
-import { ToolUseStyle } from "../../../../packages/types/src" // kilocode_change
-
-export function getSharedToolUseSection(
-	toolUseStyle?: ToolUseStyle, // kilocode_change
-): string {
-=======
 import { ToolProtocol, TOOL_PROTOCOL, isNativeProtocol } from "@roo-code/types"
 
 export function getSharedToolUseSection(protocol: ToolProtocol = TOOL_PROTOCOL.XML): string {
@@ -16,15 +9,11 @@
 You have access to a set of tools that are executed upon the user's approval. Use the provider-native tool-calling mechanism. Do not include XML markup or examples.`
 	}
 
->>>>>>> 06b775a8
 	return `====
 
 TOOL USE
 
-You have access to a set of tools that are executed upon the user's approval. You ${toolUseStyle === "json" ? "MUST USE" : "must use" /*kilocode_change*/} exactly one tool per message, and ${toolUseStyle === "json" ? "EVERY" : "every" /*kilocode_change*/} assistant message ${toolUseStyle === "json" ? "MUST" : "must" /*kilocode_change*/} include a tool call. You use tools step-by-step to accomplish a given task, with each tool use informed by the result of the previous tool use.${
-		toolUseStyle === "json" // kilocode_change
-			? ""
-			: `
+You have access to a set of tools that are executed upon the user's approval. You must use exactly one tool per message, and every assistant message must include a tool call. You use tools step-by-step to accomplish a given task, with each tool use informed by the result of the previous tool use.
 
 # Tool Use Formatting
 
@@ -37,5 +26,4 @@
 </actual_tool_name>
 
 Always use the actual tool name as the XML tag name for proper parsing and execution.`
-	}`
 }