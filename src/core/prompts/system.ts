import * as vscode from "vscode"
import * as os from "os"

import type {
	ModeConfig,
	PromptComponent,
	CustomModePrompts,
	TodoItem,
	Experiments, // kilocode_change
} from "@roo-code/types"

import type { SystemPromptSettings } from "./types"

import { Mode, modes, defaultModeSlug, getModeBySlug, getGroupName, getModeSelection } from "../../shared/modes"
import { DiffStrategy } from "../../shared/tools"
import { formatLanguage } from "../../shared/language"
import { isEmpty } from "../../utils/object"

import { McpHub } from "../../services/mcp/McpHub"
import { CodeIndexManager } from "../../services/code-index/manager"

import { PromptVariables, loadSystemPromptFile } from "./sections/custom-system-prompt"
import { getSystemPromptComponentsConfig, loadCustomPromptComponent } from "./sections/custom-prompt-components"
import type { SystemPromptComponentsConfig } from "./types/system-prompt-components"

import { getToolDescriptionsForMode } from "./tools"
import {
	getRulesSection,
	getSystemInfoSection,
	getObjectiveSection,
	getSharedToolUseSection,
	getMcpServersSection,
	getToolUseGuidelinesSection,
	getCapabilitiesSection,
	getModesSection,
	addCustomInstructions,
	markdownFormattingSection,
} from "./sections"
import { getMorphInstructions } from "./tools/edit-file" // kilocode_change: Morph fast apply

// Helper function to get prompt component, filtering out empty objects
export function getPromptComponent(
	customModePrompts: CustomModePrompts | undefined,
	mode: string,
): PromptComponent | undefined {
	const component = customModePrompts?.[mode]
	// Return undefined if component is empty
	if (isEmpty(component)) {
		return undefined
	}
	return component
}

async function generatePrompt(
	context: vscode.ExtensionContext,
	cwd: string,
	supportsComputerUse: boolean,
	mode: Mode,
	mcpHub?: McpHub,
	diffStrategy?: DiffStrategy,
	browserViewportSize?: string,
	promptComponent?: PromptComponent,
	customModeConfigs?: ModeConfig[],
	globalCustomInstructions?: string,
	diffEnabled?: boolean,
	experiments?: Record<string, boolean>,
	enableMcpServerCreation?: boolean,
	language?: string,
	rooIgnoreInstructions?: string,
	partialReadsEnabled?: boolean,
	settings?: SystemPromptSettings,
	todoList?: TodoItem[],
	compactMode?: boolean, // Add compact mode option
	componentsConfig?: SystemPromptComponentsConfig, // Add components config
): Promise<string> {
	if (!context) {
		throw new Error("Extension context is required for generating system prompt")
	}

	// If diff is disabled, don't pass the diffStrategy
	const effectiveDiffStrategy = diffEnabled ? diffStrategy : undefined

	// Get the full mode config to ensure we have the role definition (used for groups, etc.)
	const modeConfig = getModeBySlug(mode, customModeConfigs) || modes.find((m) => m.slug === mode) || modes[0]
	const { roleDefinition, baseInstructions } = getModeSelection(mode, promptComponent, customModeConfigs)

	// Get system prompt components configuration
	const systemComponentsConfig = componentsConfig || getSystemPromptComponentsConfig(context)

	// Load custom components
	const customRoleDefinition = await loadCustomPromptComponent(
		cwd,
		"roleDefinition",
		systemComponentsConfig.roleDefinition,
	)
	const customMarkdownFormatting = await loadCustomPromptComponent(
		cwd,
		"markdownFormatting",
		systemComponentsConfig.markdownFormatting,
	)
	const customToolUse = await loadCustomPromptComponent(cwd, "toolUse", systemComponentsConfig.toolUse)
	const customRules = await loadCustomPromptComponent(cwd, "rules", systemComponentsConfig.rules)
	const customSystemInfo = await loadCustomPromptComponent(cwd, "systemInfo", systemComponentsConfig.systemInfo)
	const customCapabilities = await loadCustomPromptComponent(cwd, "capabilities", systemComponentsConfig.capabilities)
	const customModes = await loadCustomPromptComponent(cwd, "modes", systemComponentsConfig.modes)
	const customObjective = await loadCustomPromptComponent(cwd, "objective", systemComponentsConfig.objective)
	const customMcpServers = await loadCustomPromptComponent(cwd, "mcpServers", systemComponentsConfig.mcpServers)
	const customCustomInstructions = await loadCustomPromptComponent(
		cwd,
		"customInstructions",
		systemComponentsConfig.customInstructions,
	)

	// Check if MCP functionality should be included
	const hasMcpGroup = modeConfig.groups.some((groupEntry) => getGroupName(groupEntry) === "mcp")
	const hasMcpServers = mcpHub && mcpHub.getServers().length > 0
	const shouldIncludeMcp = hasMcpGroup && hasMcpServers

	const [modesSection, mcpServersSection] = await Promise.all([
		getModesSection(context),
		shouldIncludeMcp
			? getMcpServersSection(mcpHub, effectiveDiffStrategy, enableMcpServerCreation)
			: Promise.resolve(""),
	])

	const codeIndexManager = CodeIndexManager.getInstance(context, cwd)

	// Use compact mode to reduce token usage
	if (compactMode) {
		// Simplified prompt for compact mode
		// Ensure roleDefinition is never undefined
		const finalRoleDefinition =
			customRoleDefinition || roleDefinition || "You are Kilo Code, an AI coding assistant."
		const toolSection =
			customToolUse ||
			getToolDescriptionsForMode(
				mode,
				cwd,
				supportsComputerUse,
				codeIndexManager,
				effectiveDiffStrategy,
				browserViewportSize,
				shouldIncludeMcp ? mcpHub : undefined,
				customModeConfigs,
				experiments,
				partialReadsEnabled,
				settings,
				true, // Enable compact mode for tools
			)

		const rulesSection =
			customRules ||
			`# Rules
- Project directory: ${cwd}
- Use relative paths
- Wait for user confirmation after each tool use`

		const customInstructionsSection =
			customCustomInstructions ||
			(await addCustomInstructions(baseInstructions, globalCustomInstructions || "", cwd, mode, {
				language: language ?? formatLanguage(vscode.env.language),
				rooIgnoreInstructions,
				localRulesToggleState: context.workspaceState.get("localRulesToggles"),
				globalRulesToggleState: context.globalState.get("globalRulesToggles"),
				settings,
			}))

		const basePrompt = `${finalRoleDefinition}

# Tools
${toolSection}

<<<<<<< HEAD
${rulesSection}

${customInstructionsSection}`
		return basePrompt
	}

	// Full prompt for normal mode
	const finalRoleDefinition = customRoleDefinition || roleDefinition
	const finalMarkdownFormatting = customMarkdownFormatting || markdownFormattingSection()
	const finalSharedToolUse = customToolUse || getSharedToolUseSection()
	const finalToolDescriptions =
		customToolUse ||
		getToolDescriptionsForMode(
			mode,
			cwd,
			supportsComputerUse,
			codeIndexManager,
			effectiveDiffStrategy,
			browserViewportSize,
			shouldIncludeMcp ? mcpHub : undefined,
			customModeConfigs,
			experiments,
			partialReadsEnabled,
			settings,
			compactMode,
		)
	const finalMcpServers = customMcpServers || mcpServersSection
	const finalCapabilities =
		customCapabilities ||
		getCapabilitiesSection(
			cwd,
			supportsComputerUse,
			shouldIncludeMcp ? mcpHub : undefined,
			effectiveDiffStrategy,
			codeIndexManager,
		)
	const finalModes = customModes || modesSection
	const finalRules = customRules || getRulesSection(cwd, supportsComputerUse, effectiveDiffStrategy, codeIndexManager)
	const finalSystemInfo = customSystemInfo || getSystemInfoSection(cwd)
	const finalObjective = customObjective || getObjectiveSection(codeIndexManager, experiments)
	const finalCustomInstructions =
		customCustomInstructions ||
		(await addCustomInstructions(baseInstructions, globalCustomInstructions || "", cwd, mode, {
			language: language ?? formatLanguage(vscode.env.language),
			rooIgnoreInstructions,
			localRulesToggleState: context.workspaceState.get("localRulesToggles"), // kilocode_change
			globalRulesToggleState: context.globalState.get("globalRulesToggles"), // kilocode_change
			settings,
		}))

	const basePrompt = `${finalRoleDefinition}

${finalMarkdownFormatting}

${finalSharedToolUse}

${finalToolDescriptions}
=======
${getToolDescriptionsForMode(
	mode,
	cwd,
	supportsComputerUse,
	codeIndexManager,
	effectiveDiffStrategy,
	browserViewportSize,
	shouldIncludeMcp ? mcpHub : undefined,
	customModeConfigs,
	experiments,
	partialReadsEnabled,
	settings,
	enableMcpServerCreation,
)}
>>>>>>> 86299add

${getToolUseGuidelinesSection(codeIndexManager)}

${getMorphInstructions(experiments) /* kilocode_change: newlines are returned by function */}${finalMcpServers}

${finalCapabilities}

${finalModes}

${finalRules}

${finalSystemInfo}

${finalObjective}

${finalCustomInstructions}`

	return basePrompt
}

export const SYSTEM_PROMPT = async (
	context: vscode.ExtensionContext,
	cwd: string,
	supportsComputerUse: boolean,
	mcpHub?: McpHub,
	diffStrategy?: DiffStrategy,
	browserViewportSize?: string,
	inputMode: Mode = defaultModeSlug, // kilocode_change: name changed to inputMode
	customModePrompts?: CustomModePrompts,
	customModes?: ModeConfig[],
	globalCustomInstructions?: string,
	diffEnabled?: boolean,
	experiments?: Experiments, // kilocode_change: type
	enableMcpServerCreation?: boolean,
	language?: string,
	rooIgnoreInstructions?: string,
	partialReadsEnabled?: boolean,
	settings?: SystemPromptSettings,
	todoList?: TodoItem[],
	compactMode?: boolean, // Add compact mode option
	componentsConfig?: SystemPromptComponentsConfig, // Add components config
): Promise<string> => {
	if (!context) {
		throw new Error("Extension context is required for generating system prompt")
	}

	const mode =
		getModeBySlug(inputMode, customModes)?.slug || modes.find((m) => m.slug === inputMode)?.slug || defaultModeSlug // kilocode_change: don't try to use non-existent modes

	// Try to load custom system prompt from file
	const variablesForPrompt: PromptVariables = {
		workspace: cwd,
		mode: mode,
		language: language ?? formatLanguage(vscode.env.language),
		shell: vscode.env.shell,
		operatingSystem: os.type(),
	}
	const fileCustomSystemPrompt = await loadSystemPromptFile(cwd, mode, variablesForPrompt)

	// Check if it's a custom mode
	const promptComponent = getPromptComponent(customModePrompts, mode)

	// Get full mode config from custom modes or fall back to built-in modes
	const currentMode = getModeBySlug(mode, customModes) || modes.find((m) => m.slug === mode) || modes[0]

	// If a file-based custom system prompt exists, use it
	if (fileCustomSystemPrompt) {
		const { roleDefinition, baseInstructions: baseInstructionsForFile } = getModeSelection(
			mode,
			promptComponent,
			customModes,
		)

		// Ensure roleDefinition is never undefined
		const safeRoleDefinition = roleDefinition || "You are Kilo Code, an AI coding assistant."

		const customInstructions = await addCustomInstructions(
			baseInstructionsForFile,
			globalCustomInstructions || "",
			cwd,
			mode,
			{
				language: language ?? formatLanguage(vscode.env.language),
				rooIgnoreInstructions,
				settings,
			},
		)

		// For file-based prompts, don't include the tool sections
		return `${safeRoleDefinition}

${fileCustomSystemPrompt}

${getMorphInstructions(experiments) /* kilocode_change: Morph fast apply */}${customInstructions}`
	}

	// If diff is disabled, don't pass the diffStrategy
	const effectiveDiffStrategy = diffEnabled ? diffStrategy : undefined

	return generatePrompt(
		context,
		cwd,
		supportsComputerUse,
		currentMode.slug,
		mcpHub,
		effectiveDiffStrategy,
		browserViewportSize,
		promptComponent,
		customModes,
		globalCustomInstructions,
		diffEnabled,
		experiments,
		enableMcpServerCreation,
		language,
		rooIgnoreInstructions,
		partialReadsEnabled,
		settings,
		todoList,
		compactMode,
		componentsConfig,
	)
}<|MERGE_RESOLUTION|>--- conflicted
+++ resolved
@@ -127,10 +127,12 @@
 
 	// Use compact mode to reduce token usage
 	if (compactMode) {
-		// Simplified prompt for compact mode
-		// Ensure roleDefinition is never undefined
+		// Simplified prompt for compact mode - 20250809 陈凤庆 新增紧凑模式
+		// 最后角色定义
 		const finalRoleDefinition =
 			customRoleDefinition || roleDefinition || "You are Kilo Code, an AI coding assistant."
+
+		// 总区块定义
 		const toolSection =
 			customToolUse ||
 			getToolDescriptionsForMode(
@@ -146,6 +148,7 @@
 				partialReadsEnabled,
 				settings,
 				true, // Enable compact mode for tools
+				enableMcpServerCreation,
 			)
 
 		const rulesSection =
@@ -170,65 +173,19 @@
 # Tools
 ${toolSection}
 
-<<<<<<< HEAD
 ${rulesSection}
 
 ${customInstructionsSection}`
 		return basePrompt
 	}
 
-	// Full prompt for normal mode
-	const finalRoleDefinition = customRoleDefinition || roleDefinition
-	const finalMarkdownFormatting = customMarkdownFormatting || markdownFormattingSection()
-	const finalSharedToolUse = customToolUse || getSharedToolUseSection()
-	const finalToolDescriptions =
-		customToolUse ||
-		getToolDescriptionsForMode(
-			mode,
-			cwd,
-			supportsComputerUse,
-			codeIndexManager,
-			effectiveDiffStrategy,
-			browserViewportSize,
-			shouldIncludeMcp ? mcpHub : undefined,
-			customModeConfigs,
-			experiments,
-			partialReadsEnabled,
-			settings,
-			compactMode,
-		)
-	const finalMcpServers = customMcpServers || mcpServersSection
-	const finalCapabilities =
-		customCapabilities ||
-		getCapabilitiesSection(
-			cwd,
-			supportsComputerUse,
-			shouldIncludeMcp ? mcpHub : undefined,
-			effectiveDiffStrategy,
-			codeIndexManager,
-		)
-	const finalModes = customModes || modesSection
-	const finalRules = customRules || getRulesSection(cwd, supportsComputerUse, effectiveDiffStrategy, codeIndexManager)
-	const finalSystemInfo = customSystemInfo || getSystemInfoSection(cwd)
-	const finalObjective = customObjective || getObjectiveSection(codeIndexManager, experiments)
-	const finalCustomInstructions =
-		customCustomInstructions ||
-		(await addCustomInstructions(baseInstructions, globalCustomInstructions || "", cwd, mode, {
-			language: language ?? formatLanguage(vscode.env.language),
-			rooIgnoreInstructions,
-			localRulesToggleState: context.workspaceState.get("localRulesToggles"), // kilocode_change
-			globalRulesToggleState: context.globalState.get("globalRulesToggles"), // kilocode_change
-			settings,
-		}))
-
-	const basePrompt = `${finalRoleDefinition}
-
-${finalMarkdownFormatting}
-
-${finalSharedToolUse}
-
-${finalToolDescriptions}
-=======
+	// Original full prompt for normal mode (compactMode=false) - 保持与历史版本a9b3f92de6fa36da3a2cc88cbbc2b1b30bdff2d3兼容
+	const basePrompt = `${roleDefinition}
+
+${markdownFormattingSection()}
+
+${getSharedToolUseSection()}
+
 ${getToolDescriptionsForMode(
 	mode,
 	cwd,
@@ -241,25 +198,29 @@
 	experiments,
 	partialReadsEnabled,
 	settings,
-	enableMcpServerCreation,
 )}
->>>>>>> 86299add
 
 ${getToolUseGuidelinesSection(codeIndexManager)}
 
-${getMorphInstructions(experiments) /* kilocode_change: newlines are returned by function */}${finalMcpServers}
-
-${finalCapabilities}
-
-${finalModes}
-
-${finalRules}
-
-${finalSystemInfo}
-
-${finalObjective}
-
-${finalCustomInstructions}`
+${getMorphInstructions(experiments) /* kilocode_change: newlines are returned by function */}${mcpServersSection}
+
+${getCapabilitiesSection(cwd, supportsComputerUse, shouldIncludeMcp ? mcpHub : undefined, effectiveDiffStrategy, codeIndexManager)}
+
+${modesSection}
+
+${getRulesSection(cwd, supportsComputerUse, effectiveDiffStrategy, codeIndexManager)}
+
+${getSystemInfoSection(cwd)}
+
+${getObjectiveSection(codeIndexManager, experiments)}
+
+${await addCustomInstructions(baseInstructions, globalCustomInstructions || "", cwd, mode, {
+	language: language ?? formatLanguage(vscode.env.language),
+	rooIgnoreInstructions,
+	localRulesToggleState: context.workspaceState.get("localRulesToggles"), // kilocode_change
+	globalRulesToggleState: context.globalState.get("globalRulesToggles"), // kilocode_change
+	settings,
+})}`
 
 	return basePrompt
 }
