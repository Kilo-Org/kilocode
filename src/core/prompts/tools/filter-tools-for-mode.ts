--- conflicted
+++ resolved
@@ -37,14 +37,11 @@
 	experiments: Record<string, boolean> | undefined,
 	codeIndexManager?: CodeIndexManager,
 	settings?: Record<string, any>,
-<<<<<<< HEAD
 	// kilocode_change start
 	state?: ClineProviderState,
 	modelInfo?: ModelInfo,
 	// kilocode_change end
-=======
 	mcpHub?: McpHub,
->>>>>>> 2c3b2953
 ): OpenAI.Chat.ChatCompletionTool[] {
 	// Get mode configuration and all tools for this mode
 	const modeSlug = mode ?? defaultModeSlug
@@ -111,7 +108,6 @@
 		allowedToolNames.delete("browser_action")
 	}
 
-<<<<<<< HEAD
 	// kilocode_change start
 	if (state && isFastApplyAvailable(state)) {
 		// When Fast Apply is enabled, disable traditional editing tools
@@ -121,12 +117,11 @@
 		allowedToolNames.delete("edit_file")
 	}
 	// kilocode_change end
-=======
+
 	// Conditionally exclude access_mcp_resource if MCP is not enabled or there are no resources
 	if (!mcpHub || !hasAnyMcpResources(mcpHub)) {
 		allowedToolNames.delete("access_mcp_resource")
 	}
->>>>>>> 2c3b2953
 
 	// Filter native tools based on allowed tool names
 	return nativeTools.filter((tool) => {
