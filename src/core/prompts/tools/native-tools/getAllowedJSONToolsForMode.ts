--- conflicted
+++ resolved
@@ -7,7 +7,6 @@
 import { isFastApplyAvailable } from "../../../tools/editFileTool"
 import { nativeTools } from "."
 import { apply_diff_multi_file, apply_diff_single_file } from "./apply_diff"
-<<<<<<< HEAD
 import pWaitFor from "p-wait-for"
 import { McpHub } from "../../../../services/mcp/McpHub"
 import { McpServerManager } from "../../../../services/mcp/McpServerManager"
@@ -15,16 +14,13 @@
 import { ClineProvider } from "../../../webview/ClineProvider"
 import { ContextProxy } from "../../../config/ContextProxy"
 import * as vscode from "vscode"
-=======
 import { read_file_multi, read_file_single } from "./read_file"
->>>>>>> 7059c8b8
 
 export async function getAllowedJSONToolsForMode(
 	mode: Mode,
-<<<<<<< HEAD
 	provider: ClineProvider | undefined,
 	diffEnabled: boolean = false,
-	supportsImages?: boolean,
+	model: { id: string; info: ModelInfo } | undefined,
 ): Promise<OpenAI.Chat.ChatCompletionTool[]> {
 	const providerState: ClineProviderState | undefined = await provider?.getState()
 	const config = getModeConfig(mode, providerState?.customModes)
@@ -61,14 +57,6 @@
 			console.error("MCP servers failed to connect in time")
 		})
 	}
-=======
-	codeIndexManager: CodeIndexManager | undefined,
-	clineProviderState: ClineProviderState | undefined,
-	diffEnabled: boolean,
-	model: { id: string; info: ModelInfo } | undefined,
-): OpenAI.Chat.ChatCompletionTool[] {
-	const config = getModeConfig(mode, clineProviderState?.customModes)
->>>>>>> 7059c8b8
 
 	const tools = new Set<string>()
 
@@ -128,11 +116,7 @@
 		tools.delete("run_slash_command")
 	}
 
-<<<<<<< HEAD
-	if (!providerState?.browserToolEnabled || !supportsImages) {
-=======
-	if (!clineProviderState?.browserToolEnabled || !model?.info.supportsImages) {
->>>>>>> 7059c8b8
+	if (!providerState?.browserToolEnabled || !model?.info.supportsImages) {
 		tools.delete("browser_action")
 	}
 
