--- conflicted
+++ resolved
@@ -27,37 +27,6 @@
 export { getMcpServerTools } from "./mcp_server"
 export { convertOpenAIToolToAnthropic, convertOpenAIToolsToAnthropic } from "./converters"
 
-<<<<<<< HEAD
-export const nativeTools = [
-	// kilocode_change start
-	searchAndReplace,
-	deleteFile,
-	editFile,
-	// todo:
-	// condenseTool,
-	// newRuleTool,
-	// reportBugTool,
-	// kilocode_change end
-	askFollowupQuestion,
-	attemptCompletion,
-	browserAction,
-	codebaseSearch,
-	executeCommand,
-	fetchInstructions,
-	generateImage,
-	insertContent,
-	listCodeDefinitionNames,
-	listFiles,
-	newTask,
-	read_file,
-	runSlashCommand,
-	searchFiles,
-	switchMode,
-	terminalKill, // kilocode_change
-	updateTodoList,
-	writeToFile,
-] satisfies OpenAI.Chat.ChatCompletionTool[]
-=======
 /**
  * Get native tools array, optionally customizing based on settings.
  *
@@ -92,11 +61,11 @@
 		searchAndReplace,
 		searchFiles,
 		switchMode,
+		terminalKill, // kilocode_change
 		updateTodoList,
 		writeToFile,
 	] satisfies OpenAI.Chat.ChatCompletionTool[]
 }
 
 // Backward compatibility: export default tools with line ranges enabled
-export const nativeTools = getNativeTools(true)
->>>>>>> f826a7c0
+export const nativeTools = getNativeTools(true)