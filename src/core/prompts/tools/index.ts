import type { ToolName, ModeConfig } from "@roo-code/types"

import { TOOL_GROUPS, ALWAYS_AVAILABLE_TOOLS, DiffStrategy } from "../../../shared/tools"
import { McpHub } from "../../../services/mcp/McpHub"
import { Mode, getModeConfig, isToolAllowedForMode, getGroupName } from "../../../shared/modes"

import { ToolArgs } from "./types"
import { getExecuteCommandDescription } from "./execute-command"
import { getReadFileDescription } from "./read-file"
import { getSimpleReadFileDescription } from "./simple-read-file"
import { getFetchInstructionsDescription } from "./fetch-instructions"
import { shouldUseSingleFileRead } from "@roo-code/types"
import { getWriteToFileDescription } from "./write-to-file"
import { getSearchFilesDescription } from "./search-files"
import { getListFilesDescription } from "./list-files"
import { getListCodeDefinitionNamesDescription } from "./list-code-definition-names"
import { getBrowserActionDescription } from "./browser-action"
import { getAskFollowupQuestionDescription } from "./ask-followup-question"
import { getAttemptCompletionDescription } from "./attempt-completion"
import { getUseMcpToolDescription } from "./use-mcp-tool"
import { getAccessMcpResourceDescription } from "./access-mcp-resource"
import { getSwitchModeDescription } from "./switch-mode"
import { getNewTaskDescription } from "./new-task"
import { getCodebaseSearchDescription } from "./codebase-search"
import { getUpdateTodoListDescription } from "./update-todo-list"
import { getRunSlashCommandDescription } from "./run-slash-command"
import { getGenerateImageDescription } from "./generate-image"
import { getDeleteFileDescription } from "./delete-file" // kilocode_change
import { CodeIndexManager } from "../../../services/code-index/manager"

// kilocode_change start: Morph fast apply & terminal control
import { isFastApplyAvailable } from "../../tools/kilocode/editFileTool"
import { getEditFileDescription } from "./edit-file"
import { type ClineProviderState } from "../../webview/ClineProvider"
import { ManagedIndexer } from "../../../services/code-index/managed/ManagedIndexer"
import { getTerminalKillDescription } from "./terminal-kill"
// kilocode_change end

// Map of tool names to their description functions
const toolDescriptionMap: Record<string, (args: ToolArgs) => string | undefined> = {
	execute_command: (args) => getExecuteCommandDescription(args),
	read_file: (args) => {
		// Check if the current model should use the simplified read_file tool
		const modelId = args.settings?.modelId
		if (modelId && shouldUseSingleFileRead(modelId)) {
			return getSimpleReadFileDescription(args)
		}
		return getReadFileDescription(args)
	},
	fetch_instructions: (args) => getFetchInstructionsDescription(args.settings?.enableMcpServerCreation),
	write_to_file: (args) => getWriteToFileDescription(args),
	search_files: (args) => getSearchFilesDescription(args),
	list_files: (args) => getListFilesDescription(args),
	list_code_definition_names: (args) => getListCodeDefinitionNamesDescription(args),
	browser_action: (args) => getBrowserActionDescription(args),
	ask_followup_question: () => getAskFollowupQuestionDescription(),
	attempt_completion: (args) => getAttemptCompletionDescription(args),
	use_mcp_tool: (args) => getUseMcpToolDescription(args),
	access_mcp_resource: (args) => getAccessMcpResourceDescription(args),
	codebase_search: (args) => getCodebaseSearchDescription(args),
	switch_mode: () => getSwitchModeDescription(),
	new_task: (args) => getNewTaskDescription(args),
<<<<<<< HEAD
	insert_content: (args) => getInsertContentDescription(args),
	terminal_kill: (args) => getTerminalKillDescription(args), // kilocode_change: Used to control run_in_background commands
=======
>>>>>>> f826a7c0
	edit_file: () => getEditFileDescription(), // kilocode_change: Morph fast apply
	delete_file: (args) => getDeleteFileDescription(args), // kilocode_change
	apply_diff: (args) =>
		args.diffStrategy ? args.diffStrategy.getToolDescription({ cwd: args.cwd, toolOptions: args.toolOptions }) : "",
	update_todo_list: (args) => getUpdateTodoListDescription(args),
	run_slash_command: () => getRunSlashCommandDescription(),
	generate_image: (args) => getGenerateImageDescription(args),
}

export function getToolDescriptionsForMode(
	mode: Mode,
	cwd: string,
	supportsComputerUse: boolean,
	codeIndexManager?: CodeIndexManager,
	diffStrategy?: DiffStrategy,
	browserViewportSize?: string,
	mcpHub?: McpHub,
	customModes?: ModeConfig[],
	experiments?: Record<string, boolean>,
	partialReadsEnabled?: boolean,
	settings?: Record<string, any>,
	enableMcpServerCreation?: boolean,
	modelId?: string,
	clineProviderState?: ClineProviderState, // kilocode_change
): string {
	const config = getModeConfig(mode, customModes)
	const args: ToolArgs = {
		cwd,
		supportsComputerUse,
		diffStrategy,
		browserViewportSize,
		mcpHub,
		partialReadsEnabled,
		settings: {
			...settings,
			enableMcpServerCreation,
			modelId,
		},
		experiments,
	}

	const tools = new Set<string>()

	// Add tools from mode's groups
	config.groups.forEach((groupEntry) => {
		const groupName = getGroupName(groupEntry)
		const toolGroup = TOOL_GROUPS[groupName]
		if (toolGroup) {
			toolGroup.tools.forEach((tool) => {
				if (
					isToolAllowedForMode(
						tool as ToolName,
						mode,
						customModes ?? [],
						undefined,
						undefined,
						experiments ?? {},
					)
				) {
					tools.add(tool)
				}
			})
		}
	})

	// Add always available tools
	ALWAYS_AVAILABLE_TOOLS.forEach((tool) => tools.add(tool))

	// Conditionally exclude codebase_search if feature is disabled or not configured
	// kilocode_change start
	const isCodebaseSearchAvailable =
		ManagedIndexer.getInstance().isEnabled() ||
		(codeIndexManager &&
			codeIndexManager.isFeatureEnabled &&
			codeIndexManager.isFeatureConfigured &&
			codeIndexManager.isInitialized)
	if (!isCodebaseSearchAvailable) {
		tools.delete("codebase_search")
	}
	// kilocode_change end

	// kilocode_change start: Morph fast apply
	if (isFastApplyAvailable(clineProviderState)) {
		// When Morph is enabled, disable traditional editing tools
		const traditionalEditingTools = ["apply_diff", "write_to_file"]
		traditionalEditingTools.forEach((tool) => tools.delete(tool))
	} else {
		tools.delete("edit_file")
	}
	// kilocode_change end

	// Conditionally exclude update_todo_list if disabled in settings
	if (settings?.todoListEnabled === false) {
		tools.delete("update_todo_list")
	}

	// Conditionally exclude generate_image if experiment is not enabled
	if (!experiments?.imageGeneration) {
		tools.delete("generate_image")
	}

	// Conditionally exclude run_slash_command if experiment is not enabled
	if (!experiments?.runSlashCommand) {
		tools.delete("run_slash_command")
	}

	// Map tool descriptions for allowed tools
	const descriptions = Array.from(tools).map((toolName) => {
		const descriptionFn = toolDescriptionMap[toolName]
		if (!descriptionFn) {
			return undefined
		}

		const description = descriptionFn({
			...args,
			toolOptions: undefined, // No tool options in group-based approach
		})

		return description
	})

	return `# Tools\n\n${descriptions.filter(Boolean).join("\n\n")}`
}

// Export individual description functions for backward compatibility
export {
	getExecuteCommandDescription,
	getReadFileDescription,
	getSimpleReadFileDescription,
	getFetchInstructionsDescription,
	getWriteToFileDescription,
	getSearchFilesDescription,
	getListFilesDescription,
	getListCodeDefinitionNamesDescription,
	getBrowserActionDescription,
	getAskFollowupQuestionDescription,
	getAttemptCompletionDescription,
	getUseMcpToolDescription,
	getAccessMcpResourceDescription,
	getSwitchModeDescription,
	getEditFileDescription, // kilocode_change: Morph fast apply
	getTerminalKillDescription, // kilocode_change: Used to control run_in_background commands
	getCodebaseSearchDescription,
	getRunSlashCommandDescription,
	getGenerateImageDescription,
}

// Export native tool definitions (JSON schema format for OpenAI-compatible APIs)
export { nativeTools } from "./native-tools"<|MERGE_RESOLUTION|>--- conflicted
+++ resolved
@@ -60,11 +60,7 @@
 	codebase_search: (args) => getCodebaseSearchDescription(args),
 	switch_mode: () => getSwitchModeDescription(),
 	new_task: (args) => getNewTaskDescription(args),
-<<<<<<< HEAD
-	insert_content: (args) => getInsertContentDescription(args),
 	terminal_kill: (args) => getTerminalKillDescription(args), // kilocode_change: Used to control run_in_background commands
-=======
->>>>>>> f826a7c0
 	edit_file: () => getEditFileDescription(), // kilocode_change: Morph fast apply
 	delete_file: (args) => getDeleteFileDescription(args), // kilocode_change
 	apply_diff: (args) =>
