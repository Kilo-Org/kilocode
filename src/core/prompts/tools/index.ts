--- conflicted
+++ resolved
@@ -90,11 +90,8 @@
 	experiments?: Record<string, boolean>,
 	partialReadsEnabled?: boolean,
 	settings?: Record<string, any>,
-<<<<<<< HEAD
 	compactMode?: boolean,
-=======
 	enableMcpServerCreation?: boolean,
->>>>>>> 8e13be78
 ): string {
 	const config = getModeConfig(mode, customModes)
 	const args: ToolArgs = {
