--- conflicted
+++ resolved
@@ -233,9 +233,6 @@
 		}
 	}
 
-<<<<<<< HEAD
-	// Detect welcome event from CLI (format: { type: "welcome", metadata: { welcomeOptions: { worktreeBranch: "...", instructions: [...] } }, ... })
-=======
 	// Detect session_title_generated event from CLI (format: { event: "session_title_generated", sessionId: "...", title: "...", timestamp: ... })
 	if (parsed.event === "session_title_generated" && typeof parsed.sessionId === "string" && typeof parsed.title === "string") {
 		return {
@@ -246,8 +243,7 @@
 		}
 	}
 
-	// Detect welcome event from CLI (format: { type: "welcome", metadata: { welcomeOptions: { worktreeBranch: "..." } }, ... })
->>>>>>> 458774ce
+	// Detect welcome event from CLI (format: { type: "welcome", metadata: { welcomeOptions: { worktreeBranch: "...", instructions: [...] } }, ... })
 	if (parsed.type === "welcome") {
 		const metadata = parsed.metadata as Record<string, unknown> | undefined
 		const welcomeOptions = metadata?.welcomeOptions as Record<string, unknown> | undefined
