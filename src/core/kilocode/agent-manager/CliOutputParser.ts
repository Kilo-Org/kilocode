--- conflicted
+++ resolved
@@ -251,9 +251,6 @@
 		}
 	}
 
-<<<<<<< HEAD
-	// Detect welcome event from CLI (format: { type: "welcome", metadata: { welcomeOptions: { worktreeBranch: "...", workspace: "..." } }, ... })
-=======
 	// Detect session_title_generated event from CLI (format: { event: "session_title_generated", sessionId: "...", title: "...", timestamp: ... })
 	if (parsed.event === "session_title_generated" && typeof parsed.sessionId === "string" && typeof parsed.title === "string") {
 		return {
@@ -264,8 +261,7 @@
 		}
 	}
 
-	// Detect welcome event from CLI (format: { type: "welcome", metadata: { welcomeOptions: { worktreeBranch: "..." } }, ... })
->>>>>>> 458774ce
+	// Detect welcome event from CLI (format: { type: "welcome", metadata: { welcomeOptions: { worktreeBranch: "...", workspace: "..." } }, ... })
 	if (parsed.type === "welcome") {
 		const metadata = parsed.metadata as Record<string, unknown> | undefined
 		const welcomeOptions = metadata?.welcomeOptions as Record<string, unknown> | undefined
