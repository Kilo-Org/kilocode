--- conflicted
+++ resolved
@@ -25,16 +25,14 @@
 		vi.resetModules()
 
 		const mockWorkspaceFolder = { uri: { fsPath: "/tmp/workspace" } }
-<<<<<<< HEAD
-		const mockWindow = { showErrorMessage: () => undefined, ViewColumn: { One: 1 } }
 		const mockProvider = {
 			getState: vi.fn().mockResolvedValue({ apiConfiguration: { apiProvider: "kilocode" } }),
-=======
+		}
+
 		mockWindow = {
 			showErrorMessage: vi.fn().mockResolvedValue(undefined),
 			showWarningMessage: vi.fn().mockResolvedValue(undefined),
 			ViewColumn: { One: 1 },
->>>>>>> a80ec02d
 		}
 
 		vi.doMock("vscode", () => ({
