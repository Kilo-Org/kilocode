import { describe, it, expect, vi, beforeEach, afterEach, type Mock } from "vitest"
import { EventEmitter } from "node:events"
import * as path from "node:path"
import * as telemetry from "../telemetry"

const isWindows = process.platform === "win32"
const MOCK_CLI_PATH = isWindows ? "C:\\mock\\path\\to\\kilocode" : "/mock/path/to/kilocode"

// Mock the local telemetry module
vi.mock("../telemetry", () => ({
	getPlatformDiagnostics: vi.fn(() => ({ platform: "darwin", shell: "bash" })),
	captureAgentManagerOpened: vi.fn(),
	captureAgentManagerSessionStarted: vi.fn(),
	captureAgentManagerSessionCompleted: vi.fn(),
	captureAgentManagerSessionStopped: vi.fn(),
	captureAgentManagerSessionError: vi.fn(),
	captureAgentManagerLoginIssue: vi.fn(),
}))

// Mock CliPathResolver to return CliDiscoveryResult object
vi.mock("../CliPathResolver", () => ({
	findKilocodeCli: vi.fn().mockResolvedValue({ cliPath: "/mock/path/to/kilocode", shellPath: undefined }),
	findExecutable: vi.fn().mockResolvedValue(undefined),
}))

let AgentManagerProvider: typeof import("../AgentManagerProvider").AgentManagerProvider

describe("AgentManagerProvider CLI spawning", () => {
	let provider: InstanceType<typeof AgentManagerProvider>
	const mockContext = { extensionUri: {}, extensionPath: "", extensionMode: 1 /* Development */ } as any
	const mockOutputChannel = { appendLine: vi.fn() } as any
	let mockWindow: { showErrorMessage: Mock; showWarningMessage: Mock; ViewColumn: { One: number } }

	beforeEach(async () => {
		vi.resetModules()

		const mockWorkspaceFolder = { uri: { fsPath: "/tmp/workspace" } }
		const mockProvider = {
			getState: vi.fn().mockResolvedValue({ apiConfiguration: { apiProvider: "kilocode" } }),
		}

		mockWindow = {
			showErrorMessage: vi.fn().mockResolvedValue(undefined),
			showWarningMessage: vi.fn().mockResolvedValue(undefined),
			ViewColumn: { One: 1 },
		}

		vi.doMock("vscode", () => ({
			workspace: { workspaceFolders: [mockWorkspaceFolder] },
			window: mockWindow,
			env: { openExternal: vi.fn() },
			Uri: { parse: vi.fn(), joinPath: vi.fn() },
			ViewColumn: { One: 1 },
			ExtensionMode: { Development: 1, Production: 2, Test: 3 },
		}))

		// Mock CliInstaller so getLocalCliPath returns our mock path
		vi.doMock("../CliInstaller", () => ({
			getLocalCliPath: () => MOCK_CLI_PATH,
		}))

		// Mock fileExistsAtPath to return true only for MOCK_CLI_PATH
		// This ensures findKilocodeCli finds the CLI via local path check (works on all platforms)
		vi.doMock("../../../../utils/fs", () => ({
			fileExistsAtPath: vi.fn().mockImplementation((p: string) => Promise.resolve(p === MOCK_CLI_PATH)),
		}))

		// Mock getRemoteUrl for gitUrl support
		vi.doMock("../../../../services/code-index/managed/git-utils", () => ({
			getRemoteUrl: vi.fn().mockResolvedValue(undefined),
		}))

		class TestProc extends EventEmitter {
			stdout = new EventEmitter()
			stderr = new EventEmitter()
			kill = vi.fn()
			pid = 1234
		}

		const spawnMock = vi.fn(() => new TestProc())
		const execSyncMock = vi.fn(() => MOCK_CLI_PATH)

		vi.doMock("node:child_process", () => ({
			spawn: spawnMock,
			execSync: execSyncMock,
		}))

		const module = await import("../AgentManagerProvider")
		AgentManagerProvider = module.AgentManagerProvider
		provider = new AgentManagerProvider(mockContext, mockOutputChannel, mockProvider as any)
	})

	afterEach(() => {
		provider.dispose()
	})

	it("spawns kilocode without shell interpolation for prompt arguments", async () => {
		await (provider as any).startAgentSession('echo "$(whoami)"')

		const spawnMock = (await import("node:child_process")).spawn as unknown as Mock
		expect(spawnMock).toHaveBeenCalledTimes(1)
		const [cmd, args, options] = spawnMock.mock.calls[0] as unknown as [string, string[], Record<string, unknown>]
		expect(cmd).toBe(MOCK_CLI_PATH)
		expect(args[args.length - 1]).toBe('echo "$(whoami)"')
		expect(options?.shell).not.toBe(true)
	})

<<<<<<< HEAD
	// Windows-specific test - runs only on Windows CI
	// We don't simulate Windows on other platforms - let the actual Windows CI test it
	const windowsOnlyTest = isWindows ? it : it.skip

	windowsOnlyTest("spawns with shell: true when CLI path ends with .cmd", async () => {
		vi.resetModules()

		const testNpmDir = "C:\\npm"
		const testWorkspace = "C:\\tmp\\workspace"
		const cmdPath = path.join(testNpmDir, "kilocode") + ".CMD"

		const mockWorkspaceFolder = { uri: { fsPath: testWorkspace } }
		const mockProvider = {
			getState: vi.fn().mockResolvedValue({ apiConfiguration: { apiProvider: "kilocode" } }),
		}

		vi.doMock("vscode", () => ({
			workspace: { workspaceFolders: [mockWorkspaceFolder] },
			window: { showErrorMessage: vi.fn().mockResolvedValue(undefined), showWarningMessage: vi.fn().mockResolvedValue(undefined), ViewColumn: { One: 1 } },
			env: { openExternal: vi.fn() },
			Uri: { parse: vi.fn(), joinPath: vi.fn() },
			ViewColumn: { One: 1 },
			ExtensionMode: { Development: 1, Production: 2, Test: 3 },
		}))

		vi.doMock("../../../../utils/fs", () => ({
			fileExistsAtPath: vi.fn().mockResolvedValue(false),
		}))

		vi.doMock("../../../../services/code-index/managed/git-utils", () => ({
			getRemoteUrl: vi.fn().mockResolvedValue(undefined),
		}))

		// Mock CliPathResolver to return .cmd path for Windows test
		vi.doMock("../CliPathResolver", () => ({
			findKilocodeCli: vi.fn().mockResolvedValue({ cliPath: cmdPath, shellPath: undefined }),
			findExecutable: vi.fn().mockResolvedValue(cmdPath),
		}))

		vi.doMock("node:fs", () => ({
			existsSync: vi.fn().mockReturnValue(false),
			readdirSync: vi.fn().mockReturnValue([]),
			promises: {
				stat: vi.fn().mockImplementation((filePath: string) => {
					if (filePath === cmdPath) {
						return Promise.resolve({ isFile: () => true })
					}
					return Promise.reject(Object.assign(new Error("ENOENT"), { code: "ENOENT" }))
				}),
				lstat: vi.fn().mockImplementation((filePath: string) => {
					if (filePath === cmdPath) {
						return Promise.resolve({ isFile: () => true, isSymbolicLink: () => false })
					}
					return Promise.reject(Object.assign(new Error("ENOENT"), { code: "ENOENT" }))
				}),
			},
		}))

		class TestProc extends EventEmitter {
			stdout = new EventEmitter()
			stderr = new EventEmitter()
			kill = vi.fn()
			pid = 1234
		}

		const spawnMock = vi.fn(() => new TestProc())
		vi.doMock("node:child_process", () => ({
			spawn: spawnMock,
			execSync: vi.fn().mockImplementation(() => {
				throw new Error("not found")
			}),
		}))

		const originalPath = process.env.PATH
		process.env.PATH = testNpmDir

		try {
			const module = await import("../AgentManagerProvider")
			const windowsProvider = new module.AgentManagerProvider(mockContext, mockOutputChannel, mockProvider as any)

			await (windowsProvider as any).startAgentSession("test windows cmd")

			expect(spawnMock).toHaveBeenCalledTimes(1)
			const [cmd, , options] = spawnMock.mock.calls[0] as unknown as [string, string[], Record<string, unknown>]
			expect(cmd.toLowerCase()).toContain(".cmd")
			expect(options?.shell).toBe(true)

			windowsProvider.dispose()
		} finally {
			process.env.PATH = originalPath
		}
	})

=======
>>>>>>> 52d42da4
	it("creates pending session and waits for session_created event", async () => {
		await (provider as any).startAgentSession("test pending")

		// Should have a pending session
		expect((provider as any).registry.pendingSession).not.toBeNull()
		expect((provider as any).registry.pendingSession.prompt).toBe("test pending")

		// No sessions created yet
		expect((provider as any).registry.getSessions()).toHaveLength(0)
	})

	it("creates session when session_created event is received", async () => {
		await (provider as any).startAgentSession("test session created")
		const spawnMock = (await import("node:child_process")).spawn as unknown as Mock
		const proc = spawnMock.mock.results[0].value as EventEmitter & { stdout: EventEmitter }

		// Emit session_created event
		const sessionCreatedEvent = '{"event":"session_created","sessionId":"cli-session-123","timestamp":1234567890}\n'
		proc.stdout.emit("data", Buffer.from(sessionCreatedEvent))

		// Pending session should be cleared
		expect((provider as any).registry.pendingSession).toBeNull()

		// Session should be created with CLI's sessionId
		const sessions = (provider as any).registry.getSessions()
		expect(sessions).toHaveLength(1)
		expect(sessions[0].sessionId).toBe("cli-session-123")
	})

	it("adds metadata text for tool requests and skips non chat events", async () => {
		const registry = (provider as any).registry
		const sessionId = "test-session-meta"
		registry.createSession(sessionId, "meta")
		;(provider as any).sessionMessages.set(sessionId, [])

		// Non-chat event should be logged but not added
		;(provider as any).handleKilocodeEvent(sessionId, {
			streamEventType: "kilocode",
			payload: { event: "session_created" },
		})
		expect((provider as any).sessionMessages.get(sessionId)).toEqual([])

		// Tool ask with metadata should produce text
		;(provider as any).handleKilocodeEvent(sessionId, {
			streamEventType: "kilocode",
			payload: {
				timestamp: 1,
				type: "ask",
				ask: "tool",
				metadata: { tool: "codebaseSearch", query: "main" },
			},
		})

		const messages = (provider as any).sessionMessages.get(sessionId)
		expect(messages).toHaveLength(1)
		expect(messages?.[0].text).toBe("Tool: codebaseSearch (main)")
	})

	it("adds fallback text for checkpoint_saved", async () => {
		const registry = (provider as any).registry
		const sessionId = "test-session-checkpoint"
		registry.createSession(sessionId, "checkpoint")
		;(provider as any).sessionMessages.set(sessionId, [])
		;(provider as any).handleKilocodeEvent(sessionId, {
			streamEventType: "kilocode",
			payload: {
				timestamp: 2,
				type: "say",
				say: "checkpoint_saved",
				checkpoint: { to: "abc123" },
			},
		})

		const messages = (provider as any).sessionMessages.get(sessionId)
		expect(messages).toHaveLength(1)
		expect(messages?.[0].text).toBe("")
		expect(messages?.[0].checkpoint).toEqual({ to: "abc123" })
	})

	it("dedupes repeated events with same ts/type/say/ask", async () => {
		const registry = (provider as any).registry
		const sessionId = "test-session-dedupe"
		registry.createSession(sessionId, "dedupe")
		;(provider as any).sessionMessages.set(sessionId, [])

		// Enable text handling
		;(provider as any).handleKilocodeEvent(sessionId, {
			streamEventType: "kilocode",
			payload: { type: "say", say: "api_req_started" },
		})

		const payload = {
			timestamp: 10,
			type: "say",
			say: "text",
			content: "hello",
		}

		;(provider as any).handleKilocodeEvent(sessionId, { streamEventType: "kilocode", payload })
		;(provider as any).handleKilocodeEvent(sessionId, { streamEventType: "kilocode", payload })

		const messages = (provider as any).sessionMessages.get(sessionId)
		expect(messages).toHaveLength(1)
		expect(messages?.[0].text).toBe("hello")
	})

	it("skips user echo before api_req_started", async () => {
		const registry = (provider as any).registry
		const sessionId = "test-session-echo"
		registry.createSession(sessionId, "echo")
		;(provider as any).sessionMessages.set(sessionId, [])

		// say:text before api_req_started -> skipped
		;(provider as any).handleKilocodeEvent(sessionId, {
			streamEventType: "kilocode",
			payload: {
				type: "say",
				say: "text",
				content: "user prompt",
			},
		})

		// api_req_started toggles echo filter
		;(provider as any).handleKilocodeEvent(sessionId, {
			streamEventType: "kilocode",
			payload: {
				type: "say",
				say: "api_req_started",
			},
		})

		// Now allow text
		;(provider as any).handleKilocodeEvent(sessionId, {
			streamEventType: "kilocode",
			payload: {
				type: "say",
				say: "text",
				content: "assistant reply",
			},
		})

		const messages = (provider as any).sessionMessages.get(sessionId)
		expect(messages).toHaveLength(1)
		expect(messages?.[0].text).toBe("assistant reply")
	})

	it("drops empty partial messages and allows final to overwrite partial", async () => {
		const registry = (provider as any).registry
		const sessionId = "test-session-partial"
		registry.createSession(sessionId, "partial")
		;(provider as any).sessionMessages.set(sessionId, [])

		// Enable text handling
		;(provider as any).handleKilocodeEvent(sessionId, {
			streamEventType: "kilocode",
			payload: { type: "say", say: "api_req_started" },
		})

		// Empty partial is skipped
		;(provider as any).handleKilocodeEvent(sessionId, {
			streamEventType: "kilocode",
			payload: {
				type: "say",
				say: "text",
				partial: true,
			},
		})

		// Partial with content
		;(provider as any).handleKilocodeEvent(sessionId, {
			streamEventType: "kilocode",
			payload: {
				type: "say",
				say: "text",
				partial: true,
				content: "partial",
				timestamp: 999,
			},
		})

		// Final overwrites partial
		;(provider as any).handleKilocodeEvent(sessionId, {
			streamEventType: "kilocode",
			payload: {
				type: "say",
				say: "text",
				partial: false,
				content: "final",
				timestamp: 999,
			},
		})

		const messages = (provider as any).sessionMessages.get(sessionId)
		expect(messages).toHaveLength(1)
		expect(messages?.[0].text).toBe("final")
		expect(messages?.[0].partial).toBe(false)
	})

	it("dedupes auth start failures and reuses reminder text", async () => {
		const vscode = await import("vscode")
		const warningSpy = vscode.window.showWarningMessage as unknown as Mock

		const message = "Authentication failed: API request failed."
		;(provider as any).handleStartSessionApiFailure({ message, authError: true })
		;(provider as any).handleStartSessionApiFailure({ message, authError: true })

		expect(warningSpy).toHaveBeenCalledTimes(1)
		expect(warningSpy.mock.calls[0][0]).toContain(message)
	})

	it("shows auth popup again on a new start attempt", async () => {
		const vscode = await import("vscode")
		const warningSpy = vscode.window.showWarningMessage as unknown as Mock

		// Avoid the full CLI spawn flow; we only want to exercise per-attempt dedupe reset.
		;(provider as any).startAgentSession = vi.fn().mockResolvedValue(undefined)

		const message = "Authentication failed: Provider error: 401 No cookie auth credentials found"

		;(provider as any).handleStartSessionApiFailure({ message, authError: true })
		;(provider as any).handleStartSessionApiFailure({ message, authError: true })
		expect(warningSpy).toHaveBeenCalledTimes(1)

		// New attempt should reset dedupe state
		await (provider as any).handleStartSession({ prompt: "hi", parallelMode: false })
		;(provider as any).handleStartSessionApiFailure({ message, authError: true })
		expect(warningSpy).toHaveBeenCalledTimes(2)
	})

	it("builds payment required message with parsed title and link", async () => {
		const vscode = await import("vscode")
		const warningSpy = vscode.window.showWarningMessage as unknown as Mock
		const payload = {
			text: JSON.stringify({
				title: "Low credit",
				message: "Balance too low",
				buyCreditsUrl: "https://kilo.ai/billing",
			}),
		}

		;(provider as any).showPaymentRequiredPrompt(payload)

		expect(warningSpy).toHaveBeenCalledWith(
			expect.stringContaining("Low credit: Balance too low"),
			expect.stringContaining("Open billing"),
		)
	})

	describe("parsePaymentRequiredPayload", () => {
		it("parses valid JSON payload with all fields", () => {
			const payload = {
				text: JSON.stringify({
					title: "Payment Required",
					message: "Please add credits",
					buyCreditsUrl: "https://kilo.ai/billing",
				}),
			}
			const result = (provider as any).parsePaymentRequiredPayload(payload)
			expect(result.title).toBe("Payment Required")
			expect(result.message).toBe("Please add credits")
			expect(result.buyCreditsUrl).toBe("https://kilo.ai/billing")
		})

		it("uses fallback title when not provided in JSON", () => {
			const payload = {
				text: JSON.stringify({ message: "Please add credits" }),
			}
			const result = (provider as any).parsePaymentRequiredPayload(payload)
			expect(result.title).toBeTruthy()
			expect(result.message).toBe("Please add credits")
		})

		it("uses raw text as message when JSON has no message field", () => {
			const payload = { text: "Raw error text" }
			const result = (provider as any).parsePaymentRequiredPayload(payload)
			expect(result.message).toBe("Raw error text")
		})

		it("uses content field when text is not present", () => {
			const payload = { content: "Content field message" }
			const result = (provider as any).parsePaymentRequiredPayload(payload)
			expect(result.message).toBe("Content field message")
		})

		it("returns fallback values when payload is undefined", () => {
			const result = (provider as any).parsePaymentRequiredPayload(undefined)
			expect(result.title).toBeTruthy()
			expect(result.message).toBeTruthy()
			expect(result.buyCreditsUrl).toBeUndefined()
		})

		it("handles malformed JSON gracefully", () => {
			const payload = { text: "not valid json {" }
			const result = (provider as any).parsePaymentRequiredPayload(payload)
			expect(result.message).toBe("not valid json {")
		})
	})

	describe("dispose behavior", () => {
		it("kills pending process on dispose", async () => {
			await (provider as any).startAgentSession("pending session")

			const spawnMock = (await import("node:child_process")).spawn as unknown as Mock
			const proc = spawnMock.mock.results[0].value

			const processHandler = (provider as any).processHandler
			expect(processHandler.pendingProcess).not.toBeNull()

			provider.dispose()

			expect(proc.kill).toHaveBeenCalledWith("SIGTERM")
			expect(processHandler.pendingProcess).toBeNull()
		})

		it("kills all running processes on dispose", async () => {
			// Start two sessions and simulate session_created for both
			await (provider as any).startAgentSession("session 1")
			const spawnMock = (await import("node:child_process")).spawn as unknown as Mock
			const proc1 = spawnMock.mock.results[0].value as EventEmitter & { stdout: EventEmitter; kill: Mock }
			proc1.stdout.emit("data", Buffer.from('{"event":"session_created","sessionId":"session-1"}\n'))

			await (provider as any).startAgentSession("session 2")
			const proc2 = spawnMock.mock.results[1].value as EventEmitter & { stdout: EventEmitter; kill: Mock }
			proc2.stdout.emit("data", Buffer.from('{"event":"session_created","sessionId":"session-2"}\n'))

			const processHandler = (provider as any).processHandler
			expect(processHandler.activeSessions.size).toBe(2)

			provider.dispose()

			expect(proc1.kill).toHaveBeenCalledWith("SIGTERM")
			expect(proc2.kill).toHaveBeenCalledWith("SIGTERM")
			expect(processHandler.activeSessions.size).toBe(0)
		})

		it("clears all timeouts on dispose", async () => {
			await (provider as any).startAgentSession("session with timeout")
			const spawnMock = (await import("node:child_process")).spawn as unknown as Mock
			const proc = spawnMock.mock.results[0].value as EventEmitter & { stdout: EventEmitter }
			proc.stdout.emit("data", Buffer.from('{"event":"session_created","sessionId":"session-1"}\n'))

			const processHandler = (provider as any).processHandler
			expect(processHandler.activeSessions.size).toBe(1)

			provider.dispose()

			// All active sessions (including their timeouts) should be cleared
			expect(processHandler.activeSessions.size).toBe(0)
		})
	})

	describe("hasRunningSessions", () => {
		it("returns false when no sessions exist", () => {
			expect((provider as any).hasRunningSessions()).toBe(false)
		})

		it("returns true when a session is running", async () => {
			await (provider as any).startAgentSession("running")
			const spawnMock = (await import("node:child_process")).spawn as unknown as Mock
			const proc = spawnMock.mock.results[0].value as EventEmitter & { stdout: EventEmitter }
			proc.stdout.emit("data", Buffer.from('{"event":"session_created","sessionId":"session-1"}\n'))

			expect((provider as any).hasRunningSessions()).toBe(true)
		})

		it("returns count of running sessions", async () => {
			await (provider as any).startAgentSession("running 1")
			const spawnMock = (await import("node:child_process")).spawn as unknown as Mock
			const proc1 = spawnMock.mock.results[0].value as EventEmitter & { stdout: EventEmitter }
			proc1.stdout.emit("data", Buffer.from('{"event":"session_created","sessionId":"session-1"}\n'))

			await (provider as any).startAgentSession("running 2")
			const proc2 = spawnMock.mock.results[1].value as EventEmitter & { stdout: EventEmitter }
			proc2.stdout.emit("data", Buffer.from('{"event":"session_created","sessionId":"session-2"}\n'))

			expect((provider as any).getRunningSessionCount()).toBe(2)
		})
	})
})

describe("AgentManagerProvider gitUrl filtering", () => {
	let provider: InstanceType<typeof AgentManagerProvider>
	const mockContext = { extensionUri: {}, extensionPath: "", extensionMode: 1 /* Development */ } as any
	const mockOutputChannel = { appendLine: vi.fn() } as any
	let mockGetRemoteUrl: Mock

	beforeEach(async () => {
		vi.resetModules()

		const mockWorkspaceFolder = { uri: { fsPath: "/tmp/workspace" } }
		const mockWindow = { showErrorMessage: () => undefined, ViewColumn: { One: 1 } }
		const mockProvider = {
			getState: vi.fn().mockResolvedValue({ apiConfiguration: { apiProvider: "kilocode" } }),
		}

		vi.doMock("vscode", () => ({
			workspace: { workspaceFolders: [mockWorkspaceFolder] },
			window: mockWindow,
			env: { openExternal: vi.fn() },
			Uri: { parse: vi.fn(), joinPath: vi.fn() },
			ViewColumn: { One: 1 },
			ExtensionMode: { Development: 1, Production: 2, Test: 3 },
		}))

		// Mock CliInstaller so getLocalCliPath returns our mock path
		vi.doMock("../CliInstaller", () => ({
			getLocalCliPath: () => MOCK_CLI_PATH,
		}))

		vi.doMock("../../../../utils/fs", () => ({
			fileExistsAtPath: vi.fn().mockImplementation((p: string) => Promise.resolve(p === MOCK_CLI_PATH)),
		}))

		mockGetRemoteUrl = vi.fn().mockResolvedValue("https://github.com/org/repo.git")
		vi.doMock("../../../../services/code-index/managed/git-utils", () => ({
			getRemoteUrl: mockGetRemoteUrl,
		}))

		class TestProc extends EventEmitter {
			stdout = new EventEmitter()
			stderr = new EventEmitter()
			kill = vi.fn()
			pid = 1234
		}

		const spawnMock = vi.fn(() => new TestProc())
		const execSyncMock = vi.fn(() => MOCK_CLI_PATH)

		vi.doMock("node:child_process", () => ({
			spawn: spawnMock,
			execSync: execSyncMock,
		}))

		const module = await import("../AgentManagerProvider")
		AgentManagerProvider = module.AgentManagerProvider
		provider = new AgentManagerProvider(mockContext, mockOutputChannel, mockProvider as any)
	})

	afterEach(() => {
		provider.dispose()
	})

	it("captures gitUrl from workspace when starting a session", async () => {
		await (provider as any).startAgentSession("test prompt")

		expect(mockGetRemoteUrl).toHaveBeenCalledWith("/tmp/workspace")
	})

	it("passes gitUrl to process handler when starting session", async () => {
		const spawnProcessSpy = vi.spyOn((provider as any).processHandler, "spawnProcess")

		await (provider as any).startAgentSession("test prompt")

		expect(spawnProcessSpy).toHaveBeenCalledWith(
			expect.any(String),
			"/tmp/workspace",
			"test prompt",
			expect.objectContaining({ gitUrl: "https://github.com/org/repo.git" }),
			expect.any(Function),
		)
	})

	it("handles git URL retrieval errors gracefully", async () => {
		mockGetRemoteUrl.mockRejectedValue(new Error("No remote configured"))
		const spawnProcessSpy = vi.spyOn((provider as any).processHandler, "spawnProcess")

		await (provider as any).startAgentSession("test prompt")

		// Should still spawn process without gitUrl
		expect(spawnProcessSpy).toHaveBeenCalledWith(
			expect.any(String),
			"/tmp/workspace",
			"test prompt",
			expect.objectContaining({ gitUrl: undefined }),
			expect.any(Function),
		)
	})

	it("stores gitUrl on created session", async () => {
		await (provider as any).startAgentSession("test prompt")
		const spawnMock = (await import("node:child_process")).spawn as unknown as Mock
		const proc = spawnMock.mock.results[0].value as EventEmitter & { stdout: EventEmitter }

		// Emit session_created event
		proc.stdout.emit("data", Buffer.from('{"event":"session_created","sessionId":"session-1"}\n'))

		const sessions = (provider as any).registry.getSessions()
		expect(sessions[0].gitUrl).toBe("https://github.com/org/repo.git")
	})

	it("sets currentGitUrl on provider initialization", async () => {
		// The provider should have set the current git URL
		expect((provider as any).currentGitUrl).toBe("https://github.com/org/repo.git")
	})

	it("filters sessions by currentGitUrl when broadcasting state", async () => {
		// Create sessions with different gitUrls
		const registry = (provider as any).registry
		registry.createSession("session-1", "prompt 1", undefined, {
			gitUrl: "https://github.com/org/repo.git",
		})
		registry.createSession("session-2", "prompt 2", undefined, {
			gitUrl: "https://github.com/org/other-repo.git",
		})
		registry.createSession("session-3", "prompt 3", undefined, {
			gitUrl: "https://github.com/org/repo.git",
		})

		// Get state (which should be filtered)
		const state = (provider as any).getFilteredState()

		// Should only include sessions matching currentGitUrl
		expect(state.sessions).toHaveLength(2)
		expect(state.sessions.map((s: any) => s.sessionId)).toContain("session-1")
		expect(state.sessions.map((s: any) => s.sessionId)).toContain("session-3")
		expect(state.sessions.map((s: any) => s.sessionId)).not.toContain("session-2")
	})

	it("excludes sessions without gitUrl when filtering by gitUrl", async () => {
		const registry = (provider as any).registry
		registry.createSession("session-1", "prompt 1", undefined, {
			gitUrl: "https://github.com/org/repo.git",
		})
		registry.createSession("session-2", "prompt 2") // no gitUrl
		registry.createSession("session-3", "prompt 3", undefined, {
			gitUrl: "https://github.com/org/other-repo.git",
		})

		const state = (provider as any).getFilteredState()

		// Should only include session-1 (matches exactly)
		expect(state.sessions).toHaveLength(1)
		expect(state.sessions[0].sessionId).toBe("session-1")
	})

	it("shows only sessions without gitUrl when currentGitUrl is not set", async () => {
		;(provider as any).currentGitUrl = undefined

		const registry = (provider as any).registry
		registry.createSession("session-1", "prompt 1", undefined, {
			gitUrl: "https://github.com/org/repo1.git",
		})
		registry.createSession("session-2", "prompt 2") // no gitUrl

		const state = (provider as any).getFilteredState()

		expect(state.sessions).toHaveLength(1)
		expect(state.sessions[0].sessionId).toBe("session-2")
	})

	describe("filterRemoteSessionsByGitUrl", () => {
		it("returns only sessions with matching git_url when currentGitUrl is set", () => {
			const remoteSessions = [
				{ session_id: "1", git_url: "https://github.com/org/repo.git" },
				{ session_id: "2", git_url: "https://github.com/org/other.git" },
				{ session_id: "3", git_url: "https://github.com/org/repo.git" },
			] as any[]

			const filtered = (provider as any).filterRemoteSessionsByGitUrl(remoteSessions)

			expect(filtered).toHaveLength(2)
			expect(filtered.map((s: any) => s.session_id)).toEqual(["1", "3"])
		})

		it("excludes sessions without git_url when currentGitUrl is set", () => {
			const remoteSessions = [
				{ session_id: "1", git_url: "https://github.com/org/repo.git" },
				{ session_id: "2", git_url: undefined },
				{ session_id: "3" }, // no git_url property
			] as any[]

			const filtered = (provider as any).filterRemoteSessionsByGitUrl(remoteSessions)

			expect(filtered).toHaveLength(1)
			expect(filtered[0].session_id).toBe("1")
		})

		it("returns only sessions without git_url when currentGitUrl is undefined", () => {
			;(provider as any).currentGitUrl = undefined

			const remoteSessions = [
				{ session_id: "1", git_url: "https://github.com/org/repo.git" },
				{ session_id: "2", git_url: undefined },
				{ session_id: "3" }, // no git_url property
			] as any[]

			const filtered = (provider as any).filterRemoteSessionsByGitUrl(remoteSessions)

			expect(filtered).toHaveLength(2)
			expect(filtered.map((s: any) => s.session_id)).toEqual(["2", "3"])
		})

		it("excludes sessions with git_url when currentGitUrl is undefined", () => {
			;(provider as any).currentGitUrl = undefined

			const remoteSessions = [
				{ session_id: "1", git_url: "https://github.com/org/repo.git" },
				{ session_id: "2", git_url: "https://github.com/org/other.git" },
			] as any[]

			const filtered = (provider as any).filterRemoteSessionsByGitUrl(remoteSessions)

			expect(filtered).toHaveLength(0)
		})
	})
})

describe("AgentManagerProvider telemetry", () => {
	let provider: InstanceType<typeof AgentManagerProvider>
	const mockContext = { extensionUri: {}, extensionPath: "", extensionMode: 1 /* Development */ } as any
	const mockOutputChannel = { appendLine: vi.fn() } as any

	beforeEach(async () => {
		vi.resetModules()
		vi.clearAllMocks()

		const mockWorkspaceFolder = { uri: { fsPath: "/tmp/workspace" } }
		const mockWindow = { showErrorMessage: () => undefined, ViewColumn: { One: 1 } }
		const mockProvider = {
			getState: vi.fn().mockResolvedValue({ apiConfiguration: { apiProvider: "kilocode" } }),
		}

		vi.doMock("vscode", () => ({
			workspace: { workspaceFolders: [mockWorkspaceFolder] },
			window: mockWindow,
			env: { openExternal: vi.fn() },
			Uri: { parse: vi.fn(), joinPath: vi.fn() },
			ViewColumn: { One: 1 },
			ExtensionMode: { Development: 1, Production: 2, Test: 3 },
		}))

		// Mock CliInstaller so getLocalCliPath returns our mock path
		vi.doMock("../CliInstaller", () => ({
			getLocalCliPath: () => MOCK_CLI_PATH,
		}))

		vi.doMock("../../../../utils/fs", () => ({
			fileExistsAtPath: vi.fn().mockImplementation((p: string) => Promise.resolve(p === MOCK_CLI_PATH)),
		}))

		vi.doMock("../../../../services/code-index/managed/git-utils", () => ({
			getRemoteUrl: vi.fn().mockResolvedValue(undefined),
		}))

		class TestProc extends EventEmitter {
			stdout = new EventEmitter()
			stderr = new EventEmitter()
			kill = vi.fn()
			pid = 1234
		}

		const spawnMock = vi.fn(() => new TestProc())
		const execSyncMock = vi.fn(() => MOCK_CLI_PATH)

		vi.doMock("node:child_process", () => ({
			spawn: spawnMock,
			execSync: execSyncMock,
		}))

		const module = await import("../AgentManagerProvider")
		AgentManagerProvider = module.AgentManagerProvider
		provider = new AgentManagerProvider(mockContext, mockOutputChannel, mockProvider as any)
	})

	afterEach(() => {
		provider.dispose()
	})

	it("tracks session started telemetry when session_created event is received", async () => {
		await (provider as any).startAgentSession("test telemetry")
		const spawnMock = (await import("node:child_process")).spawn as unknown as Mock
		const proc = spawnMock.mock.results[0].value as EventEmitter & { stdout: EventEmitter }

		// Emit session_created event
		proc.stdout.emit("data", Buffer.from('{"event":"session_created","sessionId":"session-telemetry-1"}\n'))

		expect(telemetry.captureAgentManagerSessionStarted).toHaveBeenCalledWith(
			"session-telemetry-1",
			false, // useWorktree = false (no parallel mode)
		)
	})

	it("tracks session started with worktree flag for parallel mode sessions", async () => {
		await (provider as any).startAgentSession("test parallel", { parallelMode: true })
		const spawnMock = (await import("node:child_process")).spawn as unknown as Mock
		const proc = spawnMock.mock.results[0].value as EventEmitter & { stdout: EventEmitter }

		// Emit session_created event
		proc.stdout.emit("data", Buffer.from('{"event":"session_created","sessionId":"session-parallel-1"}\n'))

		expect(telemetry.captureAgentManagerSessionStarted).toHaveBeenCalledWith(
			"session-parallel-1",
			true, // useWorktree = true (parallel mode enabled)
		)
	})

	it("tracks session completed telemetry when complete event is received", async () => {
		// Create a session directly in the registry
		const registry = (provider as any).registry
		const sessionId = "session-complete-1"
		registry.createSession(sessionId, "test complete")
		;(provider as any).sessionMessages.set(sessionId, [])

		// Handle complete event
		;(provider as any).handleCliEvent(sessionId, {
			streamEventType: "complete",
			exitCode: 0,
		})

		expect(telemetry.captureAgentManagerSessionCompleted).toHaveBeenCalledWith(
			sessionId,
			false, // useWorktree = false
		)
	})

	it("tracks session stopped telemetry when user stops a session", async () => {
		// Create a session directly in the registry
		const registry = (provider as any).registry
		const sessionId = "session-stop-1"
		registry.createSession(sessionId, "test stop")
		registry.updateSessionStatus(sessionId, "running")

		// Stop the session
		;(provider as any).stopAgentSession(sessionId)

		expect(telemetry.captureAgentManagerSessionStopped).toHaveBeenCalledWith(
			sessionId,
			false, // useWorktree = false
		)
	})

	it("tracks session stopped telemetry when interrupted event is received", async () => {
		const registry = (provider as any).registry
		const sessionId = "session-interrupted-1"
		registry.createSession(sessionId, "test interrupted")
		;(provider as any).sessionMessages.set(sessionId, [])

		// Handle interrupted event
		;(provider as any).handleCliEvent(sessionId, {
			streamEventType: "interrupted",
			reason: "User cancelled",
		})

		expect(telemetry.captureAgentManagerSessionStopped).toHaveBeenCalledWith(
			sessionId,
			false, // useWorktree = false
		)
	})

	it("tracks session error telemetry when error event is received", async () => {
		const registry = (provider as any).registry
		const sessionId = "session-error-1"
		registry.createSession(sessionId, "test error")
		;(provider as any).sessionMessages.set(sessionId, [])

		// Handle error event
		;(provider as any).handleCliEvent(sessionId, {
			streamEventType: "error",
			error: "Something went wrong",
		})

		expect(telemetry.captureAgentManagerSessionError).toHaveBeenCalledWith(
			sessionId,
			false, // useWorktree = false
			"Something went wrong",
		)
	})

	it("tracks worktree flag correctly for parallel mode sessions in completion", async () => {
		const registry = (provider as any).registry
		const sessionId = "session-parallel-complete-1"
		registry.createSession(sessionId, "test parallel complete", undefined, { parallelMode: true })
		;(provider as any).sessionMessages.set(sessionId, [])

		// Handle complete event
		;(provider as any).handleCliEvent(sessionId, {
			streamEventType: "complete",
			exitCode: 0,
		})

		expect(telemetry.captureAgentManagerSessionCompleted).toHaveBeenCalledWith(
			sessionId,
			true, // useWorktree = true (parallel mode)
		)
	})

	describe("Regression Tests - finishWorktreeSession validation (P0)", () => {
		it("should not attempt to terminate non-running worktree sessions", async () => {
			const registry = (provider as any).registry
			const sessionId = "session-done-1"
			registry.createSession(sessionId, "test done session", undefined, { parallelMode: true })
			registry.updateSessionStatus(sessionId, "done")

			const processHandler = (provider as any).processHandler
			vi.spyOn(processHandler, "terminateProcess")

			// Call finishWorktreeSession on a done session
			;(provider as any).finishWorktreeSession(sessionId)

			// Should NOT call terminateProcess
			expect(processHandler.terminateProcess).not.toHaveBeenCalled()
		})

		it("should only allow finishing running worktree sessions", async () => {
			const registry = (provider as any).registry
			const sessionId = "session-running-1"
			registry.createSession(sessionId, "test running session", undefined, { parallelMode: true })
			registry.updateSessionStatus(sessionId, "running")
			;(provider as any).sessionMessages.set(sessionId, [])

			const processHandler = (provider as any).processHandler
			vi.spyOn(processHandler, "terminateProcess")

			// Call finishWorktreeSession on a running session
			;(provider as any).finishWorktreeSession(sessionId)

			// Should call terminateProcess
			expect(processHandler.terminateProcess).toHaveBeenCalledWith(sessionId, "SIGTERM")
		})
	})
})<|MERGE_RESOLUTION|>--- conflicted
+++ resolved
@@ -105,7 +105,6 @@
 		expect(options?.shell).not.toBe(true)
 	})
 
-<<<<<<< HEAD
 	// Windows-specific test - runs only on Windows CI
 	// We don't simulate Windows on other platforms - let the actual Windows CI test it
 	const windowsOnlyTest = isWindows ? it : it.skip
@@ -124,7 +123,11 @@
 
 		vi.doMock("vscode", () => ({
 			workspace: { workspaceFolders: [mockWorkspaceFolder] },
-			window: { showErrorMessage: vi.fn().mockResolvedValue(undefined), showWarningMessage: vi.fn().mockResolvedValue(undefined), ViewColumn: { One: 1 } },
+			window: {
+				showErrorMessage: vi.fn().mockResolvedValue(undefined),
+				showWarningMessage: vi.fn().mockResolvedValue(undefined),
+				ViewColumn: { One: 1 },
+			},
 			env: { openExternal: vi.fn() },
 			Uri: { parse: vi.fn(), joinPath: vi.fn() },
 			ViewColumn: { One: 1 },
@@ -199,8 +202,6 @@
 		}
 	})
 
-=======
->>>>>>> 52d42da4
 	it("creates pending session and waits for session_created event", async () => {
 		await (provider as any).startAgentSession("test pending")
 
