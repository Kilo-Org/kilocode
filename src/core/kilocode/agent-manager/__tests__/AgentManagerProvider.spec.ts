import { describe, it, expect, vi, beforeEach, afterEach, type Mock } from "vitest"
import { EventEmitter } from "node:events"
import * as path from "node:path"
import * as telemetry from "../telemetry"

const isWindows = process.platform === "win32"
const MOCK_CLI_PATH = isWindows ? "C:\\mock\\path\\to\\kilocode" : "/mock/path/to/kilocode"

// Mock the local telemetry module
vi.mock("../telemetry", () => ({
	getPlatformDiagnostics: vi.fn(() => ({ platform: "darwin", shell: "bash" })),
	captureAgentManagerOpened: vi.fn(),
	captureAgentManagerSessionStarted: vi.fn(),
	captureAgentManagerSessionCompleted: vi.fn(),
	captureAgentManagerSessionStopped: vi.fn(),
	captureAgentManagerSessionError: vi.fn(),
	captureAgentManagerLoginIssue: vi.fn(),
}))

// Mock CliPathResolver to return CliDiscoveryResult object
vi.mock("../CliPathResolver", () => ({
	findKilocodeCli: vi.fn().mockResolvedValue({ cliPath: "/mock/path/to/kilocode", shellPath: undefined }),
	findExecutable: vi.fn().mockResolvedValue(undefined),
}))

let AgentManagerProvider: typeof import("../AgentManagerProvider").AgentManagerProvider

describe("AgentManagerProvider CLI spawning", () => {
	let provider: InstanceType<typeof AgentManagerProvider>
	const mockContext = { extensionUri: {}, extensionPath: "", extensionMode: 1 /* Development */ } as any
	const mockOutputChannel = { appendLine: vi.fn() } as any
	let mockWindow: { showErrorMessage: Mock; showWarningMessage: Mock; ViewColumn: { One: number } }

	beforeEach(async () => {
		vi.resetModules()

		const mockWorkspaceFolder = { uri: { fsPath: "/tmp/workspace" } }
		const mockProvider = {
			getState: vi.fn().mockResolvedValue({ apiConfiguration: { apiProvider: "kilocode" } }),
		}

		mockWindow = {
			showErrorMessage: vi.fn().mockResolvedValue(undefined),
			showWarningMessage: vi.fn().mockResolvedValue(undefined),
			ViewColumn: { One: 1 },
		}

		vi.doMock("vscode", () => ({
			workspace: { workspaceFolders: [mockWorkspaceFolder] },
			window: mockWindow,
			env: { openExternal: vi.fn() },
			Uri: { parse: vi.fn(), joinPath: vi.fn() },
			ViewColumn: { One: 1 },
			ExtensionMode: { Development: 1, Production: 2, Test: 3 },
		}))

		vi.doMock("../../../../utils/fs", () => ({
			fileExistsAtPath: vi.fn().mockResolvedValue(false),
		}))

		// Mock getRemoteUrl for gitUrl support
		vi.doMock("../../../../services/code-index/managed/git-utils", () => ({
			getRemoteUrl: vi.fn().mockResolvedValue(undefined),
		}))

		class TestProc extends EventEmitter {
			stdout = new EventEmitter()
			stderr = new EventEmitter()
			kill = vi.fn()
			pid = 1234
		}

		const spawnMock = vi.fn(() => new TestProc())
		const execSyncMock = vi.fn(() => MOCK_CLI_PATH)

		vi.doMock("node:child_process", () => ({
			spawn: spawnMock,
			execSync: execSyncMock,
		}))

		const module = await import("../AgentManagerProvider")
		AgentManagerProvider = module.AgentManagerProvider
		provider = new AgentManagerProvider(mockContext, mockOutputChannel, mockProvider as any)
	})

	afterEach(() => {
		provider.dispose()
	})

	it("spawns kilocode without shell interpolation for prompt arguments", async () => {
		await (provider as any).startAgentSession('echo "$(whoami)"')

		const spawnMock = (await import("node:child_process")).spawn as unknown as Mock
		expect(spawnMock).toHaveBeenCalledTimes(1)
		const [cmd, args, options] = spawnMock.mock.calls[0] as unknown as [string, string[], Record<string, unknown>]
		expect(cmd).toBe(MOCK_CLI_PATH)
		expect(args[args.length - 1]).toBe('echo "$(whoami)"')
		expect(options?.shell).not.toBe(true)
	})

	it("spawns with shell: true on Windows when CLI path ends with .cmd", async () => {
		// Reset modules to set up Windows-specific mock
		vi.resetModules()

		// Use platform-appropriate paths for the test
		const testNpmDir = isWindows ? "C:\\npm" : "/npm"
		const testWorkspace = isWindows ? "C:\\tmp\\workspace" : "/tmp/workspace"
		const cmdPath = path.join(testNpmDir, "kilocode") + ".CMD"

		const mockWorkspaceFolder = { uri: { fsPath: testWorkspace } }
		const mockProvider = {
			getState: vi.fn().mockResolvedValue({ apiConfiguration: { apiProvider: "kilocode" } }),
		}

		vi.doMock("vscode", () => ({
			workspace: { workspaceFolders: [mockWorkspaceFolder] },
			window: { showErrorMessage: vi.fn(), showWarningMessage: vi.fn(), ViewColumn: { One: 1 } },
			env: { openExternal: vi.fn() },
			Uri: { parse: vi.fn(), joinPath: vi.fn() },
			ViewColumn: { One: 1 },
			ExtensionMode: { Development: 1, Production: 2, Test: 3 },
		}))

		vi.doMock("../../../../utils/fs", () => ({
			fileExistsAtPath: vi.fn().mockResolvedValue(false),
		}))

		vi.doMock("../../../../services/code-index/managed/git-utils", () => ({
			getRemoteUrl: vi.fn().mockResolvedValue(undefined),
		}))

<<<<<<< HEAD
		// Mock CliPathResolver to return .cmd path for Windows test
		const cmdPath = "/npm/kilocode.CMD"
		vi.doMock("../CliPathResolver", () => ({
			findKilocodeCli: vi.fn().mockResolvedValue({ cliPath: cmdPath, shellPath: undefined }),
			findExecutable: vi.fn().mockResolvedValue(cmdPath),
		}))

=======
>>>>>>> d0160a57
		// Mock fs to make findExecutable find the .cmd file
		vi.doMock("node:fs", () => ({
			existsSync: vi.fn().mockReturnValue(false),
			readdirSync: vi.fn().mockReturnValue([]),
			promises: {
				stat: vi.fn().mockImplementation((filePath: string) => {
					if (filePath === cmdPath) {
						return Promise.resolve({ isFile: () => true })
					}
					return Promise.reject(new Error("ENOENT"))
				}),
			},
		}))

		class TestProc extends EventEmitter {
			stdout = new EventEmitter()
			stderr = new EventEmitter()
			kill = vi.fn()
			pid = 1234
		}

		const spawnMock = vi.fn(() => new TestProc())
		const execSyncMock = vi.fn().mockImplementation(() => {
			throw new Error("not found")
		})

		vi.doMock("node:child_process", () => ({
			spawn: spawnMock,
			execSync: execSyncMock,
		}))

		// Mock process.platform to be win32 and set PATH
		const originalPlatform = process.platform
		const originalPath = process.env.PATH
		Object.defineProperty(process, "platform", { value: "win32", writable: true })
		process.env.PATH = testNpmDir

		try {
			const module = await import("../AgentManagerProvider")
			const windowsProvider = new module.AgentManagerProvider(mockContext, mockOutputChannel, mockProvider as any)

			await (windowsProvider as any).startAgentSession("test windows cmd")

			expect(spawnMock).toHaveBeenCalledTimes(1)
			const [cmd, , options] = spawnMock.mock.calls[0] as unknown as [string, string[], Record<string, unknown>]
			expect(cmd.toLowerCase()).toContain(".cmd")
			expect(options?.shell).toBe(true)

			windowsProvider.dispose()
		} finally {
			// Restore original platform and PATH
			Object.defineProperty(process, "platform", { value: originalPlatform, writable: true })
			process.env.PATH = originalPath
		}
	})

	it("creates pending session and waits for session_created event", async () => {
		await (provider as any).startAgentSession("test pending")

		// Should have a pending session
		expect((provider as any).registry.pendingSession).not.toBeNull()
		expect((provider as any).registry.pendingSession.prompt).toBe("test pending")

		// No sessions created yet
		expect((provider as any).registry.getSessions()).toHaveLength(0)
	})

	it("creates session when session_created event is received", async () => {
		await (provider as any).startAgentSession("test session created")
		const spawnMock = (await import("node:child_process")).spawn as unknown as Mock
		const proc = spawnMock.mock.results[0].value as EventEmitter & { stdout: EventEmitter }

		// Emit session_created event
		const sessionCreatedEvent = '{"event":"session_created","sessionId":"cli-session-123","timestamp":1234567890}\n'
		proc.stdout.emit("data", Buffer.from(sessionCreatedEvent))

		// Pending session should be cleared
		expect((provider as any).registry.pendingSession).toBeNull()

		// Session should be created with CLI's sessionId
		const sessions = (provider as any).registry.getSessions()
		expect(sessions).toHaveLength(1)
		expect(sessions[0].sessionId).toBe("cli-session-123")
	})

	it("adds metadata text for tool requests and skips non chat events", async () => {
		const registry = (provider as any).registry
		const sessionId = "test-session-meta"
		registry.createSession(sessionId, "meta")
		;(provider as any).sessionMessages.set(sessionId, [])

		// Non-chat event should be logged but not added
		;(provider as any).handleKilocodeEvent(sessionId, {
			streamEventType: "kilocode",
			payload: { event: "session_created" },
		})
		expect((provider as any).sessionMessages.get(sessionId)).toEqual([])

		// Tool ask with metadata should produce text
		;(provider as any).handleKilocodeEvent(sessionId, {
			streamEventType: "kilocode",
			payload: {
				timestamp: 1,
				type: "ask",
				ask: "tool",
				metadata: { tool: "codebaseSearch", query: "main" },
			},
		})

		const messages = (provider as any).sessionMessages.get(sessionId)
		expect(messages).toHaveLength(1)
		expect(messages?.[0].text).toBe("Tool: codebaseSearch (main)")
	})

	it("adds fallback text for checkpoint_saved", async () => {
		const registry = (provider as any).registry
		const sessionId = "test-session-checkpoint"
		registry.createSession(sessionId, "checkpoint")
		;(provider as any).sessionMessages.set(sessionId, [])
		;(provider as any).handleKilocodeEvent(sessionId, {
			streamEventType: "kilocode",
			payload: {
				timestamp: 2,
				type: "say",
				say: "checkpoint_saved",
				checkpoint: { to: "abc123" },
			},
		})

		const messages = (provider as any).sessionMessages.get(sessionId)
		expect(messages).toHaveLength(1)
		expect(messages?.[0].text).toBe("")
		expect(messages?.[0].checkpoint).toEqual({ to: "abc123" })
	})

	it("dedupes repeated events with same ts/type/say/ask", async () => {
		const registry = (provider as any).registry
		const sessionId = "test-session-dedupe"
		registry.createSession(sessionId, "dedupe")
		;(provider as any).sessionMessages.set(sessionId, [])

		// Enable text handling
		;(provider as any).handleKilocodeEvent(sessionId, {
			streamEventType: "kilocode",
			payload: { type: "say", say: "api_req_started" },
		})

		const payload = {
			timestamp: 10,
			type: "say",
			say: "text",
			content: "hello",
		}

		;(provider as any).handleKilocodeEvent(sessionId, { streamEventType: "kilocode", payload })
		;(provider as any).handleKilocodeEvent(sessionId, { streamEventType: "kilocode", payload })

		const messages = (provider as any).sessionMessages.get(sessionId)
		expect(messages).toHaveLength(1)
		expect(messages?.[0].text).toBe("hello")
	})

	it("skips user echo before api_req_started", async () => {
		const registry = (provider as any).registry
		const sessionId = "test-session-echo"
		registry.createSession(sessionId, "echo")
		;(provider as any).sessionMessages.set(sessionId, [])

		// say:text before api_req_started -> skipped
		;(provider as any).handleKilocodeEvent(sessionId, {
			streamEventType: "kilocode",
			payload: {
				type: "say",
				say: "text",
				content: "user prompt",
			},
		})

		// api_req_started toggles echo filter
		;(provider as any).handleKilocodeEvent(sessionId, {
			streamEventType: "kilocode",
			payload: {
				type: "say",
				say: "api_req_started",
			},
		})

		// Now allow text
		;(provider as any).handleKilocodeEvent(sessionId, {
			streamEventType: "kilocode",
			payload: {
				type: "say",
				say: "text",
				content: "assistant reply",
			},
		})

		const messages = (provider as any).sessionMessages.get(sessionId)
		expect(messages).toHaveLength(1)
		expect(messages?.[0].text).toBe("assistant reply")
	})

	it("drops empty partial messages and allows final to overwrite partial", async () => {
		const registry = (provider as any).registry
		const sessionId = "test-session-partial"
		registry.createSession(sessionId, "partial")
		;(provider as any).sessionMessages.set(sessionId, [])

		// Enable text handling
		;(provider as any).handleKilocodeEvent(sessionId, {
			streamEventType: "kilocode",
			payload: { type: "say", say: "api_req_started" },
		})

		// Empty partial is skipped
		;(provider as any).handleKilocodeEvent(sessionId, {
			streamEventType: "kilocode",
			payload: {
				type: "say",
				say: "text",
				partial: true,
			},
		})

		// Partial with content
		;(provider as any).handleKilocodeEvent(sessionId, {
			streamEventType: "kilocode",
			payload: {
				type: "say",
				say: "text",
				partial: true,
				content: "partial",
				timestamp: 999,
			},
		})

		// Final overwrites partial
		;(provider as any).handleKilocodeEvent(sessionId, {
			streamEventType: "kilocode",
			payload: {
				type: "say",
				say: "text",
				partial: false,
				content: "final",
				timestamp: 999,
			},
		})

		const messages = (provider as any).sessionMessages.get(sessionId)
		expect(messages).toHaveLength(1)
		expect(messages?.[0].text).toBe("final")
		expect(messages?.[0].partial).toBe(false)
	})

	it("dedupes auth start failures and reuses reminder text", async () => {
		const vscode = await import("vscode")
		const warningSpy = vscode.window.showWarningMessage as unknown as Mock

		const message = "Authentication failed: API request failed."
		;(provider as any).handleStartSessionApiFailure({ message, authError: true })
		;(provider as any).handleStartSessionApiFailure({ message, authError: true })

		expect(warningSpy).toHaveBeenCalledTimes(1)
		expect(warningSpy.mock.calls[0][0]).toContain(message)
	})

	it("shows auth popup again on a new start attempt", async () => {
		const vscode = await import("vscode")
		const warningSpy = vscode.window.showWarningMessage as unknown as Mock

		// Avoid the full CLI spawn flow; we only want to exercise per-attempt dedupe reset.
		;(provider as any).startAgentSession = vi.fn().mockResolvedValue(undefined)

		const message = "Authentication failed: Provider error: 401 No cookie auth credentials found"

		;(provider as any).handleStartSessionApiFailure({ message, authError: true })
		;(provider as any).handleStartSessionApiFailure({ message, authError: true })
		expect(warningSpy).toHaveBeenCalledTimes(1)

		// New attempt should reset dedupe state
		await (provider as any).handleStartSession({ prompt: "hi", parallelMode: false })
		;(provider as any).handleStartSessionApiFailure({ message, authError: true })
		expect(warningSpy).toHaveBeenCalledTimes(2)
	})

	it("builds payment required message with parsed title and link", async () => {
		const vscode = await import("vscode")
		const warningSpy = vscode.window.showWarningMessage as unknown as Mock
		const payload = {
			text: JSON.stringify({
				title: "Low credit",
				message: "Balance too low",
				buyCreditsUrl: "https://kilo.ai/billing",
			}),
		}

		;(provider as any).showPaymentRequiredPrompt(payload)

		expect(warningSpy).toHaveBeenCalledWith(
			expect.stringContaining("Low credit: Balance too low"),
			expect.stringContaining("Open billing"),
		)
	})

	describe("parsePaymentRequiredPayload", () => {
		it("parses valid JSON payload with all fields", () => {
			const payload = {
				text: JSON.stringify({
					title: "Payment Required",
					message: "Please add credits",
					buyCreditsUrl: "https://kilo.ai/billing",
				}),
			}
			const result = (provider as any).parsePaymentRequiredPayload(payload)
			expect(result.title).toBe("Payment Required")
			expect(result.message).toBe("Please add credits")
			expect(result.buyCreditsUrl).toBe("https://kilo.ai/billing")
		})

		it("uses fallback title when not provided in JSON", () => {
			const payload = {
				text: JSON.stringify({ message: "Please add credits" }),
			}
			const result = (provider as any).parsePaymentRequiredPayload(payload)
			expect(result.title).toBeTruthy()
			expect(result.message).toBe("Please add credits")
		})

		it("uses raw text as message when JSON has no message field", () => {
			const payload = { text: "Raw error text" }
			const result = (provider as any).parsePaymentRequiredPayload(payload)
			expect(result.message).toBe("Raw error text")
		})

		it("uses content field when text is not present", () => {
			const payload = { content: "Content field message" }
			const result = (provider as any).parsePaymentRequiredPayload(payload)
			expect(result.message).toBe("Content field message")
		})

		it("returns fallback values when payload is undefined", () => {
			const result = (provider as any).parsePaymentRequiredPayload(undefined)
			expect(result.title).toBeTruthy()
			expect(result.message).toBeTruthy()
			expect(result.buyCreditsUrl).toBeUndefined()
		})

		it("handles malformed JSON gracefully", () => {
			const payload = { text: "not valid json {" }
			const result = (provider as any).parsePaymentRequiredPayload(payload)
			expect(result.message).toBe("not valid json {")
		})
	})

	describe("dispose behavior", () => {
		it("kills pending process on dispose", async () => {
			await (provider as any).startAgentSession("pending session")

			const spawnMock = (await import("node:child_process")).spawn as unknown as Mock
			const proc = spawnMock.mock.results[0].value

			const processHandler = (provider as any).processHandler
			expect(processHandler.pendingProcess).not.toBeNull()

			provider.dispose()

			expect(proc.kill).toHaveBeenCalledWith("SIGTERM")
			expect(processHandler.pendingProcess).toBeNull()
		})

		it("kills all running processes on dispose", async () => {
			// Start two sessions and simulate session_created for both
			await (provider as any).startAgentSession("session 1")
			const spawnMock = (await import("node:child_process")).spawn as unknown as Mock
			const proc1 = spawnMock.mock.results[0].value as EventEmitter & { stdout: EventEmitter; kill: Mock }
			proc1.stdout.emit("data", Buffer.from('{"event":"session_created","sessionId":"session-1"}\n'))

			await (provider as any).startAgentSession("session 2")
			const proc2 = spawnMock.mock.results[1].value as EventEmitter & { stdout: EventEmitter; kill: Mock }
			proc2.stdout.emit("data", Buffer.from('{"event":"session_created","sessionId":"session-2"}\n'))

			const processHandler = (provider as any).processHandler
			expect(processHandler.activeSessions.size).toBe(2)

			provider.dispose()

			expect(proc1.kill).toHaveBeenCalledWith("SIGTERM")
			expect(proc2.kill).toHaveBeenCalledWith("SIGTERM")
			expect(processHandler.activeSessions.size).toBe(0)
		})

		it("clears all timeouts on dispose", async () => {
			await (provider as any).startAgentSession("session with timeout")
			const spawnMock = (await import("node:child_process")).spawn as unknown as Mock
			const proc = spawnMock.mock.results[0].value as EventEmitter & { stdout: EventEmitter }
			proc.stdout.emit("data", Buffer.from('{"event":"session_created","sessionId":"session-1"}\n'))

			const processHandler = (provider as any).processHandler
			expect(processHandler.activeSessions.size).toBe(1)

			provider.dispose()

			// All active sessions (including their timeouts) should be cleared
			expect(processHandler.activeSessions.size).toBe(0)
		})
	})

	describe("hasRunningSessions", () => {
		it("returns false when no sessions exist", () => {
			expect((provider as any).hasRunningSessions()).toBe(false)
		})

		it("returns true when a session is running", async () => {
			await (provider as any).startAgentSession("running")
			const spawnMock = (await import("node:child_process")).spawn as unknown as Mock
			const proc = spawnMock.mock.results[0].value as EventEmitter & { stdout: EventEmitter }
			proc.stdout.emit("data", Buffer.from('{"event":"session_created","sessionId":"session-1"}\n'))

			expect((provider as any).hasRunningSessions()).toBe(true)
		})

		it("returns count of running sessions", async () => {
			await (provider as any).startAgentSession("running 1")
			const spawnMock = (await import("node:child_process")).spawn as unknown as Mock
			const proc1 = spawnMock.mock.results[0].value as EventEmitter & { stdout: EventEmitter }
			proc1.stdout.emit("data", Buffer.from('{"event":"session_created","sessionId":"session-1"}\n'))

			await (provider as any).startAgentSession("running 2")
			const proc2 = spawnMock.mock.results[1].value as EventEmitter & { stdout: EventEmitter }
			proc2.stdout.emit("data", Buffer.from('{"event":"session_created","sessionId":"session-2"}\n'))

			expect((provider as any).getRunningSessionCount()).toBe(2)
		})
	})
})

describe("AgentManagerProvider gitUrl filtering", () => {
	let provider: InstanceType<typeof AgentManagerProvider>
	const mockContext = { extensionUri: {}, extensionPath: "", extensionMode: 1 /* Development */ } as any
	const mockOutputChannel = { appendLine: vi.fn() } as any
	let mockGetRemoteUrl: Mock

	beforeEach(async () => {
		vi.resetModules()

		const mockWorkspaceFolder = { uri: { fsPath: "/tmp/workspace" } }
		const mockWindow = { showErrorMessage: () => undefined, ViewColumn: { One: 1 } }
		const mockProvider = {
			getState: vi.fn().mockResolvedValue({ apiConfiguration: { apiProvider: "kilocode" } }),
		}

		vi.doMock("vscode", () => ({
			workspace: { workspaceFolders: [mockWorkspaceFolder] },
			window: mockWindow,
			env: { openExternal: vi.fn() },
			Uri: { parse: vi.fn(), joinPath: vi.fn() },
			ViewColumn: { One: 1 },
			ExtensionMode: { Development: 1, Production: 2, Test: 3 },
		}))

		vi.doMock("../../../../utils/fs", () => ({
			fileExistsAtPath: vi.fn().mockResolvedValue(false),
		}))

		mockGetRemoteUrl = vi.fn().mockResolvedValue("https://github.com/org/repo.git")
		vi.doMock("../../../../services/code-index/managed/git-utils", () => ({
			getRemoteUrl: mockGetRemoteUrl,
		}))

		class TestProc extends EventEmitter {
			stdout = new EventEmitter()
			stderr = new EventEmitter()
			kill = vi.fn()
			pid = 1234
		}

		const spawnMock = vi.fn(() => new TestProc())
		const execSyncMock = vi.fn(() => MOCK_CLI_PATH)

		vi.doMock("node:child_process", () => ({
			spawn: spawnMock,
			execSync: execSyncMock,
		}))

		const module = await import("../AgentManagerProvider")
		AgentManagerProvider = module.AgentManagerProvider
		provider = new AgentManagerProvider(mockContext, mockOutputChannel, mockProvider as any)
	})

	afterEach(() => {
		provider.dispose()
	})

	it("captures gitUrl from workspace when starting a session", async () => {
		await (provider as any).startAgentSession("test prompt")

		expect(mockGetRemoteUrl).toHaveBeenCalledWith("/tmp/workspace")
	})

	it("passes gitUrl to process handler when starting session", async () => {
		const spawnProcessSpy = vi.spyOn((provider as any).processHandler, "spawnProcess")

		await (provider as any).startAgentSession("test prompt")

		expect(spawnProcessSpy).toHaveBeenCalledWith(
			expect.any(String),
			"/tmp/workspace",
			"test prompt",
			expect.objectContaining({ gitUrl: "https://github.com/org/repo.git" }),
			expect.any(Function),
		)
	})

	it("handles git URL retrieval errors gracefully", async () => {
		mockGetRemoteUrl.mockRejectedValue(new Error("No remote configured"))
		const spawnProcessSpy = vi.spyOn((provider as any).processHandler, "spawnProcess")

		await (provider as any).startAgentSession("test prompt")

		// Should still spawn process without gitUrl
		expect(spawnProcessSpy).toHaveBeenCalledWith(
			expect.any(String),
			"/tmp/workspace",
			"test prompt",
			expect.objectContaining({ gitUrl: undefined }),
			expect.any(Function),
		)
	})

	it("stores gitUrl on created session", async () => {
		await (provider as any).startAgentSession("test prompt")
		const spawnMock = (await import("node:child_process")).spawn as unknown as Mock
		const proc = spawnMock.mock.results[0].value as EventEmitter & { stdout: EventEmitter }

		// Emit session_created event
		proc.stdout.emit("data", Buffer.from('{"event":"session_created","sessionId":"session-1"}\n'))

		const sessions = (provider as any).registry.getSessions()
		expect(sessions[0].gitUrl).toBe("https://github.com/org/repo.git")
	})

	it("sets currentGitUrl on provider initialization", async () => {
		// The provider should have set the current git URL
		expect((provider as any).currentGitUrl).toBe("https://github.com/org/repo.git")
	})

	it("filters sessions by currentGitUrl when broadcasting state", async () => {
		// Create sessions with different gitUrls
		const registry = (provider as any).registry
		registry.createSession("session-1", "prompt 1", undefined, {
			gitUrl: "https://github.com/org/repo.git",
		})
		registry.createSession("session-2", "prompt 2", undefined, {
			gitUrl: "https://github.com/org/other-repo.git",
		})
		registry.createSession("session-3", "prompt 3", undefined, {
			gitUrl: "https://github.com/org/repo.git",
		})

		// Get state (which should be filtered)
		const state = (provider as any).getFilteredState()

		// Should only include sessions matching currentGitUrl
		expect(state.sessions).toHaveLength(2)
		expect(state.sessions.map((s: any) => s.sessionId)).toContain("session-1")
		expect(state.sessions.map((s: any) => s.sessionId)).toContain("session-3")
		expect(state.sessions.map((s: any) => s.sessionId)).not.toContain("session-2")
	})

	it("excludes sessions without gitUrl when filtering by gitUrl", async () => {
		const registry = (provider as any).registry
		registry.createSession("session-1", "prompt 1", undefined, {
			gitUrl: "https://github.com/org/repo.git",
		})
		registry.createSession("session-2", "prompt 2") // no gitUrl
		registry.createSession("session-3", "prompt 3", undefined, {
			gitUrl: "https://github.com/org/other-repo.git",
		})

		const state = (provider as any).getFilteredState()

		// Should only include session-1 (matches exactly)
		expect(state.sessions).toHaveLength(1)
		expect(state.sessions[0].sessionId).toBe("session-1")
	})

	it("shows only sessions without gitUrl when currentGitUrl is not set", async () => {
		;(provider as any).currentGitUrl = undefined

		const registry = (provider as any).registry
		registry.createSession("session-1", "prompt 1", undefined, {
			gitUrl: "https://github.com/org/repo1.git",
		})
		registry.createSession("session-2", "prompt 2") // no gitUrl

		const state = (provider as any).getFilteredState()

		expect(state.sessions).toHaveLength(1)
		expect(state.sessions[0].sessionId).toBe("session-2")
	})

	describe("filterRemoteSessionsByGitUrl", () => {
		it("returns only sessions with matching git_url when currentGitUrl is set", () => {
			const remoteSessions = [
				{ session_id: "1", git_url: "https://github.com/org/repo.git" },
				{ session_id: "2", git_url: "https://github.com/org/other.git" },
				{ session_id: "3", git_url: "https://github.com/org/repo.git" },
			] as any[]

			const filtered = (provider as any).filterRemoteSessionsByGitUrl(remoteSessions)

			expect(filtered).toHaveLength(2)
			expect(filtered.map((s: any) => s.session_id)).toEqual(["1", "3"])
		})

		it("excludes sessions without git_url when currentGitUrl is set", () => {
			const remoteSessions = [
				{ session_id: "1", git_url: "https://github.com/org/repo.git" },
				{ session_id: "2", git_url: undefined },
				{ session_id: "3" }, // no git_url property
			] as any[]

			const filtered = (provider as any).filterRemoteSessionsByGitUrl(remoteSessions)

			expect(filtered).toHaveLength(1)
			expect(filtered[0].session_id).toBe("1")
		})

		it("returns only sessions without git_url when currentGitUrl is undefined", () => {
			;(provider as any).currentGitUrl = undefined

			const remoteSessions = [
				{ session_id: "1", git_url: "https://github.com/org/repo.git" },
				{ session_id: "2", git_url: undefined },
				{ session_id: "3" }, // no git_url property
			] as any[]

			const filtered = (provider as any).filterRemoteSessionsByGitUrl(remoteSessions)

			expect(filtered).toHaveLength(2)
			expect(filtered.map((s: any) => s.session_id)).toEqual(["2", "3"])
		})

		it("excludes sessions with git_url when currentGitUrl is undefined", () => {
			;(provider as any).currentGitUrl = undefined

			const remoteSessions = [
				{ session_id: "1", git_url: "https://github.com/org/repo.git" },
				{ session_id: "2", git_url: "https://github.com/org/other.git" },
			] as any[]

			const filtered = (provider as any).filterRemoteSessionsByGitUrl(remoteSessions)

			expect(filtered).toHaveLength(0)
		})
	})
})

describe("AgentManagerProvider telemetry", () => {
	let provider: InstanceType<typeof AgentManagerProvider>
	const mockContext = { extensionUri: {}, extensionPath: "", extensionMode: 1 /* Development */ } as any
	const mockOutputChannel = { appendLine: vi.fn() } as any

	beforeEach(async () => {
		vi.resetModules()
		vi.clearAllMocks()

		const mockWorkspaceFolder = { uri: { fsPath: "/tmp/workspace" } }
		const mockWindow = { showErrorMessage: () => undefined, ViewColumn: { One: 1 } }
		const mockProvider = {
			getState: vi.fn().mockResolvedValue({ apiConfiguration: { apiProvider: "kilocode" } }),
		}

		vi.doMock("vscode", () => ({
			workspace: { workspaceFolders: [mockWorkspaceFolder] },
			window: mockWindow,
			env: { openExternal: vi.fn() },
			Uri: { parse: vi.fn(), joinPath: vi.fn() },
			ViewColumn: { One: 1 },
			ExtensionMode: { Development: 1, Production: 2, Test: 3 },
		}))

		vi.doMock("../../../../utils/fs", () => ({
			fileExistsAtPath: vi.fn().mockResolvedValue(false),
		}))

		vi.doMock("../../../../services/code-index/managed/git-utils", () => ({
			getRemoteUrl: vi.fn().mockResolvedValue(undefined),
		}))

		class TestProc extends EventEmitter {
			stdout = new EventEmitter()
			stderr = new EventEmitter()
			kill = vi.fn()
			pid = 1234
		}

		const spawnMock = vi.fn(() => new TestProc())
		const execSyncMock = vi.fn(() => MOCK_CLI_PATH)

		vi.doMock("node:child_process", () => ({
			spawn: spawnMock,
			execSync: execSyncMock,
		}))

		const module = await import("../AgentManagerProvider")
		AgentManagerProvider = module.AgentManagerProvider
		provider = new AgentManagerProvider(mockContext, mockOutputChannel, mockProvider as any)
	})

	afterEach(() => {
		provider.dispose()
	})

	it("tracks session started telemetry when session_created event is received", async () => {
		await (provider as any).startAgentSession("test telemetry")
		const spawnMock = (await import("node:child_process")).spawn as unknown as Mock
		const proc = spawnMock.mock.results[0].value as EventEmitter & { stdout: EventEmitter }

		// Emit session_created event
		proc.stdout.emit("data", Buffer.from('{"event":"session_created","sessionId":"session-telemetry-1"}\n'))

		expect(telemetry.captureAgentManagerSessionStarted).toHaveBeenCalledWith(
			"session-telemetry-1",
			false, // useWorktree = false (no parallel mode)
		)
	})

	it("tracks session started with worktree flag for parallel mode sessions", async () => {
		await (provider as any).startAgentSession("test parallel", { parallelMode: true })
		const spawnMock = (await import("node:child_process")).spawn as unknown as Mock
		const proc = spawnMock.mock.results[0].value as EventEmitter & { stdout: EventEmitter }

		// Emit session_created event
		proc.stdout.emit("data", Buffer.from('{"event":"session_created","sessionId":"session-parallel-1"}\n'))

		expect(telemetry.captureAgentManagerSessionStarted).toHaveBeenCalledWith(
			"session-parallel-1",
			true, // useWorktree = true (parallel mode enabled)
		)
	})

	it("tracks session completed telemetry when complete event is received", async () => {
		// Create a session directly in the registry
		const registry = (provider as any).registry
		const sessionId = "session-complete-1"
		registry.createSession(sessionId, "test complete")
		;(provider as any).sessionMessages.set(sessionId, [])

		// Handle complete event
		;(provider as any).handleCliEvent(sessionId, {
			streamEventType: "complete",
			exitCode: 0,
		})

		expect(telemetry.captureAgentManagerSessionCompleted).toHaveBeenCalledWith(
			sessionId,
			false, // useWorktree = false
		)
	})

	it("tracks session stopped telemetry when user stops a session", async () => {
		// Create a session directly in the registry
		const registry = (provider as any).registry
		const sessionId = "session-stop-1"
		registry.createSession(sessionId, "test stop")
		registry.updateSessionStatus(sessionId, "running")

		// Stop the session
		;(provider as any).stopAgentSession(sessionId)

		expect(telemetry.captureAgentManagerSessionStopped).toHaveBeenCalledWith(
			sessionId,
			false, // useWorktree = false
		)
	})

	it("tracks session stopped telemetry when interrupted event is received", async () => {
		const registry = (provider as any).registry
		const sessionId = "session-interrupted-1"
		registry.createSession(sessionId, "test interrupted")
		;(provider as any).sessionMessages.set(sessionId, [])

		// Handle interrupted event
		;(provider as any).handleCliEvent(sessionId, {
			streamEventType: "interrupted",
			reason: "User cancelled",
		})

		expect(telemetry.captureAgentManagerSessionStopped).toHaveBeenCalledWith(
			sessionId,
			false, // useWorktree = false
		)
	})

	it("tracks session error telemetry when error event is received", async () => {
		const registry = (provider as any).registry
		const sessionId = "session-error-1"
		registry.createSession(sessionId, "test error")
		;(provider as any).sessionMessages.set(sessionId, [])

		// Handle error event
		;(provider as any).handleCliEvent(sessionId, {
			streamEventType: "error",
			error: "Something went wrong",
		})

		expect(telemetry.captureAgentManagerSessionError).toHaveBeenCalledWith(
			sessionId,
			false, // useWorktree = false
			"Something went wrong",
		)
	})

	it("tracks worktree flag correctly for parallel mode sessions in completion", async () => {
		const registry = (provider as any).registry
		const sessionId = "session-parallel-complete-1"
		registry.createSession(sessionId, "test parallel complete", undefined, { parallelMode: true })
		;(provider as any).sessionMessages.set(sessionId, [])

		// Handle complete event
		;(provider as any).handleCliEvent(sessionId, {
			streamEventType: "complete",
			exitCode: 0,
		})

		expect(telemetry.captureAgentManagerSessionCompleted).toHaveBeenCalledWith(
			sessionId,
			true, // useWorktree = true (parallel mode)
		)
	})

	describe("Regression Tests - finishWorktreeSession validation (P0)", () => {
		it("should not attempt to terminate non-running worktree sessions", async () => {
			const registry = (provider as any).registry
			const sessionId = "session-done-1"
			registry.createSession(sessionId, "test done session", undefined, { parallelMode: true })
			registry.updateSessionStatus(sessionId, "done")

			const processHandler = (provider as any).processHandler
			vi.spyOn(processHandler, "terminateProcess")

			// Call finishWorktreeSession on a done session
			;(provider as any).finishWorktreeSession(sessionId)

			// Should NOT call terminateProcess
			expect(processHandler.terminateProcess).not.toHaveBeenCalled()
		})

		it("should only allow finishing running worktree sessions", async () => {
			const registry = (provider as any).registry
			const sessionId = "session-running-1"
			registry.createSession(sessionId, "test running session", undefined, { parallelMode: true })
			registry.updateSessionStatus(sessionId, "running")
			;(provider as any).sessionMessages.set(sessionId, [])

			const processHandler = (provider as any).processHandler
			vi.spyOn(processHandler, "terminateProcess")

			// Call finishWorktreeSession on a running session
			;(provider as any).finishWorktreeSession(sessionId)

			// Should call terminateProcess
			expect(processHandler.terminateProcess).toHaveBeenCalledWith(sessionId, "SIGTERM")
		})
	})
})<|MERGE_RESOLUTION|>--- conflicted
+++ resolved
@@ -129,16 +129,11 @@
 			getRemoteUrl: vi.fn().mockResolvedValue(undefined),
 		}))
 
-<<<<<<< HEAD
 		// Mock CliPathResolver to return .cmd path for Windows test
-		const cmdPath = "/npm/kilocode.CMD"
 		vi.doMock("../CliPathResolver", () => ({
 			findKilocodeCli: vi.fn().mockResolvedValue({ cliPath: cmdPath, shellPath: undefined }),
 			findExecutable: vi.fn().mockResolvedValue(cmdPath),
 		}))
-
-=======
->>>>>>> d0160a57
 		// Mock fs to make findExecutable find the .cmd file
 		vi.doMock("node:fs", () => ({
 			existsSync: vi.fn().mockReturnValue(false),
