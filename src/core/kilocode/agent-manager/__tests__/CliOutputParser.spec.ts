import { describe, it, expect } from "vitest"
import { tryParseJson, parseCliChunk, CliOutputParser, type StreamEvent } from "../CliOutputParser"

describe("tryParseJson", () => {
	it("should parse valid JSON", () => {
		const result = tryParseJson('{"timestamp":123,"source":"extension","type":"say"}')
		expect(result).toEqual({
			timestamp: 123,
			source: "extension",
			type: "say",
		})
	})

	it("should parse JSON with VT control codes", () => {
		const input = '\x1b[2K\x1b[1A\x1b[2K\x1b[G{"timestamp":123,"source":"extension","type":"say"}'
		const result = tryParseJson(input)
		expect(result).not.toBeNull()
		expect(result?.timestamp).toBe(123)
	})

	it("should return null for non-JSON", () => {
		expect(tryParseJson("not json")).toBeNull()
	})

	it("should return null for empty string", () => {
		expect(tryParseJson("")).toBeNull()
	})

	it("should return null for primitive JSON values", () => {
		expect(tryParseJson("123")).toBeNull()
		expect(tryParseJson('"string"')).toBeNull()
		expect(tryParseJson("true")).toBeNull()
	})
})

describe("parseCliChunk", () => {
	it("should parse a single JSON line", () => {
		const result = parseCliChunk('{"timestamp":123,"source":"extension","type":"say"}\n')
		expect(result.events).toHaveLength(1)
		expect(result.events[0]).toEqual({
			streamEventType: "kilocode",
			payload: {
				timestamp: 123,
				source: "extension",
				type: "say",
			},
		})
		expect(result.remainingBuffer).toBe("")
	})

	it("should parse session_created event from CLI", () => {
		const result = parseCliChunk('{"event":"session_created","sessionId":"sess-abc-123","timestamp":1234567890}\n')
		expect(result.events).toHaveLength(1)
		expect(result.events[0]).toEqual({
			streamEventType: "session_created",
			sessionId: "sess-abc-123",
			timestamp: 1234567890,
		})
	})

	it("should use current timestamp when session_created has no timestamp", () => {
		const before = Date.now()
		const result = parseCliChunk('{"event":"session_created","sessionId":"sess-xyz"}\n')
		const after = Date.now()

		expect(result.events).toHaveLength(1)
		expect(result.events[0]).toMatchObject({
			streamEventType: "session_created",
			sessionId: "sess-xyz",
		})
		const event = result.events[0] as { timestamp: number }
		expect(event.timestamp).toBeGreaterThanOrEqual(before)
		expect(event.timestamp).toBeLessThanOrEqual(after)
	})

<<<<<<< HEAD
	it("should parse welcome event with worktree branch and path", () => {
=======
	it("should parse session_title_generated event from CLI", () => {
		const result = parseCliChunk(
			'{"event":"session_title_generated","sessionId":"sess-abc-123","title":"My Session Title","timestamp":1234567890}\n',
		)
		expect(result.events).toHaveLength(1)
		expect(result.events[0]).toEqual({
			streamEventType: "session_title_generated",
			sessionId: "sess-abc-123",
			title: "My Session Title",
			timestamp: 1234567890,
		})
	})

	it("should use current timestamp when session_title_generated has no timestamp", () => {
		const before = Date.now()
		const result = parseCliChunk(
			'{"event":"session_title_generated","sessionId":"sess-xyz","title":"Test Title"}\n',
		)
		const after = Date.now()

		expect(result.events).toHaveLength(1)
		expect(result.events[0]).toMatchObject({
			streamEventType: "session_title_generated",
			sessionId: "sess-xyz",
			title: "Test Title",
		})
		const event = result.events[0] as { timestamp: number }
		expect(event.timestamp).toBeGreaterThanOrEqual(before)
		expect(event.timestamp).toBeLessThanOrEqual(after)
	})

	it("should parse welcome event with worktree branch", () => {
>>>>>>> 458774ce
		const result = parseCliChunk(
			'{"type":"welcome","metadata":{"welcomeOptions":{"worktreeBranch":"feature/test-branch","workspace":"/tmp/worktree-path"}},"timestamp":1234567890}\n',
		)
		expect(result.events).toHaveLength(1)
		expect(result.events[0]).toEqual({
			streamEventType: "welcome",
			worktreeBranch: "feature/test-branch",
			worktreePath: "/tmp/worktree-path",
			timestamp: 1234567890,
		})
	})

	it("should parse welcome event without worktree branch", () => {
		const result = parseCliChunk('{"type":"welcome","metadata":{},"timestamp":1234567890}\n')
		expect(result.events).toHaveLength(1)
		expect(result.events[0]).toEqual({
			streamEventType: "welcome",
			worktreeBranch: undefined,
			worktreePath: undefined,
			timestamp: 1234567890,
		})
	})

	it("should handle welcome event split across chunks", () => {
		// Simulate the exact scenario from production logs where welcome event is split
		const chunk1 = '{"timestamp":1,"source":"cli","type":"welcome","metadata":{"welcomeOptions":{"worktreeBranch":'
		const chunk2 = '"feature/test-branch"}}}\n{"timestamp":2,"source":"extension","type":"say"}\n'

		// First chunk should buffer the partial JSON
		const result1 = parseCliChunk(chunk1)
		expect(result1.events).toHaveLength(0)
		expect(result1.remainingBuffer).toBe(chunk1)

		// Second chunk completes the welcome event and includes another event
		const result2 = parseCliChunk(chunk2, result1.remainingBuffer)
		expect(result2.events).toHaveLength(2)
		expect(result2.events[0]).toMatchObject({
			streamEventType: "welcome",
			worktreeBranch: "feature/test-branch",
		})
		expect(result2.events[1]).toMatchObject({
			streamEventType: "kilocode",
		})
	})

	it("should parse multiple JSON lines", () => {
		const input =
			'{"timestamp":1,"source":"cli","type":"info"}\n{"timestamp":2,"source":"extension","type":"ask"}\n'
		const result = parseCliChunk(input)
		expect(result.events).toHaveLength(2)
		expect(result.events[0]).toMatchObject({ streamEventType: "status" })
		expect(result.events[1]).toMatchObject({
			streamEventType: "kilocode",
			payload: { type: "ask", timestamp: 2 },
		})
	})

	it("should handle partial lines in buffer", () => {
		const result = parseCliChunk('{"timestamp":123')
		expect(result.events).toHaveLength(0)
		expect(result.remainingBuffer).toBe('{"timestamp":123')
	})

	it("should combine buffer with new chunk", () => {
		const result = parseCliChunk(',"source":"extension","type":"say"}\n', '{"timestamp":123')
		expect(result.events).toHaveLength(1)
		expect(result.events[0]).toEqual({
			streamEventType: "kilocode",
			payload: {
				timestamp: 123,
				source: "extension",
				type: "say",
			},
		})
	})

	it("should parse JSON with VT control codes", () => {
		const input = '\x1b[2K\x1b[1A\x1b[2K\x1b[G{"timestamp":123,"source":"extension","type":"say"}\n'
		const result = parseCliChunk(input)
		expect(result.events).toHaveLength(1)
		expect(result.events[0]).toMatchObject({ streamEventType: "kilocode", payload: { timestamp: 123 } })
	})

	it("should parse concatenated JSON objects on a single line", () => {
		const input =
			'{"type":"welcome","metadata":{"welcomeOptions":{"worktreeBranch":"feature/test","workspace":"/tmp/worktree"}},"timestamp":1}' +
			'{"event":"session_created","sessionId":"sess-1","timestamp":2}\n'
		const result = parseCliChunk(input)
		expect(result.events).toHaveLength(2)
		expect(result.events[0]).toMatchObject({
			streamEventType: "welcome",
			worktreeBranch: "feature/test",
			worktreePath: "/tmp/worktree",
		})
		expect(result.events[1]).toMatchObject({
			streamEventType: "session_created",
			sessionId: "sess-1",
		})
	})

	it("should collect non-JSON lines as output events with VT codes stripped", () => {
		const input = 'not json\n{"timestamp":123,"source":"cli","type":"info"}\nalso not json\n'
		const result = parseCliChunk(input)
		expect(result.events).toHaveLength(3)
		expect(result.events[0]).toMatchObject({ streamEventType: "output", content: "not json" })
		expect(result.events[1]).toMatchObject({ streamEventType: "status" })
		expect(result.events[2]).toMatchObject({ streamEventType: "output", content: "also not json" })
	})

	it("should skip empty lines", () => {
		const input = '\n\n{"timestamp":123,"source":"cli","type":"info"}\n\n'
		const result = parseCliChunk(input)
		expect(result.events).toHaveLength(1)
	})

	it("should handle real CLI output with terminal codes", () => {
		const input =
			'\x1b[2K\x1b[1A\x1b[2K\x1b[G{"timestamp":123,"source":"extension","type":"say","say":"text","content":"Hello"}\n'
		const result = parseCliChunk(input)
		expect(result.events).toHaveLength(1)
		expect(result.events[0]).toMatchObject({
			streamEventType: "kilocode",
			payload: { content: "Hello" },
		})
	})
})

describe("CliOutputParser class", () => {
	it("should maintain buffer state across parse calls", () => {
		const parser = new CliOutputParser()

		// First chunk - partial JSON
		const result1 = parser.parse('{"timestamp":123')
		expect(result1.events).toHaveLength(0)

		// Second chunk - completes the JSON
		const result2 = parser.parse(',"source":"extension","type":"say"}\n')
		expect(result2.events).toHaveLength(1)
		expect(result2.events[0]).toMatchObject({
			streamEventType: "kilocode",
			payload: { timestamp: 123 },
		})
	})

	it("should flush remaining buffer", () => {
		const parser = new CliOutputParser()

		parser.parse('{"timestamp":123,"source":"cli","type":"info"}')
		const result = parser.flush()
		expect(result.events).toHaveLength(1)
		expect(result.events[0]).toMatchObject({ streamEventType: "status" })
	})

	it("should reset buffer state", () => {
		const parser = new CliOutputParser()

		parser.parse('{"timestamp":123')
		parser.reset()

		// This should not combine with previous partial
		const result = parser.parse(',"source":"extension"}\n')
		expect(result.events).toHaveLength(1)
		expect(result.events[0]).toMatchObject({ streamEventType: "output" })
	})

	it("should handle streaming chunks correctly", () => {
		const parser = new CliOutputParser()
		const events: StreamEvent[] = []

		// Simulate streaming output
		const chunks = [
			'{"timestamp":1,"source":"extension","type":"say","partial":true,"content":"He',
			'llo"}\n{"timestamp":2,"source":"extension","type":"say","partial":false,"content":"Hello World"}\n',
			'{"timestamp":3,"source":"cli","type":"info"}',
		]

		for (const chunk of chunks) {
			const result = parser.parse(chunk)
			events.push(...result.events)
		}

		// Flush remaining (last chunk had no newline)
		const final = parser.flush()
		events.push(...final.events)

		expect(events).toHaveLength(3)
		expect(events[0]).toMatchObject({ streamEventType: "kilocode", payload: { content: "Hello" } })
		expect(events[1]).toMatchObject({ streamEventType: "kilocode", payload: { content: "Hello World" } })
		expect(events[2]).toMatchObject({ streamEventType: "status" })
	})

	it("should flush concatenated JSON objects", () => {
		const parser = new CliOutputParser()
		parser.parse(
			'{"type":"welcome","metadata":{"welcomeOptions":{"worktreeBranch":"feature/test","workspace":"/tmp/worktree"}},"timestamp":1}' +
				'{"event":"session_created","sessionId":"sess-1","timestamp":2}',
		)
		const result = parser.flush()
		expect(result.events).toHaveLength(2)
		expect(result.events[0]).toMatchObject({
			streamEventType: "welcome",
			worktreeBranch: "feature/test",
			worktreePath: "/tmp/worktree",
		})
		expect(result.events[1]).toMatchObject({
			streamEventType: "session_created",
			sessionId: "sess-1",
		})
	})
})<|MERGE_RESOLUTION|>--- conflicted
+++ resolved
@@ -73,9 +73,6 @@
 		expect(event.timestamp).toBeLessThanOrEqual(after)
 	})
 
-<<<<<<< HEAD
-	it("should parse welcome event with worktree branch and path", () => {
-=======
 	it("should parse session_title_generated event from CLI", () => {
 		const result = parseCliChunk(
 			'{"event":"session_title_generated","sessionId":"sess-abc-123","title":"My Session Title","timestamp":1234567890}\n',
@@ -107,8 +104,7 @@
 		expect(event.timestamp).toBeLessThanOrEqual(after)
 	})
 
-	it("should parse welcome event with worktree branch", () => {
->>>>>>> 458774ce
+	it("should parse welcome event with worktree branch and path", () => {
 		const result = parseCliChunk(
 			'{"type":"welcome","metadata":{"welcomeOptions":{"worktreeBranch":"feature/test-branch","workspace":"/tmp/worktree-path"}},"timestamp":1234567890}\n',
 		)
