--- conflicted
+++ resolved
@@ -38,11 +38,8 @@
 	gitUrl?: string
 	stderrBuffer: string[] // Capture stderr for error detection
 	timeoutId?: NodeJS.Timeout // Timer for auto-failing stuck pending sessions
-<<<<<<< HEAD
 	cliPath?: string // CLI path for error telemetry
-=======
 	provisionalSessionId?: string // Temporary session ID created when api_req_started arrives (before session_created)
->>>>>>> 074f311c
 }
 
 interface ActiveProcessInfo {
