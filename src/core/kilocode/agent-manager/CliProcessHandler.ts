--- conflicted
+++ resolved
@@ -113,10 +113,7 @@
 					sessionId?: string
 					label?: string
 					gitUrl?: string
-<<<<<<< HEAD
-=======
 					apiConfiguration?: ProviderSettings
->>>>>>> 6f704483
 			  }
 			| undefined,
 		onCliEvent: (sessionId: string, event: StreamEvent) => void,
