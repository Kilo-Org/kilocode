--- conflicted
+++ resolved
@@ -38,13 +38,9 @@
 	gitUrl?: string
 	stderrBuffer: string[] // Capture stderr for error detection
 	timeoutId?: NodeJS.Timeout // Timer for auto-failing stuck pending sessions
-<<<<<<< HEAD
 	hadShellPath?: boolean // Track if shell PATH was used (for telemetry)
 	cliPath?: string // CLI path for error telemetry
-=======
-	cliPath?: string // CLI path for error telemetry
 	provisionalSessionId?: string // Temporary session ID created when api_req_started arrives (before session_created)
->>>>>>> b50f1f23
 }
 
 interface ActiveProcessInfo {
@@ -228,10 +224,7 @@
 				gitUrl: options?.gitUrl,
 				stderrBuffer: [],
 				timeoutId: setTimeout(() => this.handlePendingTimeout(), PENDING_SESSION_TIMEOUT_MS),
-<<<<<<< HEAD
 				hadShellPath: !!options?.shellPath, // Track for telemetry
-=======
->>>>>>> b50f1f23
 				cliPath,
 			}
 		}
