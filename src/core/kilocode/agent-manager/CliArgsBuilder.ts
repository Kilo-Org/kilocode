export interface BuildCliArgsOptions {
	parallelMode?: boolean
	sessionId?: string
<<<<<<< HEAD
=======
	autoMode?: boolean
	existingBranch?: string
>>>>>>> 66d8490e
}

/**
 * Builds CLI arguments for spawning kilocode agent processes.
 * Uses --json-io for bidirectional communication via stdin/stdout.
 * Uses --auto to auto-approve tool operations (commands, file writes, etc.)
 * so Agent Manager can operate autonomously without manual approval UI.
 */
export function buildCliArgs(workspace: string, prompt: string, options?: BuildCliArgsOptions): string[] {
	// --json-io: enables bidirectional JSON communication via stdin/stdout
	// Note: --json (without -io) exists for CI/CD read-only mode but isn't used here
	const args = ["--json-io", `--workspace=${workspace}`]

	// --auto: auto-approve tool operations (file writes, command execution, etc.)
	// Required for Agent Manager since it doesn't have approval UI
	// Unlike --yolo, --auto does NOT auto-answer followup questions
	args.push("--auto")

	if (options?.parallelMode) {
		args.push("--parallel")

		// Add existing branch flag if specified (resume on existing branch)
		if (options.existingBranch) {
			args.push(`--existing-branch=${options.existingBranch}`)
		}
	}

	if (options?.sessionId) {
		args.push(`--session=${options.sessionId}`)
	}

	// Only add prompt if non-empty
	// When resuming with --session, an empty prompt means "continue from where we left off"
	if (prompt) {
		args.push(prompt)
	}

	return args
}<|MERGE_RESOLUTION|>--- conflicted
+++ resolved
@@ -1,28 +1,18 @@
 export interface BuildCliArgsOptions {
 	parallelMode?: boolean
 	sessionId?: string
-<<<<<<< HEAD
-=======
-	autoMode?: boolean
 	existingBranch?: string
->>>>>>> 66d8490e
 }
 
 /**
  * Builds CLI arguments for spawning kilocode agent processes.
  * Uses --json-io for bidirectional communication via stdin/stdout.
- * Uses --auto to auto-approve tool operations (commands, file writes, etc.)
- * so Agent Manager can operate autonomously without manual approval UI.
+ * Runs in interactive mode - approvals are handled via the JSON-IO protocol.
  */
 export function buildCliArgs(workspace: string, prompt: string, options?: BuildCliArgsOptions): string[] {
 	// --json-io: enables bidirectional JSON communication via stdin/stdout
 	// Note: --json (without -io) exists for CI/CD read-only mode but isn't used here
 	const args = ["--json-io", `--workspace=${workspace}`]
-
-	// --auto: auto-approve tool operations (file writes, command execution, etc.)
-	// Required for Agent Manager since it doesn't have approval UI
-	// Unlike --yolo, --auto does NOT auto-answer followup questions
-	args.push("--auto")
 
 	if (options?.parallelMode) {
 		args.push("--parallel")
