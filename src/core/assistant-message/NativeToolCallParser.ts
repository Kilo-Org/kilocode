import { type ToolName, toolNames, type FileEntry } from "@roo-code/types"
import {
	type ToolUse,
	type McpToolUse,
	type ToolParamName,
	toolParamNames,
	type NativeToolArgs,
} from "../../shared/tools"
import { parseJSON } from "partial-json"
import type {
	ApiStreamToolCallStartChunk,
	ApiStreamToolCallDeltaChunk,
	ApiStreamToolCallEndChunk,
} from "../../api/transform/stream"

/**
 * Helper type to extract properly typed native arguments for a given tool.
 * Returns the type from NativeToolArgs if the tool is defined there, otherwise never.
 */
type NativeArgsFor<TName extends ToolName> = TName extends keyof NativeToolArgs ? NativeToolArgs[TName] : never

/**
 * Parser for native tool calls (OpenAI-style function calling).
 * Converts native tool call format to ToolUse format for compatibility
 * with existing tool execution infrastructure.
 *
 * For tools with refactored parsers (e.g., read_file), this parser provides
 * typed arguments via nativeArgs. Tool-specific handlers should consume
 * nativeArgs directly rather than relying on synthesized legacy params.
 */
/**
 * Event types returned from raw chunk processing.
 */
export type ToolCallStreamEvent = ApiStreamToolCallStartChunk | ApiStreamToolCallDeltaChunk | ApiStreamToolCallEndChunk

/**
 * Parser for native tool calls (OpenAI-style function calling).
 * Converts native tool call format to ToolUse format for compatibility
 * with existing tool execution infrastructure.
 *
 * For tools with refactored parsers (e.g., read_file), this parser provides
 * typed arguments via nativeArgs. Tool-specific handlers should consume
 * nativeArgs directly rather than relying on synthesized legacy params.
 *
 * This class also handles raw tool call chunk processing, converting
 * provider-level raw chunks into start/delta/end events.
 */
export class NativeToolCallParser {
	// Streaming state management for argument accumulation (keyed by tool call id)
	// Note: name is string to accommodate dynamic MCP tools (mcp_serverName_toolName)
	private static streamingToolCalls = new Map<
		string,
		{
			id: string
			name: string
			argumentsAccumulator: string
		}
	>()

	// Raw chunk tracking state (keyed by index from API stream)
	private static rawChunkTracker = new Map<
		number,
		{
			id: string
			name: string
			hasStarted: boolean
			deltaBuffer: string[]
		}
	>()

	/**
	 * Process a raw tool call chunk from the API stream.
	 * Handles tracking, buffering, and emits start/delta/end events.
	 *
	 * This is the entry point for providers that emit tool_call_partial chunks.
	 * Returns an array of events to be processed by the consumer.
	 */
	public static processRawChunk(chunk: {
		index: number
		id?: string
		name?: string
		arguments?: string
	}): ToolCallStreamEvent[] {
		const events: ToolCallStreamEvent[] = []
		const { index, id, name, arguments: args } = chunk

		let tracked = this.rawChunkTracker.get(index)

		// Initialize new tool call tracking when we receive an id
		if (id && !tracked) {
			tracked = {
				id,
				name: name || "",
				hasStarted: false,
				deltaBuffer: [],
			}
			this.rawChunkTracker.set(index, tracked)
		}

		if (!tracked) {
			return events
		}

		// Update name if present in chunk and not yet set
		if (name) {
			tracked.name = name
		}

		// Emit start event when we have the name
		if (!tracked.hasStarted && tracked.name) {
			events.push({
				type: "tool_call_start",
				id: tracked.id,
				name: tracked.name,
			})
			tracked.hasStarted = true

			// Flush buffered deltas
			for (const bufferedDelta of tracked.deltaBuffer) {
				events.push({
					type: "tool_call_delta",
					id: tracked.id,
					delta: bufferedDelta,
				})
			}
			tracked.deltaBuffer = []
		}

		// Emit delta event for argument chunks
		if (args) {
			if (tracked.hasStarted) {
				events.push({
					type: "tool_call_delta",
					id: tracked.id,
					delta: args,
				})
			} else {
				tracked.deltaBuffer.push(args)
			}
		}

		return events
	}

	/**
	 * Process stream finish reason.
	 * Emits end events when finish_reason is 'tool_calls'.
	 */
	public static processFinishReason(finishReason: string | null | undefined): ToolCallStreamEvent[] {
		const events: ToolCallStreamEvent[] = []

		if (finishReason === "tool_calls" && this.rawChunkTracker.size > 0) {
			for (const [, tracked] of this.rawChunkTracker.entries()) {
				events.push({
					type: "tool_call_end",
					id: tracked.id,
				})
			}
			this.rawChunkTracker.clear()
		}

		return events
	}

	/**
	 * Finalize any remaining tool calls that weren't explicitly ended.
	 * Should be called at the end of stream processing.
	 */
	public static finalizeRawChunks(): ToolCallStreamEvent[] {
		const events: ToolCallStreamEvent[] = []

		if (this.rawChunkTracker.size > 0) {
			for (const [, tracked] of this.rawChunkTracker.entries()) {
				if (tracked.hasStarted) {
					events.push({
						type: "tool_call_end",
						id: tracked.id,
					})
				}
			}
			this.rawChunkTracker.clear()
		}

		return events
	}

	/**
	 * Clear all raw chunk tracking state.
	 * Should be called when a new API request starts.
	 */
	public static clearRawChunkState(): void {
		this.rawChunkTracker.clear()
	}

	/**
	 * Start streaming a new tool call.
	 * Initializes tracking for incremental argument parsing.
	 * Accepts string to support both ToolName and dynamic MCP tools (mcp_serverName_toolName).
	 */
	public static startStreamingToolCall(id: string, name: string): void {
		this.streamingToolCalls.set(id, {
			id,
			name,
			argumentsAccumulator: "",
		})
	}

	/**
	 * Clear all streaming tool call state.
	 * Should be called when a new API request starts to prevent memory leaks
	 * from interrupted streams.
	 */
	public static clearAllStreamingToolCalls(): void {
		this.streamingToolCalls.clear()
	}

	/**
	 * Check if there are any active streaming tool calls.
	 * Useful for debugging and testing.
	 */
	public static hasActiveStreamingToolCalls(): boolean {
		return this.streamingToolCalls.size > 0
	}

	/**
	 * Process a chunk of JSON arguments for a streaming tool call.
	 * Uses partial-json-parser to extract values from incomplete JSON immediately.
	 * Returns a partial ToolUse with currently parsed parameters.
	 */
	public static processStreamingChunk(id: string, chunk: string): ToolUse | null {
		const toolCall = this.streamingToolCalls.get(id)
		if (!toolCall) {
			console.warn(`[NativeToolCallParser] Received chunk for unknown tool call: ${id}`)
			return null
		}

		// Accumulate the JSON string
		toolCall.argumentsAccumulator += chunk

		// For dynamic MCP tools, we don't return partial updates - wait for final
		if (toolCall.name.startsWith("mcp_")) {
			return null
		}

		// Parse whatever we can from the incomplete JSON!
		// partial-json-parser extracts partial values (strings, arrays, objects) immediately
		try {
			const partialArgs = parseJSON(toolCall.argumentsAccumulator)

			// Create partial ToolUse with extracted values
			return this.createPartialToolUse(
				toolCall.id,
				toolCall.name as ToolName,
				partialArgs || {},
				true, // partial
			)
		} catch {
			// Even partial-json-parser can fail on severely malformed JSON
			// Return null and wait for next chunk
			return null
		}
	}

	/**
	 * Finalize a streaming tool call.
	 * Parses the complete JSON and returns the final ToolUse or McpToolUse.
	 */
	public static finalizeStreamingToolCall(id: string): ToolUse | McpToolUse | null {
		const toolCall = this.streamingToolCalls.get(id)
		if (!toolCall) {
			console.warn(`[NativeToolCallParser] Attempting to finalize unknown tool call: ${id}`)
			return null
		}

		// Parse the complete accumulated JSON
		// Cast to any for the name since parseToolCall handles both ToolName and dynamic MCP tools
		const finalToolUse = this.parseToolCall({
			id: toolCall.id,
			name: toolCall.name as ToolName,
			arguments: toolCall.argumentsAccumulator,
		})

		// Clean up streaming state
		this.streamingToolCalls.delete(id)

		return finalToolUse
	}

	/**
	 * Convert raw file entries from API (with line_ranges) to FileEntry objects
	 * (with lineRanges). Handles multiple formats for compatibility:
	 *
	 * New tuple format: { path: string, line_ranges: [[1, 50], [100, 150]] }
	 * Object format: { path: string, line_ranges: [{ start: 1, end: 50 }] }
	 * Legacy string format: { path: string, line_ranges: ["1-50"] }
	 *
	 * Returns: { path: string, lineRanges: [{ start: 1, end: 50 }] }
	 */
	private static convertFileEntries(files: any[]): FileEntry[] {
		return files.map((file: any) => {
			const entry: FileEntry = { path: file.path }
			if (file.line_ranges && Array.isArray(file.line_ranges)) {
				entry.lineRanges = file.line_ranges
					.map((range: any) => {
						// Handle tuple format: [start, end]
						if (Array.isArray(range) && range.length >= 2) {
							return { start: Number(range[0]), end: Number(range[1]) }
						}
						// Handle object format: { start: number, end: number }
						if (typeof range === "object" && range !== null && "start" in range && "end" in range) {
							return { start: Number(range.start), end: Number(range.end) }
						}
						// Handle legacy string format: "1-50"
						if (typeof range === "string") {
							const match = range.match(/^(\d+)-(\d+)$/)
							if (match) {
								return { start: parseInt(match[1], 10), end: parseInt(match[2], 10) }
							}
						}
						return null
					})
					.filter(Boolean)
			}
			return entry
		})
	}

	/**
	 * Create a partial ToolUse from currently parsed arguments.
	 * Used during streaming to show progress.
	 */
	private static createPartialToolUse(
		id: string,
		name: ToolName,
		partialArgs: Record<string, any>,
		partial: boolean,
	): ToolUse | null {
		// Build legacy params for display
		// NOTE: For streaming partial updates, we MUST populate params even for complex types
		// because tool.handlePartial() methods rely on params to show UI updates
		const params: Partial<Record<ToolParamName, string>> = {}

		for (const [key, value] of Object.entries(partialArgs)) {
			if (toolParamNames.includes(key as ToolParamName)) {
				params[key as ToolParamName] = typeof value === "string" ? value : JSON.stringify(value)
			}
		}

		// Build partial nativeArgs based on what we have so far
		let nativeArgs: any = undefined

		switch (name) {
			case "read_file":
				if (partialArgs.files && Array.isArray(partialArgs.files)) {
					nativeArgs = { files: this.convertFileEntries(partialArgs.files) }
				}
				break

			case "attempt_completion":
				if (partialArgs.result) {
					nativeArgs = { result: partialArgs.result }
				}
				break

			case "execute_command":
				if (partialArgs.command) {
					nativeArgs = {
						command: partialArgs.command,
						cwd: partialArgs.cwd,
					}
				}
				break

			case "write_to_file":
				if (partialArgs.path || partialArgs.content) {
					nativeArgs = {
						path: partialArgs.path,
						content: partialArgs.content,
					}
				}
				break

			case "ask_followup_question":
				if (partialArgs.question !== undefined || partialArgs.follow_up !== undefined) {
					nativeArgs = {
						question: partialArgs.question,
						follow_up: Array.isArray(partialArgs.follow_up) ? partialArgs.follow_up : undefined,
					}
				}
				break

			case "apply_diff":
				if (partialArgs.path !== undefined || partialArgs.diff !== undefined) {
					nativeArgs = {
						path: partialArgs.path,
						diff: partialArgs.diff,
					}
				}
				break

			case "browser_action":
				if (partialArgs.action !== undefined) {
					nativeArgs = {
						action: partialArgs.action,
						url: partialArgs.url,
						coordinate: partialArgs.coordinate,
						size: partialArgs.size,
						text: partialArgs.text,
					}
				}
				break

			case "codebase_search":
				if (partialArgs.query !== undefined) {
					nativeArgs = {
						query: partialArgs.query,
						path: partialArgs.path,
					}
				}
				break

			case "fetch_instructions":
				if (partialArgs.task !== undefined) {
					nativeArgs = {
						task: partialArgs.task,
					}
				}
				break

			case "generate_image":
				if (partialArgs.prompt !== undefined || partialArgs.path !== undefined) {
					nativeArgs = {
						prompt: partialArgs.prompt,
						path: partialArgs.path,
						image: partialArgs.image,
					}
				}
				break

			case "list_code_definition_names":
				if (partialArgs.path !== undefined) {
					nativeArgs = {
						path: partialArgs.path,
					}
				}
				break

			case "run_slash_command":
				if (partialArgs.command !== undefined) {
					nativeArgs = {
						command: partialArgs.command,
						args: partialArgs.args,
					}
				}
				break

			case "search_files":
				if (partialArgs.path !== undefined || partialArgs.regex !== undefined) {
					nativeArgs = {
						path: partialArgs.path,
						regex: partialArgs.regex,
						file_pattern: partialArgs.file_pattern,
					}
				}
				break

			case "switch_mode":
				if (partialArgs.mode_slug !== undefined || partialArgs.reason !== undefined) {
					nativeArgs = {
						mode_slug: partialArgs.mode_slug,
						reason: partialArgs.reason,
					}
				}
				break

			case "update_todo_list":
				if (partialArgs.todos !== undefined) {
					nativeArgs = {
						todos: partialArgs.todos,
					}
				}
				break

			case "use_mcp_tool":
				if (partialArgs.server_name !== undefined || partialArgs.tool_name !== undefined) {
					nativeArgs = {
						server_name: partialArgs.server_name,
						tool_name: partialArgs.tool_name,
						arguments: partialArgs.arguments,
					}
				}
				break

			case "apply_patch":
				if (partialArgs.patch !== undefined) {
					nativeArgs = {
						patch: partialArgs.patch,
					}
				}
				break

			// Add other tools as needed
			default:
				break
		}

		return {
			type: "tool_use" as const,
			name,
			params,
			partial,
			nativeArgs,
		}
	}

	/**
	 * Convert a native tool call chunk to a ToolUse object.
	 *
	 * @param toolCall - The native tool call from the API stream
	 * @returns A properly typed ToolUse object
	 */
	public static parseToolCall<TName extends ToolName>(toolCall: {
		id: string
		name: TName
		arguments: string
	}): ToolUse<TName> | McpToolUse | null {
		// Check if this is a dynamic MCP tool (mcp_serverName_toolName)
		if (typeof toolCall.name === "string" && toolCall.name.startsWith("mcp_")) {
			return this.parseDynamicMcpTool(toolCall)
		}

		// Validate tool name
		if (!toolNames.includes(toolCall.name as ToolName)) {
			console.error(`Invalid tool name: ${toolCall.name}`)
			console.error(`Valid tool names:`, toolNames)
			return null
		}

		try {
			// Parse the arguments JSON string
			const args = JSON.parse(toolCall.arguments)

			// Build legacy params object for backward compatibility with XML protocol and UI.
			// Native execution path uses nativeArgs instead, which has proper typing.
			const params: Partial<Record<ToolParamName, string>> = {}

			for (const [key, value] of Object.entries(args)) {
				// Skip complex parameters that have been migrated to nativeArgs.
				// For read_file, the 'files' parameter is a FileEntry[] array that can't be
				// meaningfully stringified. The properly typed data is in nativeArgs instead.
				if (toolCall.name === "read_file" && key === "files") {
					continue
				}

				// Validate parameter name
				if (!toolParamNames.includes(key as ToolParamName)) {
					console.warn(`Unknown parameter '${key}' for tool '${toolCall.name}'`)
					console.warn(`Valid param names:`, toolParamNames)
					continue
				}

				// Convert to string for legacy params format
				const stringValue = typeof value === "string" ? value : JSON.stringify(value)
				params[key as ToolParamName] = stringValue
			}

			// Build typed nativeArgs for tools that support it.
			// This switch statement serves two purposes:
			// 1. Validation: Ensures required parameters are present before constructing nativeArgs
			// 2. Transformation: Converts raw JSON to properly typed structures
			//
			// Each case validates the minimum required parameters and constructs a properly typed
			// nativeArgs object. If validation fails, nativeArgs remains undefined and the tool
			// will fall back to legacy parameter parsing if supported.
			let nativeArgs: NativeArgsFor<TName> | undefined = undefined

			switch (toolCall.name) {
				case "read_file":
					if (args.files && Array.isArray(args.files)) {
						nativeArgs = { files: this.convertFileEntries(args.files) } as NativeArgsFor<TName>
					}
					break

				case "attempt_completion":
					if (args.result) {
						nativeArgs = { result: args.result } as NativeArgsFor<TName>
					}
					break

				case "execute_command":
					if (args.command) {
						nativeArgs = {
							command: args.command,
							cwd: args.cwd,
						} as NativeArgsFor<TName>
					}
					break

				case "apply_diff":
					if (args.path !== undefined && args.diff !== undefined) {
						nativeArgs = {
							path: args.path,
							diff: args.diff,
						} as NativeArgsFor<TName>
					}
					break

<<<<<<< HEAD
				// kilocode_change start
				case "condense":
				case "edit_file":
				case "delete_file":
				case "new_rule":
				case "report_bug":
				case "apply_diff":
					nativeArgs = args
=======
				case "search_and_replace":
					if (args.path !== undefined && args.operations !== undefined && Array.isArray(args.operations)) {
						nativeArgs = {
							path: args.path,
							operations: args.operations,
						} as NativeArgsFor<TName>
					}
>>>>>>> dcb04bb2
					break
				// kilocode_change end

				case "ask_followup_question":
					if (args.question !== undefined && args.follow_up !== undefined) {
						nativeArgs = {
							question: args.question,
							follow_up: args.follow_up,
						} as NativeArgsFor<TName>
					}
					break

				case "browser_action":
					if (args.action !== undefined) {
						nativeArgs = {
							action: args.action,
							url: args.url,
							coordinate: args.coordinate,
							size: args.size,
							text: args.text,
						} as NativeArgsFor<TName>
					}
					break

				case "codebase_search":
					if (args.query !== undefined) {
						nativeArgs = {
							query: args.query,
							path: args.path,
						} as NativeArgsFor<TName>
					}
					break

				case "fetch_instructions":
					if (args.task !== undefined) {
						nativeArgs = {
							task: args.task,
						} as NativeArgsFor<TName>
					}
					break

				case "generate_image":
					if (args.prompt !== undefined && args.path !== undefined) {
						nativeArgs = {
							prompt: args.prompt,
							path: args.path,
							image: args.image,
						} as NativeArgsFor<TName>
					}
					break

				case "list_code_definition_names":
					if (args.path !== undefined) {
						nativeArgs = {
							path: args.path,
						} as NativeArgsFor<TName>
					}
					break

				case "run_slash_command":
					if (args.command !== undefined) {
						nativeArgs = {
							command: args.command,
							args: args.args,
						} as NativeArgsFor<TName>
					}
					break

				case "search_files":
					if (args.path !== undefined && args.regex !== undefined) {
						nativeArgs = {
							path: args.path,
							regex: args.regex,
							file_pattern: args.file_pattern,
						} as NativeArgsFor<TName>
					}
					break

				case "switch_mode":
					if (args.mode_slug !== undefined && args.reason !== undefined) {
						nativeArgs = {
							mode_slug: args.mode_slug,
							reason: args.reason,
						} as NativeArgsFor<TName>
					}
					break

				case "update_todo_list":
					if (args.todos !== undefined) {
						nativeArgs = {
							todos: args.todos,
						} as NativeArgsFor<TName>
					}
					break

				case "write_to_file":
					if (args.path !== undefined && args.content !== undefined) {
						nativeArgs = {
							path: args.path,
							content: args.content,
						} as NativeArgsFor<TName>
					}
					break

				case "use_mcp_tool":
					if (args.server_name !== undefined && args.tool_name !== undefined) {
						nativeArgs = {
							server_name: args.server_name,
							tool_name: args.tool_name,
							arguments: args.arguments,
						} as NativeArgsFor<TName>
					}
					break

				case "access_mcp_resource":
					if (args.server_name !== undefined && args.uri !== undefined) {
						nativeArgs = {
							server_name: args.server_name,
							uri: args.uri,
						} as NativeArgsFor<TName>
					}
					break

				case "apply_patch":
					if (args.patch !== undefined) {
						nativeArgs = {
							patch: args.patch,
						} as NativeArgsFor<TName>
					}
					break

				default:
					break
			}

			const result: ToolUse<TName> = {
				type: "tool_use" as const,
				name: toolCall.name,
				params,
				partial: false, // Native tool calls are always complete when yielded
				nativeArgs,
			}

			return result
		} catch (error) {
			console.error(`Failed to parse tool call arguments:`, error)
			console.error(`Error details:`, error instanceof Error ? error.message : String(error))
			return null
		}
	}

	/**
	 * Parse dynamic MCP tools (named mcp_serverName_toolName).
	 * These are generated dynamically by getMcpServerTools() and are returned
	 * as McpToolUse objects that preserve the original tool name.
	 *
	 * In native mode, MCP tools are NOT converted to use_mcp_tool - they keep
	 * their original name so it appears correctly in API conversation history.
	 * The use_mcp_tool wrapper is only used in XML mode.
	 */
	public static parseDynamicMcpTool(toolCall: { id: string; name: string; arguments: string }): McpToolUse | null {
		try {
			// Parse the arguments - these are the actual tool arguments passed directly
			const args = JSON.parse(toolCall.arguments || "{}")

			// Extract server_name and tool_name from the tool name itself
			// Format: mcp_serverName_toolName
			const nameParts = toolCall.name.split("_")
			if (nameParts.length < 3 || nameParts[0] !== "mcp") {
				console.error(`Invalid dynamic MCP tool name format: ${toolCall.name}`)
				return null
			}

			// Server name is the second part, tool name is everything after
			const serverName = nameParts[1]
			const toolName = nameParts.slice(2).join("_")

			if (!serverName || !toolName) {
				console.error(`Could not extract server_name or tool_name from: ${toolCall.name}`)
				return null
			}

			const result: McpToolUse = {
				type: "mcp_tool_use" as const,
				id: toolCall.id,
				// Keep the original tool name (e.g., "mcp_serverName_toolName") for API history
				name: toolCall.name,
				serverName,
				toolName,
				arguments: args,
				partial: false,
			}

			return result
		} catch (error) {
			console.error(`Failed to parse dynamic MCP tool:`, error)
			return null
		}
	}
}<|MERGE_RESOLUTION|>--- conflicted
+++ resolved
@@ -596,16 +596,6 @@
 					}
 					break
 
-				case "apply_diff":
-					if (args.path !== undefined && args.diff !== undefined) {
-						nativeArgs = {
-							path: args.path,
-							diff: args.diff,
-						} as NativeArgsFor<TName>
-					}
-					break
-
-<<<<<<< HEAD
 				// kilocode_change start
 				case "condense":
 				case "edit_file":
@@ -614,7 +604,9 @@
 				case "report_bug":
 				case "apply_diff":
 					nativeArgs = args
-=======
+					break
+				// kilocode_change end
+
 				case "search_and_replace":
 					if (args.path !== undefined && args.operations !== undefined && Array.isArray(args.operations)) {
 						nativeArgs = {
@@ -622,9 +614,7 @@
 							operations: args.operations,
 						} as NativeArgsFor<TName>
 					}
->>>>>>> dcb04bb2
-					break
-				// kilocode_change end
+					break
 
 				case "ask_followup_question":
 					if (args.question !== undefined && args.follow_up !== undefined) {
