--- conflicted
+++ resolved
@@ -602,12 +602,8 @@
 				case "delete_file":
 				case "new_rule":
 				case "report_bug":
-<<<<<<< HEAD
-				case "apply_diff":
 				case "terminal_kill":
-					nativeArgs = args
-=======
->>>>>>> f826a7c0
+					nativeArgs = args as NativeArgsFor<TName>
 					break
 				// kilocode_change end
 
