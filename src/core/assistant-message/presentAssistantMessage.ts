--- conflicted
+++ resolved
@@ -410,17 +410,14 @@
 						}]`
 					case "search_and_replace":
 						return `[${block.name} for '${block.params.path}']`
-<<<<<<< HEAD
 					// kilocode_change start
 					case "edit_file":
 						return `[${block.name} for '${block.params.target_file}']`
 					case "delete_file":
 						return `[${block.name} for '${block.params.path}']`
 					// kilocode_change end
-=======
 					case "search_replace":
 						return `[${block.name} for '${block.params.file_path}']`
->>>>>>> 0b112ce8
 					case "apply_patch":
 						return `[${block.name}]`
 					case "list_files":
