--- conflicted
+++ resolved
@@ -31,12 +31,8 @@
 import { validateToolUse } from "../tools/validateToolUse"
 import { Task } from "../task/Task"
 import { newRuleTool } from "../tools/newRuleTool"
-<<<<<<< HEAD
 import { reportBugTool } from "../tools/reportBugTool" // kilocode_change
 import { condenseTool } from "../tools/condenseTool" // kilocode_change
-=======
-import { reportBugTool } from "../tools/reportBugTool"
->>>>>>> 9be2dc07
 
 /**
  * Processes and presents assistant message content to the user interface.
@@ -201,11 +197,8 @@
 						return `[${block.name} for '${block.params.path}']`
 					case "report_bug":
 						return `[${block.name}]`
-<<<<<<< HEAD
 					case "condense":
 						return `[${block.name}]`
-=======
->>>>>>> 9be2dc07
 					// kilocode_change end
 				}
 			}
@@ -485,13 +478,9 @@
 				case "report_bug":
 					await reportBugTool(cline, block, askApproval, handleError, pushToolResult, removeClosingTag)
 					break
-<<<<<<< HEAD
 				case "condense":
 					await condenseTool(cline, block, askApproval, handleError, pushToolResult, removeClosingTag)
 					break
-				// kilocode_change end
-=======
->>>>>>> 9be2dc07
 			}
 			// kilocode_change end
 
