import cloneDeep from "clone-deep"
import { serializeError } from "serialize-error"
import { Anthropic } from "@anthropic-ai/sdk"

import type { ToolName, ClineAsk, ToolProgressStatus } from "@roo-code/types"
import { TelemetryService } from "@roo-code/telemetry"

import { defaultModeSlug, getModeBySlug } from "../../shared/modes"
<<<<<<< HEAD
import type { ToolParamName, ToolResponse } from "../../shared/tools"
import { evaluateGatekeeperApproval } from "./kilocode/gatekeeper" // kilocode_change: AI gatekeeper for YOLO mode
=======
import type { ToolParamName, ToolResponse, ToolUse } from "../../shared/tools"
import { Package } from "../../shared/package"
>>>>>>> 06b775a8

import { fetchInstructionsTool } from "../tools/FetchInstructionsTool"
import { listFilesTool } from "../tools/ListFilesTool"
import { readFileTool } from "../tools/ReadFileTool"
import { getSimpleReadFileToolDescription, simpleReadFileTool } from "../tools/simpleReadFileTool"
import { shouldUseSingleFileRead } from "@roo-code/types"
<<<<<<< HEAD
import { writeToFileTool } from "../tools/writeToFileTool"
import { applyDiffTool } from "../tools/multiApplyDiffTool"
import { insertContentTool } from "../tools/insertContentTool"
import { editFileTool } from "../tools/editFileTool" // kilocode_change: Morph fast apply
import { listCodeDefinitionNamesTool } from "../tools/listCodeDefinitionNamesTool"
import { searchFilesTool } from "../tools/searchFilesTool"
import { browserActionTool } from "../tools/browserActionTool"
import { executeCommandTool } from "../tools/executeCommandTool"
import { useMcpToolTool } from "../tools/useMcpToolTool"
=======
import { writeToFileTool } from "../tools/WriteToFileTool"
import { applyDiffTool } from "../tools/MultiApplyDiffTool"
import { insertContentTool } from "../tools/InsertContentTool"
import { listCodeDefinitionNamesTool } from "../tools/ListCodeDefinitionNamesTool"
import { searchFilesTool } from "../tools/SearchFilesTool"
import { browserActionTool } from "../tools/BrowserActionTool"
import { executeCommandTool } from "../tools/ExecuteCommandTool"
import { useMcpToolTool } from "../tools/UseMcpToolTool"
>>>>>>> 06b775a8
import { accessMcpResourceTool } from "../tools/accessMcpResourceTool"
import { askFollowupQuestionTool } from "../tools/AskFollowupQuestionTool"
import { switchModeTool } from "../tools/SwitchModeTool"
import { attemptCompletionTool, AttemptCompletionCallbacks } from "../tools/AttemptCompletionTool"
import { newTaskTool } from "../tools/NewTaskTool"

import { updateTodoListTool } from "../tools/UpdateTodoListTool"
import { runSlashCommandTool } from "../tools/RunSlashCommandTool"
import { generateImageTool } from "../tools/GenerateImageTool"

import { formatResponse } from "../prompts/responses"
import { validateToolUse } from "../tools/validateToolUse"
import { Task } from "../task/Task"
<<<<<<< HEAD
import { newRuleTool } from "../tools/newRuleTool" // kilocode_change
import { reportBugTool } from "../tools/reportBugTool" // kilocode_change
import { condenseTool } from "../tools/condenseTool" // kilocode_change
import { codebaseSearchTool } from "../tools/codebaseSearchTool"
import { experiments, EXPERIMENT_IDS } from "../../shared/experiments"
import { applyDiffToolLegacy } from "../tools/applyDiffTool"
import { yieldPromise } from "../kilocode"
import Anthropic from "@anthropic-ai/sdk" // kilocode_change
=======
import { codebaseSearchTool } from "../tools/CodebaseSearchTool"
import { experiments, EXPERIMENT_IDS } from "../../shared/experiments"
import { applyDiffTool as applyDiffToolClass } from "../tools/ApplyDiffTool"
import * as vscode from "vscode"
import { ToolProtocol, isNativeProtocol } from "@roo-code/types"
>>>>>>> 06b775a8

/**
 * Processes and presents assistant message content to the user interface.
 *
 * This function is the core message handling system that:
 * - Sequentially processes content blocks from the assistant's response.
 * - Displays text content to the user.
 * - Executes tool use requests with appropriate user approval.
 * - Manages the flow of conversation by determining when to proceed to the next content block.
 * - Coordinates file system checkpointing for modified files.
 * - Controls the conversation state to determine when to continue to the next request.
 *
 * The function uses a locking mechanism to prevent concurrent execution and handles
 * partial content blocks during streaming. It's designed to work with the streaming
 * API response pattern, where content arrives incrementally and needs to be processed
 * as it becomes available.
 */

export async function presentAssistantMessage(cline: Task) {
	if (cline.abort) {
		throw new Error(`[Task#presentAssistantMessage] task ${cline.taskId}.${cline.instanceId} aborted`)
	}

	if (cline.presentAssistantMessageLocked) {
		cline.presentAssistantMessageHasPendingUpdates = true
		return
	}

	cline.presentAssistantMessageLocked = true
	cline.presentAssistantMessageHasPendingUpdates = false

	if (cline.currentStreamingContentIndex >= cline.assistantMessageContent.length) {
		// This may happen if the last content block was completed before
		// streaming could finish. If streaming is finished, and we're out of
		// bounds then this means we already  presented/executed the last
		// content block and are ready to continue to next request.
		if (cline.didCompleteReadingStream) {
			cline.userMessageContentReady = true
		}

		cline.presentAssistantMessageLocked = false
		return
	}

	let block: any
	try {
		block = cloneDeep(cline.assistantMessageContent[cline.currentStreamingContentIndex]) // need to create copy bc while stream is updating the array, it could be updating the reference block properties too
	} catch (error) {
		console.error(`ERROR cloning block:`, error)
		console.error(
			`Block content:`,
			JSON.stringify(cline.assistantMessageContent[cline.currentStreamingContentIndex], null, 2),
		)
		cline.presentAssistantMessageLocked = false
		return
	}

	switch (block.type) {
		case "text": {
			if (cline.didRejectTool || cline.didAlreadyUseTool) {
				break
			}

			let content = block.content

			if (content) {
				// Have to do this for partial and complete since sending
				// content in thinking tags to markdown renderer will
				// automatically be removed.
				// Remove end substrings of <thinking or </thinking (below xml
				// parsing is only for opening tags).
				// Tthis is done with the xml parsing below now, but keeping
				// here for reference.
				// content = content.replace(/<\/?t(?:h(?:i(?:n(?:k(?:i(?:n(?:g)?)?)?$/, "")
				//
				// Remove all instances of <thinking> (with optional line break
				// after) and </thinking> (with optional line break before).
				// - Needs to be separate since we dont want to remove the line
				//   break before the first tag.
				// - Needs to happen before the xml parsing below.
				content = content.replace(/<thinking>\s?/g, "")
				content = content.replace(/\s?<\/thinking>/g, "")

				// Remove partial XML tag at the very end of the content (for
				// tool use and thinking tags), Prevents scrollview from
				// jumping when tags are automatically removed.
				const lastOpenBracketIndex = content.lastIndexOf("<")

				if (lastOpenBracketIndex !== -1) {
					const possibleTag = content.slice(lastOpenBracketIndex)

					// Check if there's a '>' after the last '<' (i.e., if the
					// tag is complete) (complete thinking and tool tags will
					// have been removed by now.)
					const hasCloseBracket = possibleTag.includes(">")

					if (!hasCloseBracket) {
						// Extract the potential tag name.
						let tagContent: string

						if (possibleTag.startsWith("</")) {
							tagContent = possibleTag.slice(2).trim()
						} else {
							tagContent = possibleTag.slice(1).trim()
						}

						// Check if tagContent is likely an incomplete tag name
						// (letters and underscores only).
						const isLikelyTagName = /^[a-zA-Z_]+$/.test(tagContent)

						// Preemptively remove < or </ to keep from these
						// artifacts showing up in chat (also handles closing
						// thinking tags).
						const isOpeningOrClosing = possibleTag === "<" || possibleTag === "</"

						// If the tag is incomplete and at the end, remove it
						// from the content.
						if (isOpeningOrClosing || isLikelyTagName) {
							content = content.slice(0, lastOpenBracketIndex).trim()
						}
					}
				}
			}

			await cline.say("text", content, undefined, block.partial)
			break
		}
		case "tool_use":
			const toolDescription = (): string => {
				switch (block.name) {
					case "execute_command":
						return `[${block.name} for '${block.params.command}']`
					case "read_file":
						// Check if this model should use the simplified description
						const modelId = cline.api.getModel().id
						if (shouldUseSingleFileRead(modelId)) {
							return getSimpleReadFileToolDescription(block.name, block.params)
						} else {
							// Prefer native typed args when available; fall back to legacy params
							// Check if nativeArgs exists (native protocol)
							if (block.nativeArgs) {
								return readFileTool.getReadFileToolDescription(block.name, block.nativeArgs)
							}
							return readFileTool.getReadFileToolDescription(block.name, block.params)
						}
					case "fetch_instructions":
						return `[${block.name} for '${block.params.task}']`
					case "write_to_file":
						return `[${block.name} for '${block.params.path}']`
					case "apply_diff":
						// Handle both legacy format and new multi-file format
						if (block.params.path) {
							return `[${block.name} for '${block.params.path}']`
						} else if (block.params.args) {
							// Try to extract first file path from args for display
							const match = block.params.args.match(/<file>.*?<path>([^<]+)<\/path>/s)
							if (match) {
								const firstPath = match[1]
								// Check if there are multiple files
								const fileCount = (block.params.args.match(/<file>/g) || []).length
								if (fileCount > 1) {
									return `[${block.name} for '${firstPath}' and ${fileCount - 1} more file${fileCount > 2 ? "s" : ""}]`
								} else {
									return `[${block.name} for '${firstPath}']`
								}
							}
						}
						return `[${block.name}]`
					case "search_files":
						return `[${block.name} for '${block.params.regex}'${
							block.params.file_pattern ? ` in '${block.params.file_pattern}'` : ""
						}]`
					case "insert_content":
						return `[${block.name} for '${block.params.path}']`
					// kilocode_change start: Morph fast apply
					case "edit_file":
						return `[${block.name} for '${block.params.target_file}']`
					// kilocode_change end
					case "list_files":
						return `[${block.name} for '${block.params.path}']`
					case "list_code_definition_names":
						return `[${block.name} for '${block.params.path}']`
					case "browser_action":
						return `[${block.name} for '${block.params.action}']`
					case "use_mcp_tool":
						return `[${block.name} for '${block.params.server_name}']`
					case "access_mcp_resource":
						return `[${block.name} for '${block.params.server_name}']`
					case "ask_followup_question":
						return `[${block.name} for '${block.params.question}']`
					case "attempt_completion":
						return `[${block.name}]`
					case "switch_mode":
						return `[${block.name} to '${block.params.mode_slug}'${block.params.reason ? ` because: ${block.params.reason}` : ""}]`
					case "codebase_search": // Add case for the new tool
						return `[${block.name} for '${block.params.query}']`
					case "update_todo_list":
						return `[${block.name}]`
					case "new_task": {
						const mode = block.params.mode ?? defaultModeSlug
						const message = block.params.message ?? "(no message)"
						const modeName = getModeBySlug(mode, customModes)?.name ?? mode
						return `[${block.name} in ${modeName} mode: '${message}']`
					}
					// kilocode_change start
					case "new_rule":
						return `[${block.name} for '${block.params.path}']`
					case "report_bug":
						return `[${block.name}]`
					case "condense":
						return `[${block.name}]`
					// kilocode_change end
					case "run_slash_command":
						return `[${block.name} for '${block.params.command}'${block.params.args ? ` with args: ${block.params.args}` : ""}]`
					case "generate_image":
						return `[${block.name} for '${block.params.path}']`
					default:
						return `[${block.name}]`
				}
			}

			const pushToolResult_withToolUseId_kilocode = (
				...items: (Anthropic.TextBlockParam | Anthropic.ImageBlockParam)[]
			) => {
				if (block.toolUseId) {
					cline.userMessageContent.push({ type: "tool_result", tool_use_id: block.toolUseId, content: items })
				} else {
					cline.userMessageContent.push(...items)
				}
			}

			if (cline.didRejectTool) {
				// Ignore any tool content after user has rejected tool once.
				if (!block.partial) {
					pushToolResult_withToolUseId_kilocode({
						type: "text",
						text: `Skipping tool ${toolDescription()} due to user rejecting a previous tool.`,
					})
				} else {
					// Partial tool after user rejected a previous tool.
					pushToolResult_withToolUseId_kilocode({
						type: "text",
						text: `Tool ${toolDescription()} was interrupted and not executed due to user rejecting a previous tool.`,
					})
				}

				break
			}

			if (cline.didAlreadyUseTool) {
				// Ignore any content after a tool has already been used.
				pushToolResult_withToolUseId_kilocode({
					type: "text",
					text: `Tool [${block.name}] was not executed because a tool has already been used in this message. Only one tool may be used per message. You must assess the first tool's result before proceeding to use the next tool.`,
				})

				break
			}

			const pushToolResult = (content: ToolResponse) => {
<<<<<<< HEAD
				// kilocode_change start
				const items = new Array<Anthropic.TextBlockParam | Anthropic.ImageBlockParam>()
				items.push({ type: "text", text: `${toolDescription()} Result:` })

				if (typeof content === "string") {
					items.push({ type: "text", text: content || "(tool did not return anything)" })
				} else {
					items.push(...content)
=======
				// Check if we're using native tool protocol
				const toolProtocol = vscode.workspace
					.getConfiguration(Package.name)
					.get<ToolProtocol>("toolProtocol", "xml")
				const isNative = isNativeProtocol(toolProtocol)

				// Get the tool call ID if this is a native tool call
				const toolCallId = (block as any).id

				if (isNative && toolCallId) {
					// For native protocol, add as tool_result block
					let resultContent: string
					if (typeof content === "string") {
						resultContent = content || "(tool did not return anything)"
					} else {
						// Convert array of content blocks to string for tool result
						// Tool results in OpenAI format only support strings
						resultContent = content
							.map((item) => {
								if (item.type === "text") {
									return item.text
								} else if (item.type === "image") {
									return "(image content)"
								}
								return ""
							})
							.join("\n")
					}

					cline.userMessageContent.push({
						type: "tool_result",
						tool_use_id: toolCallId,
						content: resultContent,
					} as Anthropic.ToolResultBlockParam)
				} else {
					// For XML protocol, add as text blocks (legacy behavior)
					cline.userMessageContent.push({ type: "text", text: `${toolDescription()} Result:` })

					if (typeof content === "string") {
						cline.userMessageContent.push({
							type: "text",
							text: content || "(tool did not return anything)",
						})
					} else {
						cline.userMessageContent.push(...content)
					}
>>>>>>> 06b775a8
				}
				pushToolResult_withToolUseId_kilocode(...items)
				// kilocode_change end

				// Once a tool result has been collected, ignore all other tool
				// uses since we should only ever present one tool result per
				// message.
				cline.didAlreadyUseTool = true
			}

			const askApproval = async (
				type: ClineAsk,
				partialMessage?: string,
				progressStatus?: ToolProgressStatus,
				isProtected?: boolean,
			) => {
				// kilocode_change start: YOLO mode with AI gatekeeper
				const state = await cline.providerRef.deref()?.getState()
				if (state?.yoloMode) {
					// If gatekeeper is configured, use it to evaluate the approval
					const approved = await evaluateGatekeeperApproval(cline, block.name, block.params)
					if (!approved) {
						// Gatekeeper denied the action
						pushToolResult(formatResponse.toolDenied())
						cline.didRejectTool = true
						return false
					}
					return true
				}
				// kilocode_change end

				const { response, text, images } = await cline.ask(
					type,
					partialMessage,
					false,
					progressStatus,
					isProtected || false,
				)

				if (response !== "yesButtonClicked") {
					// Handle both messageResponse and noButtonClicked with text.
					if (text) {
						await cline.say("user_feedback", text, images)
						pushToolResult(formatResponse.toolResult(formatResponse.toolDeniedWithFeedback(text), images))
					} else {
						pushToolResult(formatResponse.toolDenied())
					}
					cline.didRejectTool = true
					return false
				}

				// Handle yesButtonClicked with text.
				if (text) {
					await cline.say("user_feedback", text, images)
					pushToolResult(formatResponse.toolResult(formatResponse.toolApprovedWithFeedback(text), images))
				}

				return true
			}

			const askFinishSubTaskApproval = async () => {
				// Ask the user to approve this task has completed, and he has
				// reviewed it, and we can declare task is finished and return
				// control to the parent task to continue running the rest of
				// the sub-tasks.
				const toolMessage = JSON.stringify({ tool: "finishTask" })
				return await askApproval("tool", toolMessage)
			}

			const handleError = async (action: string, error: Error) => {
				const errorString = `Error ${action}: ${JSON.stringify(serializeError(error))}`

				await cline.say(
					"error",
					`Error ${action}:\n${error.message ?? JSON.stringify(serializeError(error), null, 2)}`,
				)

				pushToolResult(formatResponse.toolError(errorString))
			}

			// If block is partial, remove partial closing tag so its not
			// presented to user.
			const removeClosingTag = (tag: ToolParamName, text?: string): string => {
				if (!block.partial) {
					return text || ""
				}

				if (!text) {
					return ""
				}

				// This regex dynamically constructs a pattern to match the
				// closing tag:
				// - Optionally matches whitespace before the tag.
				// - Matches '<' or '</' optionally followed by any subset of
				//   characters from the tag name.
				const tagRegex = new RegExp(
					`\\s?<\/?${tag
						.split("")
						.map((char) => `(?:${char})?`)
						.join("")}$`,
					"g",
				)

				return text.replace(tagRegex, "")
			}

			if (block.name !== "browser_action") {
				await cline.browserSession.closeBrowser()
			}

			if (!block.partial) {
				cline.recordToolUsage(block.name)
				TelemetryService.instance.captureToolUsage(cline.taskId, block.name)
			}

			// Validate tool use before execution.
			const { mode, customModes } = (await cline.providerRef.deref()?.getState()) ?? {}

			try {
				validateToolUse(
					block.name as ToolName,
					mode ?? defaultModeSlug,
					customModes ?? [],
					{ apply_diff: cline.diffEnabled },
					block.params,
				)
			} catch (error) {
				cline.consecutiveMistakeCount++
				pushToolResult(formatResponse.toolError(error.message))
				break
			}

			// Check for identical consecutive tool calls.
			if (!block.partial) {
				// Use the detector to check for repetition, passing the ToolUse
				// block directly.
				const repetitionCheck = cline.toolRepetitionDetector.check(block)

				// If execution is not allowed, notify user and break.
				if (!repetitionCheck.allowExecution && repetitionCheck.askUser) {
					// Handle repetition similar to mistake_limit_reached pattern.
					const { response, text, images } = await cline.ask(
						repetitionCheck.askUser.messageKey as ClineAsk,
						repetitionCheck.askUser.messageDetail.replace("{toolName}", block.name),
					)

					if (response === "messageResponse") {
						// Add user feedback to userContent.
						pushToolResult_withToolUseId_kilocode(
							{
								type: "text" as const,
								text: `Tool repetition limit reached. User feedback: ${text}`,
							},
							...formatResponse.imageBlocks(images),
						)

						// Add user feedback to chat.
						await cline.say("user_feedback", text, images)

						// Track tool repetition in telemetry.
						TelemetryService.instance.captureConsecutiveMistakeError(cline.taskId)
					}

					// Return tool result message about the repetition
					pushToolResult(
						formatResponse.toolError(
							`Tool call repetition limit reached for ${block.name}. Please try a different approach.`,
						),
					)
					break
				}
			}

			await checkpointSaveAndMark(cline) // kilocode_change: moved out of switch
			switch (block.name) {
				case "write_to_file":
<<<<<<< HEAD
					// await checkpointSaveAndMark(cline) // kilocode_change
					await writeToFileTool(cline, block, askApproval, handleError, pushToolResult, removeClosingTag)
=======
					await checkpointSaveAndMark(cline)
					await writeToFileTool.handle(cline, block as ToolUse<"write_to_file">, {
						askApproval,
						handleError,
						pushToolResult,
						removeClosingTag,
					})
>>>>>>> 06b775a8
					break
				case "update_todo_list":
					await updateTodoListTool.handle(cline, block as ToolUse<"update_todo_list">, {
						askApproval,
						handleError,
						pushToolResult,
						removeClosingTag,
					})
					break
				case "apply_diff": {
					await checkpointSaveAndMark(cline)

					// Check if native protocol is enabled - if so, always use single-file class-based tool
					const toolProtocol = vscode.workspace
						.getConfiguration(Package.name)
						.get<ToolProtocol>("toolProtocol", "xml")
					if (isNativeProtocol(toolProtocol)) {
						await applyDiffToolClass.handle(cline, block as ToolUse<"apply_diff">, {
							askApproval,
							handleError,
							pushToolResult,
							removeClosingTag,
						})
						break
					}

					// Get the provider and state to check experiment settings
					const provider = cline.providerRef.deref()
					let isMultiFileApplyDiffEnabled = false

					if (provider) {
						const state = await provider.getState()
						isMultiFileApplyDiffEnabled = experiments.isEnabled(
							state.experiments ?? {},
							EXPERIMENT_IDS.MULTI_FILE_APPLY_DIFF,
						)
					}

					if (isMultiFileApplyDiffEnabled) {
<<<<<<< HEAD
						// await checkpointSaveAndMark(cline) // kilocode_change
						await applyDiffTool(cline, block, askApproval, handleError, pushToolResult, removeClosingTag)
					} else {
						// await checkpointSaveAndMark(cline) // kilocode_change
						await applyDiffToolLegacy(
							cline,
							block,
=======
						await applyDiffTool(cline, block, askApproval, handleError, pushToolResult, removeClosingTag)
					} else {
						await applyDiffToolClass.handle(cline, block as ToolUse<"apply_diff">, {
>>>>>>> 06b775a8
							askApproval,
							handleError,
							pushToolResult,
							removeClosingTag,
						})
					}
					break
				}
				case "insert_content":
<<<<<<< HEAD
					// await checkpointSaveAndMark(cline) // kilocode_change
					await insertContentTool(cline, block, askApproval, handleError, pushToolResult, removeClosingTag)
=======
					await checkpointSaveAndMark(cline)
					await insertContentTool.handle(cline, block as ToolUse<"insert_content">, {
						askApproval,
						handleError,
						pushToolResult,
						removeClosingTag,
					})
>>>>>>> 06b775a8
					break
				// kilocode_change start: Morph fast apply
				case "edit_file":
					await editFileTool(cline, block, askApproval, handleError, pushToolResult, removeClosingTag)
					break
				// kilocode_change end
				case "read_file":
					// Check if this model should use the simplified single-file read tool
					const modelId = cline.api.getModel().id
					if (shouldUseSingleFileRead(modelId)) {
						await simpleReadFileTool(
							cline,
							block,
							askApproval,
							handleError,
							pushToolResult,
							removeClosingTag,
						)
					} else {
						// Type assertion is safe here because we're in the "read_file" case
						await readFileTool.handle(cline, block as ToolUse<"read_file">, {
							askApproval,
							handleError,
							pushToolResult,
							removeClosingTag,
						})
					}
					break
				case "fetch_instructions":
					await fetchInstructionsTool.handle(cline, block as ToolUse<"fetch_instructions">, {
						askApproval,
						handleError,
						pushToolResult,
						removeClosingTag,
					})
					break
				case "list_files":
					await listFilesTool.handle(cline, block as ToolUse<"list_files">, {
						askApproval,
						handleError,
						pushToolResult,
						removeClosingTag,
					})
					break
				case "codebase_search":
					await codebaseSearchTool.handle(cline, block as ToolUse<"codebase_search">, {
						askApproval,
						handleError,
						pushToolResult,
						removeClosingTag,
					})
					break
				case "list_code_definition_names":
					await listCodeDefinitionNamesTool.handle(cline, block as ToolUse<"list_code_definition_names">, {
						askApproval,
						handleError,
						pushToolResult,
						removeClosingTag,
					})
					break
				case "search_files":
					await searchFilesTool.handle(cline, block as ToolUse<"search_files">, {
						askApproval,
						handleError,
						pushToolResult,
						removeClosingTag,
					})
					break
				case "browser_action":
					await browserActionTool.handle(cline, block as ToolUse<"browser_action">, {
						askApproval,
						handleError,
						pushToolResult,
						removeClosingTag,
					})
					break
				case "execute_command":
					await executeCommandTool.handle(cline, block as ToolUse<"execute_command">, {
						askApproval,
						handleError,
						pushToolResult,
						removeClosingTag,
					})
					break
				case "use_mcp_tool":
					await useMcpToolTool.handle(cline, block as ToolUse<"use_mcp_tool">, {
						askApproval,
						handleError,
						pushToolResult,
						removeClosingTag,
					})
					break
				case "access_mcp_resource":
					await accessMcpResourceTool(
						cline,
						block,
						askApproval,
						handleError,
						pushToolResult,
						removeClosingTag,
					)
					break
				case "ask_followup_question":
					await askFollowupQuestionTool.handle(cline, block as ToolUse<"ask_followup_question">, {
						askApproval,
						handleError,
						pushToolResult,
						removeClosingTag,
					})
					break
				case "switch_mode":
					await switchModeTool.handle(cline, block as ToolUse<"switch_mode">, {
						askApproval,
						handleError,
						pushToolResult,
						removeClosingTag,
					})
					break
				case "new_task":
					await newTaskTool.handle(cline, block as ToolUse<"new_task">, {
						askApproval,
						handleError,
						pushToolResult,
						removeClosingTag,
					})
					break
				case "attempt_completion": {
					const completionCallbacks: AttemptCompletionCallbacks = {
						askApproval,
						handleError,
						pushToolResult,
						removeClosingTag,
						askFinishSubTaskApproval,
						toolDescription,
					}
					await attemptCompletionTool.handle(
						cline,
						block as ToolUse<"attempt_completion">,
						completionCallbacks,
					)
					break
<<<<<<< HEAD
				// kilocode_change start
				case "new_rule":
					await newRuleTool(cline, block, askApproval, handleError, pushToolResult, removeClosingTag)
					break
				case "report_bug":
					await reportBugTool(cline, block, askApproval, handleError, pushToolResult, removeClosingTag)
					break
				case "condense":
					await condenseTool(cline, block, askApproval, handleError, pushToolResult, removeClosingTag)
					break
				// kilocode_change end
=======
				}
>>>>>>> 06b775a8
				case "run_slash_command":
					await runSlashCommandTool.handle(cline, block as ToolUse<"run_slash_command">, {
						askApproval,
						handleError,
						pushToolResult,
						removeClosingTag,
					})
					break
				case "generate_image":
					await checkpointSaveAndMark(cline)
					await generateImageTool.handle(cline, block as ToolUse<"generate_image">, {
						askApproval,
						handleError,
						pushToolResult,
						removeClosingTag,
					})
					break
			}

			break
	}

	// Seeing out of bounds is fine, it means that the next too call is being
	// built up and ready to add to assistantMessageContent to present.
	// When you see the UI inactive during this, it means that a tool is
	// breaking without presenting any UI. For example the write_to_file tool
	// was breaking when relpath was undefined, and for invalid relpath it never
	// presented UI.
	// This needs to be placed here, if not then calling
	// cline.presentAssistantMessage below would fail (sometimes) since it's
	// locked.
	cline.presentAssistantMessageLocked = false

	// NOTE: When tool is rejected, iterator stream is interrupted and it waits
	// for `userMessageContentReady` to be true. Future calls to present will
	// skip execution since `didRejectTool` and iterate until `contentIndex` is
	// set to message length and it sets userMessageContentReady to true itself
	// (instead of preemptively doing it in iterator).
	if (!block.partial || cline.didRejectTool || cline.didAlreadyUseTool) {
		// Block is finished streaming and executing.
		if (cline.currentStreamingContentIndex === cline.assistantMessageContent.length - 1) {
			// It's okay that we increment if !didCompleteReadingStream, it'll
			// just return because out of bounds and as streaming continues it
			// will call `presentAssitantMessage` if a new block is ready. If
			// streaming is finished then we set `userMessageContentReady` to
			// true when out of bounds. This gracefully allows the stream to
			// continue on and all potential content blocks be presented.
			// Last block is complete and it is finished executing
			cline.userMessageContentReady = true // Will allow `pWaitFor` to continue.
		}

		// Call next block if it exists (if not then read stream will call it
		// when it's ready).
		// Need to increment regardless, so when read stream calls this function
		// again it will be streaming the next block.
		cline.currentStreamingContentIndex++

		if (cline.currentStreamingContentIndex < cline.assistantMessageContent.length) {
			// There are already more content blocks to stream, so we'll call
			// this function ourselves.
			// kilocode_change start: prevent excessive recursion
			await yieldPromise()
			await presentAssistantMessage(cline)
			// kilocode_change end
			return
		} else {
			// CRITICAL FIX: If we're out of bounds and the stream is complete, set userMessageContentReady
			// This handles the case where assistantMessageContent is empty or becomes empty after processing
			if (cline.didCompleteReadingStream) {
				cline.userMessageContentReady = true
			}
		}
	}

	// Block is partial, but the read stream may have finished.
	if (cline.presentAssistantMessageHasPendingUpdates) {
		// kilocode_change start: prevent excessive recursion
		await yieldPromise()
		await presentAssistantMessage(cline)
		// kilocode_change end
	}
}

/**
 * save checkpoint and mark done in the current streaming task.
 * @param task The Task instance to checkpoint save and mark.
 * @returns
 */
async function checkpointSaveAndMark(task: Task) {
	if (task.currentStreamingDidCheckpoint) {
		return
	}
	try {
		// kilocode_change: order changed to prevent second execution while still awaiting the save
		task.currentStreamingDidCheckpoint = true
		await task.checkpointSave(true)
	} catch (error) {
		console.error(`[Task#presentAssistantMessage] Error saving checkpoint: ${error.message}`, error)
	}
}<|MERGE_RESOLUTION|>--- conflicted
+++ resolved
@@ -1,44 +1,30 @@
 import cloneDeep from "clone-deep"
 import { serializeError } from "serialize-error"
-import { Anthropic } from "@anthropic-ai/sdk"
+// import { Anthropic } from "@anthropic-ai/sdk"
+import Anthropic from "@anthropic-ai/sdk" // kilocode_change
 
 import type { ToolName, ClineAsk, ToolProgressStatus } from "@roo-code/types"
 import { TelemetryService } from "@roo-code/telemetry"
 
 import { defaultModeSlug, getModeBySlug } from "../../shared/modes"
-<<<<<<< HEAD
-import type { ToolParamName, ToolResponse } from "../../shared/tools"
-import { evaluateGatekeeperApproval } from "./kilocode/gatekeeper" // kilocode_change: AI gatekeeper for YOLO mode
-=======
 import type { ToolParamName, ToolResponse, ToolUse } from "../../shared/tools"
 import { Package } from "../../shared/package"
->>>>>>> 06b775a8
+import { evaluateGatekeeperApproval } from "./kilocode/gatekeeper" // kilocode_change: AI gatekeeper for YOLO mode
 
 import { fetchInstructionsTool } from "../tools/FetchInstructionsTool"
 import { listFilesTool } from "../tools/ListFilesTool"
 import { readFileTool } from "../tools/ReadFileTool"
 import { getSimpleReadFileToolDescription, simpleReadFileTool } from "../tools/simpleReadFileTool"
 import { shouldUseSingleFileRead } from "@roo-code/types"
-<<<<<<< HEAD
-import { writeToFileTool } from "../tools/writeToFileTool"
-import { applyDiffTool } from "../tools/multiApplyDiffTool"
-import { insertContentTool } from "../tools/insertContentTool"
-import { editFileTool } from "../tools/editFileTool" // kilocode_change: Morph fast apply
-import { listCodeDefinitionNamesTool } from "../tools/listCodeDefinitionNamesTool"
-import { searchFilesTool } from "../tools/searchFilesTool"
-import { browserActionTool } from "../tools/browserActionTool"
-import { executeCommandTool } from "../tools/executeCommandTool"
-import { useMcpToolTool } from "../tools/useMcpToolTool"
-=======
 import { writeToFileTool } from "../tools/WriteToFileTool"
 import { applyDiffTool } from "../tools/MultiApplyDiffTool"
 import { insertContentTool } from "../tools/InsertContentTool"
+import { editFileTool } from "../tools/editFileTool" // kilocode_change: Morph fast apply
 import { listCodeDefinitionNamesTool } from "../tools/ListCodeDefinitionNamesTool"
 import { searchFilesTool } from "../tools/SearchFilesTool"
 import { browserActionTool } from "../tools/BrowserActionTool"
 import { executeCommandTool } from "../tools/ExecuteCommandTool"
 import { useMcpToolTool } from "../tools/UseMcpToolTool"
->>>>>>> 06b775a8
 import { accessMcpResourceTool } from "../tools/accessMcpResourceTool"
 import { askFollowupQuestionTool } from "../tools/AskFollowupQuestionTool"
 import { switchModeTool } from "../tools/SwitchModeTool"
@@ -52,22 +38,15 @@
 import { formatResponse } from "../prompts/responses"
 import { validateToolUse } from "../tools/validateToolUse"
 import { Task } from "../task/Task"
-<<<<<<< HEAD
 import { newRuleTool } from "../tools/newRuleTool" // kilocode_change
 import { reportBugTool } from "../tools/reportBugTool" // kilocode_change
 import { condenseTool } from "../tools/condenseTool" // kilocode_change
-import { codebaseSearchTool } from "../tools/codebaseSearchTool"
-import { experiments, EXPERIMENT_IDS } from "../../shared/experiments"
-import { applyDiffToolLegacy } from "../tools/applyDiffTool"
-import { yieldPromise } from "../kilocode"
-import Anthropic from "@anthropic-ai/sdk" // kilocode_change
-=======
 import { codebaseSearchTool } from "../tools/CodebaseSearchTool"
 import { experiments, EXPERIMENT_IDS } from "../../shared/experiments"
 import { applyDiffTool as applyDiffToolClass } from "../tools/ApplyDiffTool"
+import { yieldPromise } from "../kilocode"
 import * as vscode from "vscode"
 import { ToolProtocol, isNativeProtocol } from "@roo-code/types"
->>>>>>> 06b775a8
 
 /**
  * Processes and presents assistant message content to the user interface.
@@ -328,16 +307,6 @@
 			}
 
 			const pushToolResult = (content: ToolResponse) => {
-<<<<<<< HEAD
-				// kilocode_change start
-				const items = new Array<Anthropic.TextBlockParam | Anthropic.ImageBlockParam>()
-				items.push({ type: "text", text: `${toolDescription()} Result:` })
-
-				if (typeof content === "string") {
-					items.push({ type: "text", text: content || "(tool did not return anything)" })
-				} else {
-					items.push(...content)
-=======
 				// Check if we're using native tool protocol
 				const toolProtocol = vscode.workspace
 					.getConfiguration(Package.name)
@@ -384,9 +353,8 @@
 					} else {
 						cline.userMessageContent.push(...content)
 					}
->>>>>>> 06b775a8
-				}
-				pushToolResult_withToolUseId_kilocode(...items)
+				}
+				// pushToolResult_withToolUseId_kilocode(...items)
 				// kilocode_change end
 
 				// Once a tool result has been collected, ignore all other tool
@@ -562,18 +530,13 @@
 			await checkpointSaveAndMark(cline) // kilocode_change: moved out of switch
 			switch (block.name) {
 				case "write_to_file":
-<<<<<<< HEAD
 					// await checkpointSaveAndMark(cline) // kilocode_change
-					await writeToFileTool(cline, block, askApproval, handleError, pushToolResult, removeClosingTag)
-=======
-					await checkpointSaveAndMark(cline)
 					await writeToFileTool.handle(cline, block as ToolUse<"write_to_file">, {
 						askApproval,
 						handleError,
 						pushToolResult,
 						removeClosingTag,
 					})
->>>>>>> 06b775a8
 					break
 				case "update_todo_list":
 					await updateTodoListTool.handle(cline, block as ToolUse<"update_todo_list">, {
@@ -613,19 +576,9 @@
 					}
 
 					if (isMultiFileApplyDiffEnabled) {
-<<<<<<< HEAD
-						// await checkpointSaveAndMark(cline) // kilocode_change
-						await applyDiffTool(cline, block, askApproval, handleError, pushToolResult, removeClosingTag)
-					} else {
-						// await checkpointSaveAndMark(cline) // kilocode_change
-						await applyDiffToolLegacy(
-							cline,
-							block,
-=======
 						await applyDiffTool(cline, block, askApproval, handleError, pushToolResult, removeClosingTag)
 					} else {
 						await applyDiffToolClass.handle(cline, block as ToolUse<"apply_diff">, {
->>>>>>> 06b775a8
 							askApproval,
 							handleError,
 							pushToolResult,
@@ -635,18 +588,13 @@
 					break
 				}
 				case "insert_content":
-<<<<<<< HEAD
 					// await checkpointSaveAndMark(cline) // kilocode_change
-					await insertContentTool(cline, block, askApproval, handleError, pushToolResult, removeClosingTag)
-=======
-					await checkpointSaveAndMark(cline)
 					await insertContentTool.handle(cline, block as ToolUse<"insert_content">, {
 						askApproval,
 						handleError,
 						pushToolResult,
 						removeClosingTag,
 					})
->>>>>>> 06b775a8
 					break
 				// kilocode_change start: Morph fast apply
 				case "edit_file":
@@ -788,7 +736,7 @@
 						completionCallbacks,
 					)
 					break
-<<<<<<< HEAD
+				}
 				// kilocode_change start
 				case "new_rule":
 					await newRuleTool(cline, block, askApproval, handleError, pushToolResult, removeClosingTag)
@@ -800,9 +748,7 @@
 					await condenseTool(cline, block, askApproval, handleError, pushToolResult, removeClosingTag)
 					break
 				// kilocode_change end
-=======
-				}
->>>>>>> 06b775a8
+
 				case "run_slash_command":
 					await runSlashCommandTool.handle(cline, block as ToolUse<"run_slash_command">, {
 						askApproval,
