--- conflicted
+++ resolved
@@ -39,16 +39,10 @@
 	"settings.vsCodeLmModelSelector.description": "Paramètres pour l'API du modèle de langage VSCode",
 	"settings.vsCodeLmModelSelector.vendor.description": "Le fournisseur du modèle de langage (ex: copilot)",
 	"settings.vsCodeLmModelSelector.family.description": "La famille du modèle de langage (ex: gpt-4)",
-<<<<<<< HEAD
 	"settings.customStoragePath.description": "Chemin de stockage personnalisé. Laisser vide pour utiliser l'emplacement par défaut. Prend en charge les chemins absolus (ex: 'D:\\KiloCodeStorage')",
 	"settings.enableCodeActions.description": "Activer les correctifs rapides de Kilo Code.",
 	"settings.autoImportSettingsPath.description": "Chemin d'accès à un fichier de configuration Kilo Code à importer automatiquement au démarrage de l'extension. Prend en charge les chemins absolus et les chemins relatifs au répertoire de base (par exemple, '~/Documents/kilo-code-settings.json'). Laisser vide pour désactiver l'importation automatique.",
-=======
-	"settings.customStoragePath.description": "Chemin de stockage personnalisé. Laisser vide pour utiliser l'emplacement par défaut. Prend en charge les chemins absolus (ex: 'D:\\RooCodeStorage')",
-	"settings.enableCodeActions.description": "Activer les correctifs rapides de Roo Code.",
-	"settings.autoImportSettingsPath.description": "Chemin d'accès à un fichier de configuration RooCode à importer automatiquement au démarrage de l'extension. Prend en charge les chemins absolus et les chemins relatifs au répertoire de base (par exemple, '~/Documents/roo-code-settings.json'). Laisser vide pour désactiver l'importation automatique.",
 	"settings.maximumIndexedFilesForFileSearch.description": "Nombre maximum de fichiers à indexer pour la fonctionnalité de recherche de fichiers @. Des valeurs plus élevées offrent de meilleurs résultats de recherche dans les grands projets mais peuvent consommer plus de mémoire. Par défaut : 10 000.",
->>>>>>> 00518662
 	"settings.useAgentRules.description": "Activer le chargement des fichiers AGENTS.md pour les règles spécifiques à l'agent (voir https://agent-rules.org/)",
 	"settings.apiRequestTimeout.description": "Temps maximum en secondes d'attente pour les réponses de l'API (0 = pas de timeout, 1-86400s, par défaut : 600s). Des valeurs plus élevées sont recommandées pour les fournisseurs locaux comme LM Studio et Ollama qui peuvent nécessiter plus de temps de traitement.",
 	"settings.newTaskRequireTodos.description": "Exiger le paramètre todos lors de la création de nouvelles tâches avec l'outil new_task",
