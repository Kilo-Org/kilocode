--- conflicted
+++ resolved
@@ -6,15 +6,10 @@
 2. Include `cline.d.ts` in your extension's compilation.
 3. Get access to the API with the following code:
 
-<<<<<<< HEAD
-    ```ts
-    const clineExtension = vscode.extensions.getExtension<ClineAPI>("kilocode.Kilo-Code")
-=======
-```typescript
+````typescript
 import { RooCodeAPI, Package } from "path/to/roo-code"
 
 const extension = vscode.extensions.getExtension<RooCodeAPI>(`${Package.publisher}.${Package.name}`)
->>>>>>> dbb58f08
 
     if (!clineExtension?.isActive) {
     	throw new Error("Cline extension is not activated")
@@ -41,7 +36,6 @@
     	// Send a message to the current task
     	await cline.sendMessage("Can you fix the @problems?")
 
-<<<<<<< HEAD
     	// Simulate pressing the primary button in the chat interface (e.g. 'Save' or 'Proceed While Running')
     	await cline.pressPrimaryButton()
 
@@ -51,13 +45,6 @@
     	console.error("Cline API is not available")
     }
     ```
-=======
-**NOTE:** To ensure that the `RooVeterinaryInc.roo-cline` extension is activated before your extension, add it to the `extensionDependencies` in your `package.json`:
-
-```json
-"extensionDependencies": ["RooVeterinaryInc.roo-cline"]
-```
->>>>>>> dbb58f08
 
     **Note:** To ensure that the `kilocode.Kilo-Code` extension is activated before your extension, add it to the `extensionDependencies` in your `package.json`:
 
@@ -67,4 +54,5 @@
     ]
     ```
 
-For detailed information on the available methods and their usage, refer to the `cline.d.ts` file.+For detailed information on the available methods and their usage, refer to the `cline.d.ts` file.
+````