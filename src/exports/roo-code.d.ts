--- conflicted
+++ resolved
@@ -181,11 +181,7 @@
 	includeMaxTokens?: boolean | undefined
 	fakeAi?: unknown | undefined
 	kilocodeToken?: string | undefined
-<<<<<<< HEAD
-	kilocodeModel?: ("claude37" | "gemini25") | undefined
-=======
 	kilocodeModel?: ("claude37" | "gemini25" | "quasar") | undefined
->>>>>>> cb73e15c
 	fireworksModelId?: string | undefined
 	fireworksApiKey?: string | undefined
 }
