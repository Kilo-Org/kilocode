import { Box, Text } from "ink";
import React, { useEffect, useMemo, useState } from "react";

import { useServices } from "../hooks/useService.js";
import type { PermissionMode } from "../permissions/types.js";
import { modeService } from "../services/ModeService.js";
import {
  ApiClientServiceState,
  AuthServiceState,
  ConfigServiceState,
  MCPServiceState,
  ModelServiceState,
} from "../services/types.js";
import { getGitRemoteUrl, isGitRepo } from "../util/git.js";

import { ModeIndicator } from "./components/ModeIndicator.js";
import { ToolPermissionSelector } from "./components/ToolPermissionSelector.js";
import { ConfigSelector } from "./ConfigSelector.js";
import { useNavigation } from "./context/NavigationContext.js";
import { startFileIndexing } from "./FileSearchUI.js";
import { FreeTrialStatus } from "./FreeTrialStatus.js";
import { FreeTrialTransitionUI } from "./FreeTrialTransitionUI.js";
import { useChat } from "./hooks/useChat.js";
import { useConfigSelector } from "./hooks/useConfigSelector.js";
import { useMessageRenderer } from "./hooks/useMessageRenderer.js";
import { useModelSelector } from "./hooks/useModelSelector.js";
import { useOrganizationSelector } from "./hooks/useOrganizationSelector.js";
<<<<<<< HEAD
import IntroMessage from "./IntroMessage.js";
import LoadingAnimation from "./LoadingAnimation.js";
import MCPSelector from "./MCPSelector.js";
import ModelSelector from "./ModelSelector.js";
import OrganizationSelector from "./OrganizationSelector.js";
import Timer from "./Timer.js";
import UpdateNotification from "./UpdateNotification.js";
import UserInput from "./UserInput.js";
import ModeIndicator from "./components/ModeIndicator.js";
import MCPStatusIndicator from "./components/MCPStatusIndicator.js";
import { getGitRemoteUrl, getRepoUrl, isGitRepo } from "../util/git.js";
import useTerminalSize from "./hooks/useTerminalSize.js";
import { modeService } from "../services/ModeService.js";
import type { PermissionMode } from "../permissions/types.js";
=======
import { IntroMessage } from "./IntroMessage.js";
import { LoadingAnimation } from "./LoadingAnimation.js";
import { ModelSelector } from "./ModelSelector.js";
import { OrganizationSelector } from "./OrganizationSelector.js";
import { Timer } from "./Timer.js";
import { UpdateNotification } from "./UpdateNotification.js";
import { UserInput } from "./UserInput.js";
>>>>>>> b74ecb70

interface TUIChatProps {
  // Remote mode props
  remoteUrl?: string;

  // Local mode props - now optional since we'll get them from services
  configPath?: string;
  initialPrompt?: string;
  resume?: boolean;
  additionalRules?: string[];
}

const TUIChat: React.FC<TUIChatProps> = ({
  remoteUrl,
  configPath,
  initialPrompt,
  resume,
  additionalRules,
}) => {
  // Check if we're in remote mode
  const isRemoteMode = useMemo(() => {
    return !!remoteUrl;
  }, [remoteUrl]);

  const repoURlText = useMemo(() => {
    let url = remoteUrl ?? "";
    if (!url) {
      const isGit = isGitRepo();
      if (isGit) {
        const gitUrl = getGitRemoteUrl();
        if (gitUrl) {
          url = gitUrl;
        }
      }
    }
    if (!url) {
      url = process.cwd();
    }

    url = url.replace(/\.git$/, "");
    url = url.replace(/^(https|http):\/\/.*?\//, "");
    return url;
  }, [remoteUrl]);

  // Get all services reactively - only in normal mode
  const { services, allReady: allServicesReady } = useServices<{
    auth: AuthServiceState;
    config: ConfigServiceState;
    model: ModelServiceState;
    mcp: MCPServiceState;
    apiClient: ApiClientServiceState;
  }>(["auth", "config", "model", "mcp", "apiClient"]);

  // Use navigation context
  const {
    state: navState,
    navigateTo,
    closeCurrentScreen,
    isScreenActive,
  } = useNavigation();

  // State for intro message display
  const [showIntroMessage, setShowIntroMessage] = useState(false);

  // State for current mode (for hiding cwd in plan/auto modes)
  const [currentMode, setCurrentMode] = useState<PermissionMode>(
    modeService.getCurrentMode(),
  );

  // State for MCP selector
  const [showMCPSelector, setShowMCPSelector] = useState(false);

  // Listen for mode changes to update UI
  useEffect(() => {
    const handleModeChange = (newMode: PermissionMode) => {
      setCurrentMode(newMode);
    };

    modeService.on("modeChanged", handleModeChange);
    return () => {
      modeService.off("modeChanged", handleModeChange);
    };
  }, []);

  // Start file indexing as soon as the component mounts
  useEffect(() => {
    // Start indexing files in the background immediately
    startFileIndexing().catch((error) => {
      console.error("Failed to start file indexing:", error);
    });
  }, []);

  // Show intro message when services are ready (only in non-remote mode)
  useEffect(() => {
    if (!isRemoteMode) {
      if (
        allServicesReady &&
        services.config?.config &&
        services.model?.model &&
        services.mcp?.mcpService
      ) {
        setShowIntroMessage(true);
      } else {
        // Reset intro message when services are not ready (during transitions)
        setShowIntroMessage(false);
      }
    }
  }, [
    isRemoteMode,
    allServicesReady,
    services.config?.config,
    services.model?.model,
    services.mcp?.mcpService,
  ]);

  // Custom login prompt handler for TUI
  const handleLoginPrompt = (promptText: string): Promise<string> => {
    return new Promise((resolve) => {
      navigateTo("login", { text: promptText, resolve });
    });
  };

  // Handle login token submission
  const handleLoginTokenSubmit = (token: string) => {
    if (navState.screenData?.resolve) {
      navState.screenData.resolve(token);
      closeCurrentScreen();
    }
  };

  // Service reload handlers - these will trigger reactive updates
  const handleReload = async () => {
    // Services will automatically update the UI when they reload
    // We just need to reset chat history, intro message, and clear the screen
    resetChatHistory();
    setShowIntroMessage(false);
    process.stdout.write("\x1b[2J\x1b[H");
  };

  const {
    messages,
    setMessages,
    isWaitingForResponse,
    responseStartTime,
    inputMode,
    activePermissionRequest,
    handleUserMessage,
    handleInterrupt,
    handleFileAttached,
    resetChatHistory,
    handleToolPermissionResponse,
  } = useChat({
    assistant: services.config?.config || undefined,
    model: services.model?.model || undefined,
    llmApi: services.model?.llmApi || undefined,
    initialPrompt,
    resume,
    additionalRules,
<<<<<<< HEAD
    onShowOrgSelector: () => showOrganizationSelector(),
    onShowConfigSelector: () => showConfigSelectorUI(),
    onShowModelSelector: () => showModelSelectorUI(),
    onShowMCPSelector: () => setShowMCPSelector(true),
=======
    onShowOrgSelector: () => navigateTo("organization"),
    onShowConfigSelector: () => navigateTo("config"),
    onShowModelSelector: () => navigateTo("model"),
>>>>>>> b74ecb70
    onLoginPrompt: handleLoginPrompt,
    onReload: handleReload,
    // Remote mode configuration
    isRemoteMode,
    remoteUrl,
  });

  const { renderMessage } = useMessageRenderer();

  const { handleOrganizationSelect } = useOrganizationSelector({
    onMessage: (message) => {
      setMessages((prev) => [...prev, message]);
    },
    onChatReset: resetChatHistory,
  });

  const { handleConfigSelect } = useConfigSelector({
    configPath,
    onMessage: (message) => {
      setMessages((prev) => [...prev, message]);
    },
    onChatReset: resetChatHistory,
  });

  const { handleModelSelect } = useModelSelector({
    onMessage: (message) => {
      setMessages((prev) => [...prev, message]);
    },
  });

<<<<<<< HEAD
  // Handle free trial transition completion
  const handleFreeTrialTransitionComplete = () => {
    setIsShowingFreeTrialTransition(false);
    handleReload();
  };

  const handleFreeTrialSwitchToLocal = () => {
    setIsShowingFreeTrialTransition(false);
    handleReload();
  };

  const handleFreeTrialFullReload = () => {
    setIsShowingFreeTrialTransition(false);
    handleReload();
  };

  const handleFreeTrialShowConfigSelector = () => {
    setIsShowingFreeTrialTransition(false);
    showConfigSelectorUI();
  };

  // MCP selector handlers
  const handleMCPCancel = () => {
    setShowMCPSelector(false);
  };

  // Determine if input should be disabled
  // Allow input even when services are loading, but disable for UI overlays
  const isInputDisabled =
    showOrgSelector ||
    showConfigSelector ||
    showModelSelector ||
    showMCPSelector ||
    !!loginPrompt ||
    isShowingFreeTrialTransition ||
    !!activePermissionRequest;
=======
  // Determine if input should be disabled
  // Allow input even when services are loading, but disable for UI overlays
  const isInputDisabled =
    navState.currentScreen !== "chat" || !!activePermissionRequest;
>>>>>>> b74ecb70

  return (
    <Box flexDirection="column" height="100%">
      {/* Chat history - takes up all available space above input */}
      <Box flexDirection="column" flexGrow={1} paddingX={1} overflow="hidden">
        {/* Debug component - comment out when not needed */}
        {/* {!isRemoteMode && (
          <ServiceDebugger
            services={services}
            loading={servicesLoading}
            error={servicesError}
            allReady={allServicesReady}
            servicesLoading={servicesLoading}
            servicesError={servicesError}
          />
        )} */}

        {/* Show intro message when ready */}
        {showIntroMessage &&
          !isRemoteMode &&
          services.config?.config &&
          services.model?.model &&
          services.mcp?.mcpService && (
            <IntroMessage
              config={services.config.config}
              model={services.model.model}
              mcpService={services.mcp.mcpService}
            />
          )}
        {messages.map(renderMessage)}
      </Box>

      {/* Fixed bottom section */}
      <Box flexDirection="column" flexShrink={0}>
        {/* Status */}
        {isWaitingForResponse && responseStartTime && (
          <Box paddingX={1} flexDirection="row" gap={1}>
            <LoadingAnimation visible={isWaitingForResponse} />
            <Text color="gray">(</Text>
            <Timer startTime={responseStartTime} />
            <Text color="gray">• esc to interrupt )</Text>
          </Box>
        )}

        {/* Login prompt - shows above input when active */}
        {isScreenActive("login") && navState.screenData && (
          <Box
            paddingX={1}
            borderStyle="round"
            borderColor="yellow"
            flexDirection="column"
            gap={1}
          >
            <Text color="yellow" bold>
              Login Required
            </Text>
            <Text>{navState.screenData.text}</Text>
            <UserInput
              onSubmit={handleLoginTokenSubmit}
              isWaitingForResponse={false}
              inputMode={true}
              assistant={services.config?.config || undefined}
              disabled={false}
              placeholder="Enter your token..."
              hideNormalUI={true}
            />
          </Box>
        )}

        {/* Organization selector - shows above input when active */}
        {isScreenActive("organization") && (
          <OrganizationSelector
            onSelect={handleOrganizationSelect}
            onCancel={closeCurrentScreen}
          />
        )}

        {/* Config selector - shows above input when active */}
        {isScreenActive("config") && (
          <ConfigSelector
            onSelect={handleConfigSelect}
            onCancel={closeCurrentScreen}
          />
        )}

        {/* Model selector - shows above input when active */}
        {isScreenActive("model") && (
          <ModelSelector
            onSelect={handleModelSelect}
            onCancel={closeCurrentScreen}
          />
        )}

        {/* MCP selector - shows above input when active */}
        {showMCPSelector && (
          <MCPSelector
            onCancel={handleMCPCancel}
          />
        )}

        {/* Free trial transition UI - replaces input when active */}
        {isScreenActive("free-trial") && (
          <FreeTrialTransitionUI onReload={handleReload} />
        )}

        {/* Input area - only show when showing chat screen */}
        {isScreenActive("chat") && (
          <>
            {/* Show permission selector when there's an active permission request */}
            {activePermissionRequest ? (
              <ToolPermissionSelector
                toolName={activePermissionRequest.toolName}
                toolArgs={activePermissionRequest.toolArgs}
                requestId={activePermissionRequest.requestId}
                toolCallPreview={activePermissionRequest.toolCallPreview}
                onResponse={handleToolPermissionResponse}
              />
            ) : (
              <UserInput
                onSubmit={handleUserMessage}
                isWaitingForResponse={isWaitingForResponse}
                inputMode={inputMode}
                onInterrupt={handleInterrupt}
                assistant={services.config?.config || undefined}
                onFileAttached={handleFileAttached}
                disabled={isInputDisabled}
                isRemoteMode={isRemoteMode}
              />
            )}
          </>
        )}

        {/* Free trial status and Continue CLI info - always show */}
        <Box
          flexDirection="row"
          justifyContent="space-between"
          alignItems="center"
        >
          <Box flexDirection="row" alignItems="center">
            {/* Only show cwd in normal mode to save space in plan/auto modes */}
            {currentMode === "normal" && (
              <>
                <Text color="dim" wrap="truncate-start">
                  {repoURlText}
                </Text>
                <Text> </Text>
              </>
            )}
            <ModeIndicator />
            {services.mcp && (
              <>
                <Text> </Text>
                <MCPStatusIndicator mcpState={services.mcp} />
              </>
            )}
          </Box>
          <Box>
            {!isRemoteMode && services.model?.model && (
              <FreeTrialStatus
                apiClient={services.apiClient?.apiClient || undefined}
                model={services.model.model}
                onTransitionStateChange={(shouldShow) => {
                  if (shouldShow && navState.currentScreen === "chat") {
                    navigateTo("free-trial");
                  } else if (
                    !shouldShow &&
                    navState.currentScreen === "free-trial"
                  ) {
                    closeCurrentScreen();
                  }
                }}
              />
            )}
          </Box>
          <Box marginRight={2} marginLeft={2}>
            <UpdateNotification isRemoteMode={isRemoteMode} />
          </Box>
        </Box>
      </Box>
    </Box>
  );
};

export { TUIChat };<|MERGE_RESOLUTION|>--- conflicted
+++ resolved
@@ -1,3 +1,4 @@
+import MCPSelector from "./MCPSelector.js";
 import { Box, Text } from "ink";
 import React, { useEffect, useMemo, useState } from "react";
 
@@ -25,22 +26,6 @@
 import { useMessageRenderer } from "./hooks/useMessageRenderer.js";
 import { useModelSelector } from "./hooks/useModelSelector.js";
 import { useOrganizationSelector } from "./hooks/useOrganizationSelector.js";
-<<<<<<< HEAD
-import IntroMessage from "./IntroMessage.js";
-import LoadingAnimation from "./LoadingAnimation.js";
-import MCPSelector from "./MCPSelector.js";
-import ModelSelector from "./ModelSelector.js";
-import OrganizationSelector from "./OrganizationSelector.js";
-import Timer from "./Timer.js";
-import UpdateNotification from "./UpdateNotification.js";
-import UserInput from "./UserInput.js";
-import ModeIndicator from "./components/ModeIndicator.js";
-import MCPStatusIndicator from "./components/MCPStatusIndicator.js";
-import { getGitRemoteUrl, getRepoUrl, isGitRepo } from "../util/git.js";
-import useTerminalSize from "./hooks/useTerminalSize.js";
-import { modeService } from "../services/ModeService.js";
-import type { PermissionMode } from "../permissions/types.js";
-=======
 import { IntroMessage } from "./IntroMessage.js";
 import { LoadingAnimation } from "./LoadingAnimation.js";
 import { ModelSelector } from "./ModelSelector.js";
@@ -48,7 +33,6 @@
 import { Timer } from "./Timer.js";
 import { UpdateNotification } from "./UpdateNotification.js";
 import { UserInput } from "./UserInput.js";
->>>>>>> b74ecb70
 
 interface TUIChatProps {
   // Remote mode props
@@ -117,9 +101,6 @@
   const [currentMode, setCurrentMode] = useState<PermissionMode>(
     modeService.getCurrentMode(),
   );
-
-  // State for MCP selector
-  const [showMCPSelector, setShowMCPSelector] = useState(false);
 
   // Listen for mode changes to update UI
   useEffect(() => {
@@ -207,16 +188,10 @@
     initialPrompt,
     resume,
     additionalRules,
-<<<<<<< HEAD
-    onShowOrgSelector: () => showOrganizationSelector(),
-    onShowConfigSelector: () => showConfigSelectorUI(),
-    onShowModelSelector: () => showModelSelectorUI(),
-    onShowMCPSelector: () => setShowMCPSelector(true),
-=======
     onShowOrgSelector: () => navigateTo("organization"),
     onShowConfigSelector: () => navigateTo("config"),
     onShowModelSelector: () => navigateTo("model"),
->>>>>>> b74ecb70
+    onShowMCPSelector: () => navigateTo("mcp"),
     onLoginPrompt: handleLoginPrompt,
     onReload: handleReload,
     // Remote mode configuration
@@ -247,49 +222,10 @@
     },
   });
 
-<<<<<<< HEAD
-  // Handle free trial transition completion
-  const handleFreeTrialTransitionComplete = () => {
-    setIsShowingFreeTrialTransition(false);
-    handleReload();
-  };
-
-  const handleFreeTrialSwitchToLocal = () => {
-    setIsShowingFreeTrialTransition(false);
-    handleReload();
-  };
-
-  const handleFreeTrialFullReload = () => {
-    setIsShowingFreeTrialTransition(false);
-    handleReload();
-  };
-
-  const handleFreeTrialShowConfigSelector = () => {
-    setIsShowingFreeTrialTransition(false);
-    showConfigSelectorUI();
-  };
-
-  // MCP selector handlers
-  const handleMCPCancel = () => {
-    setShowMCPSelector(false);
-  };
-
-  // Determine if input should be disabled
-  // Allow input even when services are loading, but disable for UI overlays
-  const isInputDisabled =
-    showOrgSelector ||
-    showConfigSelector ||
-    showModelSelector ||
-    showMCPSelector ||
-    !!loginPrompt ||
-    isShowingFreeTrialTransition ||
-    !!activePermissionRequest;
-=======
   // Determine if input should be disabled
   // Allow input even when services are loading, but disable for UI overlays
   const isInputDisabled =
     navState.currentScreen !== "chat" || !!activePermissionRequest;
->>>>>>> b74ecb70
 
   return (
     <Box flexDirection="column" height="100%">
@@ -384,9 +320,9 @@
         )}
 
         {/* MCP selector - shows above input when active */}
-        {showMCPSelector && (
+        {isScreenActive("mcp") && (
           <MCPSelector
-            onCancel={handleMCPCancel}
+            onCancel={closeCurrentScreen}
           />
         )}
 
@@ -439,12 +375,6 @@
               </>
             )}
             <ModeIndicator />
-            {services.mcp && (
-              <>
-                <Text> </Text>
-                <MCPStatusIndicator mcpState={services.mcp} />
-              </>
-            )}
           </Box>
           <Box>
             {!isRemoteMode && services.model?.model && (
