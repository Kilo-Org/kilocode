--- conflicted
+++ resolved
@@ -15,19 +15,12 @@
 	"command.terminal.explainCommand.title": "यह कमांड समझाएं",
 	"command.terminal.generateCommand.title": "Kilo Code: टर्मिनल कमांड जेनरेट करें",
 	"command.acceptInput.title": "इनपुट/सुझाव स्वीकारें",
-<<<<<<< HEAD
+	"command.toggleAutoApprove.title": "ऑटो-अनुमोदन टॉगल करें",
 	"command.generateCommitMessage.title": "Kilo के साथ कमिट संदेश जेनरेट करें",
 	"views.activitybar.title": "Kilo Code",
 	"views.contextMenu.label": "Kilo Code",
 	"views.terminalMenu.label": "Kilo Code",
 	"views.sidebar.name": "Kilo Code",
-=======
-	"command.toggleAutoApprove.title": "ऑटो-अनुमोदन टॉगल करें",
-	"views.activitybar.title": "Roo Code",
-	"views.contextMenu.label": "Roo Code",
-	"views.terminalMenu.label": "Roo Code",
-	"views.sidebar.name": "Roo Code",
->>>>>>> 17ae7e2d
 	"command.mcpServers.title": "एमसीपी सर्वर",
 	"command.prompts.title": "मोड्स",
 	"command.history.title": "इतिहास",
@@ -51,7 +44,7 @@
 	"settings.autoImportSettingsPath.description": "Kilo Code कॉन्फ़िगरेशन फ़ाइल का पथ जिसे एक्सटेंशन स्टार्टअप पर स्वचालित रूप से आयात किया जाएगा। होम डायरेक्टरी के सापेक्ष पूर्ण पथ और पथों का समर्थन करता है (उदाहरण के लिए '~/Documents/kilo-code-settings.json')। ऑटो-इंपोर्ट को अक्षम करने के लिए खाली छोड़ दें।",
 	"settings.useAgentRules.description": "एजेंट-विशिष्ट नियमों के लिए AGENTS.md फ़ाइलों को लोड करना सक्षम करें (देखें https://agent-rules.org/)",
 	"settings.apiRequestTimeout.description": "एपीआई प्रतिक्रियाओं की प्रतीक्षा करने के लिए सेकंड में अधिकतम समय (0 = कोई टाइमआउट नहीं, 1-3600s, डिफ़ॉल्ट: 600s)। एलएम स्टूडियो और ओलामा जैसे स्थानीय प्रदाताओं के लिए उच्च मानों की सिफारिश की जाती है जिन्हें अधिक प्रसंस्करण समय की आवश्यकता हो सकती है।",
-<<<<<<< HEAD
+	"settings.newTaskRequireTodos.description": "new_task टूल के साथ नए कार्य बनाते समय टूडू पैरामीटर की आवश्यकता होती है",
 	"settings.codeIndex.embeddingBatchSize.description": "कोड इंडेक्सिंग के दौरान एम्बेडिंग ऑपरेशन के लिए बैच साइज़। इसे अपने API प्रदाता की सीमाओं के अनुसार समायोजित करें। डिफ़ॉल्ट 60 है।",
 	"ghost.input.title": "पुष्टि के लिए 'Enter' दबाएं या रद्द करने के लिए 'Escape' दबाएं",
 	"ghost.input.placeholder": "वर्णन करें कि आप क्या करना चाहते हैं...",
@@ -63,8 +56,4 @@
 	"ghost.commands.promptCodeSuggestion": "त्वरित कार्य",
 	"ghost.commands.goToNextSuggestion": "अगले सुझाव पर जाएं",
 	"ghost.commands.goToPreviousSuggestion": "पिछले सुझाव पर जाएं"
-=======
-	"settings.newTaskRequireTodos.description": "new_task टूल के साथ नए कार्य बनाते समय टूडू पैरामीटर की आवश्यकता होती है",
-	"settings.codeIndex.embeddingBatchSize.description": "कोड इंडेक्सिंग के दौरान एम्बेडिंग ऑपरेशन के लिए बैच साइज़। इसे अपने API प्रदाता की सीमाओं के अनुसार समायोजित करें। डिफ़ॉल्ट 60 है।"
->>>>>>> 17ae7e2d
 }