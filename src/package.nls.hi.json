{
	"extension.displayName": "Kilo Code AI Agent (Cline / Roo features combined)",
	"extension.description": "कोड की योजना बनाने, निर्माण करने और उसे ठीक करने के लिए ओपन सोर्स एआई कोडिंग सहायक।",
	"command.newTask.title": "नया कार्य",
	"command.explainCode.title": "कोड समझाएं",
	"command.fixCode.title": "कोड ठीक करें",
	"command.improveCode.title": "कोड सुधारें",
	"command.addToContext.title": "संदर्भ में जोड़ें",
	"command.openInNewTab.title": "नए टैब में खोलें",
	"command.focusInput.title": "इनपुट फ़ील्ड पर फोकस करें",
	"command.setCustomStoragePath.title": "कस्टम स्टोरेज पाथ सेट करें",
	"command.importSettings.title": "सेटिंग्स इम्पोर्ट करें",
	"command.terminal.addToContext.title": "टर्मिनल सामग्री को संदर्भ में जोड़ें",
	"command.terminal.fixCommand.title": "यह कमांड ठीक करें",
	"command.terminal.explainCommand.title": "यह कमांड समझाएं",
	"command.acceptInput.title": "इनपुट/सुझाव स्वीकारें",
	"command.generateCommitMessage.title": "Kilo के साथ कमिट संदेश जेनरेट करें",
	"views.activitybar.title": "Kilo Code",
	"views.contextMenu.label": "Kilo Code",
	"views.terminalMenu.label": "Kilo Code",
	"views.sidebar.name": "Kilo Code",
	"command.mcpServers.title": "एमसीपी सर्वर",
	"command.prompts.title": "मोड्स",
	"command.history.title": "इतिहास",
	"command.marketplace.title": "मार्केटप्लेस",
	"command.openInEditor.title": "एडिटर में खोलें",
	"command.settings.title": "सेटिंग्स",
	"command.documentation.title": "दस्तावेज़ीकरण",
	"command.profile.title": "प्रोफ़ाइल",
	"configuration.title": "Kilo Code",
	"commands.allowedCommands.description": "वे कमांड जो स्वचालित रूप से निष्पादित की जा सकती हैं जब 'हमेशा निष्पादन संचालन को स्वीकृत करें' सक्रिय हो",
	"settings.vsCodeLmModelSelector.description": "VSCode भाषा मॉडल API के लिए सेटिंग्स",
	"settings.vsCodeLmModelSelector.vendor.description": "भाषा मॉडल का विक्रेता (उदा. copilot)",
	"settings.vsCodeLmModelSelector.family.description": "भाषा मॉडल का परिवार (उदा. gpt-4)",
<<<<<<< HEAD
	"settings.customStoragePath.description": "कस्टम स्टोरेज पाथ। डिफ़ॉल्ट स्थान का उपयोग करने के लिए खाली छोड़ें। पूर्ण पथ का समर्थन करता है (उदा. 'D:\\KiloCodeStorage')",
	"settings.enableCodeActions.description": "Kilo Code त्वरित सुधार सक्षम करें"
=======
	"settings.customStoragePath.description": "कस्टम स्टोरेज पाथ। डिफ़ॉल्ट स्थान का उपयोग करने के लिए खाली छोड़ें। पूर्ण पथ का समर्थन करता है (उदा. 'D:\\RooCodeStorage')",
	"settings.enableCodeActions.description": "Roo Code त्वरित सुधार सक्षम करें",
	"settings.autoImportSettingsPath.description": "RooCode कॉन्फ़िगरेशन फ़ाइल का पथ जिसे एक्सटेंशन स्टार्टअप पर स्वचालित रूप से आयात किया जाएगा। होम डायरेक्टरी के सापेक्ष पूर्ण पथ और पथों का समर्थन करता है (उदाहरण के लिए '~/Documents/roo-code-settings.json')। ऑटो-इंपोर्ट को अक्षम करने के लिए खाली छोड़ दें।"
>>>>>>> ed536a98
}<|MERGE_RESOLUTION|>--- conflicted
+++ resolved
@@ -32,12 +32,7 @@
 	"settings.vsCodeLmModelSelector.description": "VSCode भाषा मॉडल API के लिए सेटिंग्स",
 	"settings.vsCodeLmModelSelector.vendor.description": "भाषा मॉडल का विक्रेता (उदा. copilot)",
 	"settings.vsCodeLmModelSelector.family.description": "भाषा मॉडल का परिवार (उदा. gpt-4)",
-<<<<<<< HEAD
 	"settings.customStoragePath.description": "कस्टम स्टोरेज पाथ। डिफ़ॉल्ट स्थान का उपयोग करने के लिए खाली छोड़ें। पूर्ण पथ का समर्थन करता है (उदा. 'D:\\KiloCodeStorage')",
-	"settings.enableCodeActions.description": "Kilo Code त्वरित सुधार सक्षम करें"
-=======
-	"settings.customStoragePath.description": "कस्टम स्टोरेज पाथ। डिफ़ॉल्ट स्थान का उपयोग करने के लिए खाली छोड़ें। पूर्ण पथ का समर्थन करता है (उदा. 'D:\\RooCodeStorage')",
-	"settings.enableCodeActions.description": "Roo Code त्वरित सुधार सक्षम करें",
-	"settings.autoImportSettingsPath.description": "RooCode कॉन्फ़िगरेशन फ़ाइल का पथ जिसे एक्सटेंशन स्टार्टअप पर स्वचालित रूप से आयात किया जाएगा। होम डायरेक्टरी के सापेक्ष पूर्ण पथ और पथों का समर्थन करता है (उदाहरण के लिए '~/Documents/roo-code-settings.json')। ऑटो-इंपोर्ट को अक्षम करने के लिए खाली छोड़ दें।"
->>>>>>> ed536a98
+	"settings.enableCodeActions.description": "Kilo Code त्वरित सुधार सक्षम करें",
+	"settings.autoImportSettingsPath.description": "Kilo Code कॉन्फ़िगरेशन फ़ाइल का पथ जिसे एक्सटेंशन स्टार्टअप पर स्वचालित रूप से आयात किया जाएगा। होम डायरेक्टरी के सापेक्ष पूर्ण पथ और पथों का समर्थन करता है (उदाहरण के लिए '~/Documents/kilo-code-settings.json')। ऑटो-इंपोर्ट को अक्षम करने के लिए खाली छोड़ दें।"
 }