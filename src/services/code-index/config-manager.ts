import { ApiHandlerOptions } from "../../shared/api"
import { ContextProxy } from "../../core/config/ContextProxy"
import { EmbedderProvider } from "./interfaces/manager"
import { CodeIndexConfig, PreviousConfigSnapshot } from "./interfaces/config"
import { DEFAULT_SEARCH_MIN_SCORE, DEFAULT_MAX_SEARCH_RESULTS } from "./constants"
import { getDefaultModelId, getModelDimension, getModelScoreThreshold } from "../../shared/embeddingModels"

/**
 * Manages configuration state and validation for the code indexing feature.
 * Handles loading, validating, and providing access to configuration values.
 */
export class CodeIndexConfigManager {
	private codebaseIndexEnabled: boolean = false
	private embedderProvider: EmbedderProvider = "openai"
	// kilocode_change - start
	private vectorStoreProvider: "lancedb" | "qdrant" = "qdrant"
	private lancedbVectorStoreDirectory?: string
	// kilocode_change - end
	private modelId?: string
	private modelDimension?: number
	private openAiOptions?: ApiHandlerOptions
	private ollamaOptions?: ApiHandlerOptions
	private openAiCompatibleOptions?: { baseUrl: string; apiKey: string }
	private geminiOptions?: { apiKey: string }
	private mistralOptions?: { apiKey: string }
	private vercelAiGatewayOptions?: { apiKey: string }
	private bedrockOptions?: { region: string; profile?: string }
	private openRouterOptions?: { apiKey: string }
	private qdrantUrl?: string = "http://localhost:6333"
	private qdrantApiKey?: string
	private searchMinScore?: number
	private searchMaxResults?: number

	// kilocode_change start: Kilo org indexing props
	private _kiloOrgProps: {
		organizationId: string
		kilocodeToken: string
		projectId: string
	} | null = null
	// kilocode_change end

	constructor(private readonly contextProxy: ContextProxy) {
		// Initialize with current configuration to avoid false restart triggers
		this._loadAndSetConfiguration()
	}

	// kilocode_change start: Kilo org indexing methods
	/**
	 * Sets Kilo organization properties for cloud-based indexing
	 */
	public setKiloOrgProps(props: { organizationId: string; kilocodeToken: string; projectId: string }) {
		this._kiloOrgProps = props
	}

	/**
	 * Gets Kilo organization properties
	 */
	public getKiloOrgProps() {
		return this._kiloOrgProps
	}

	/**
	 * Checks if Kilo org mode is available (has valid credentials)
	 */
	public get isKiloOrgMode(): boolean {
		return !!(
			this._kiloOrgProps?.organizationId &&
			this._kiloOrgProps?.kilocodeToken &&
			this._kiloOrgProps?.projectId
		)
	}
	// kilocode_change end

	/**
	 * Gets the context proxy instance
	 */
	public getContextProxy(): ContextProxy {
		return this.contextProxy
	}

	/**
	 * Private method that handles loading configuration from storage and updating instance variables.
	 * This eliminates code duplication between initializeWithCurrentConfig() and loadConfiguration().
	 */
	private _loadAndSetConfiguration(): void {
		// Load configuration from storage
		const codebaseIndexConfig = this.contextProxy?.getGlobalState("codebaseIndexConfig") ?? {
			codebaseIndexEnabled: false,
			codebaseIndexQdrantUrl: "http://localhost:6333",
			codebaseIndexEmbedderProvider: "openai",
			// kilocode_change - start
			codebaseIndexVectorStoreProvider: "qdrant",
			codebaseIndexLancedbVectorStoreDirectory: undefined,
			// kilocode_change - end
			codebaseIndexEmbedderBaseUrl: "",
			codebaseIndexEmbedderModelId: "",
			codebaseIndexSearchMinScore: undefined,
			codebaseIndexSearchMaxResults: undefined,
			codebaseIndexBedrockRegion: "us-east-1",
			codebaseIndexBedrockProfile: "",
		}

		const {
			codebaseIndexEnabled,
			codebaseIndexQdrantUrl,
			codebaseIndexEmbedderProvider,
			codebaseIndexEmbedderBaseUrl,
			codebaseIndexEmbedderModelId,
			codebaseIndexLancedbVectorStoreDirectory, // kilocode_change
			codebaseIndexSearchMinScore,
			codebaseIndexSearchMaxResults,
		} = codebaseIndexConfig
		// kilocode_change
		const codebaseIndexVectorStoreProvider = codebaseIndexConfig.codebaseIndexVectorStoreProvider ?? "qdrant"

		const openAiKey = this.contextProxy?.getSecret("codeIndexOpenAiKey") ?? ""
		const qdrantApiKey = this.contextProxy?.getSecret("codeIndexQdrantApiKey") ?? ""
		// Fix: Read OpenAI Compatible settings from the correct location within codebaseIndexConfig
		const openAiCompatibleBaseUrl = codebaseIndexConfig.codebaseIndexOpenAiCompatibleBaseUrl ?? ""
		const openAiCompatibleApiKey = this.contextProxy?.getSecret("codebaseIndexOpenAiCompatibleApiKey") ?? ""
		const geminiApiKey = this.contextProxy?.getSecret("codebaseIndexGeminiApiKey") ?? ""
		const mistralApiKey = this.contextProxy?.getSecret("codebaseIndexMistralApiKey") ?? ""
		const vercelAiGatewayApiKey = this.contextProxy?.getSecret("codebaseIndexVercelAiGatewayApiKey") ?? ""
		const bedrockRegion = codebaseIndexConfig.codebaseIndexBedrockRegion ?? "us-east-1"
		const bedrockProfile = codebaseIndexConfig.codebaseIndexBedrockProfile ?? ""
		const openRouterApiKey = this.contextProxy?.getSecret("codebaseIndexOpenRouterApiKey") ?? ""

		// Update instance variables with configuration
<<<<<<< HEAD
		this.codebaseIndexEnabled = codebaseIndexEnabled ?? true
		// kilocode_change - start
		this.vectorStoreProvider = codebaseIndexVectorStoreProvider ?? "qdrant"
		this.lancedbVectorStoreDirectory = codebaseIndexLancedbVectorStoreDirectory
		// kilocode_change - end
=======
		this.codebaseIndexEnabled = codebaseIndexEnabled ?? false
>>>>>>> 2c3b2953
		this.qdrantUrl = codebaseIndexQdrantUrl
		this.qdrantApiKey = qdrantApiKey ?? ""
		this.searchMinScore = codebaseIndexSearchMinScore
		this.searchMaxResults = codebaseIndexSearchMaxResults

		// Validate and set model dimension
		const rawDimension = codebaseIndexConfig.codebaseIndexEmbedderModelDimension
		if (rawDimension !== undefined && rawDimension !== null) {
			const dimension = Number(rawDimension)
			if (!isNaN(dimension) && dimension > 0) {
				this.modelDimension = dimension
			} else {
				console.warn(
					`Invalid codebaseIndexEmbedderModelDimension value: ${rawDimension}. Must be a positive number.`,
				)
				this.modelDimension = undefined
			}
		} else {
			this.modelDimension = undefined
		}

		this.openAiOptions = { openAiNativeApiKey: openAiKey }

		// Set embedder provider with support for openai-compatible
		if (codebaseIndexEmbedderProvider === "ollama") {
			this.embedderProvider = "ollama"
		} else if (codebaseIndexEmbedderProvider === "openai-compatible") {
			this.embedderProvider = "openai-compatible"
		} else if (codebaseIndexEmbedderProvider === "gemini") {
			this.embedderProvider = "gemini"
		} else if (codebaseIndexEmbedderProvider === "mistral") {
			this.embedderProvider = "mistral"
		} else if (codebaseIndexEmbedderProvider === "vercel-ai-gateway") {
			this.embedderProvider = "vercel-ai-gateway"
		} else if ((codebaseIndexEmbedderProvider as string) === "bedrock") {
			this.embedderProvider = "bedrock"
		} else if (codebaseIndexEmbedderProvider === "openrouter") {
			this.embedderProvider = "openrouter"
		} else {
			this.embedderProvider = "openai"
		}

		this.modelId = codebaseIndexEmbedderModelId || undefined

		this.ollamaOptions = {
			ollamaBaseUrl: codebaseIndexEmbedderBaseUrl,
		}

		this.openAiCompatibleOptions =
			openAiCompatibleBaseUrl && openAiCompatibleApiKey
				? {
						baseUrl: openAiCompatibleBaseUrl,
						apiKey: openAiCompatibleApiKey,
					}
				: undefined

		this.geminiOptions = geminiApiKey ? { apiKey: geminiApiKey } : undefined
		this.mistralOptions = mistralApiKey ? { apiKey: mistralApiKey } : undefined
		this.vercelAiGatewayOptions = vercelAiGatewayApiKey ? { apiKey: vercelAiGatewayApiKey } : undefined
		this.openRouterOptions = openRouterApiKey ? { apiKey: openRouterApiKey } : undefined
		// Set bedrockOptions if region is provided (profile is optional)
		this.bedrockOptions = bedrockRegion
			? { region: bedrockRegion, profile: bedrockProfile || undefined }
			: undefined
	}

	/**
	 * Loads persisted configuration from globalState.
	 */
	public async loadConfiguration(): Promise<{
		configSnapshot: PreviousConfigSnapshot
		currentConfig: {
			isConfigured: boolean
			embedderProvider: EmbedderProvider
			modelId?: string
			modelDimension?: number
			openAiOptions?: ApiHandlerOptions
			ollamaOptions?: ApiHandlerOptions
			openAiCompatibleOptions?: { baseUrl: string; apiKey: string }
			geminiOptions?: { apiKey: string }
			mistralOptions?: { apiKey: string }
			vercelAiGatewayOptions?: { apiKey: string }
			bedrockOptions?: { region: string; profile?: string }
			openRouterOptions?: { apiKey: string }
			qdrantUrl?: string
			qdrantApiKey?: string
			searchMinScore?: number
		}
		requiresRestart: boolean
	}> {
		// Capture the ACTUAL previous state before loading new configuration
		const previousConfigSnapshot: PreviousConfigSnapshot = {
			enabled: this.codebaseIndexEnabled,
			configured: this.isConfigured(),
			embedderProvider: this.embedderProvider,
			// kilocode_change - start
			vectorStoreProvider: this.vectorStoreProvider,
			lancedbVectorStoreDirectory: this.lancedbVectorStoreDirectory,
			// kilocode_change - end
			modelId: this.modelId,
			modelDimension: this.modelDimension,
			openAiKey: this.openAiOptions?.openAiNativeApiKey ?? "",
			ollamaBaseUrl: this.ollamaOptions?.ollamaBaseUrl ?? "",
			openAiCompatibleBaseUrl: this.openAiCompatibleOptions?.baseUrl ?? "",
			openAiCompatibleApiKey: this.openAiCompatibleOptions?.apiKey ?? "",
			geminiApiKey: this.geminiOptions?.apiKey ?? "",
			mistralApiKey: this.mistralOptions?.apiKey ?? "",
			vercelAiGatewayApiKey: this.vercelAiGatewayOptions?.apiKey ?? "",
			bedrockRegion: this.bedrockOptions?.region ?? "",
			bedrockProfile: this.bedrockOptions?.profile ?? "",
			openRouterApiKey: this.openRouterOptions?.apiKey ?? "",
			qdrantUrl: this.qdrantUrl ?? "",
			qdrantApiKey: this.qdrantApiKey ?? "",
		}

		// Refresh secrets from VSCode storage to ensure we have the latest values
		await this.contextProxy.refreshSecrets()

		// Load new configuration from storage and update instance variables
		this._loadAndSetConfiguration()

		const requiresRestart = this.doesConfigChangeRequireRestart(previousConfigSnapshot)

		return {
			configSnapshot: previousConfigSnapshot,
			currentConfig: {
				isConfigured: this.isConfigured(),
				embedderProvider: this.embedderProvider,
				modelId: this.modelId,
				modelDimension: this.modelDimension,
				openAiOptions: this.openAiOptions,
				ollamaOptions: this.ollamaOptions,
				openAiCompatibleOptions: this.openAiCompatibleOptions,
				geminiOptions: this.geminiOptions,
				mistralOptions: this.mistralOptions,
				vercelAiGatewayOptions: this.vercelAiGatewayOptions,
				bedrockOptions: this.bedrockOptions,
				openRouterOptions: this.openRouterOptions,
				qdrantUrl: this.qdrantUrl,
				qdrantApiKey: this.qdrantApiKey,
				searchMinScore: this.currentSearchMinScore,
			},
			requiresRestart,
		}
	}

	/**
	 * Checks if the service is properly configured based on the embedder type.
	 * kilocode_change: Also returns true if Kilo org mode is available
	 */
	public isConfigured(): boolean {
		// kilocode_change start: Allow Kilo org mode as configured
		if (this.isKiloOrgMode) {
			return true
		}
		// kilocode_change end

		if (this.embedderProvider === "openai") {
			const openAiKey = this.openAiOptions?.openAiNativeApiKey
			const qdrantUrl = this.qdrantUrl
			return !!(openAiKey && qdrantUrl)
		} else if (this.embedderProvider === "ollama") {
			// Ollama model ID has a default, so only base URL is strictly required for config
			const ollamaBaseUrl = this.ollamaOptions?.ollamaBaseUrl
			const qdrantUrl = this.qdrantUrl
			return !!(ollamaBaseUrl && qdrantUrl)
		} else if (this.embedderProvider === "openai-compatible") {
			const baseUrl = this.openAiCompatibleOptions?.baseUrl
			const apiKey = this.openAiCompatibleOptions?.apiKey
			const qdrantUrl = this.qdrantUrl
			const isConfigured = !!(baseUrl && apiKey && qdrantUrl)
			return isConfigured
		} else if (this.embedderProvider === "gemini") {
			const apiKey = this.geminiOptions?.apiKey
			const qdrantUrl = this.qdrantUrl
			const isConfigured = !!(apiKey && qdrantUrl)
			return isConfigured
		} else if (this.embedderProvider === "mistral") {
			const apiKey = this.mistralOptions?.apiKey
			const qdrantUrl = this.qdrantUrl
			const isConfigured = !!(apiKey && qdrantUrl)
			return isConfigured
		} else if (this.embedderProvider === "vercel-ai-gateway") {
			const apiKey = this.vercelAiGatewayOptions?.apiKey
			const qdrantUrl = this.qdrantUrl
			const isConfigured = !!(apiKey && qdrantUrl)
			return isConfigured
		} else if (this.embedderProvider === "bedrock") {
			// Only region is required for Bedrock (profile is optional)
			const region = this.bedrockOptions?.region
			const qdrantUrl = this.qdrantUrl
			const isConfigured = !!(region && qdrantUrl)
			return isConfigured
		} else if (this.embedderProvider === "openrouter") {
			const apiKey = this.openRouterOptions?.apiKey
			const qdrantUrl = this.qdrantUrl
			const isConfigured = !!(apiKey && qdrantUrl)
			return isConfigured
		}
		return false // Should not happen if embedderProvider is always set correctly
	}

	/**
	 * Determines if a configuration change requires restarting the indexing process.
	 * Simplified logic: only restart for critical changes that affect service functionality.
	 *
	 * CRITICAL CHANGES (require restart):
	 * - Provider changes (openai -> ollama, etc.)
	 * - Authentication changes (API keys, base URLs)
	 * - Vector dimension changes (model changes that affect embedding size)
	 * - Qdrant connection changes (URL, API key)
	 * - Feature enable/disable transitions
	 *
	 * MINOR CHANGES (no restart needed):
	 * - Search minimum score adjustments
	 * - UI-only settings
	 * - Non-functional configuration tweaks
	 */
	doesConfigChangeRequireRestart(prev: PreviousConfigSnapshot): boolean {
		const nowConfigured = this.isConfigured()

		// Handle null/undefined values safely
		const prevEnabled = prev?.enabled ?? false
		const prevConfigured = prev?.configured ?? false
		const prevProvider = prev?.embedderProvider ?? "openai"
		const prevOpenAiKey = prev?.openAiKey ?? ""
		const prevOllamaBaseUrl = prev?.ollamaBaseUrl ?? ""
		const prevOpenAiCompatibleBaseUrl = prev?.openAiCompatibleBaseUrl ?? ""
		const prevOpenAiCompatibleApiKey = prev?.openAiCompatibleApiKey ?? ""
		const prevModelDimension = prev?.modelDimension
		const prevGeminiApiKey = prev?.geminiApiKey ?? ""
		const prevMistralApiKey = prev?.mistralApiKey ?? ""
		const prevVercelAiGatewayApiKey = prev?.vercelAiGatewayApiKey ?? ""
		const prevBedrockRegion = prev?.bedrockRegion ?? ""
		const prevBedrockProfile = prev?.bedrockProfile ?? ""
		const prevOpenRouterApiKey = prev?.openRouterApiKey ?? ""
		const prevQdrantUrl = prev?.qdrantUrl ?? ""
		const prevQdrantApiKey = prev?.qdrantApiKey ?? ""
		// kilocode_change - start
		const prevVectorStoreProvider = prev?.vectorStoreProvider ?? "qdrant"
		const prevLocalDbPath = prev?.lancedbVectorStoreDirectory ?? ""
		// kilocode_change - end

		// 1. Transition from disabled/unconfigured to enabled/configured
		if ((!prevEnabled || !prevConfigured) && this.codebaseIndexEnabled && nowConfigured) {
			return true
		}

		// 2. Transition from enabled to disabled
		if (prevEnabled && !this.codebaseIndexEnabled) {
			return true
		}

		// 3. If wasn't ready before and isn't ready now, no restart needed
		if ((!prevEnabled || !prevConfigured) && (!this.codebaseIndexEnabled || !nowConfigured)) {
			return false
		}

		// 4. CRITICAL CHANGES - Always restart for these
		// Only check for critical changes if feature is enabled
		if (!this.codebaseIndexEnabled) {
			return false
		}

		// Provider change
		if (prevProvider !== this.embedderProvider) {
			return true
		}

		// kilocode_change - start
		// Vector store provider change
		if (prevVectorStoreProvider !== this.vectorStoreProvider) {
			return true
		}

		// Local DB path change (only affects lancedb vector store)
		if (this.vectorStoreProvider === "lancedb" && prevLocalDbPath !== (this.lancedbVectorStoreDirectory ?? "")) {
			return true
		}
		// kilocode_change - end

		// Authentication changes (API keys)
		const currentOpenAiKey = this.openAiOptions?.openAiNativeApiKey ?? ""
		const currentOllamaBaseUrl = this.ollamaOptions?.ollamaBaseUrl ?? ""
		const currentOpenAiCompatibleBaseUrl = this.openAiCompatibleOptions?.baseUrl ?? ""
		const currentOpenAiCompatibleApiKey = this.openAiCompatibleOptions?.apiKey ?? ""
		const currentModelDimension = this.modelDimension
		const currentGeminiApiKey = this.geminiOptions?.apiKey ?? ""
		const currentMistralApiKey = this.mistralOptions?.apiKey ?? ""
		const currentVercelAiGatewayApiKey = this.vercelAiGatewayOptions?.apiKey ?? ""
		const currentBedrockRegion = this.bedrockOptions?.region ?? ""
		const currentBedrockProfile = this.bedrockOptions?.profile ?? ""
		const currentOpenRouterApiKey = this.openRouterOptions?.apiKey ?? ""
		const currentQdrantUrl = this.qdrantUrl ?? ""
		const currentQdrantApiKey = this.qdrantApiKey ?? ""

		if (prevOpenAiKey !== currentOpenAiKey) {
			return true
		}

		if (prevOllamaBaseUrl !== currentOllamaBaseUrl) {
			return true
		}

		if (
			prevOpenAiCompatibleBaseUrl !== currentOpenAiCompatibleBaseUrl ||
			prevOpenAiCompatibleApiKey !== currentOpenAiCompatibleApiKey
		) {
			return true
		}

		if (prevGeminiApiKey !== currentGeminiApiKey) {
			return true
		}

		if (prevMistralApiKey !== currentMistralApiKey) {
			return true
		}

		if (prevVercelAiGatewayApiKey !== currentVercelAiGatewayApiKey) {
			return true
		}

		if (prevBedrockRegion !== currentBedrockRegion || prevBedrockProfile !== currentBedrockProfile) {
			return true
		}

		if (prevOpenRouterApiKey !== currentOpenRouterApiKey) {
			return true
		}

		// Check for model dimension changes (generic for all providers)
		if (prevModelDimension !== currentModelDimension) {
			return true
		}

		if (prevQdrantUrl !== currentQdrantUrl || prevQdrantApiKey !== currentQdrantApiKey) {
			return true
		}

		// Vector dimension changes (still important for compatibility)
		if (this._hasVectorDimensionChanged(prevProvider, prev?.modelId)) {
			return true
		}

		return false
	}

	/**
	 * Checks if model changes result in vector dimension changes that require restart.
	 */
	private _hasVectorDimensionChanged(prevProvider: EmbedderProvider, prevModelId?: string): boolean {
		const currentProvider = this.embedderProvider
		const currentModelId = this.modelId ?? getDefaultModelId(currentProvider)
		const resolvedPrevModelId = prevModelId ?? getDefaultModelId(prevProvider)

		// If model IDs are the same and provider is the same, no dimension change
		if (prevProvider === currentProvider && resolvedPrevModelId === currentModelId) {
			return false
		}

		// Get vector dimensions for both models
		const prevDimension = getModelDimension(prevProvider, resolvedPrevModelId)
		const currentDimension = getModelDimension(currentProvider, currentModelId)

		// If we can't determine dimensions, be safe and restart
		if (prevDimension === undefined || currentDimension === undefined) {
			return true
		}

		// Only restart if dimensions actually changed
		return prevDimension !== currentDimension
	}

	/**
	 * Gets the current configuration state.
	 */
	public getConfig(): CodeIndexConfig {
		return {
			isConfigured: this.isConfigured(),
			embedderProvider: this.embedderProvider,
			// kilocode_change - start
			vectorStoreProvider: this.vectorStoreProvider ?? "qdrant",
			lancedbVectorStoreDirectoryPlaceholder: this.lancedbVectorStoreDirectory,
			// kilocode_change - end
			modelId: this.modelId,
			modelDimension: this.modelDimension,
			openAiOptions: this.openAiOptions,
			ollamaOptions: this.ollamaOptions,
			openAiCompatibleOptions: this.openAiCompatibleOptions,
			geminiOptions: this.geminiOptions,
			mistralOptions: this.mistralOptions,
			vercelAiGatewayOptions: this.vercelAiGatewayOptions,
			bedrockOptions: this.bedrockOptions,
			openRouterOptions: this.openRouterOptions,
			qdrantUrl: this.qdrantUrl,
			qdrantApiKey: this.qdrantApiKey,
			searchMinScore: this.currentSearchMinScore,
			searchMaxResults: this.currentSearchMaxResults,
		}
	}

	/**
	 * Gets whether the code indexing feature is enabled
	 */
	public get isFeatureEnabled(): boolean {
		return this.codebaseIndexEnabled
	}

	/**
	 * Gets whether the code indexing feature is properly configured
	 */
	public get isFeatureConfigured(): boolean {
		return this.isConfigured()
	}

	/**
	 * Gets the current embedder type (openai or ollama)
	 */
	public get currentEmbedderProvider(): EmbedderProvider {
		return this.embedderProvider
	}

	/**
	 * Gets the current Qdrant configuration
	 */
	public get qdrantConfig(): { url?: string; apiKey?: string } {
		return {
			url: this.qdrantUrl,
			apiKey: this.qdrantApiKey,
		}
	}

	/**
	 * Gets the current model ID being used for embeddings.
	 */
	public get currentModelId(): string | undefined {
		return this.modelId
	}

	/**
	 * Gets the current model dimension being used for embeddings.
	 * Returns the model's built-in dimension if available, otherwise falls back to custom dimension.
	 */
	public get currentModelDimension(): number | undefined {
		// First try to get the model-specific dimension
		const modelId = this.modelId ?? getDefaultModelId(this.embedderProvider)
		const modelDimension = getModelDimension(this.embedderProvider, modelId)

		// Only use custom dimension if model doesn't have a built-in dimension
		if (!modelDimension && this.modelDimension && this.modelDimension > 0) {
			return this.modelDimension
		}

		return modelDimension
	}

	/**
	 * Gets the configured minimum search score based on user setting, model-specific threshold, or fallback.
	 * Priority: 1) User setting, 2) Model-specific threshold, 3) Default DEFAULT_SEARCH_MIN_SCORE constant.
	 */
	public get currentSearchMinScore(): number {
		// First check if user has configured a custom score threshold
		if (this.searchMinScore !== undefined) {
			return this.searchMinScore
		}

		// Fall back to model-specific threshold
		const currentModelId = this.modelId ?? getDefaultModelId(this.embedderProvider)
		const modelSpecificThreshold = getModelScoreThreshold(this.embedderProvider, currentModelId)
		return modelSpecificThreshold ?? DEFAULT_SEARCH_MIN_SCORE
	}

	/**
	 * Gets the configured maximum search results.
	 * Returns user setting if configured, otherwise returns default.
	 */
	public get currentSearchMaxResults(): number {
		return this.searchMaxResults ?? DEFAULT_MAX_SEARCH_RESULTS
	}
}<|MERGE_RESOLUTION|>--- conflicted
+++ resolved
@@ -126,15 +126,11 @@
 		const openRouterApiKey = this.contextProxy?.getSecret("codebaseIndexOpenRouterApiKey") ?? ""
 
 		// Update instance variables with configuration
-<<<<<<< HEAD
-		this.codebaseIndexEnabled = codebaseIndexEnabled ?? true
+		this.codebaseIndexEnabled = codebaseIndexEnabled ?? false
 		// kilocode_change - start
 		this.vectorStoreProvider = codebaseIndexVectorStoreProvider ?? "qdrant"
 		this.lancedbVectorStoreDirectory = codebaseIndexLancedbVectorStoreDirectory
 		// kilocode_change - end
-=======
-		this.codebaseIndexEnabled = codebaseIndexEnabled ?? false
->>>>>>> 2c3b2953
 		this.qdrantUrl = codebaseIndexQdrantUrl
 		this.qdrantApiKey = qdrantApiKey ?? ""
 		this.searchMinScore = codebaseIndexSearchMinScore
