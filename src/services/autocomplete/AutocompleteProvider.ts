--- conflicted
+++ resolved
@@ -189,7 +189,6 @@
 			// Prepare the prompts
 			const systemPrompt = holeFillerTemplate.getSystemPrompt()
 			const userPrompt = holeFillerTemplate.template(codeContext, document, position, snippets)
-<<<<<<< HEAD
 
 			// Use debouncing for the API call
 			const result = await CompletionStreamHandler.streamWithDebounce(requestId, async () => {
@@ -200,20 +199,6 @@
 				if (activeRequest !== requestId) {
 					console.log("🚀🛑 Request cancelled during debounce")
 					return { processedCompletion: "", lineCount: 0 }
-=======
-			// Stream completion
-			const stream = apiHandler.createMessage(systemPrompt, [
-				{ role: "user", content: [{ type: "text", text: userPrompt }] },
-			])
-
-			let completion = ""
-			for await (const chunk of stream) {
-				if (activeRequest !== requestId) break
-
-				if (chunk.type === "text") {
-					completion += chunk.text
-					processedCompletion = processModelResponse(completion)
->>>>>>> f2c21aa3
 				}
 
 				const stream = apiHandler.createMessage(systemPrompt, [
