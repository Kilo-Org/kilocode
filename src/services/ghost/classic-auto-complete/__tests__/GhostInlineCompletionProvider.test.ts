--- conflicted
+++ resolved
@@ -1396,100 +1396,8 @@
 		})
 	})
 
-<<<<<<< HEAD
-	describe("RooIgnoreController integration", () => {
-		beforeEach(() => {
-			// Reset mock ignore controller for each test
-			mockIgnoreController = undefined
-		})
-
-		it("should return empty array when file is ignored", async () => {
-			// Create a mock ignore controller that rejects the file
-			mockIgnoreController = Promise.resolve({
-				validateAccess: vi.fn().mockReturnValue(false),
-			} as unknown as RooIgnoreController)
-
-			// Create provider with ignore controller
-			provider = new GhostInlineCompletionProvider(
-				mockModel,
-				mockCostTrackingCallback,
-				() => mockSettings,
-				mockContextProvider,
-				mockIgnoreController,
-			)
-
-			// Set up a suggestion that would normally be returned
-			provider.updateSuggestions({
-				text: "console.log('test');",
-				prefix: "const x = 1",
-				suffix: "\nconst y = 2",
-			})
-
-			const result = await provideWithDebounce(mockDocument, mockPosition, mockContext, mockToken)
-
-			// Should return empty array because file is ignored
-			expect(result).toEqual([])
-			const controller = await mockIgnoreController!
-			expect(controller.validateAccess).toHaveBeenCalledWith(mockDocument.fileName)
-			// Model should not be called
-			expect(mockModel.streamResponse).not.toHaveBeenCalled()
-		})
-
-		it("should provide completions when file is not ignored", async () => {
-			// Create a mock ignore controller that accepts the file
-			mockIgnoreController = Promise.resolve({
-				validateAccess: vi.fn().mockReturnValue(true),
-			} as unknown as RooIgnoreController)
-
-			// Create provider with ignore controller
-			provider = new GhostInlineCompletionProvider(
-				mockModel,
-				mockCostTrackingCallback,
-				() => mockSettings,
-				mockContextProvider,
-				mockIgnoreController,
-			)
-
-			// Set up a suggestion
-			provider.updateSuggestions({
-				text: "console.log('test');",
-				prefix: "const x = 1",
-				suffix: "\nconst y = 2",
-			})
-
-			const result = (await provideWithDebounce(
-				mockDocument,
-				mockPosition,
-				mockContext,
-				mockToken,
-			)) as vscode.InlineCompletionItem[]
-
-			// Should return the completion because file is not ignored
-			expect(result).toHaveLength(1)
-			expect(result[0].insertText).toBe("console.log('test');")
-			const controller = await mockIgnoreController!
-			expect(controller.validateAccess).toHaveBeenCalledWith(mockDocument.fileName)
-		})
-
-		it("should provide completions for untitled documents even with ignore controller", async () => {
-			// Create a mock ignore controller
-			mockIgnoreController = Promise.resolve({
-				validateAccess: vi.fn().mockReturnValue(false), // Would reject if called
-			} as unknown as RooIgnoreController)
-
-			// Create provider with ignore controller
-			provider = new GhostInlineCompletionProvider(
-				mockModel,
-				mockCostTrackingCallback,
-				() => mockSettings,
-				mockContextProvider,
-				mockIgnoreController,
-			)
-
-=======
 	describe("untitled document handling", () => {
 		it("should provide completions for untitled documents", async () => {
->>>>>>> 41dc6d3f
 			// Create an untitled document using MockTextDocument
 			const untitledDocument = new MockTextDocument(
 				vscode.Uri.parse("untitled:Untitled-1"),
@@ -1518,102 +1426,6 @@
 			// Should return the completion because untitled documents are always allowed
 			expect(result).toHaveLength(1)
 			expect(result[0].insertText).toBe("console.log('test');")
-<<<<<<< HEAD
-			// validateAccess should not be called for untitled documents
-			const controller = await mockIgnoreController!
-			expect(controller.validateAccess).not.toHaveBeenCalled()
-		})
-
-		it("should work without ignore controller (backward compatibility)", async () => {
-			// Create provider without ignore controller
-			provider = new GhostInlineCompletionProvider(
-				mockModel,
-				mockCostTrackingCallback,
-				() => mockSettings,
-				mockContextProvider,
-				undefined, // No ignore controller
-			)
-
-			// Set up a suggestion
-			provider.updateSuggestions({
-				text: "console.log('test');",
-				prefix: "const x = 1",
-				suffix: "\nconst y = 2",
-			})
-
-			const result = (await provideWithDebounce(
-				mockDocument,
-				mockPosition,
-				mockContext,
-				mockToken,
-			)) as vscode.InlineCompletionItem[]
-
-			// Should return the completion because there's no ignore controller
-			expect(result).toHaveLength(1)
-			expect(result[0].insertText).toBe("console.log('test');")
-		})
-
-		it("should check ignore status in provideInlineCompletionItems_Internal for manual triggers", async () => {
-			// Create a mock ignore controller that rejects the file
-			mockIgnoreController = Promise.resolve({
-				validateAccess: vi.fn().mockReturnValue(false),
-			} as unknown as RooIgnoreController)
-
-			// Create provider with ignore controller
-			provider = new GhostInlineCompletionProvider(
-				mockModel,
-				mockCostTrackingCallback,
-				() => mockSettings,
-				mockContextProvider,
-				mockIgnoreController,
-			)
-
-			// Call the internal method directly (simulating manual trigger via codeSuggestion)
-			const result = await provider.provideInlineCompletionItems_Internal(
-				mockDocument,
-				mockPosition,
-				mockContext,
-				mockToken,
-			)
-
-			// Should return empty array because file is ignored
-			expect(result).toEqual([])
-			const controller = await mockIgnoreController!
-			expect(controller.validateAccess).toHaveBeenCalledWith(mockDocument.fileName)
-			// Model should not be called
-			expect(mockModel.streamResponse).not.toHaveBeenCalled()
-		})
-
-		it("should check ignore status only once per call", async () => {
-			// Create a mock ignore controller
-			mockIgnoreController = Promise.resolve({
-				validateAccess: vi.fn().mockReturnValue(true),
-			} as unknown as RooIgnoreController)
-
-			// Create provider with ignore controller
-			provider = new GhostInlineCompletionProvider(
-				mockModel,
-				mockCostTrackingCallback,
-				() => mockSettings,
-				mockContextProvider,
-				mockIgnoreController,
-			)
-
-			// Set up a suggestion
-			provider.updateSuggestions({
-				text: "console.log('test');",
-				prefix: "const x = 1",
-				suffix: "\nconst y = 2",
-			})
-
-			await provideWithDebounce(mockDocument, mockPosition, mockContext, mockToken)
-
-			// Should check access exactly once in provideInlineCompletionItems_Internal
-			const controller = await mockIgnoreController!
-			expect(controller.validateAccess).toHaveBeenCalledTimes(1)
-			expect(controller.validateAccess).toHaveBeenCalledWith(mockDocument.fileName)
-=======
->>>>>>> 41dc6d3f
 		})
 	})
 })