--- conflicted
+++ resolved
@@ -9,12 +9,9 @@
 import type { GhostServiceSettings } from "@roo-code/types"
 import { postprocessGhostSuggestion } from "./uselessSuggestionFilter"
 import { RooIgnoreController } from "../../../core/ignore/RooIgnoreController"
-<<<<<<< HEAD
 import { ApiStreamChunk } from "../../../api/transform/stream"
 import { GeneratorReuseManager } from "../../continuedev/core/autocomplete/generation/GeneratorReuseManager"
-=======
 import { ClineProvider } from "../../../core/webview/ClineProvider"
->>>>>>> 41dc6d3f
 
 const MAX_SUGGESTIONS_HISTORY = 20
 const DEBOUNCE_DELAY_MS = 300
@@ -604,7 +601,6 @@
 		})
 	}
 
-<<<<<<< HEAD
 	private async startOrReuseStreaming(prompt: GhostPrompt, prefix: string, suffix: string, documentUri: string) {
 		// If the context changed (suffix/doc), cancel previous generation, regardless of prefix reuse.
 		if (
@@ -613,25 +609,6 @@
 		) {
 			this.cancelActiveGeneration()
 		}
-=======
-	private async fetchAndCacheSuggestion(prompt: GhostPrompt, prefix: string, suffix: string): Promise<void> {
-		try {
-			// Curry processSuggestion with prefix, suffix, and model - only text needs to be provided
-			const curriedProcessSuggestion = (text: string) => this.processSuggestion(text, prefix, suffix, this.model)
-
-			const result =
-				prompt.strategy === "fim"
-					? await this.fimPromptBuilder.getFromFIM(this.model, prompt, curriedProcessSuggestion)
-					: await this.holeFiller.getFromChat(this.model, prompt, curriedProcessSuggestion)
-
-			this.costTrackingCallback(
-				result.cost,
-				result.inputTokens,
-				result.outputTokens,
-				result.cacheWriteTokens,
-				result.cacheReadTokens,
-			)
->>>>>>> 41dc6d3f
 
 		const requestId = ++this.pendingRequestId
 
@@ -702,15 +679,13 @@
 				const finalTextRaw = this.generatorReuseManager.pendingCompletion
 				const finalSuggestion = this.processSuggestion(finalTextRaw, completionPrefix, suffix, this.model)
 
-				if (this.costTrackingCallback) {
-					this.costTrackingCallback(
-						usage.cost,
-						usage.inputTokens,
-						usage.outputTokens,
-						usage.cacheWriteTokens,
-						usage.cacheReadTokens,
-					)
-				}
+        this.costTrackingCallback(
+          usage.cost,
+          usage.inputTokens,
+          usage.outputTokens,
+          usage.cacheWriteTokens,
+          usage.cacheReadTokens,
+        )
 
 				// Always cache, even if empty (failed/filtered suggestion).
 				this.updateSuggestions(finalSuggestion)
