--- conflicted
+++ resolved
@@ -95,11 +95,7 @@
 export class GhostInlineCompletionProvider implements vscode.InlineCompletionItemProvider {
 	private suggestionsHistory: FillInAtCursorSuggestion[] = []
 	private holeFiller: HoleFiller
-<<<<<<< HEAD
-	private contextProvider?: GhostContextProvider
-=======
 	private contextProvider: GhostContextProvider
->>>>>>> 30affc03
 	private model: GhostModel
 	private costTrackingCallback: CostTrackingCallback
 	private getSettings: () => GhostServiceSettings | null
@@ -228,10 +224,7 @@
 			console.info("Final suggestion:", fillInAtCursorSuggestion)
 		}
 
-<<<<<<< HEAD
 		// Always return a FillInAtCursorSuggestion, even if text is empty
-=======
->>>>>>> 30affc03
 		return {
 			suggestion: fillInAtCursorSuggestion,
 			cost: usageInfo.cost,
@@ -248,16 +241,6 @@
 		model: GhostModel,
 		autocompleteInput: AutocompleteInput,
 	): Promise<LLMRetrievalResult> {
-<<<<<<< HEAD
-		const { prefix: formattedPrefix } = this.contextProvider
-			? await this.contextProvider.getFimFormattedContext(
-					autocompleteInput,
-					autocompleteInput.filepath,
-					prefix,
-					suffix,
-				)
-			: { prefix }
-=======
 		const formattedPrefix = await this.contextProvider.getFimCompiledPrefix(
 			autocompleteInput,
 			autocompleteInput.filepath,
@@ -266,7 +249,6 @@
 		)
 
 		console.log("[FIM] formattedPrefix:", formattedPrefix)
->>>>>>> 30affc03
 
 		let response = ""
 		const onChunk = (text: string) => {
@@ -280,11 +262,7 @@
 			autocompleteInput.completionId, // Pass completionId as taskId for tracking
 		)
 
-<<<<<<< HEAD
-		console.log("FIM response", response)
-=======
 		console.log("[FIM] response:", response)
->>>>>>> 30affc03
 
 		const fillInAtCursorSuggestion = this.processSuggestion(response, prefix, suffix, model)
 
