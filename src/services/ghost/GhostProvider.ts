--- conflicted
+++ resolved
@@ -172,14 +172,6 @@
 		document: vscode.TextDocument,
 		range: vscode.Range | vscode.Selection,
 	): Promise<void> {
-<<<<<<< HEAD
-		// Store the document in the document store and parse its AST
-		await this.getDocumentStore().storeDocument({ document })
-=======
-		// Store the document in the document store
-		// this.getDocumentStore().storeDocument(document)
->>>>>>> d9545809
-
 		this.taskId = crypto.randomUUID()
 		TelemetryService.instance.captureEvent(TelemetryEventName.INLINE_ASSIST_AUTO_TASK, {
 			taskId: this.taskId,
