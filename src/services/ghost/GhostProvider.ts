--- conflicted
+++ resolved
@@ -19,10 +19,7 @@
 import { GhostContext } from "./GhostContext"
 import { TelemetryService } from "@roo-code/telemetry"
 import { ClineProvider } from "../../core/webview/ClineProvider"
-<<<<<<< HEAD
 import { experiments, EXPERIMENT_IDS } from "../../shared/experiments"
-=======
->>>>>>> 96be5a5f
 
 export class GhostProvider {
 	private static instance: GhostProvider | null = null
@@ -125,7 +122,13 @@
 
 	private loadSettings() {
 		const state = ContextProxy.instance?.getValues?.()
-		this.enabled = experiments.isEnabled(state.experiments ?? {}, EXPERIMENT_IDS.INLINE_ASSIST)
+		const experimentEnabled = experiments.isEnabled(state.experiments ?? {}, EXPERIMENT_IDS.INLINE_ASSIST)
+		if (this.enabled && !experimentEnabled) {
+			this.disable()
+		}
+		if (!this.enabled && experimentEnabled) {
+			this.enable()
+		}
 		return state.ghostServiceSettings
 	}
 
@@ -373,9 +376,6 @@
 	}
 
 	public async cancelSuggestions() {
-		if (!this.enabled) {
-			return
-		}
 		if (!this.hasPendingSuggestions() || this.workspaceEdit.isLocked()) {
 			return
 		}
@@ -535,6 +535,8 @@
 			enableAutoInlineTaskKeybinding: false,
 			enableQuickInlineTaskKeybinding: false,
 		}
+		this.dispose()
+		await this.cancelSuggestions()
 		await this.saveSettings()
 		await this.updateGlobalContext()
 	}
@@ -545,6 +547,7 @@
 			enableAutoInlineTaskKeybinding: true,
 			enableQuickInlineTaskKeybinding: true,
 		}
+		this.updateStatusBar()
 		await this.saveSettings()
 		await this.updateGlobalContext()
 	}
