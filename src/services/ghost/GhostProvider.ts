import crypto from "crypto"
import * as vscode from "vscode"
import { GhostDocumentStore } from "./GhostDocumentStore"
import { GhostStrategy } from "./GhostStrategy"
import { GhostModel } from "./GhostModel"
import { GhostWorkspaceEdit } from "./GhostWorkspaceEdit"
import { GhostDecorations } from "./GhostDecorations"
import { GhostSuggestionContext } from "./types"
import { t } from "../../i18n"
import { addCustomInstructions } from "../../core/prompts/sections/custom-instructions"
import { getWorkspacePath } from "../../utils/path"
import { GhostSuggestionsState } from "./GhostSuggestions"
import { GhostCodeActionProvider } from "./GhostCodeActionProvider"
import { GhostCodeLensProvider } from "./GhostCodeLensProvider"
import { GhostServiceSettings, TelemetryEventName } from "@roo-code/types"
import { ContextProxy } from "../../core/config/ContextProxy"
import { ProviderSettingsManager } from "../../core/config/ProviderSettingsManager"
<<<<<<< HEAD
import { GhostContext } from "./GhostContext"
=======
import { TelemetryService } from "@roo-code/telemetry"
>>>>>>> ad91c382

export class GhostProvider {
	private static instance: GhostProvider | null = null
	private decorations: GhostDecorations
	private documentStore: GhostDocumentStore
	private model: GhostModel
	private strategy: GhostStrategy
	private workspaceEdit: GhostWorkspaceEdit
	private suggestions: GhostSuggestionsState = new GhostSuggestionsState()
	private context: vscode.ExtensionContext
	private providerSettingsManager: ProviderSettingsManager
	private settings: GhostServiceSettings | null = null
<<<<<<< HEAD
	private ghostContext: GhostContext
=======
	private taskId: string | null = null
>>>>>>> ad91c382

	// VSCode Providers
	public codeActionProvider: GhostCodeActionProvider
	public codeLensProvider: GhostCodeLensProvider

	private constructor(context: vscode.ExtensionContext) {
		this.context = context
		this.decorations = new GhostDecorations()
		this.documentStore = new GhostDocumentStore()
		this.strategy = new GhostStrategy()
		this.workspaceEdit = new GhostWorkspaceEdit()
		this.providerSettingsManager = new ProviderSettingsManager(context)
		this.model = new GhostModel()
		this.ghostContext = new GhostContext(this.documentStore)

		// Register the providers
		this.codeActionProvider = new GhostCodeActionProvider()
		this.codeLensProvider = new GhostCodeLensProvider()

		// Register document event handlers
		vscode.workspace.onDidChangeTextDocument(this.onDidChangeTextDocument, this, context.subscriptions)
		vscode.workspace.onDidOpenTextDocument(this.onDidOpenTextDocument, this, context.subscriptions)
		vscode.workspace.onDidCloseTextDocument(this.onDidCloseTextDocument, this, context.subscriptions)

		void this.reload()
	}

	private async watcherState() {}

	/**
	 * Handle document close events to clear the AST and free memory
	 */
	private onDidCloseTextDocument(document: vscode.TextDocument): void {
		// Only process file documents
		if (document.uri.scheme !== "file") {
			return
		}

		// Clear the AST for the closed document to free up memory
		this.documentStore.clearAST(document.uri)
	}

	/**
	 * Handle document open events to parse the AST
	 */
	private async onDidOpenTextDocument(document: vscode.TextDocument): Promise<void> {
		// Only process file documents
		if (document.uri.scheme !== "file") {
			return
		}

		// Store the document and parse its AST
		await this.documentStore.storeDocument(document, true)
	}

	/**
	 * Handle document change events to update the AST
	 */
	private async onDidChangeTextDocument(event: vscode.TextDocumentChangeEvent): Promise<void> {
		// Only process file documents
		if (event.document.uri.scheme !== "file") {
			return
		}

		// Store the updated document and parse its AST
		await this.documentStore.storeDocument(event.document, true)
	}

	private loadSettings() {
		return ContextProxy.instance?.getValues?.()?.ghostServiceSettings
	}

	public async reload() {
		this.settings = this.loadSettings()
		await this.model.reload(this.settings, this.providerSettingsManager)
		await this.updateGlobalContext()
	}

	public static getInstance(context?: vscode.ExtensionContext): GhostProvider {
		if (!GhostProvider.instance) {
			if (!context) {
				throw new Error("ExtensionContext is required for first initialization of GhostProvider")
			}
			GhostProvider.instance = new GhostProvider(context)
		}
		return GhostProvider.instance
	}

	public getDocumentStore() {
		return this.documentStore
	}

	public async promptCodeSuggestion() {
		this.taskId = crypto.randomUUID()

		TelemetryService.instance.captureEvent(TelemetryEventName.INLINE_ASSIST_QUICK_TASK, {
			taskId: this.taskId,
		})

		const userInput = await vscode.window.showInputBox({
			prompt: t("kilocode:ghost.input.title"),
			placeHolder: t("kilocode:ghost.input.placeholder"),
		})
		if (!userInput) {
			return
		}

		const editor = vscode.window.activeTextEditor
		if (!editor) {
			return
		}
		const document = editor.document
		const range = editor.selection.isEmpty ? undefined : editor.selection

		await this.provideCodeSuggestions({ document, range, userInput })
	}

	public async codeSuggestion() {
		const editor = vscode.window.activeTextEditor
		if (!editor) {
			return
		}

		this.taskId = crypto.randomUUID()
		TelemetryService.instance.captureEvent(TelemetryEventName.INLINE_ASSIST_AUTO_TASK, {
			taskId: this.taskId,
		})

		const document = editor.document
		const range = editor.selection.isEmpty ? undefined : editor.selection

		await this.provideCodeSuggestions({ document, range })
	}

	public async provideCodeActionQuickFix(
		document: vscode.TextDocument,
		range: vscode.Range | vscode.Selection,
	): Promise<void> {
<<<<<<< HEAD
		// Store the document in the document store and parse its AST
		await this.getDocumentStore().storeDocument(document, true)
=======
		// Store the document in the document store
		this.getDocumentStore().storeDocument(document)

		this.taskId = crypto.randomUUID()
		TelemetryService.instance.captureEvent(TelemetryEventName.INLINE_ASSIST_AUTO_TASK, {
			taskId: this.taskId,
		})

>>>>>>> ad91c382
		await this.provideCodeSuggestions({ document, range })
	}

	private async provideCodeSuggestions(initialContext: GhostSuggestionContext): Promise<void> {
		// Cancel any ongoing suggestions
		await this.cancelSuggestions()

		let cancelled = false

		const context = await this.ghostContext.generate(initialContext)

		await vscode.window.withProgress(
			{
				location: vscode.ProgressLocation.Notification,
				title: t("kilocode:ghost.progress.title"),
				cancellable: true,
			},
			async (progress, progressToken) => {
				progressToken.onCancellationRequested(() => {
					cancelled = true
				})

				progress.report({ message: t("kilocode:ghost.progress.analyzing") })

				// Load custom instructions
				const workspacePath = getWorkspacePath()
				const customInstructions = await addCustomInstructions("", "", workspacePath, "ghost")

				const systemPrompt = this.strategy.getSystemPrompt(customInstructions)
				const userPrompt = this.strategy.getSuggestionPrompt(context)
				if (cancelled) {
					return
				}

				progress.report({ message: t("kilocode:ghost.progress.generating") })
				if (!this.model.loaded) {
					await this.reload()
				}
<<<<<<< HEAD

				console.log("userPrompt", userPrompt)
				const response = await this.model.generateResponse(systemPrompt, userPrompt)
=======
				const { response, cost, inputTokens, outputTokens, cacheWriteTokens, cacheReadTokens } =
					await this.model.generateResponse(systemPrompt, userPrompt)
>>>>>>> ad91c382
				console.log("Ghost response:", response)

				TelemetryService.instance.captureEvent(TelemetryEventName.LLM_COMPLETION, {
					taskId: this.taskId,
					inputTokens,
					outputTokens,
					cacheWriteTokens,
					cacheReadTokens,
					cost,
					service: "INLINE_ASSIST",
				})

				if (cancelled) {
					return
				}

				// First parse the response into edit operations
				progress.report({ message: t("kilocode:ghost.progress.processing") })
				this.suggestions = await this.strategy.parseResponse(response, context)

				if (cancelled) {
					this.suggestions.clear()
					await this.render()
					return
				}
				// Generate placeholder for show the suggestions
				progress.report({ message: t("kilocode:ghost.progress.showing") })
				await this.workspaceEdit.applySuggestionsPlaceholders(this.suggestions)
				await this.render()
			},
		)
	}

	private async render() {
		await this.updateGlobalContext()
		await this.displaySuggestions()
		await this.displayCodeLens()
		await this.moveCursorToSuggestion()
	}

	public async onDidChangeActiveTextEditor(editor: vscode.TextEditor | undefined) {
		if (!editor) {
			return
		}
		await this.render()
	}

	private async moveCursorToSuggestion() {
		const topLine = this.getSelectedSuggestionLine()
		if (topLine === null) {
			return
		}
		const editor = vscode.window.activeTextEditor
		if (!editor) {
			return
		}
		editor.selection = new vscode.Selection(topLine, 0, topLine, 0)
		editor.revealRange(new vscode.Range(topLine, 0, topLine, 0), vscode.TextEditorRevealType.InCenter)
	}

	public async displaySuggestions() {
		const editor = vscode.window.activeTextEditor
		if (!editor) {
			return
		}
		this.decorations.displaySuggestions(this.suggestions)
	}

	private getSelectedSuggestionLine() {
		const editor = vscode.window.activeTextEditor
		if (!editor) {
			return null
		}
		const file = this.suggestions.getFile(editor.document.uri)
		if (!file) {
			return null
		}
		const selectedGroup = file.getSelectedGroupOperations()
		if (selectedGroup.length === 0) {
			return null
		}
		const offset = file.getPlaceholderOffsetSelectedGroupOperations()
		const topOperation = selectedGroup?.length ? selectedGroup[0] : null
		if (!topOperation) {
			return null
		}
		return topOperation.type === "+" ? topOperation.line + offset.removed : topOperation.line + offset.added
	}

	private async displayCodeLens() {
		const topLine = this.getSelectedSuggestionLine()
		if (topLine === null) {
			this.codeLensProvider.setSuggestionRange(undefined)
			return
		}
		this.codeLensProvider.setSuggestionRange(new vscode.Range(topLine, 0, topLine, 0))
	}

	private async updateGlobalContext() {
		const hasSuggestions = this.suggestions.hasSuggestions()
		await vscode.commands.executeCommand("setContext", "kilocode.ghost.hasSuggestions", hasSuggestions)
		await vscode.commands.executeCommand(
			"setContext",
			"kilocode.ghost.enableQuickInlineTaskKeybinding",
			this.settings?.enableQuickInlineTaskKeybinding || false,
		)
		await vscode.commands.executeCommand(
			"setContext",
			"kilocode.ghost.enableAutoInlineTaskKeybinding",
			this.settings?.enableAutoInlineTaskKeybinding || false,
		)
	}

	public hasPendingSuggestions(): boolean {
		return this.suggestions.hasSuggestions()
	}

	public async cancelSuggestions() {
		if (!this.hasPendingSuggestions() || this.workspaceEdit.isLocked()) {
			return
		}
		TelemetryService.instance.captureEvent(TelemetryEventName.INLINE_ASSIST_REJECT_SUGGESTION, {
			taskId: this.taskId,
		})
		this.decorations.clearAll()
		await this.workspaceEdit.revertSuggestionsPlaceholder(this.suggestions)
		this.suggestions.clear()
		await this.render()
	}

	public async applySelectedSuggestions() {
		if (!this.hasPendingSuggestions() || this.workspaceEdit.isLocked()) {
			return
		}
		const editor = vscode.window.activeTextEditor
		if (!editor) {
			await this.cancelSuggestions()
			return
		}
		const suggestionsFile = this.suggestions.getFile(editor.document.uri)
		if (!suggestionsFile) {
			await this.cancelSuggestions()
			return
		}
		if (suggestionsFile.getSelectedGroup() === null) {
			await this.cancelSuggestions()
			return
		}
		TelemetryService.instance.captureEvent(TelemetryEventName.INLINE_ASSIST_ACCEPT_SUGGESTION, {
			taskId: this.taskId,
		})
		this.decorations.clearAll()
		await this.workspaceEdit.revertSuggestionsPlaceholder(this.suggestions)
		await this.workspaceEdit.applySelectedSuggestions(this.suggestions)
		suggestionsFile.deleteSelectedGroup()
		this.suggestions.validateFiles()
		await this.workspaceEdit.applySuggestionsPlaceholders(this.suggestions)
		await this.render()
	}

	public async applyAllSuggestions() {
		if (!this.hasPendingSuggestions() || this.workspaceEdit.isLocked()) {
			return
		}
		this.decorations.clearAll()
		await this.workspaceEdit.revertSuggestionsPlaceholder(this.suggestions)
		await this.workspaceEdit.applySuggestions(this.suggestions)
		this.suggestions.clear()
		await this.render()
	}

	public async selectNextSuggestion() {
		if (!this.hasPendingSuggestions()) {
			return
		}
		const editor = vscode.window.activeTextEditor
		if (!editor) {
			await this.cancelSuggestions()
			return
		}
		const suggestionsFile = this.suggestions.getFile(editor.document.uri)
		if (!suggestionsFile) {
			await this.cancelSuggestions()
			return
		}
		suggestionsFile.selectNextGroup()
		await this.render()
	}

	public async selectPreviousSuggestion() {
		if (!this.hasPendingSuggestions()) {
			return
		}
		const editor = vscode.window.activeTextEditor
		if (!editor) {
			await this.cancelSuggestions()
			return
		}
		const suggestionsFile = this.suggestions.getFile(editor.document.uri)
		if (!suggestionsFile) {
			await this.cancelSuggestions()
			return
		}
		suggestionsFile.selectPreviousGroup()
		await this.render()
	}
}<|MERGE_RESOLUTION|>--- conflicted
+++ resolved
@@ -15,11 +15,8 @@
 import { GhostServiceSettings, TelemetryEventName } from "@roo-code/types"
 import { ContextProxy } from "../../core/config/ContextProxy"
 import { ProviderSettingsManager } from "../../core/config/ProviderSettingsManager"
-<<<<<<< HEAD
 import { GhostContext } from "./GhostContext"
-=======
 import { TelemetryService } from "@roo-code/telemetry"
->>>>>>> ad91c382
 
 export class GhostProvider {
 	private static instance: GhostProvider | null = null
@@ -32,12 +29,10 @@
 	private context: vscode.ExtensionContext
 	private providerSettingsManager: ProviderSettingsManager
 	private settings: GhostServiceSettings | null = null
-<<<<<<< HEAD
 	private ghostContext: GhostContext
-=======
+
 	private taskId: string | null = null
->>>>>>> ad91c382
-
+  
 	// VSCode Providers
 	public codeActionProvider: GhostCodeActionProvider
 	public codeLensProvider: GhostCodeLensProvider
@@ -175,19 +170,14 @@
 		document: vscode.TextDocument,
 		range: vscode.Range | vscode.Selection,
 	): Promise<void> {
-<<<<<<< HEAD
-		// Store the document in the document store and parse its AST
+		// Store the document in the document store
 		await this.getDocumentStore().storeDocument(document, true)
-=======
-		// Store the document in the document store
-		this.getDocumentStore().storeDocument(document)
 
 		this.taskId = crypto.randomUUID()
 		TelemetryService.instance.captureEvent(TelemetryEventName.INLINE_ASSIST_AUTO_TASK, {
 			taskId: this.taskId,
 		})
 
->>>>>>> ad91c382
 		await this.provideCodeSuggestions({ document, range })
 	}
 
@@ -226,14 +216,11 @@
 				if (!this.model.loaded) {
 					await this.reload()
 				}
-<<<<<<< HEAD
-
-				console.log("userPrompt", userPrompt)
-				const response = await this.model.generateResponse(systemPrompt, userPrompt)
-=======
+	
+  			console.log("userPrompt", userPrompt)
 				const { response, cost, inputTokens, outputTokens, cacheWriteTokens, cacheReadTokens } =
 					await this.model.generateResponse(systemPrompt, userPrompt)
->>>>>>> ad91c382
+
 				console.log("Ghost response:", response)
 
 				TelemetryService.instance.captureEvent(TelemetryEventName.LLM_COMPLETION, {
