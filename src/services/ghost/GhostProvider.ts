import crypto from "crypto"
import * as vscode from "vscode"
import { t } from "../../i18n"
import { GhostDocumentStore } from "./GhostDocumentStore"
import { GhostStreamingParser } from "./GhostStreamingParser"
import { AutoTriggerStrategy } from "./strategies/AutoTriggerStrategy"
import { GhostModel } from "./GhostModel"
import { GhostWorkspaceEdit } from "./GhostWorkspaceEdit"
import { GhostDecorations } from "./GhostDecorations"
import { GhostSuggestionContext } from "./types"
import { GhostStatusBar } from "./GhostStatusBar"
import { GhostSuggestionsState } from "./GhostSuggestions"
import { GhostCodeActionProvider } from "./GhostCodeActionProvider"
import { GhostCodeLensProvider } from "./GhostCodeLensProvider"
import { GhostServiceSettings, TelemetryEventName } from "@roo-code/types"
import { ContextProxy } from "../../core/config/ContextProxy"
import { ProviderSettingsManager } from "../../core/config/ProviderSettingsManager"
import { GhostContext } from "./GhostContext"
import { TelemetryService } from "@roo-code/telemetry"
import { ClineProvider } from "../../core/webview/ClineProvider"
import { GhostGutterAnimation } from "./GhostGutterAnimation"
import { GhostCursor } from "./GhostCursor"
<<<<<<< HEAD
import { RooIgnoreController } from "../../core/ignore/RooIgnoreController" //kilocode_change
=======
import { RooIgnoreController } from "../../core/ignore/RooIgnoreController"
import { normalizeAutoTriggerDelayToMs } from "./utils/autocompleteDelayUtils"
>>>>>>> 021c91c9

export class GhostProvider {
	private static instance: GhostProvider | null = null
	private decorations: GhostDecorations
	private documentStore: GhostDocumentStore
	private model: GhostModel
	private streamingParser: GhostStreamingParser
	private autoTriggerStrategy: AutoTriggerStrategy
	private workspaceEdit: GhostWorkspaceEdit
	private suggestions: GhostSuggestionsState = new GhostSuggestionsState()
	private cline: ClineProvider
	private providerSettingsManager: ProviderSettingsManager
	private settings: GhostServiceSettings | null = null
	private ghostContext: GhostContext
	private cursor: GhostCursor
	private cursorAnimation: GhostGutterAnimation

	private enabled: boolean = true
	private taskId: string | null = null
	private isProcessing: boolean = false
	private isRequestCancelled: boolean = false

	// Status bar integration
	private statusBar: GhostStatusBar | null = null
	private sessionCost: number = 0
	private lastCompletionCost: number = 0

	// Auto-trigger timer management
	private autoTriggerTimer: NodeJS.Timeout | null = null
	private lastTextChangeTime: number = 0

	// VSCode Providers
	public codeActionProvider: GhostCodeActionProvider
	public codeLensProvider: GhostCodeLensProvider

	private ignoreController?: Promise<RooIgnoreController> //kilocode_change

	private constructor(context: vscode.ExtensionContext, cline: ClineProvider) {
		this.cline = cline

		// Register Internal Components
		this.decorations = new GhostDecorations()
		this.documentStore = new GhostDocumentStore()
		this.streamingParser = new GhostStreamingParser()
		this.autoTriggerStrategy = new AutoTriggerStrategy()
		this.workspaceEdit = new GhostWorkspaceEdit()
		this.providerSettingsManager = new ProviderSettingsManager(context)
		this.model = new GhostModel()
		this.ghostContext = new GhostContext(this.documentStore)
		this.cursor = new GhostCursor()
		this.cursorAnimation = new GhostGutterAnimation(context)

		// Register the providers
		this.codeActionProvider = new GhostCodeActionProvider()
		this.codeLensProvider = new GhostCodeLensProvider()

		// Register document event handlers
		vscode.workspace.onDidChangeTextDocument(this.onDidChangeTextDocument, this, context.subscriptions)
		vscode.workspace.onDidOpenTextDocument(this.onDidOpenTextDocument, this, context.subscriptions)
		vscode.workspace.onDidCloseTextDocument(this.onDidCloseTextDocument, this, context.subscriptions)
		vscode.workspace.onDidChangeWorkspaceFolders(this.onDidChangeWorkspaceFolders, this, context.subscriptions) //kilocode_change
		vscode.window.onDidChangeTextEditorSelection(this.onDidChangeTextEditorSelection, this, context.subscriptions)
		vscode.window.onDidChangeActiveTextEditor(this.onDidChangeActiveTextEditor, this, context.subscriptions)

		void this.load()

		// Initialize cursor animation with settings after load
		this.cursorAnimation.updateSettings(this.settings || undefined)
	}

	// Singleton Management
	public static initialize(context: vscode.ExtensionContext, cline: ClineProvider): GhostProvider {
		if (GhostProvider.instance) {
			throw new Error("GhostProvider is already initialized. Use getInstance() instead.")
		}
		GhostProvider.instance = new GhostProvider(context, cline)
		return GhostProvider.instance
	}

	public static getInstance(): GhostProvider {
		if (!GhostProvider.instance) {
			throw new Error("GhostProvider is not initialized. Call initialize() first.")
		}
		return GhostProvider.instance
	}

	// Settings Management
	private loadSettings() {
		const state = ContextProxy.instance?.getValues?.()
		return state.ghostServiceSettings
	}

	private async saveSettings() {
		if (!this.settings) {
			return
		}
		const settingsWithModelInfo = {
			...this.settings,
			provider: this.getCurrentProviderName(),
			model: this.getCurrentModelName(),
		}
		await ContextProxy.instance?.setValues?.({ ghostServiceSettings: settingsWithModelInfo })
		await this.cline.postStateToWebview()
	}

	public async load() {
		this.settings = this.loadSettings()
		await this.model.reload(this.providerSettingsManager)
		this.cursorAnimation.updateSettings(this.settings || undefined)
		await this.updateGlobalContext()
		this.updateStatusBar()
		await this.saveSettings()
	}

	public async disable() {
		this.settings = {
			...this.settings,
			enableAutoTrigger: false,
			enableSmartInlineTaskKeybinding: false,
			enableQuickInlineTaskKeybinding: false,
			showGutterAnimation: true,
		}
		await this.saveSettings()
		await this.load()
	}

	public async enable() {
		this.settings = {
			...this.settings,
			enableAutoTrigger: true,
			enableSmartInlineTaskKeybinding: true,
			enableQuickInlineTaskKeybinding: true,
			showGutterAnimation: true,
		}
		await this.saveSettings()
		await this.load()
	}

	// VsCode Event Handlers
	private onDidCloseTextDocument(document: vscode.TextDocument): void {
		if (!this.enabled || document.uri.scheme !== "file") {
			return
		}
		this.documentStore.removeDocument(document.uri)
	}

	private initializeIgnoreController() {
		if (!this.ignoreController) {
			this.ignoreController = (async () => {
				const ignoreController = new RooIgnoreController(this.cline.cwd)
				await ignoreController.initialize()
				return ignoreController
			})()
		}
		return this.ignoreController
	}

	private async disposeIgnoreController() {
		if (this.ignoreController) {
			const ignoreController = this.ignoreController
			delete this.ignoreController
			;(await ignoreController).dispose()
		}
	}

	private onDidChangeWorkspaceFolders() {
		this.disposeIgnoreController()
	}

	private async onDidOpenTextDocument(document: vscode.TextDocument): Promise<void> {
		if (!this.enabled || document.uri.scheme !== "file") {
			return
		}
		await this.documentStore.storeDocument({
			document,
		})
	}

	private async onDidChangeTextDocument(event: vscode.TextDocumentChangeEvent): Promise<void> {
		if (!this.enabled || event.document.uri.scheme !== "file") {
			return
		}
		if (this.workspaceEdit.isLocked()) {
			return
		}
		if (event.contentChanges.length === 0) {
			return
		}
		await this.documentStore.storeDocument({ document: event.document })
		this.lastTextChangeTime = Date.now()
		this.handleTypingEvent(event)
	}

	private async onDidChangeTextEditorSelection(event: vscode.TextEditorSelectionChangeEvent): Promise<void> {
		if (!this.enabled) {
			return
		}
		this.cursorAnimation.update()
		const timeSinceLastTextChange = Date.now() - this.lastTextChangeTime
		const isSelectionChangeFromTyping = timeSinceLastTextChange < 50
		if (!isSelectionChangeFromTyping) {
			this.clearAutoTriggerTimer()
		}
	}

	private async onDidChangeActiveTextEditor(editor: vscode.TextEditor | undefined) {
		if (!this.enabled || !editor) {
			return
		}
		this.clearAutoTriggerTimer()
		await this.render()
	}

<<<<<<< HEAD
	public async promptCodeSuggestion() {
		if (!this.enabled) {
			return
		}

		this.taskId = crypto.randomUUID()
		TelemetryService.instance.captureEvent(TelemetryEventName.INLINE_ASSIST_QUICK_TASK, {
			taskId: this.taskId,
		})

		const userInput = await vscode.window.showInputBox({
			prompt: t("kilocode:ghost.input.title"),
			placeHolder: t("kilocode:ghost.input.placeholder"),
		})
		if (!userInput) {
			return
		}

		const editor = vscode.window.activeTextEditor
		if (!editor) {
			return
		}

		const document = editor.document
		const range = editor.selection.isEmpty ? undefined : editor.selection
		await this.provideCodeSuggestions({ document, range, userInput })
	}

	//kilocode_change start
=======
>>>>>>> 021c91c9
	private async hasAccess(document: vscode.TextDocument) {
		return document.isUntitled || (await this.initializeIgnoreController()).validateAccess(document.fileName)
	}
	//kilocode_change end

	public async codeSuggestion() {
		if (!this.enabled) {
			return
		}
		const editor = vscode.window.activeTextEditor
		if (!editor) {
			return
		}

		this.taskId = crypto.randomUUID()
		TelemetryService.instance.captureEvent(TelemetryEventName.INLINE_ASSIST_AUTO_TASK, {
			taskId: this.taskId,
		})

		const document = editor.document
		//kilocode_change start
		if (!(await this.hasAccess(document))) {
			return
		}
		//kilocode_change end

		const range = editor.selection.isEmpty ? undefined : editor.selection

		await this.provideCodeSuggestions({ document, range })
	}

	private async provideCodeSuggestions(initialContext: GhostSuggestionContext): Promise<void> {
		// Cancel any ongoing suggestions
		await this.cancelSuggestions()
		this.startRequesting()
		this.isRequestCancelled = false

		const context = await this.ghostContext.generate(initialContext)
		const { systemPrompt, userPrompt } = this.autoTriggerStrategy.getPrompts(context)
		if (this.isRequestCancelled) {
			return
		}

		if (!this.model.loaded) {
			this.stopProcessing()
			await this.load()
		}

		console.log("system", systemPrompt)
		console.log("userprompt", userPrompt)

		// Initialize the streaming parser
		this.streamingParser.initialize(context)

		let hasShownFirstSuggestion = false
		let cost = 0
		let inputTokens = 0
		let outputTokens = 0
		let cacheWriteTokens = 0
		let cacheReadTokens = 0
		let response = ""

		// Create streaming callback
		const onChunk = (chunk: any) => {
			if (this.isRequestCancelled) {
				return
			}

			if (chunk.type === "text") {
				response += chunk.text

				// Process the text chunk through our streaming parser
				const parseResult = this.streamingParser.processChunk(chunk.text)

				if (parseResult.hasNewSuggestions) {
					// Update our suggestions with the new parsed results
					this.suggestions = parseResult.suggestions

					// If this is the first suggestion, show it immediately
					if (!hasShownFirstSuggestion && this.suggestions.hasSuggestions()) {
						hasShownFirstSuggestion = true
						this.stopProcessing() // Stop the loading animation
						this.selectClosestSuggestion()
						void this.render() // Render asynchronously to not block streaming
					} else if (hasShownFirstSuggestion) {
						// Update existing suggestions
						this.selectClosestSuggestion()
						void this.render() // Update UI asynchronously
					}
				}

				// If the response appears complete, finalize
				if (parseResult.isComplete && hasShownFirstSuggestion) {
					this.selectClosestSuggestion()
					void this.render()
				}
			}
		}

		try {
			// Start streaming generation
			const usageInfo = await this.model.generateResponse(systemPrompt, userPrompt, onChunk)

			console.log("response", response)

			// Update cost tracking
			cost = usageInfo.cost
			inputTokens = usageInfo.inputTokens
			outputTokens = usageInfo.outputTokens
			cacheWriteTokens = usageInfo.cacheWriteTokens
			cacheReadTokens = usageInfo.cacheReadTokens

			this.updateCostTracking(cost)

			// Send telemetry
			TelemetryService.instance.captureEvent(TelemetryEventName.LLM_COMPLETION, {
				taskId: this.taskId,
				inputTokens: inputTokens,
				outputTokens: outputTokens,
				cacheWriteTokens: cacheWriteTokens,
				cacheReadTokens: cacheReadTokens,
				cost: cost,
				service: "INLINE_ASSIST",
			})

			if (this.isRequestCancelled) {
				this.suggestions.clear()
				await this.render()
				return
			}

			// Finish the streaming parser to apply sanitization if needed
			const finalParseResult = this.streamingParser.finishStream()
			if (finalParseResult.hasNewSuggestions && !hasShownFirstSuggestion) {
				// Handle case where sanitization produced suggestions
				this.suggestions = finalParseResult.suggestions
				hasShownFirstSuggestion = true
				this.stopProcessing()
				this.selectClosestSuggestion()
				await this.render()
			} else if (finalParseResult.hasNewSuggestions && hasShownFirstSuggestion) {
				// Update existing suggestions with sanitized results
				this.suggestions = finalParseResult.suggestions
				this.selectClosestSuggestion()
				await this.render()
			}

			// If we never showed any suggestions, there might have been an issue
			if (!hasShownFirstSuggestion) {
				console.warn("No suggestions were generated during streaming")
				this.stopProcessing()
			}

			// Final render to ensure everything is up to date
			this.selectClosestSuggestion()
			await this.render()
		} catch (error) {
			console.error("Error in streaming generation:", error)
			this.stopProcessing()
			throw error
		}
	}

	private async render() {
		await this.updateGlobalContext()
		await this.displaySuggestions()
		// await this.displayCodeLens()
	}

	private selectClosestSuggestion() {
		const editor = vscode.window.activeTextEditor
		if (!editor) {
			return
		}
		const file = this.suggestions.getFile(editor.document.uri)
		if (!file) {
			return
		}
		file.selectClosestGroup(editor.selection)
	}

	public async displaySuggestions() {
		if (!this.enabled) {
			return
		}
		const editor = vscode.window.activeTextEditor
		if (!editor) {
			return
		}
		await this.decorations.displaySuggestions(this.suggestions)
	}

	private getSelectedSuggestionLine() {
		const editor = vscode.window.activeTextEditor
		if (!editor) {
			return null
		}
		const file = this.suggestions.getFile(editor.document.uri)
		if (!file) {
			return null
		}
		const selectedGroup = file.getSelectedGroupOperations()
		if (selectedGroup.length === 0) {
			return null
		}
		const offset = file.getPlaceholderOffsetSelectedGroupOperations()
		const topOperation = selectedGroup?.length ? selectedGroup[0] : null
		if (!topOperation) {
			return null
		}
		return topOperation.type === "+" ? topOperation.line + offset.removed : topOperation.line + offset.added
	}

	private async displayCodeLens() {
		const topLine = this.getSelectedSuggestionLine()
		if (topLine === null) {
			this.codeLensProvider.setSuggestionRange(undefined)
			return
		}
		this.codeLensProvider.setSuggestionRange(new vscode.Range(topLine, 0, topLine, 0))
	}

	private async updateGlobalContext() {
		const hasSuggestions = this.suggestions.hasSuggestions()
		await vscode.commands.executeCommand("setContext", "kilocode.ghost.hasSuggestions", hasSuggestions)
		await vscode.commands.executeCommand("setContext", "kilocode.ghost.isProcessing", this.isProcessing)
		await vscode.commands.executeCommand(
			"setContext",
			"kilocode.ghost.enableQuickInlineTaskKeybinding",
			this.settings?.enableQuickInlineTaskKeybinding || false,
		)
		await vscode.commands.executeCommand(
			"setContext",
			"kilocode.ghost.enableSmartInlineTaskKeybinding",
			this.settings?.enableSmartInlineTaskKeybinding || false,
		)
	}

	public hasPendingSuggestions(): boolean {
		if (!this.enabled) {
			return false
		}
		return this.suggestions.hasSuggestions()
	}

	public async cancelSuggestions() {
		if (!this.hasPendingSuggestions() || this.workspaceEdit.isLocked()) {
			return
		}
		TelemetryService.instance.captureEvent(TelemetryEventName.INLINE_ASSIST_REJECT_SUGGESTION, {
			taskId: this.taskId,
		})
		this.decorations.clearAll()
		this.suggestions.clear()

		this.clearAutoTriggerTimer()
		await this.render()
	}

	public async applySelectedSuggestions() {
		if (!this.enabled) {
			return
		}
		if (!this.hasPendingSuggestions() || this.workspaceEdit.isLocked()) {
			return
		}
		const editor = vscode.window.activeTextEditor
		if (!editor) {
			await this.cancelSuggestions()
			return
		}
		const suggestionsFile = this.suggestions.getFile(editor.document.uri)
		if (!suggestionsFile) {
			await this.cancelSuggestions()
			return
		}
		if (suggestionsFile.getSelectedGroup() === null) {
			await this.cancelSuggestions()
			return
		}
		TelemetryService.instance.captureEvent(TelemetryEventName.INLINE_ASSIST_ACCEPT_SUGGESTION, {
			taskId: this.taskId,
		})
		this.decorations.clearAll()
		await this.workspaceEdit.applySelectedSuggestions(this.suggestions)
		this.cursor.moveToAppliedGroup(this.suggestions)
		suggestionsFile.deleteSelectedGroup()
		suggestionsFile.selectClosestGroup(editor.selection)
		this.suggestions.validateFiles()
		this.clearAutoTriggerTimer()
		await this.render()
	}

	public async applyAllSuggestions() {
		if (!this.enabled) {
			return
		}
		if (!this.hasPendingSuggestions() || this.workspaceEdit.isLocked()) {
			return
		}
		TelemetryService.instance.captureEvent(TelemetryEventName.INLINE_ASSIST_ACCEPT_SUGGESTION, {
			taskId: this.taskId,
		})
		this.decorations.clearAll()
		await this.workspaceEdit.applySuggestions(this.suggestions)
		this.suggestions.clear()

		this.clearAutoTriggerTimer()
		await this.render()
	}

	public async selectNextSuggestion() {
		if (!this.enabled) {
			return
		}
		if (!this.hasPendingSuggestions()) {
			return
		}
		const editor = vscode.window.activeTextEditor
		if (!editor) {
			await this.cancelSuggestions()
			return
		}
		const suggestionsFile = this.suggestions.getFile(editor.document.uri)
		if (!suggestionsFile) {
			await this.cancelSuggestions()
			return
		}
		suggestionsFile.selectNextGroup()
		await this.render()
	}

	public async selectPreviousSuggestion() {
		if (!this.enabled) {
			return
		}
		if (!this.hasPendingSuggestions()) {
			return
		}
		const editor = vscode.window.activeTextEditor
		if (!editor) {
			await this.cancelSuggestions()
			return
		}
		const suggestionsFile = this.suggestions.getFile(editor.document.uri)
		if (!suggestionsFile) {
			await this.cancelSuggestions()
			return
		}
		suggestionsFile.selectPreviousGroup()
		await this.render()
	}

	private initializeStatusBar() {
		if (!this.enabled) {
			return
		}
		this.statusBar = new GhostStatusBar({
			enabled: false,
			model: "loading...",
			provider: "loading...",
			hasValidToken: false,
			totalSessionCost: 0,
			lastCompletionCost: 0,
		})
	}

	private getCurrentModelName(): string {
		if (!this.model.loaded) {
			return "loading..."
		}
		return this.model.getModelName() ?? "unknown"
	}

	private getCurrentProviderName(): string {
		if (!this.model.loaded) {
			return "loading..."
		}
		return this.model.getProviderDisplayName() ?? "unknown"
	}

	private hasValidApiToken(): boolean {
		return this.model.loaded && this.model.hasValidCredentials()
	}

	private updateCostTracking(cost: number) {
		this.lastCompletionCost = cost
		this.sessionCost += cost
		this.updateStatusBar()
	}

	private updateStatusBar() {
		if (!this.statusBar) {
			this.initializeStatusBar()
		}

		this.statusBar?.update({
			enabled: this.settings?.enableAutoTrigger,
			model: this.getCurrentModelName(),
			provider: this.getCurrentProviderName(),
			hasValidToken: this.hasValidApiToken(),
			totalSessionCost: this.sessionCost,
			lastCompletionCost: this.lastCompletionCost,
		})
	}

	public async showIncompatibilityExtensionPopup() {
		const message = t("kilocode:ghost.incompatibilityExtensionPopup.message")
		const disableCopilot = t("kilocode:ghost.incompatibilityExtensionPopup.disableCopilot")
		const disableInlineAssist = t("kilocode:ghost.incompatibilityExtensionPopup.disableInlineAssist")
		const response = await vscode.window.showErrorMessage(message, disableCopilot, disableInlineAssist)

		if (response === disableCopilot) {
			await vscode.commands.executeCommand<any>("github.copilot.completions.disable")
		} else if (response === disableInlineAssist) {
			await vscode.commands.executeCommand<any>("kilo-code.ghost.disable")
		}
	}

	private startRequesting() {
		this.cursorAnimation.active()
		this.isProcessing = true
		this.updateGlobalContext()
	}

	private startProcessing() {
		this.isProcessing = true
		this.updateGlobalContext()
	}

	private stopProcessing() {
		this.cursorAnimation.hide()
		this.isProcessing = false
		this.updateGlobalContext()
	}

	public cancelRequest() {
		this.stopProcessing()
		this.isRequestCancelled = true
		if (this.autoTriggerTimer) {
			this.clearAutoTriggerTimer()
		}
		// Reset streaming parser when cancelling
		this.streamingParser.reset()
	}

	/**
	 * Handle typing events for auto-trigger functionality
	 */
	private handleTypingEvent(event: vscode.TextDocumentChangeEvent): void {
		// Cancel existing suggestions when user starts typing
		if (this.hasPendingSuggestions()) {
			void this.cancelSuggestions()
			return
		}

		// Skip if auto-trigger is not enabled
		if (!this.isAutoTriggerEnabled()) {
			return
		}

		// Clear any existing timer
		this.clearAutoTriggerTimer()
		this.startProcessing()
		const delay = normalizeAutoTriggerDelayToMs(this.settings?.autoTriggerDelay)
		this.autoTriggerTimer = setTimeout(() => {
			this.onAutoTriggerTimeout()
		}, delay)
	}

	/**
	 * Clear the auto-trigger timer
	 */
	private clearAutoTriggerTimer(): void {
		this.stopProcessing()
		if (this.autoTriggerTimer) {
			clearTimeout(this.autoTriggerTimer)
			this.autoTriggerTimer = null
		}
	}

	/**
	 * Check if auto-trigger is enabled in settings
	 */
	private isAutoTriggerEnabled(): boolean {
		return this.settings?.enableAutoTrigger === true
	}

	/**
	 * Handle auto-trigger timeout - triggers code suggestion automatically
	 */
	private async onAutoTriggerTimeout(): Promise<void> {
		// Reset typing state
		this.autoTriggerTimer = null

		// Double-check that we should still trigger
		if (!this.enabled || !this.isAutoTriggerEnabled() || this.hasPendingSuggestions()) {
			return
		}

		// Get the active editor
		const editor = vscode.window.activeTextEditor
		if (!editor) {
			return
		}

		// Trigger code suggestion automatically
		await this.codeSuggestion()
	}

	/**
	 * Dispose of all resources used by the GhostProvider
	 */
	public dispose(): void {
		this.clearAutoTriggerTimer()
		this.cancelRequest()

		this.suggestions.clear()
		this.decorations.clearAll()

		this.statusBar?.dispose()
		this.cursorAnimation.dispose()

		this.disposeIgnoreController() //kilocode_change

		GhostProvider.instance = null // Reset singleton
	}
}<|MERGE_RESOLUTION|>--- conflicted
+++ resolved
@@ -20,12 +20,8 @@
 import { ClineProvider } from "../../core/webview/ClineProvider"
 import { GhostGutterAnimation } from "./GhostGutterAnimation"
 import { GhostCursor } from "./GhostCursor"
-<<<<<<< HEAD
-import { RooIgnoreController } from "../../core/ignore/RooIgnoreController" //kilocode_change
-=======
 import { RooIgnoreController } from "../../core/ignore/RooIgnoreController"
 import { normalizeAutoTriggerDelayToMs } from "./utils/autocompleteDelayUtils"
->>>>>>> 021c91c9
 
 export class GhostProvider {
 	private static instance: GhostProvider | null = null
@@ -61,7 +57,7 @@
 	public codeActionProvider: GhostCodeActionProvider
 	public codeLensProvider: GhostCodeLensProvider
 
-	private ignoreController?: Promise<RooIgnoreController> //kilocode_change
+	private ignoreController?: Promise<RooIgnoreController>
 
 	private constructor(context: vscode.ExtensionContext, cline: ClineProvider) {
 		this.cline = cline
@@ -86,7 +82,7 @@
 		vscode.workspace.onDidChangeTextDocument(this.onDidChangeTextDocument, this, context.subscriptions)
 		vscode.workspace.onDidOpenTextDocument(this.onDidOpenTextDocument, this, context.subscriptions)
 		vscode.workspace.onDidCloseTextDocument(this.onDidCloseTextDocument, this, context.subscriptions)
-		vscode.workspace.onDidChangeWorkspaceFolders(this.onDidChangeWorkspaceFolders, this, context.subscriptions) //kilocode_change
+		vscode.workspace.onDidChangeWorkspaceFolders(this.onDidChangeWorkspaceFolders, this, context.subscriptions)
 		vscode.window.onDidChangeTextEditorSelection(this.onDidChangeTextEditorSelection, this, context.subscriptions)
 		vscode.window.onDidChangeActiveTextEditor(this.onDidChangeActiveTextEditor, this, context.subscriptions)
 
@@ -239,42 +235,9 @@
 		await this.render()
 	}
 
-<<<<<<< HEAD
-	public async promptCodeSuggestion() {
-		if (!this.enabled) {
-			return
-		}
-
-		this.taskId = crypto.randomUUID()
-		TelemetryService.instance.captureEvent(TelemetryEventName.INLINE_ASSIST_QUICK_TASK, {
-			taskId: this.taskId,
-		})
-
-		const userInput = await vscode.window.showInputBox({
-			prompt: t("kilocode:ghost.input.title"),
-			placeHolder: t("kilocode:ghost.input.placeholder"),
-		})
-		if (!userInput) {
-			return
-		}
-
-		const editor = vscode.window.activeTextEditor
-		if (!editor) {
-			return
-		}
-
-		const document = editor.document
-		const range = editor.selection.isEmpty ? undefined : editor.selection
-		await this.provideCodeSuggestions({ document, range, userInput })
-	}
-
-	//kilocode_change start
-=======
->>>>>>> 021c91c9
 	private async hasAccess(document: vscode.TextDocument) {
 		return document.isUntitled || (await this.initializeIgnoreController()).validateAccess(document.fileName)
 	}
-	//kilocode_change end
 
 	public async codeSuggestion() {
 		if (!this.enabled) {
@@ -291,11 +254,9 @@
 		})
 
 		const document = editor.document
-		//kilocode_change start
 		if (!(await this.hasAccess(document))) {
 			return
 		}
-		//kilocode_change end
 
 		const range = editor.selection.isEmpty ? undefined : editor.selection
 
@@ -794,7 +755,7 @@
 		this.statusBar?.dispose()
 		this.cursorAnimation.dispose()
 
-		this.disposeIgnoreController() //kilocode_change
+		this.disposeIgnoreController()
 
 		GhostProvider.instance = null // Reset singleton
 	}
