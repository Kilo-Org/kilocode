--- conflicted
+++ resolved
@@ -303,27 +303,7 @@
 		while ((match = changeRegex.exec(searchText)) !== null) {
 			const searchContent = match[1]
 			const replaceContent = match[2]
-<<<<<<< HEAD
-
-			// Validate that we got clean content without XML artifacts
-			const hasXmlArtifacts =
-				searchContent.includes("<![CDATA[") ||
-				searchContent.includes("]]>") ||
-				searchContent.includes("</search>") ||
-				searchContent.includes("</replace>") ||
-				searchContent.includes("</change>") ||
-				replaceContent.includes("<![CDATA[") ||
-				replaceContent.includes("</search>") ||
-				replaceContent.includes("</replace>")
-
-			if (hasXmlArtifacts) {
-				continue
-			}
-
-			const cursorPosition = this.extractCursorPosition(replaceContent)
-=======
 			const cursorPosition = extractCursorPosition(replaceContent)
->>>>>>> 1d9d1cff
 
 			newChanges.push({
 				search: searchContent,
@@ -508,176 +488,6 @@
 	}
 
 	/**
-<<<<<<< HEAD
-	 * Find the best match for search content in the document, handling whitespace differences and cursor markers
-	 * This is a simplified version of the method from GhostStrategy
-	 */
-	private findBestMatch(content: string, searchPattern: string): number {
-		// Validate inputs
-		if (!content || !searchPattern) {
-			return -1
-		}
-
-		// First try exact match
-		let index = content.indexOf(searchPattern)
-		if (index !== -1) {
-			return index
-		}
-
-		// Cursor-aware partial match - handles LLM truncation
-		if (searchPattern.includes(CURSOR_MARKER)) {
-			const markerIndex = content.indexOf(CURSOR_MARKER)
-			if (markerIndex !== -1) {
-				const parts = searchPattern.split(CURSOR_MARKER)
-				const searchBefore = parts[0]
-				const searchAfter = parts[1] || ""
-
-				// Get content around marker with buffer for partial matches
-				const bufferSize = Math.max(searchBefore.length * 2, 100)
-				const contentBefore = content.substring(Math.max(0, markerIndex - bufferSize), markerIndex)
-				const contentAfter = content.substring(
-					markerIndex + CURSOR_MARKER.length,
-					Math.min(
-						content.length,
-						markerIndex + CURSOR_MARKER.length + Math.max(searchAfter.length * 2, 100),
-					),
-				)
-
-				// Try to find where searchBefore ends in contentBefore
-				let bestMatchStart = -1
-
-				// Exact suffix match
-				if (contentBefore.endsWith(searchBefore)) {
-					bestMatchStart = markerIndex - searchBefore.length
-				} else if (searchBefore.length > 2) {
-					// Partial suffix match (LLM truncated) - try progressively shorter prefixes
-					for (let len = searchBefore.length - 1; len >= Math.max(3, searchBefore.length - 20); len--) {
-						const searchPrefix = searchBefore.substring(0, len)
-						if (contentBefore.endsWith(searchPrefix)) {
-							// Content continues beyond what LLM wrote
-							bestMatchStart = markerIndex - searchPrefix.length
-							break
-						}
-					}
-				}
-
-				// Verify after-marker content
-				if (bestMatchStart !== -1 && (searchAfter.length === 0 || contentAfter.startsWith(searchAfter))) {
-					return bestMatchStart
-				}
-			}
-		}
-
-		// Handle the case where search pattern has trailing whitespace that might not match exactly
-		if (searchPattern.endsWith("\n")) {
-			// Try matching without the trailing newline, then check if we can find it in context
-			const searchWithoutTrailingNewline = searchPattern.slice(0, -1)
-			index = content.indexOf(searchWithoutTrailingNewline)
-			if (index !== -1) {
-				// Check if the character after the match is a newline or end of string
-				const afterMatchIndex = index + searchWithoutTrailingNewline.length
-				if (afterMatchIndex >= content.length || content[afterMatchIndex] === "\n") {
-					return index
-				}
-			}
-		}
-
-		// Normalize whitespace for both content and search pattern
-		const normalizeWhitespace = (text: string): string => {
-			return text
-				.replace(/\r\n/g, "\n") // Normalize line endings
-				.replace(/\r/g, "\n") // Handle old Mac line endings
-				.replace(/\t/g, "    ") // Convert tabs to spaces
-				.replace(/[ \t]+$/gm, "") // Remove trailing whitespace from each line
-		}
-
-		const normalizedContent = normalizeWhitespace(content)
-		const normalizedSearch = normalizeWhitespace(searchPattern)
-
-		// Try normalized match
-		index = normalizedContent.indexOf(normalizedSearch)
-		if (index !== -1) {
-			// Map back to original content position
-			return this.mapNormalizedToOriginalIndex(content, normalizedContent, index)
-		}
-
-		// Try trimmed search (remove leading/trailing whitespace)
-		const trimmedSearch = searchPattern.trim()
-		if (trimmedSearch !== searchPattern) {
-			index = content.indexOf(trimmedSearch)
-			if (index !== -1) {
-				return index
-			}
-		}
-
-		return -1 // No match found
-	}
-
-	/**
-	 * Map an index from normalized content back to the original content
-	 */
-	private mapNormalizedToOriginalIndex(
-		originalContent: string,
-		normalizedContent: string,
-		normalizedIndex: number,
-	): number {
-		let originalIndex = 0
-		let normalizedPos = 0
-
-		while (normalizedPos < normalizedIndex && originalIndex < originalContent.length) {
-			const originalChar = originalContent[originalIndex]
-			const normalizedChar = normalizedContent[normalizedPos]
-
-			if (originalChar === normalizedChar) {
-				originalIndex++
-				normalizedPos++
-			} else {
-				// Handle whitespace normalization differences
-				if (/\s/.test(originalChar)) {
-					originalIndex++
-					// Skip ahead in original until we find non-whitespace or match normalized
-					while (originalIndex < originalContent.length && /\s/.test(originalContent[originalIndex])) {
-						originalIndex++
-					}
-					if (normalizedPos < normalizedContent.length && /\s/.test(normalizedChar)) {
-						normalizedPos++
-					}
-				} else {
-					// Characters don't match, this shouldn't happen with proper normalization
-					originalIndex++
-					normalizedPos++
-				}
-			}
-		}
-
-		return originalIndex
-	}
-
-	/**
-	 * Extract cursor position from content containing cursor marker
-	 */
-	private extractCursorPosition(content: string): number | undefined {
-		const markerIndex = content.indexOf(CURSOR_MARKER)
-		return markerIndex !== -1 ? markerIndex : undefined
-	}
-
-	/**
-	 * Remove cursor marker from content and return clean content
-	 */
-	private removeCursorMarker(content: string): string {
-		return content.replaceAll(CURSOR_MARKER, "")
-	}
-
-	/**
-	 * Get the current buffer content (for debugging)
-	 */
-	public getBuffer(): string {
-		return this.buffer
-	}
-
-	/**
-=======
->>>>>>> 1d9d1cff
 	 * Get completed changes (for debugging)
 	 */
 	public getCompletedChanges(): ParsedChange[] {
