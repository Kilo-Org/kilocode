--- conflicted
+++ resolved
@@ -34,13 +34,8 @@
 	}
 }
 
-<<<<<<< HEAD
-describe.skip("Ghost Streaming Integration", () => {
-	let strategy: GhostStrategy
-=======
 describe("Ghost Streaming Integration", () => {
 	let streamingParser: GhostStreamingParser
->>>>>>> 37583e87
 	let mockDocument: any
 	let context: GhostSuggestionContext
 
@@ -228,21 +223,16 @@
 			streamingParser.initialize(context)
 
 			let errors = 0
-			let processedChunks = 0
+			let validSuggestions = 0
 
 			const onChunk = (chunk: ApiStreamChunk) => {
 				if (chunk.type === "text") {
 					try {
-<<<<<<< HEAD
-						strategy.processStreamingChunk(chunk.text)
-						processedChunks++
-=======
 						const parseResult = streamingParser.processChunk(chunk.text)
 
 						if (parseResult.hasNewSuggestions) {
 							validSuggestions++
 						}
->>>>>>> 37583e87
 					} catch (error) {
 						errors++
 					}
@@ -251,12 +241,12 @@
 
 			await model.generateResponse("system", "user", onChunk)
 
-			// Main goal: verify parser handles malformed XML gracefully without crashing
-			expect(errors).toBe(0)
-			expect(processedChunks).toBe(3)
+			// Should handle malformed data without crashing
+			expect(errors).toBe(0) // No errors thrown
+			expect(validSuggestions).toBe(1) // Only the valid suggestion processed
 
 			// Verify parser extracted the valid XML block despite earlier malformed content
-			const completedChanges = (strategy as any).streamingParser.getCompletedChanges()
+			const completedChanges = streamingParser.getCompletedChanges()
 			expect(completedChanges.length).toBeGreaterThanOrEqual(0) // May be 0 or 1 depending on content match
 		})
 	})
