--- conflicted
+++ resolved
@@ -190,8 +190,6 @@
 			expect(streamingParser.buffer).toBe("")
 			expect(streamingParser.getCompletedChanges()).toHaveLength(0)
 		})
-<<<<<<< HEAD
-=======
 
 		it("should handle malformed streaming data gracefully", async () => {
 			const streamingChunks: ApiStreamChunk[] = [
@@ -234,7 +232,6 @@
 			// Should handle malformed data without crashing
 			expect(errors).toBe(0) // No errors thrown
 		})
->>>>>>> 5d436c70
 	})
 
 	describe("performance characteristics", () => {
