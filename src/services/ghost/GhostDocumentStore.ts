--- conflicted
+++ resolved
@@ -1,12 +1,7 @@
 import * as vscode from "vscode"
-<<<<<<< HEAD
 import * as path from "path"
 import { createPatch, parsePatch, structuredPatch } from "diff"
 import { GhostDocumentStoreItem, ASTContext, UserAction, UserActionType, UserActionGroup } from "./types"
-=======
-import { LRUCache } from "lru-cache"
-import { GhostDocumentStoreItem } from "./types"
->>>>>>> d9545809
 
 export const GHOST_DOCUMENT_STORE_LIMITS = {
 	MAX_DOCUMENTS: 50, // Limit the number of documents to keep
@@ -14,20 +9,10 @@
 } as const
 
 export class GhostDocumentStore {
-<<<<<<< HEAD
 	private debounceTimers: Map<string, NodeJS.Timeout> = new Map()
 	private historyLimit: number = 10 // Limit the number of snapshots to keep
 	private documentStore: Map<string, GhostDocumentStoreItem> = new Map()
 	private parserInitialized: boolean = false
-=======
-	private documentStore: LRUCache<string, GhostDocumentStoreItem>
-
-	constructor() {
-		this.documentStore = new LRUCache<string, GhostDocumentStoreItem>({
-			max: GHOST_DOCUMENT_STORE_LIMITS.MAX_DOCUMENTS,
-		})
-	}
->>>>>>> d9545809
 
 	/**
 	 * Store a document in the document store and optionally parse its AST
@@ -45,7 +30,6 @@
 		bypassDebounce?: boolean
 	}): Promise<void> {
 		const uri = document.uri.toString()
-<<<<<<< HEAD
 		const debounceWait = 500 // 500ms delay
 
 		// Function to perform the actual document storage
@@ -684,22 +668,5 @@
 		}
 
 		return []
-=======
-
-		let item = this.documentStore.get(uri)
-		if (!item) {
-			item = { uri, document, history: [] }
-			this.documentStore.set(uri, item)
-		}
-
-		item.history.push(document.getText())
-		if (item.history.length > GHOST_DOCUMENT_STORE_LIMITS.MAX_HISTORY_PER_DOCUMENT) {
-			item.history.shift() // Remove the oldest snapshot if we exceed the limit
-		}
-	}
-
-	public getDocument(uri: string): GhostDocumentStoreItem | undefined {
-		return this.documentStore.get(uri)
->>>>>>> d9545809
 	}
 }