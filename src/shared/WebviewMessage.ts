import { z } from "zod"

import type { ProviderSettings, PromptComponent, ModeConfig } from "@roo-code/types"

import { Mode } from "./modes"

export type ClineAskResponse = "yesButtonClicked" | "noButtonClicked" | "messageResponse" | "retry_clicked" // kilocode_change: Added for payment required dialog

export type PromptMode = Mode | "enhance"

export type AudioType = "notification" | "celebration" | "progress_loop"

export interface WebviewMessage {
	type:
		| "deleteMultipleTasksWithIds"
		| "currentApiConfigName"
		| "saveApiConfiguration"
		| "upsertApiConfiguration"
		| "deleteApiConfiguration"
		| "loadApiConfiguration"
		| "loadApiConfigurationById"
		| "renameApiConfiguration"
		| "getListApiConfiguration"
		| "customInstructions"
		| "allowedCommands"
		| "alwaysAllowReadOnly"
		| "alwaysAllowReadOnlyOutsideWorkspace"
		| "alwaysAllowWrite"
		| "alwaysAllowWriteOutsideWorkspace"
		| "alwaysAllowExecute"
		| "webviewDidLaunch"
		| "newTask"
		| "askResponse"
		| "terminalOperation"
		| "clearTask"
		| "didShowAnnouncement"
		| "selectImages"
		| "exportCurrentTask"
		| "showTaskWithId"
		| "deleteTaskWithId"
		| "exportTaskWithId"
		| "importSettings"
		| "toggleToolAutoApprove"
		| "openExtensionSettings"
		| "openInBrowser"
		| "fetchOpenGraphData"
		| "checkIsImageUrl"
		| "exportSettings"
		| "resetState"
		| "flushRouterModels"
		| "requestRouterModels"
		| "requestOpenAiModels"
		| "requestOllamaModels"
		| "requestLmStudioModels"
		| "requestVsCodeLmModels"
		| "openImage"
		| "openFile"
		| "openMention"
		| "cancelTask"
		| "updateVSCodeSetting"
		| "getVSCodeSetting"
		| "vsCodeSetting"
		| "alwaysAllowBrowser"
		| "alwaysAllowMcp"
		| "alwaysAllowModeSwitch"
		| "allowedMaxRequests"
		| "alwaysAllowSubtasks"
		| "autoCondenseContextPercent"
		| "condensingApiConfigId"
		| "updateCondensingPrompt"
		| "playSound"
		| "playTts"
		| "stopTts"
		| "soundEnabled"
		| "ttsEnabled"
		| "ttsSpeed"
		| "soundVolume"
		| "diffEnabled"
		| "enableCheckpoints"
		| "browserViewportSize"
		| "screenshotQuality"
		| "remoteBrowserHost"
		| "openMcpSettings"
		| "openProjectMcpSettings"
		| "restartMcpServer"
		| "toggleToolAlwaysAllow"
		| "toggleMcpServer"
		| "updateMcpTimeout"
		| "fuzzyMatchThreshold"
		| "writeDelayMs"
		| "enhancePrompt"
		| "enhancedPrompt"
		| "draggedImages"
		| "deleteMessage"
		| "terminalOutputLineLimit"
		| "terminalShellIntegrationTimeout"
		| "terminalShellIntegrationDisabled"
		| "terminalCommandDelay"
		| "terminalPowershellCounter"
		| "terminalZshClearEolMark"
		| "terminalZshOhMy"
		| "terminalZshP10k"
		| "terminalZdotdir"
		| "terminalCompressProgressBar"
		| "mcpEnabled"
		| "enableMcpServerCreation"
		| "searchCommits"
		| "alwaysApproveResubmit"
		| "requestDelaySeconds"
		| "setApiConfigPassword"
		| "mode"
		| "updatePrompt"
		| "updateSupportPrompt"
		| "resetSupportPrompt"
		| "getSystemPrompt"
		| "copySystemPrompt"
		| "systemPrompt"
		| "enhancementApiConfigId"
		| "updateExperimental"
		| "autoApprovalEnabled"
		| "updateCustomMode"
		| "deleteCustomMode"
		| "setopenAiCustomModelInfo"
		| "openCustomModesSettings"
		| "checkpointDiff"
		| "checkpointRestore"
		| "deleteMcpServer"
		| "maxOpenTabsContext"
		| "maxWorkspaceFiles"
		| "humanRelayResponse"
		| "humanRelayCancel"
		| "browserToolEnabled"
		| "showRooIgnoredFiles"
		| "testBrowserConnection"
		| "browserConnectionResult"
		| "remoteBrowserEnabled"
		| "language"
		| "maxReadFileLine"
		| "searchFiles"
		| "setHistoryPreviewCollapsed"
		| "showFeedbackOptions" // kilocode_change
		| "toggleApiConfigPin"
		| "fetchMcpMarketplace" // kilocode_change
		| "silentlyRefreshMcpMarketplace" // kilocode_change
		| "fetchLatestMcpServersFromHub" // kilocode_change
		| "downloadMcp" // kilocode_change
		| "showSystemNotification" // kilocode_change
		| "showAutoApproveMenu" // kilocode_change
		| "reportBug" // kilocode_change
		| "profileButtonClicked" // kilocode_change
		| "fetchProfileDataRequest" // kilocode_change
		| "profileDataResponse" // kilocode_change
		| "fetchBalanceDataRequest" // kilocode_change
		| "balanceDataResponse" // kilocode_change
		| "condense" // kilocode_change
		| "toggleWorkflow" // kilocode_change
		| "condenseTaskContextRequest"
		| "requestIndexingStatus"
		| "startIndexing"
		| "clearIndexData"
		| "indexingStatusUpdate"
		| "indexCleared"
		| "codebaseIndexConfig"
	text?: string
	disabled?: boolean
	askResponse?: ClineAskResponse
	apiConfiguration?: ProviderSettings
	images?: string[]
	bool?: boolean
	value?: number
	commands?: string[]
	audioType?: AudioType
	// kilocode_change begin
	notificationOptions?: {
		title?: string
		subtitle?: string
		message: string
	}
	mcpId?: string
	toolNames?: string[]
	url?: string
	autoApprove?: boolean
	workflowPath?: string // kilocode_change
	enabled?: boolean // kilocode_change
	// kilocode_change end
	serverName?: string
	toolName?: string
	alwaysAllow?: boolean
	mode?: Mode
	promptMode?: PromptMode
	customPrompt?: PromptComponent
	dataUrls?: string[]
	values?: Record<string, any>
	query?: string
	setting?: string
	slug?: string
	modeConfig?: ModeConfig
	timeout?: number
	payload?: WebViewMessagePayload
	source?: "global" | "project"
	requestId?: string
	ids?: string[]
	hasSystemPromptOverride?: boolean
	terminalOperation?: "continue" | "abort"
	historyPreviewCollapsed?: boolean
}

// kilocode_change begin
export type ProfileData = {
	user: {
		id: string
		name: string
		email: string
		image: string
	}
}

export interface ProfileDataResponsePayload {
	success: boolean
	data?: ProfileData
	error?: string
}

export interface BalanceDataResponsePayload {
	// New: Payload for balance data
	success: boolean
	data?: any // Replace 'any' with a more specific type if known for balance
	error?: string
}
// kilocode_change end

export const checkoutDiffPayloadSchema = z.object({
	ts: z.number(),
	previousCommitHash: z.string().optional(),
	commitHash: z.string(),
	mode: z.enum(["full", "checkpoint"]),
})

export type CheckpointDiffPayload = z.infer<typeof checkoutDiffPayloadSchema>

export const checkoutRestorePayloadSchema = z.object({
	ts: z.number(),
	commitHash: z.string(),
	mode: z.enum(["preview", "restore"]),
})

export type CheckpointRestorePayload = z.infer<typeof checkoutRestorePayloadSchema>

<<<<<<< HEAD
export type WebViewMessagePayload =
	| CheckpointDiffPayload
	| CheckpointRestorePayload
	| ProfileDataResponsePayload // kilocode_change
	| BalanceDataResponsePayload // kilocode_change
=======
export interface IndexingStatusPayload {
	state: "Standby" | "Indexing" | "Indexed" | "Error"
	message: string
}

export interface IndexClearedPayload {
	success: boolean
	error?: string
}

export type WebViewMessagePayload =
	| CheckpointDiffPayload
	| CheckpointRestorePayload
	| IndexingStatusPayload
	| IndexClearedPayload
>>>>>>> 582a117a
<|MERGE_RESOLUTION|>--- conflicted
+++ resolved
@@ -246,26 +246,20 @@
 
 export type CheckpointRestorePayload = z.infer<typeof checkoutRestorePayloadSchema>
 
-<<<<<<< HEAD
+export interface IndexingStatusPayload {
+	state: "Standby" | "Indexing" | "Indexed" | "Error"
+	message: string
+}
+
+export interface IndexClearedPayload {
+	success: boolean
+	error?: string
+}
+
 export type WebViewMessagePayload =
 	| CheckpointDiffPayload
 	| CheckpointRestorePayload
 	| ProfileDataResponsePayload // kilocode_change
 	| BalanceDataResponsePayload // kilocode_change
-=======
-export interface IndexingStatusPayload {
-	state: "Standby" | "Indexing" | "Indexed" | "Error"
-	message: string
-}
-
-export interface IndexClearedPayload {
-	success: boolean
-	error?: string
-}
-
-export type WebViewMessagePayload =
-	| CheckpointDiffPayload
-	| CheckpointRestorePayload
 	| IndexingStatusPayload
-	| IndexClearedPayload
->>>>>>> 582a117a
+	| IndexClearedPayload