import { z } from "zod"
import { ApiConfiguration, ApiProvider } from "./api"
import { Mode, PromptComponent, ModeConfig } from "./modes"

export type ClineAskResponse = "yesButtonClicked" | "noButtonClicked" | "messageResponse"

export type PromptMode = Mode | "enhance"

export type AudioType = "notification" | "celebration" | "progress_loop"

export interface WebviewMessage {
	type:
		| "apiConfiguration"
		| "deleteMultipleTasksWithIds"
		| "currentApiConfigName"
		| "saveApiConfiguration"
		| "upsertApiConfiguration"
		| "deleteApiConfiguration"
		| "loadApiConfiguration"
		| "loadApiConfigurationById"
		| "renameApiConfiguration"
		| "getListApiConfiguration"
		| "customInstructions"
		| "allowedCommands"
		| "alwaysAllowReadOnly"
		| "alwaysAllowReadOnlyOutsideWorkspace"
		| "alwaysAllowWrite"
		| "alwaysAllowWriteOutsideWorkspace"
		| "alwaysAllowExecute"
		| "webviewDidLaunch"
		| "newTask"
		| "askResponse"
		| "clearTask"
		| "didShowAnnouncement"
		| "selectImages"
		| "exportCurrentTask"
		| "showTaskWithId"
		| "deleteTaskWithId"
		| "exportTaskWithId"
		| "importSettings"
		| "toggleToolAutoApprove"
		| "openExtensionSettings"
		| "openInBrowser"
		| "fetchOpenGraphData"
		| "checkIsImageUrl"
		| "exportSettings"
		| "resetState"
		| "requestOllamaModels"
		| "requestLmStudioModels"
		| "openImage"
		| "openFile"
		| "openMention"
		| "cancelTask"
		| "refreshOpenRouterModels"
		| "refreshGlamaModels"
		| "refreshUnboundModels"
		| "refreshRequestyModels"
		| "refreshOpenAiModels"
		| "alwaysAllowBrowser"
		| "alwaysAllowMcp"
		| "alwaysAllowModeSwitch"
		| "alwaysAllowSubtasks"
		| "playSound"
		| "playTts"
		| "stopTts"
		| "soundEnabled"
		| "ttsEnabled"
		| "ttsSpeed"
		| "soundVolume"
		| "diffEnabled"
		| "enableCheckpoints"
		| "checkpointStorage"
		| "browserViewportSize"
		| "screenshotQuality"
		| "remoteBrowserHost"
		| "openMcpSettings"
		| "openProjectMcpSettings"
		| "restartMcpServer"
		| "toggleToolAlwaysAllow"
		| "toggleMcpServer"
		| "updateMcpTimeout"
		| "fuzzyMatchThreshold"
		| "writeDelayMs"
		| "enhancePrompt"
		| "enhancedPrompt"
		| "draggedImages"
		| "deleteMessage"
		| "terminalOutputLineLimit"
		| "terminalShellIntegrationTimeout"
		| "terminalCommandDelay"
		| "terminalPowershellCounter"
		| "terminalZshClearEolMark"
		| "terminalZshOhMy"
		| "terminalZshP10k"
		| "terminalZdotdir"
		| "mcpEnabled"
		| "enableMcpServerCreation"
		| "searchCommits"
		| "alwaysApproveResubmit"
		| "requestDelaySeconds"
		| "setApiConfigPassword"
		| "requestVsCodeLmModels"
		| "mode"
		| "updatePrompt"
		| "updateSupportPrompt"
		| "resetSupportPrompt"
		| "getSystemPrompt"
		| "copySystemPrompt"
		| "systemPrompt"
		| "enhancementApiConfigId"
		| "updateExperimental"
		| "autoApprovalEnabled"
		| "updateCustomMode"
		| "deleteCustomMode"
		| "setopenAiCustomModelInfo"
		| "openCustomModesSettings"
		| "checkpointDiff"
		| "checkpointRestore"
		| "deleteMcpServer"
		| "maxOpenTabsContext"
		| "maxWorkspaceFiles"
		| "humanRelayResponse"
		| "humanRelayCancel"
		| "browserToolEnabled"
		| "showRooIgnoredFiles"
		| "testBrowserConnection"
		| "browserConnectionResult"
		| "remoteBrowserEnabled"
		| "language"
		| "maxReadFileLine"
		| "searchFiles"
		| "showFeedbackOptions" // kilocode_change
		| "toggleApiConfigPin"
<<<<<<< HEAD
		| "fetchMcpMarketplace" // kilocode_change
		| "silentlyRefreshMcpMarketplace" // kilocode_change
		| "fetchLatestMcpServersFromHub" // kilocode_change
		| "downloadMcp" // kilocode_change
		| "showSystemNotification" // kilocode_change
		| "showAutoApproveMenu" // kilocode_change
=======
		| "showGreeting"
>>>>>>> 58ac098a
	text?: string
	disabled?: boolean
	askResponse?: ClineAskResponse
	apiConfiguration?: ApiConfiguration
	images?: string[]
	bool?: boolean
	value?: number
	commands?: string[]
	audioType?: AudioType
	// kilocode_change begin
	notificationOptions?: {
		title?: string
		subtitle?: string
		message: string
	}
	// kilocode_change end
	serverName?: string
	toolName?: string
	alwaysAllow?: boolean
	mode?: Mode
	promptMode?: PromptMode
	customPrompt?: PromptComponent
	dataUrls?: string[]
	values?: Record<string, any>
	query?: string
	slug?: string
	modeConfig?: ModeConfig
	timeout?: number
	payload?: WebViewMessagePayload
	source?: "global" | "project"
	requestId?: string
	ids?: string[]
	mcpId?: string
	toolNames?: string[]
	url?: string
	autoApprove?: boolean
}

export const checkoutDiffPayloadSchema = z.object({
	ts: z.number(),
	previousCommitHash: z.string().optional(),
	commitHash: z.string(),
	mode: z.enum(["full", "checkpoint"]),
})

export type CheckpointDiffPayload = z.infer<typeof checkoutDiffPayloadSchema>

export const checkoutRestorePayloadSchema = z.object({
	ts: z.number(),
	commitHash: z.string(),
	mode: z.enum(["preview", "restore"]),
})

export type CheckpointRestorePayload = z.infer<typeof checkoutRestorePayloadSchema>

export type WebViewMessagePayload = CheckpointDiffPayload | CheckpointRestorePayload<|MERGE_RESOLUTION|>--- conflicted
+++ resolved
@@ -131,16 +131,13 @@
 		| "searchFiles"
 		| "showFeedbackOptions" // kilocode_change
 		| "toggleApiConfigPin"
-<<<<<<< HEAD
 		| "fetchMcpMarketplace" // kilocode_change
 		| "silentlyRefreshMcpMarketplace" // kilocode_change
 		| "fetchLatestMcpServersFromHub" // kilocode_change
 		| "downloadMcp" // kilocode_change
 		| "showSystemNotification" // kilocode_change
 		| "showAutoApproveMenu" // kilocode_change
-=======
 		| "showGreeting"
->>>>>>> 58ac098a
 	text?: string
 	disabled?: boolean
 	askResponse?: ClineAskResponse
