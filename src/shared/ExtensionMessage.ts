import {
	ModelInfo,
	GlobalSettings,
	ApiConfigMeta,
	ProviderSettings as ApiConfiguration,
	HistoryItem,
	ModeConfig,
	ExperimentId,
	ClineAsk,
	ClineSay,
	ToolProgressStatus,
	ClineMessage,
} from "../schemas"
import { McpServer } from "./mcp"
import { McpMarketplaceCatalog, McpDownloadResponse } from "./kilocode/mcp"
import { GitCommit } from "../utils/git"
import { Mode } from "./modes"

export type { ApiConfigMeta, ToolProgressStatus }

export interface LanguageModelChatSelector {
	vendor?: string
	family?: string
	version?: string
	id?: string
}

// Represents JSON data that is sent from extension to webview, called
// ExtensionMessage and has 'type' enum which can be 'plusButtonClicked' or
// 'settingsButtonClicked' or 'hello'. Webview will hold state.
export interface ExtensionMessage {
	type:
		| "action"
		| "state"
		| "selectedImages"
		| "ollamaModels"
		| "lmStudioModels"
		| "theme"
		| "workspaceUpdated"
		| "invoke"
		| "partialMessage"
		| "openRouterModels"
		| "glamaModels"
		| "unboundModels"
		| "requestyModels"
		| "openAiModels"
		| "mcpServers"
		| "enhancedPrompt"
		| "commitSearchResults"
		| "listApiConfig"
		| "vsCodeLmModels"
		| "vsCodeLmApiAvailable"
		| "requestVsCodeLmModels"
		| "updatePrompt"
		| "systemPrompt"
		| "autoApprovalEnabled"
		| "updateCustomMode"
		| "deleteCustomMode"
		| "currentCheckpointUpdated"
		| "showHumanRelayDialog"
		| "humanRelayResponse"
		| "humanRelayCancel"
		| "browserToolEnabled"
		| "browserConnectionResult"
		| "remoteBrowserEnabled"
		| "ttsStart"
		| "ttsStop"
		| "maxReadFileLine"
		| "fileSearchResults"
		| "toggleApiConfigPin"
		| "mcpMarketplaceCatalog" // kilocode_change
		| "mcpDownloadDetails" // kilocode_change
<<<<<<< HEAD
		| "showSystemNotification" // kilocode_change
		| "openInBrowser" // kilocode_change
=======
		| "acceptInput"
>>>>>>> 08dfd5fb
	text?: string
	action?:
		| "chatButtonClicked"
		| "mcpButtonClicked"
		| "settingsButtonClicked"
		| "historyButtonClicked"
		| "promptsButtonClicked"
		| "didBecomeVisible"
		| "focusChatInput" // kilocode_change
	invoke?: "newChat" | "sendMessage" | "primaryButtonClick" | "secondaryButtonClick" | "setChatBoxMessage"
	state?: ExtensionState
	images?: string[]
	ollamaModels?: string[]
	lmStudioModels?: string[]
	vsCodeLmModels?: { vendor?: string; family?: string; version?: string; id?: string }[]
	filePaths?: string[]
	openedTabs?: Array<{
		label: string
		isActive: boolean
		path?: string
	}>
	partialMessage?: ClineMessage
	openRouterModels?: Record<string, ModelInfo>
	glamaModels?: Record<string, ModelInfo>
	unboundModels?: Record<string, ModelInfo>
	requestyModels?: Record<string, ModelInfo>
	openAiModels?: string[]
	mcpServers?: McpServer[]
	commits?: GitCommit[]
	listApiConfig?: ApiConfigMeta[]
	mode?: Mode
	customMode?: ModeConfig
	slug?: string
	success?: boolean
	values?: Record<string, any>
	requestId?: string
	promptText?: string
	results?: Array<{
		path: string
		type: "file" | "folder"
		label?: string
	}>
	error?: string
	mcpMarketplaceCatalog?: McpMarketplaceCatalog // kilocode_change
	mcpDownloadDetails?: McpDownloadResponse // kilocode_change
	notificationOptions?: {
		title?: string
		subtitle?: string
		message: string
	} // kilocode_change
	url?: string // kilocode_change
}

export type ExtensionState = Pick<
	GlobalSettings,
	| "currentApiConfigName"
	| "listApiConfigMeta"
	| "pinnedApiConfigs"
	// | "lastShownAnnouncementId"
	| "customInstructions"
	// | "taskHistory" // Optional in GlobalSettings, required here.
	| "autoApprovalEnabled"
	| "alwaysAllowReadOnly"
	| "alwaysAllowReadOnlyOutsideWorkspace"
	| "alwaysAllowWrite"
	| "alwaysAllowWriteOutsideWorkspace"
	// | "writeDelayMs" // Optional in GlobalSettings, required here.
	| "alwaysAllowBrowser"
	| "alwaysApproveResubmit"
	// | "requestDelaySeconds" // Optional in GlobalSettings, required here.
	| "alwaysAllowMcp"
	| "alwaysAllowModeSwitch"
	| "alwaysAllowSubtasks"
	| "alwaysAllowExecute"
	| "allowedCommands"
	| "browserToolEnabled"
	| "browserViewportSize"
	| "showAutoApproveMenu" // kilocode_change
	| "screenshotQuality"
	| "remoteBrowserEnabled"
	| "remoteBrowserHost"
	// | "enableCheckpoints" // Optional in GlobalSettings, required here.
	| "ttsEnabled"
	| "ttsSpeed"
	| "soundEnabled"
	| "soundVolume"
	// | "maxOpenTabsContext" // Optional in GlobalSettings, required here.
	// | "maxWorkspaceFiles" // Optional in GlobalSettings, required here.
	// | "showRooIgnoredFiles" // Optional in GlobalSettings, required here.
	// | "maxReadFileLine" // Optional in GlobalSettings, required here.
	| "terminalOutputLineLimit"
	| "terminalShellIntegrationTimeout"
	| "terminalCommandDelay"
	| "terminalPowershellCounter"
	| "terminalZshClearEolMark"
	| "terminalZshOhMy"
	| "terminalZshP10k"
	| "terminalZdotdir"
	| "diffEnabled"
	| "fuzzyMatchThreshold"
	// | "experiments" // Optional in GlobalSettings, required here.
	| "language"
	// | "telemetrySetting" // Optional in GlobalSettings, required here.
	// | "mcpEnabled" // Optional in GlobalSettings, required here.
	// | "enableMcpServerCreation" // Optional in GlobalSettings, required here.
	// | "mode" // Optional in GlobalSettings, required here.
	| "modeApiConfigs"
	// | "customModes" // Optional in GlobalSettings, required here.
	| "customModePrompts"
	| "customSupportPrompts"
	| "enhancementApiConfigId"
> & {
	version: string
	clineMessages: ClineMessage[]
	currentTaskItem?: HistoryItem
	apiConfiguration?: ApiConfiguration
	uriScheme?: string
	shouldShowAnnouncement: boolean

	taskHistory: HistoryItem[]

	writeDelayMs: number
	requestDelaySeconds: number

	enableCheckpoints: boolean
	maxOpenTabsContext: number // Maximum number of VSCode open tabs to include in context (0-500)
	maxWorkspaceFiles: number // Maximum number of files to include in current working directory details (0-500)
	showRooIgnoredFiles: boolean // Whether to show .kilocodeignore'd files in listings
	maxReadFileLine: number // Maximum number of lines to read from a file before truncating
	showAutoApproveMenu: boolean // kilocode_change: Whether to show the auto-approve menu in the chat view

	experiments: Record<ExperimentId, boolean> // Map of experiment IDs to their enabled state

	mcpEnabled: boolean
	enableMcpServerCreation: boolean

	mode: Mode
	customModes: ModeConfig[]
	toolRequirements?: Record<string, boolean> // Map of tool names to their requirements (e.g. {"apply_diff": true} if diffEnabled)

	cwd?: string // Current working directory
	machineId?: string
	renderContext: "sidebar" | "editor"
	settingsImportedAt?: number
}

export type { ClineMessage, ClineAsk, ClineSay }

export interface ClineSayTool {
	tool:
		| "editedExistingFile"
		| "appliedDiff"
		| "newFileCreated"
		| "readFile"
		| "fetchInstructions"
		| "listFilesTopLevel"
		| "listFilesRecursive"
		| "listCodeDefinitionNames"
		| "searchFiles"
		| "switchMode"
		| "newTask"
		| "finishTask"
	path?: string
	diff?: string
	content?: string
	regex?: string
	filePattern?: string
	mode?: string
	reason?: string
	isOutsideWorkspace?: boolean
}

// Must keep in sync with system prompt.
export const browserActions = [
	"launch",
	"click",
	"hover",
	"type",
	"scroll_down",
	"scroll_up",
	"resize",
	"close",
] as const

export type BrowserAction = (typeof browserActions)[number]

export interface ClineSayBrowserAction {
	action: BrowserAction
	coordinate?: string
	size?: string
	text?: string
}

export type BrowserActionResult = {
	screenshot?: string
	logs?: string
	currentUrl?: string
	currentMousePosition?: string
}

export interface ClineAskUseMcpServer {
	serverName: string
	type: "use_mcp_tool" | "access_mcp_resource"
	toolName?: string
	arguments?: string
	uri?: string
}

export interface ClineApiReqInfo {
	request?: string
	tokensIn?: number
	tokensOut?: number
	cacheWrites?: number
	cacheReads?: number
	cost?: number
	cancelReason?: ClineApiReqCancelReason
	streamingFailedMessage?: string
}

export type ClineApiReqCancelReason = "streaming_failed" | "user_cancelled"<|MERGE_RESOLUTION|>--- conflicted
+++ resolved
@@ -70,12 +70,9 @@
 		| "toggleApiConfigPin"
 		| "mcpMarketplaceCatalog" // kilocode_change
 		| "mcpDownloadDetails" // kilocode_change
-<<<<<<< HEAD
 		| "showSystemNotification" // kilocode_change
 		| "openInBrowser" // kilocode_change
-=======
 		| "acceptInput"
->>>>>>> 08dfd5fb
 	text?: string
 	action?:
 		| "chatButtonClicked"
