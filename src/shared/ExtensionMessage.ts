import type {
	GlobalSettings,
	ProviderSettingsEntry,
	ProviderSettings,
	HistoryItem,
	ModeConfig,
	ExperimentId,
	ClineMessage,
	OrganizationAllowList,
	CloudUserInfo,
} from "@roo-code/types"

import { GitCommit } from "../utils/git"

import { McpServer } from "./mcp"
import { McpMarketplaceCatalog, McpDownloadResponse } from "./kilocode/mcp"
import { Mode } from "./modes"
import { RouterModels } from "./api"
import { ProfileDataResponsePayload, BalanceDataResponsePayload } from "./WebviewMessage"

export interface LanguageModelChatSelector {
	vendor?: string
	family?: string
	version?: string
	id?: string
}

// Represents JSON data that is sent from extension to webview, called
// ExtensionMessage and has 'type' enum which can be 'plusButtonClicked' or
// 'settingsButtonClicked' or 'hello'. Webview will hold state.
export interface ExtensionMessage {
	type:
		| "action"
		| "state"
		| "selectedImages"
		| "theme"
		| "workspaceUpdated"
		| "invoke"
		| "partialMessage"
		| "mcpServers"
		| "enhancedPrompt"
		| "commitSearchResults"
		| "listApiConfig"
		| "routerModels"
		| "openAiModels"
		| "ollamaModels"
		| "lmStudioModels"
		| "vsCodeLmModels"
		| "vsCodeLmApiAvailable"
		| "updatePrompt"
		| "systemPrompt"
		| "autoApprovalEnabled"
		| "updateCustomMode"
		| "deleteCustomMode"
		| "currentCheckpointUpdated"
		| "showHumanRelayDialog"
		| "humanRelayResponse"
		| "humanRelayCancel"
		| "browserToolEnabled"
		| "browserConnectionResult"
		| "remoteBrowserEnabled"
		| "ttsStart"
		| "ttsStop"
		| "maxReadFileLine"
		| "fileSearchResults"
		| "toggleApiConfigPin"
		| "mcpMarketplaceCatalog" // kilocode_change
		| "mcpDownloadDetails" // kilocode_change
		| "showSystemNotification" // kilocode_change
		| "openInBrowser" // kilocode_change
		| "acceptInput"
		| "focusChatInput" // kilocode_change
		| "setHistoryPreviewCollapsed"
		| "commandExecutionStatus"
		| "vsCodeSetting"
		| "profileDataResponse" // kilocode_change
		| "balanceDataResponse" // kilocode_change
		| "authenticatedUser"
		| "condenseTaskContextResponse"
		| "singleRouterModelFetchResponse"
		| "indexingStatusUpdate"
		| "indexCleared"
		| "codebaseIndexConfig"
		| "rulesData" // kilocode_change
	text?: string
	action?:
		| "chatButtonClicked"
		| "settingsButtonClicked"
		| "historyButtonClicked"
		| "promptsButtonClicked"
		| "profileButtonClicked" // kilocode_change
		| "accountButtonClicked"
		| "didBecomeVisible"
		| "focusChatInput" // kilocode_change
	invoke?: "newChat" | "sendMessage" | "primaryButtonClick" | "secondaryButtonClick" | "setChatBoxMessage"
	state?: ExtensionState
	images?: string[]
	filePaths?: string[]
	openedTabs?: Array<{
		label: string
		isActive: boolean
		path?: string
	}>
	partialMessage?: ClineMessage
	routerModels?: RouterModels
	openAiModels?: string[]
	ollamaModels?: string[]
	lmStudioModels?: string[]
	vsCodeLmModels?: { vendor?: string; family?: string; version?: string; id?: string }[]
	mcpServers?: McpServer[]
	commits?: GitCommit[]
	listApiConfig?: ProviderSettingsEntry[]
	mode?: Mode
	customMode?: ModeConfig
	slug?: string
	success?: boolean
	values?: Record<string, any>
	requestId?: string
	promptText?: string
	results?: { path: string; type: "file" | "folder"; label?: string }[]
	error?: string
	mcpMarketplaceCatalog?: McpMarketplaceCatalog // kilocode_change
	mcpDownloadDetails?: McpDownloadResponse // kilocode_change
	notificationOptions?: {
		title?: string
		subtitle?: string
		message: string
	} // kilocode_change
	url?: string // kilocode_change
	setting?: string
	value?: any
<<<<<<< HEAD
	payload?: ProfileDataResponsePayload | BalanceDataResponsePayload // New: Add payload for profile and balance data
	// kilocode_change: Rules data
	globalRules?: Record<string, boolean>
	localRules?: Record<string, boolean>
	globalWorkflows?: Record<string, boolean>
	localWorkflows?: Record<string, boolean>
=======
	payload?: ProfileDataResponsePayload | BalanceDataResponsePayload // kilocode_change: Add payload for profile and balance data
	userInfo?: CloudUserInfo
	organizationAllowList?: OrganizationAllowList
>>>>>>> 11f4ce0f
}

export type ExtensionState = Pick<
	GlobalSettings,
	| "currentApiConfigName"
	| "listApiConfigMeta"
	| "pinnedApiConfigs"
	// | "lastShownAnnouncementId"
	| "customInstructions"
	// | "taskHistory" // Optional in GlobalSettings, required here.
	| "autoApprovalEnabled"
	| "alwaysAllowReadOnly"
	| "alwaysAllowReadOnlyOutsideWorkspace"
	| "alwaysAllowWrite"
	| "alwaysAllowWriteOutsideWorkspace"
	// | "writeDelayMs" // Optional in GlobalSettings, required here.
	| "alwaysAllowBrowser"
	| "alwaysApproveResubmit"
	// | "requestDelaySeconds" // Optional in GlobalSettings, required here.
	| "alwaysAllowMcp"
	| "alwaysAllowModeSwitch"
	| "alwaysAllowSubtasks"
	| "alwaysAllowExecute"
	| "allowedCommands"
	| "allowedMaxRequests"
	| "browserToolEnabled"
	| "browserViewportSize"
	| "showAutoApproveMenu" // kilocode_change
	| "screenshotQuality"
	| "remoteBrowserEnabled"
	| "remoteBrowserHost"
	// | "enableCheckpoints" // Optional in GlobalSettings, required here.
	| "ttsEnabled"
	| "ttsSpeed"
	| "soundEnabled"
	| "soundVolume"
	// | "maxOpenTabsContext" // Optional in GlobalSettings, required here.
	// | "maxWorkspaceFiles" // Optional in GlobalSettings, required here.
	// | "showRooIgnoredFiles" // Optional in GlobalSettings, required here.
	// | "maxReadFileLine" // Optional in GlobalSettings, required here.
	| "maxConcurrentFileReads" // Optional in GlobalSettings, required here.
	| "terminalOutputLineLimit"
	| "terminalShellIntegrationTimeout"
	| "terminalShellIntegrationDisabled"
	| "terminalCommandDelay"
	| "terminalPowershellCounter"
	| "terminalZshClearEolMark"
	| "terminalZshOhMy"
	| "terminalZshP10k"
	| "terminalZdotdir"
	| "terminalCompressProgressBar"
	| "diffEnabled"
	| "fuzzyMatchThreshold"
	// | "experiments" // Optional in GlobalSettings, required here.
	| "language"
	// | "telemetrySetting" // Optional in GlobalSettings, required here.
	// | "mcpEnabled" // Optional in GlobalSettings, required here.
	// | "enableMcpServerCreation" // Optional in GlobalSettings, required here.
	// | "mode" // Optional in GlobalSettings, required here.
	| "modeApiConfigs"
	// | "customModes" // Optional in GlobalSettings, required here.
	| "customModePrompts"
	| "customSupportPrompts"
	| "enhancementApiConfigId"
	| "workflowToggles" // kilocode_change
	| "globalRulesToggles" // kilocode_change
	| "localRulesToggles" // kilocode_change
	| "globalWorkflowToggles" // kilocode_change
	| "condensingApiConfigId"
	| "customCondensingPrompt"
	| "codebaseIndexConfig"
	| "codebaseIndexModels"
> & {
	version: string
	clineMessages: ClineMessage[]
	currentTaskItem?: HistoryItem
	apiConfiguration?: ProviderSettings
	uriScheme?: string
	uiKind?: string // kilocode_change
	shouldShowAnnouncement: boolean

	taskHistory: HistoryItem[]

	writeDelayMs: number
	requestDelaySeconds: number

	enableCheckpoints: boolean
	maxOpenTabsContext: number // Maximum number of VSCode open tabs to include in context (0-500)
	maxWorkspaceFiles: number // Maximum number of files to include in current working directory details (0-500)
	showRooIgnoredFiles: boolean // Whether to show .kilocodeignore'd files in listings
	maxReadFileLine: number // Maximum number of lines to read from a file before truncating
	showAutoApproveMenu: boolean // kilocode_change: Whether to show the auto-approve menu in the chat view

	experiments: Record<ExperimentId, boolean> // Map of experiment IDs to their enabled state

	mcpEnabled: boolean
	enableMcpServerCreation: boolean

	mode: Mode
	customModes: ModeConfig[]
	toolRequirements?: Record<string, boolean> // Map of tool names to their requirements (e.g. {"apply_diff": true} if diffEnabled)

	cwd?: string // Current working directory
	machineId?: string
	renderContext: "sidebar" | "editor"
	settingsImportedAt?: number
	historyPreviewCollapsed?: boolean

	cloudUserInfo: CloudUserInfo | null
	organizationAllowList: OrganizationAllowList

	autoCondenseContext: boolean
	autoCondenseContextPercent: number
}

export interface ClineSayTool {
	tool:
		| "editedExistingFile"
		| "appliedDiff"
		| "newFileCreated"
		| "codebaseSearch"
		| "readFile"
		| "fetchInstructions"
		| "listFilesTopLevel"
		| "listFilesRecursive"
		| "listCodeDefinitionNames"
		| "searchFiles"
		| "switchMode"
		| "newTask"
		| "finishTask"
		| "searchAndReplace"
		| "insertContent"
	path?: string
	diff?: string
	content?: string
	regex?: string
	filePattern?: string
	mode?: string
	reason?: string
	isOutsideWorkspace?: boolean
	additionalFileCount?: number // Number of additional files in the same read_file request
	search?: string
	replace?: string
	useRegex?: boolean
	ignoreCase?: boolean
	startLine?: number
	endLine?: number
	lineNumber?: number
	query?: string
	batchFiles?: Array<{
		path: string
		lineSnippet: string
		isOutsideWorkspace?: boolean
		key: string
	}>
	question?: string
}

// Must keep in sync with system prompt.
export const browserActions = [
	"launch",
	"click",
	"hover",
	"type",
	"scroll_down",
	"scroll_up",
	"resize",
	"close",
] as const

export type BrowserAction = (typeof browserActions)[number]

export interface ClineSayBrowserAction {
	action: BrowserAction
	coordinate?: string
	size?: string
	text?: string
}

export type BrowserActionResult = {
	screenshot?: string
	logs?: string
	currentUrl?: string
	currentMousePosition?: string
}

export interface ClineAskUseMcpServer {
	serverName: string
	type: "use_mcp_tool" | "access_mcp_resource"
	toolName?: string
	arguments?: string
	uri?: string
}

export interface ClineApiReqInfo {
	request?: string
	tokensIn?: number
	tokensOut?: number
	cacheWrites?: number
	cacheReads?: number
	cost?: number
	cancelReason?: ClineApiReqCancelReason
	streamingFailedMessage?: string
}

export type ClineApiReqCancelReason = "streaming_failed" | "user_cancelled"<|MERGE_RESOLUTION|>--- conflicted
+++ resolved
@@ -129,18 +129,14 @@
 	url?: string // kilocode_change
 	setting?: string
 	value?: any
-<<<<<<< HEAD
 	payload?: ProfileDataResponsePayload | BalanceDataResponsePayload // New: Add payload for profile and balance data
+	userInfo?: CloudUserInfo
+	organizationAllowList?: OrganizationAllowList
 	// kilocode_change: Rules data
 	globalRules?: Record<string, boolean>
 	localRules?: Record<string, boolean>
 	globalWorkflows?: Record<string, boolean>
 	localWorkflows?: Record<string, boolean>
-=======
-	payload?: ProfileDataResponsePayload | BalanceDataResponsePayload // kilocode_change: Add payload for profile and balance data
-	userInfo?: CloudUserInfo
-	organizationAllowList?: OrganizationAllowList
->>>>>>> 11f4ce0f
 }
 
 export type ExtensionState = Pick<
