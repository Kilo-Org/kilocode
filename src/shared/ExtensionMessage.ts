import { ApiConfiguration, ApiProvider, ModelInfo } from "./api"
import { HistoryItem } from "./HistoryItem"
import { McpServer } from "./mcp"
import { GitCommit } from "../utils/git"
import { Mode, CustomModePrompts, ModeConfig } from "./modes"
import { CustomSupportPrompts } from "./support-prompt"
import { ExperimentId } from "./experiments"
import { CheckpointStorage } from "./checkpoints"
<<<<<<< HEAD
=======
import { TelemetrySetting } from "./TelemetrySetting"
import type { ClineMessage, ClineAsk, ClineSay } from "../exports/roo-code"
>>>>>>> 99f64cad

export interface LanguageModelChatSelector {
	vendor?: string
	family?: string
	version?: string
	id?: string
}

// Represents JSON data that is sent from extension to webview, called
// ExtensionMessage and has 'type' enum which can be 'plusButtonClicked' or
// 'settingsButtonClicked' or 'hello'. Webview will hold state.
export interface ExtensionMessage {
	type:
		| "action"
		| "state"
		| "selectedImages"
		| "ollamaModels"
		| "lmStudioModels"
		| "theme"
		| "workspaceUpdated"
		| "invoke"
		| "partialMessage"
		| "openRouterModels"
		| "glamaModels"
		| "unboundModels"
		| "requestyModels"
		| "openAiModels"
		| "mcpServers"
		| "enhancedPrompt"
		| "commitSearchResults"
		| "listApiConfig"
		| "vsCodeLmModels"
		| "vsCodeLmApiAvailable"
		| "requestVsCodeLmModels"
		| "updatePrompt"
		| "systemPrompt"
		| "autoApprovalEnabled"
		| "updateCustomMode"
		| "deleteCustomMode"
		| "currentCheckpointUpdated"
		| "showHumanRelayDialog"
		| "humanRelayResponse"
		| "humanRelayCancel"
		| "browserToolEnabled"
		| "browserConnectionResult"
		| "remoteBrowserEnabled"
	text?: string
	action?:
		| "chatButtonClicked"
		| "mcpButtonClicked"
		| "settingsButtonClicked"
		| "historyButtonClicked"
		| "promptsButtonClicked"
		| "didBecomeVisible"
	invoke?: "newChat" | "sendMessage" | "primaryButtonClick" | "secondaryButtonClick" | "setChatBoxMessage"
	state?: ExtensionState
	images?: string[]
	ollamaModels?: string[]
	lmStudioModels?: string[]
	vsCodeLmModels?: { vendor?: string; family?: string; version?: string; id?: string }[]
	filePaths?: string[]
	openedTabs?: Array<{
		label: string
		isActive: boolean
		path?: string
	}>
	partialMessage?: ClineMessage
	openRouterModels?: Record<string, ModelInfo>
	glamaModels?: Record<string, ModelInfo>
	unboundModels?: Record<string, ModelInfo>
	requestyModels?: Record<string, ModelInfo>
	openAiModels?: string[]
	mcpServers?: McpServer[]
	commits?: GitCommit[]
	listApiConfig?: ApiConfigMeta[]
	mode?: Mode
	customMode?: ModeConfig
	slug?: string
	success?: boolean
	values?: Record<string, any>
	requestId?: string
	promptText?: string
}

export interface ApiConfigMeta {
	id: string
	name: string
	apiProvider?: ApiProvider
}

export interface ExtensionState {
	version: string
	clineMessages: ClineMessage[]
	taskHistory: HistoryItem[]
	shouldShowAnnouncement: boolean
	apiConfiguration?: ApiConfiguration
	currentApiConfigName?: string
	listApiConfigMeta?: ApiConfigMeta[]
	customInstructions?: string
	customModePrompts?: CustomModePrompts
	customSupportPrompts?: CustomSupportPrompts
	alwaysAllowReadOnly?: boolean
	alwaysAllowWrite?: boolean
	alwaysAllowExecute?: boolean
	alwaysAllowBrowser?: boolean
	alwaysAllowMcp?: boolean
	alwaysApproveResubmit?: boolean
	alwaysAllowModeSwitch?: boolean
	alwaysAllowSubtasks?: boolean
	browserToolEnabled?: boolean
	requestDelaySeconds: number
	rateLimitSeconds: number // Minimum time between successive requests (0 = disabled)
	uriScheme?: string
	currentTaskItem?: HistoryItem
	allowedCommands?: string[]
	soundEnabled?: boolean
	soundVolume?: number
	diffEnabled?: boolean
	enableCheckpoints: boolean
	checkpointStorage: CheckpointStorage
	browserViewportSize?: string
	screenshotQuality?: number
	remoteBrowserHost?: string
	remoteBrowserEnabled?: boolean
	fuzzyMatchThreshold?: number
	language?: string
	writeDelayMs: number
	terminalOutputLineLimit?: number
	mcpEnabled: boolean
	enableMcpServerCreation: boolean
	enableCustomModeCreation?: boolean
	mode: Mode
	modeApiConfigs?: Record<Mode, string>
	enhancementApiConfigId?: string
	experiments: Record<ExperimentId, boolean> // Map of experiment IDs to their enabled state
	autoApprovalEnabled?: boolean
	customModes: ModeConfig[]
	toolRequirements?: Record<string, boolean> // Map of tool names to their requirements (e.g. {"apply_diff": true} if diffEnabled)
	maxOpenTabsContext: number // Maximum number of VSCode open tabs to include in context (0-500)
	cwd?: string // Current working directory
	machineId?: string
	showRooIgnoredFiles: boolean // Whether to show .rooignore'd files in listings
}

export type { ClineMessage, ClineAsk, ClineSay }

export interface ClineSayTool {
	tool:
		| "editedExistingFile"
		| "appliedDiff"
		| "newFileCreated"
		| "readFile"
		| "listFilesTopLevel"
		| "listFilesRecursive"
		| "listCodeDefinitionNames"
		| "searchFiles"
		| "switchMode"
		| "newTask"
		| "finishTask"
	path?: string
	diff?: string
	content?: string
	regex?: string
	filePattern?: string
	mode?: string
	reason?: string
}

// Must keep in sync with system prompt.
export const browserActions = ["launch", "click", "type", "scroll_down", "scroll_up", "close"] as const

export type BrowserAction = (typeof browserActions)[number]

export interface ClineSayBrowserAction {
	action: BrowserAction
	coordinate?: string
	text?: string
}

export type BrowserActionResult = {
	screenshot?: string
	logs?: string
	currentUrl?: string
	currentMousePosition?: string
}

export interface ClineAskUseMcpServer {
	serverName: string
	type: "use_mcp_tool" | "access_mcp_resource"
	toolName?: string
	arguments?: string
	uri?: string
}

export interface ClineApiReqInfo {
	request?: string
	tokensIn?: number
	tokensOut?: number
	cacheWrites?: number
	cacheReads?: number
	cost?: number
	cancelReason?: ClineApiReqCancelReason
	streamingFailedMessage?: string
}

export type ClineApiReqCancelReason = "streaming_failed" | "user_cancelled"

export type ToolProgressStatus = {
	icon?: string
	text?: string
}<|MERGE_RESOLUTION|>--- conflicted
+++ resolved
@@ -6,11 +6,7 @@
 import { CustomSupportPrompts } from "./support-prompt"
 import { ExperimentId } from "./experiments"
 import { CheckpointStorage } from "./checkpoints"
-<<<<<<< HEAD
-=======
-import { TelemetrySetting } from "./TelemetrySetting"
 import type { ClineMessage, ClineAsk, ClineSay } from "../exports/roo-code"
->>>>>>> 99f64cad
 
 export interface LanguageModelChatSelector {
 	vendor?: string
