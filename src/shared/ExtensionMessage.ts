--- conflicted
+++ resolved
@@ -443,13 +443,10 @@
 	remoteControlEnabled: boolean
 	taskSyncEnabled: boolean
 	featureRoomoteControlEnabled: boolean
-<<<<<<< HEAD
 	remoteBridgeEnabled: boolean
 	mobileBridgePort: number
 	mobileBridgeStatus: string
-=======
 	showTimestamps?: boolean // kilocode_change: Show timestamps in chat messages
->>>>>>> 25883763
 }
 
 export interface ClineSayTool {
