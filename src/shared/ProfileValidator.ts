import type { ProviderSettings, OrganizationAllowList } from "@roo-code/types"

export class ProfileValidator {
	public static isProfileAllowed(profile: ProviderSettings, allowList: OrganizationAllowList): boolean {
		if (allowList.allowAll) {
			return true
		}

		if (!profile.apiProvider) {
			return false
		}

		if (!this.isProviderAllowed(profile.apiProvider, allowList)) {
			return false
		}

		if (profile.apiProvider === "human-relay") {
			return true
		}

		const modelId = this.getModelIdFromProfile(profile)

		if (!modelId) {
			return allowList.providers[profile.apiProvider]?.allowAll === true
		}

		return this.isModelAllowed(profile.apiProvider, modelId, allowList)
	}

	private static isProviderAllowed(providerName: string, allowList: OrganizationAllowList): boolean {
		if (allowList.allowAll) {
			return true
		}

		return providerName in allowList.providers
	}

	private static isModelAllowed(providerName: string, modelId: string, allowList: OrganizationAllowList): boolean {
		if (allowList.allowAll) {
			return true
		}

		const providerAllowList = allowList.providers[providerName]

		if (!providerAllowList) {
			return false
		}

		if (providerAllowList.allowAll) {
			return true
		}

		return providerAllowList.models?.includes(modelId) ?? false
	}

	private static getModelIdFromProfile(profile: ProviderSettings): string | undefined {
		switch (profile.apiProvider) {
			case "openai":
				return profile.openAiModelId
			case "anthropic":
			case "openai-native":
			case "bedrock":
			case "vertex":
			case "gemini":
			case "mistral":
			case "deepseek":
			case "xai":
			case "zai":
			case "groq":
			case "sambanova":
			case "chutes":
			case "fireworks":
			case "featherless":
				return profile.apiModelId
			case "litellm":
				return profile.litellmModelId
			case "unbound":
				return profile.unboundModelId
			case "lmstudio":
				return profile.lmStudioModelId
			case "vscode-lm":
				// We probably need something more flexible for this one, if we need to really support it here.
				return profile.vsCodeLmModelSelector?.id
			case "openrouter":
				return profile.openRouterModelId
			case "glama":
				return profile.glamaModelId
			case "ollama":
				return profile.ollamaModelId
			case "requesty":
				return profile.requestyModelId
			case "io-intelligence":
				return profile.ioIntelligenceModelId
<<<<<<< HEAD
			// kilocode_change start
			case "submodel":
				return profile.submodelModelId
=======
>>>>>>> 4fa6b9cc
			case "deepinfra":
				return profile.deepInfraModelId
			case "human-relay":
			case "fake-ai":
			default:
				return undefined
		}
	}
}<|MERGE_RESOLUTION|>--- conflicted
+++ resolved
@@ -91,14 +91,10 @@
 				return profile.requestyModelId
 			case "io-intelligence":
 				return profile.ioIntelligenceModelId
-<<<<<<< HEAD
-			// kilocode_change start
+			case "deepinfra":
+				return profile.deepInfraModelId
 			case "submodel":
 				return profile.submodelModelId
-=======
->>>>>>> 4fa6b9cc
-			case "deepinfra":
-				return profile.deepInfraModelId
 			case "human-relay":
 			case "fake-ai":
 			default:
