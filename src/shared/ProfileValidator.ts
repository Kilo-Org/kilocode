--- conflicted
+++ resolved
@@ -92,15 +92,12 @@
 				return profile.requestyModelId
 			case "io-intelligence":
 				return profile.ioIntelligenceModelId
-<<<<<<< HEAD
+			// kilocode_change start
 			case "submodel":
 				return profile.submodelModelId
-=======
-			// kilocode_change start
 			case "deepinfra":
 				return profile.deepInfraModelId
 			// kilocode_change end
->>>>>>> c509f121
 			case "human-relay":
 			case "fake-ai":
 			default:
