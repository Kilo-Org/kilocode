--- conflicted
+++ resolved
@@ -1,11 +1,4 @@
-<<<<<<< HEAD
-import { ExperimentId, ProviderSettings } from "../schemas" // kilocode_change
-import { AssertEqual, Equals, Keys, Values } from "../utils/type-fu"
-
-export type { ExperimentId }
-=======
 import type { AssertEqual, Equals, Keys, Values, ExperimentId } from "@roo-code/types"
->>>>>>> 745e01a1
 
 export const EXPERIMENT_IDS = {
 	AUTOCOMPLETE: "autocomplete",
