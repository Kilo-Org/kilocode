import {
	type ModelInfo,
	type ProviderSettings,
	type DynamicProvider,
	type LocalProvider,
	ANTHROPIC_DEFAULT_MAX_TOKENS,
	CLAUDE_CODE_DEFAULT_MAX_OUTPUT_TOKENS,
	isDynamicProvider,
	isLocalProvider,
} from "@roo-code/types"

// ApiHandlerOptions
// Extend ProviderSettings (minus apiProvider) with handler-specific toggles.
export type ApiHandlerOptions = Omit<ProviderSettings, "apiProvider"> & {
	/**
	 * When true and using GPT‑5 Responses API, include reasoning.summary: "auto"
	 * so the API returns reasoning summaries (we already parse and surface them).
	 * Defaults to true; set to false to disable summaries.
	 */
	enableGpt5ReasoningSummary?: boolean
	/**
	 * Optional override for Ollama's num_ctx parameter.
	 * When set, this value will be used in Ollama chat requests.
	 * When undefined, Ollama will use the model's default num_ctx from the Modelfile.
	 */
	ollamaNumCtx?: number
}

// RouterName

<<<<<<< HEAD
const routerNames = [
	"openrouter",
	"requesty",
	"glama",
	"unbound",
	"litellm",
	"kilocode-openrouter",
	"ollama",
	"lmstudio",
	"io-intelligence",
	"deepinfra",
	"vercel-ai-gateway",
	"claude-code", // kilocode_change Dynamic for manage model list
] as const

export type RouterName = (typeof routerNames)[number]
=======
export type RouterName = DynamicProvider | LocalProvider
>>>>>>> 7b49ae02

export const isRouterName = (value: string): value is RouterName => isDynamicProvider(value) || isLocalProvider(value)

export function toRouterName(value?: string): RouterName {
	if (value && isRouterName(value)) {
		return value
	}

	throw new Error(`Invalid router name: ${value}`)
}

// RouterModels

export type ModelRecord = Record<string, ModelInfo>

export type RouterModels = Record<RouterName, ModelRecord>

// Reasoning

export const shouldUseReasoningBudget = ({
	model,
	settings,
}: {
	model: ModelInfo
	settings?: ProviderSettings
}): boolean => !!model.requiredReasoningBudget || (!!model.supportsReasoningBudget && !!settings?.enableReasoningEffort)

export const shouldUseReasoningEffort = ({
	model,
	settings,
}: {
	model: ModelInfo
	settings?: ProviderSettings
}): boolean => {
	// If enableReasoningEffort is explicitly set to false, reasoning should be disabled
	if (settings?.enableReasoningEffort === false) {
		return false
	}

	// Otherwise, use reasoning if:
	// 1. Model supports reasoning effort AND settings provide reasoning effort, OR
	// 2. Model itself has a reasoningEffort property
	return (!!model.supportsReasoningEffort && !!settings?.reasoningEffort) || !!model.reasoningEffort
}

export const DEFAULT_HYBRID_REASONING_MODEL_MAX_TOKENS = 16_384
export const DEFAULT_HYBRID_REASONING_MODEL_THINKING_TOKENS = 8_192
export const GEMINI_25_PRO_MIN_THINKING_TOKENS = 128

// Max Tokens

export const getModelMaxOutputTokens = ({
	modelId,
	model,
	settings,
	format,
}: {
	modelId: string
	model: ModelInfo
	settings?: ProviderSettings
	format?: "anthropic" | "openai" | "gemini" | "openrouter"
}): number | undefined => {
	// Check for Claude Code specific max output tokens setting
	if (settings?.apiProvider === "claude-code") {
		return settings.claudeCodeMaxOutputTokens || CLAUDE_CODE_DEFAULT_MAX_OUTPUT_TOKENS
	}

	if (shouldUseReasoningBudget({ model, settings })) {
		return settings?.modelMaxTokens || DEFAULT_HYBRID_REASONING_MODEL_MAX_TOKENS
	}

	const isAnthropicContext =
		modelId.includes("claude") ||
		format === "anthropic" ||
		(format === "openrouter" && modelId.startsWith("anthropic/"))

	// For "Hybrid" reasoning models, discard the model's actual maxTokens for Anthropic contexts
	/* kilocode_change: don't limit Anthropic model output, no idea why this was done before
	if (model.supportsReasoningBudget && isAnthropicContext) {
		return ANTHROPIC_DEFAULT_MAX_TOKENS
	}*/

	// For Anthropic contexts, always ensure a maxTokens value is set
	if (isAnthropicContext && (!model.maxTokens || model.maxTokens === 0)) {
		return ANTHROPIC_DEFAULT_MAX_TOKENS
	}

	// If model has explicit maxTokens, clamp it to 20% of the context window
	// Exception: GPT-5 models should use their exact configured max output tokens
	if (model.maxTokens) {
		// Check if this is a GPT-5 model (case-insensitive)
		const isGpt5Model = modelId.toLowerCase().includes("gpt-5")

		// GPT-5 models bypass the 20% cap and use their full configured max tokens
		if (isGpt5Model) {
			return model.maxTokens
		}

		// All other models are clamped to 20% of context window
		return Math.min(model.maxTokens, Math.ceil(model.contextWindow * 0.2))
	}

	// For non-Anthropic formats without explicit maxTokens, return undefined
	if (format) {
		return undefined
	}

	// Default fallback
	return ANTHROPIC_DEFAULT_MAX_TOKENS
}

// GetModelsOptions

<<<<<<< HEAD
export type GetModelsOptions =
	| { provider: "openrouter"; apiKey?: string; baseUrl?: string } // kilocode_change: add apiKey, baseUrl
	| { provider: "glama" }
	| { provider: "requesty"; apiKey?: string; baseUrl?: string }
	| { provider: "unbound"; apiKey?: string }
	| { provider: "litellm"; apiKey: string; baseUrl: string }
	| { provider: "kilocode-openrouter"; kilocodeToken?: string; kilocodeOrganizationId?: string } // kilocode_change
	| { provider: "cerebras"; cerebrasApiKey?: string } // kilocode_change
	| { provider: "ollama"; baseUrl?: string; apiKey?: string }
	| { provider: "lmstudio"; baseUrl?: string }
	| { provider: "deepinfra"; apiKey?: string; baseUrl?: string }
	| { provider: "io-intelligence"; apiKey: string }
	| { provider: "vercel-ai-gateway" }
	| { provider: "claude-code"; claudeCodePath?: string } // kilocode_change Dynamic for manage model list
=======
// Allow callers to always pass apiKey/baseUrl without excess property errors,
// while still enforcing required fields per provider where applicable.
type CommonFetchParams = {
	apiKey?: string
	baseUrl?: string
}

// Exhaustive, value-level map for all dynamic providers.
// If a new dynamic provider is added in packages/types, this will fail to compile
// until a corresponding entry is added here.
const dynamicProviderExtras = {
	openrouter: {} as {}, // eslint-disable-line @typescript-eslint/no-empty-object-type
	"vercel-ai-gateway": {} as {}, // eslint-disable-line @typescript-eslint/no-empty-object-type
	huggingface: {} as {}, // eslint-disable-line @typescript-eslint/no-empty-object-type
	litellm: {} as { apiKey: string; baseUrl: string },
	"kilocode-openrouter": {} as { kilocodeToken?: string; kilocodeOrganizationId?: string }, // kilocode_change
	deepinfra: {} as { apiKey?: string; baseUrl?: string },
	"io-intelligence": {} as { apiKey: string },
	requesty: {} as { apiKey?: string; baseUrl?: string },
	unbound: {} as { apiKey?: string },
	glama: {} as {}, // eslint-disable-line @typescript-eslint/no-empty-object-type
	ollama: {} as { numCtx?: number }, // kilocode_change
	lmstudio: {} as {}, // eslint-disable-line @typescript-eslint/no-empty-object-type
} as const satisfies Record<RouterName, object>

// Build the dynamic options union from the map, intersected with CommonFetchParams
// so extra fields are always allowed while required ones are enforced.
export type GetModelsOptions = {
	[P in keyof typeof dynamicProviderExtras]: ({ provider: P } & (typeof dynamicProviderExtras)[P]) & CommonFetchParams
}[RouterName]
>>>>>>> 7b49ae02
<|MERGE_RESOLUTION|>--- conflicted
+++ resolved
@@ -28,26 +28,7 @@
 
 // RouterName
 
-<<<<<<< HEAD
-const routerNames = [
-	"openrouter",
-	"requesty",
-	"glama",
-	"unbound",
-	"litellm",
-	"kilocode-openrouter",
-	"ollama",
-	"lmstudio",
-	"io-intelligence",
-	"deepinfra",
-	"vercel-ai-gateway",
-	"claude-code", // kilocode_change Dynamic for manage model list
-] as const
-
-export type RouterName = (typeof routerNames)[number]
-=======
 export type RouterName = DynamicProvider | LocalProvider
->>>>>>> 7b49ae02
 
 export const isRouterName = (value: string): value is RouterName => isDynamicProvider(value) || isLocalProvider(value)
 
@@ -161,22 +142,6 @@
 
 // GetModelsOptions
 
-<<<<<<< HEAD
-export type GetModelsOptions =
-	| { provider: "openrouter"; apiKey?: string; baseUrl?: string } // kilocode_change: add apiKey, baseUrl
-	| { provider: "glama" }
-	| { provider: "requesty"; apiKey?: string; baseUrl?: string }
-	| { provider: "unbound"; apiKey?: string }
-	| { provider: "litellm"; apiKey: string; baseUrl: string }
-	| { provider: "kilocode-openrouter"; kilocodeToken?: string; kilocodeOrganizationId?: string } // kilocode_change
-	| { provider: "cerebras"; cerebrasApiKey?: string } // kilocode_change
-	| { provider: "ollama"; baseUrl?: string; apiKey?: string }
-	| { provider: "lmstudio"; baseUrl?: string }
-	| { provider: "deepinfra"; apiKey?: string; baseUrl?: string }
-	| { provider: "io-intelligence"; apiKey: string }
-	| { provider: "vercel-ai-gateway" }
-	| { provider: "claude-code"; claudeCodePath?: string } // kilocode_change Dynamic for manage model list
-=======
 // Allow callers to always pass apiKey/baseUrl without excess property errors,
 // while still enforcing required fields per provider where applicable.
 type CommonFetchParams = {
@@ -200,11 +165,11 @@
 	glama: {} as {}, // eslint-disable-line @typescript-eslint/no-empty-object-type
 	ollama: {} as { numCtx?: number }, // kilocode_change
 	lmstudio: {} as {}, // eslint-disable-line @typescript-eslint/no-empty-object-type
+	"claude-code": {} as { claudeCodePath?: string }, // kilocode_change Dynamic for manage model list
 } as const satisfies Record<RouterName, object>
 
 // Build the dynamic options union from the map, intersected with CommonFetchParams
 // so extra fields are always allowed while required ones are enforced.
 export type GetModelsOptions = {
 	[P in keyof typeof dynamicProviderExtras]: ({ provider: P } & (typeof dynamicProviderExtras)[P]) & CommonFetchParams
-}[RouterName]
->>>>>>> 7b49ae02
+}[RouterName]