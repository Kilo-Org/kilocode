import {
	type ModelInfo,
	type ProviderSettings,
	type DynamicProvider,
	type LocalProvider,
	ANTHROPIC_DEFAULT_MAX_TOKENS,
	CLAUDE_CODE_DEFAULT_MAX_OUTPUT_TOKENS,
	isDynamicProvider,
	isLocalProvider,
	ToolProtocol, // kilocode_change
} from "@roo-code/types"

// ApiHandlerOptions
// Extend ProviderSettings (minus apiProvider) with handler-specific toggles.
export type ApiHandlerOptions = Omit<ProviderSettings, "apiProvider"> & {
	/**
	 * When true and using OpenAI Responses API models that support reasoning summaries,
	 * include reasoning.summary: "auto" so the API returns summaries (we already parse
	 * and surface them). Defaults to true; set to false to disable summaries.
	 */
	enableResponsesReasoningSummary?: boolean
	/**
	 * Optional override for Ollama's num_ctx parameter.
	 * When set, this value will be used in Ollama chat requests.
	 * When undefined, Ollama will use the model's default num_ctx from the Modelfile.
	 */
	ollamaNumCtx?: number
}

// RouterName

export type RouterName = DynamicProvider | LocalProvider

export const isRouterName = (value: string): value is RouterName => isDynamicProvider(value) || isLocalProvider(value)

export function toRouterName(value?: string): RouterName {
	if (value && isRouterName(value)) {
		return value
	}

	throw new Error(`Invalid router name: ${value}`)
}

// RouterModels

export type ModelRecord = Record<string, ModelInfo>

export type RouterModels = Record<RouterName, ModelRecord>

// Reasoning

export const shouldUseReasoningBudget = ({
	model,
	settings,
}: {
	model: ModelInfo
	settings?: ProviderSettings
}): boolean => !!model.requiredReasoningBudget || (!!model.supportsReasoningBudget && !!settings?.enableReasoningEffort)

export const shouldUseReasoningEffort = ({
	model,
	settings,
}: {
	model: ModelInfo
	settings?: ProviderSettings
}): boolean => {
	// Explicit off switch
	if (settings?.enableReasoningEffort === false) return false

	// Selected effort from settings or model default
	const selectedEffort = (settings?.reasoningEffort ?? (model as any).reasoningEffort) as
		| "disable"
		| "none"
		| "minimal"
		| "low"
		| "medium"
		| "high"
		| undefined

	// "disable" explicitly omits reasoning
	if (selectedEffort === "disable") return false

	const cap = model.supportsReasoningEffort as unknown

	// Capability array: use only if selected is included (treat "none"/"minimal" as valid)
	if (Array.isArray(cap)) {
		return !!selectedEffort && (cap as ReadonlyArray<string>).includes(selectedEffort as string)
	}

	// Boolean capability: true → require a selected effort
	if (model.supportsReasoningEffort === true) {
		return !!selectedEffort
	}

	// Not explicitly supported: only allow when the model itself defines a default effort
	// Ignore settings-only selections when capability is absent/false
	const modelDefaultEffort = (model as any).reasoningEffort as
		| "none"
		| "minimal"
		| "low"
		| "medium"
		| "high"
		| undefined
	return !!modelDefaultEffort
}

export const DEFAULT_HYBRID_REASONING_MODEL_MAX_TOKENS = 16_384
export const DEFAULT_HYBRID_REASONING_MODEL_THINKING_TOKENS = 8_192
export const GEMINI_25_PRO_MIN_THINKING_TOKENS = 128

// Max Tokens

export const getModelMaxOutputTokens = ({
	modelId,
	model,
	settings,
	format,
}: {
	modelId: string
	model: ModelInfo
	settings?: ProviderSettings
	format?: "anthropic" | "openai" | "gemini" | "openrouter"
}): number | undefined => {
	// Check for Claude Code specific max output tokens setting
	if (settings?.apiProvider === "claude-code") {
		return settings.claudeCodeMaxOutputTokens || CLAUDE_CODE_DEFAULT_MAX_OUTPUT_TOKENS
	}

	if (shouldUseReasoningBudget({ model, settings })) {
		return settings?.modelMaxTokens || DEFAULT_HYBRID_REASONING_MODEL_MAX_TOKENS
	}

	const isAnthropicContext =
		modelId.includes("claude") ||
		format === "anthropic" ||
		(format === "openrouter" && modelId.startsWith("anthropic/"))

	// For "Hybrid" reasoning models, discard the model's actual maxTokens for Anthropic contexts
	/* kilocode_change: don't limit Anthropic model output, no idea why this was done before
	if (model.supportsReasoningBudget && isAnthropicContext) {
		return ANTHROPIC_DEFAULT_MAX_TOKENS
	}*/

	// For Anthropic contexts, always ensure a maxTokens value is set
	if (isAnthropicContext && (!model.maxTokens || model.maxTokens === 0)) {
		return ANTHROPIC_DEFAULT_MAX_TOKENS
	}

	// If model has explicit maxTokens, clamp it to 20% of the context window
	// Exception: GPT-5 models should use their exact configured max output tokens
	if (model.maxTokens) {
		// Check if this is a GPT-5 model (case-insensitive)
		const isGpt5Model = modelId.toLowerCase().includes("gpt-5")

		// GPT-5 models bypass the 20% cap and use their full configured max tokens
		if (isGpt5Model) {
			return model.maxTokens
		}

		// All other models are clamped to 20% of context window
		return Math.min(model.maxTokens, Math.ceil(model.contextWindow * 0.2))
	}

	// For non-Anthropic formats without explicit maxTokens, return undefined
	if (format) {
		return undefined
	}

	// Default fallback
	return ANTHROPIC_DEFAULT_MAX_TOKENS
}

// GetModelsOptions

// Allow callers to always pass apiKey/baseUrl without excess property errors,
// while still enforcing required fields per provider where applicable.
type CommonFetchParams = {
	apiKey?: string
	baseUrl?: string
}

// Exhaustive, value-level map for all dynamic providers.
// If a new dynamic provider is added in packages/types, this will fail to compile
// until a corresponding entry is added here.
const dynamicProviderExtras = {
	gemini: {} as { apiKey?: string; baseUrl?: string }, // kilocode_change
	openrouter: {} as {}, // eslint-disable-line @typescript-eslint/no-empty-object-type
	"vercel-ai-gateway": {} as {}, // eslint-disable-line @typescript-eslint/no-empty-object-type
	huggingface: {} as {}, // eslint-disable-line @typescript-eslint/no-empty-object-type
	litellm: {} as { apiKey: string; baseUrl: string },
	kilocode: {} as { kilocodeToken?: string; kilocodeOrganizationId?: string }, // kilocode_change
	deepinfra: {} as { apiKey?: string; baseUrl?: string },
	"io-intelligence": {} as { apiKey: string },
	requesty: {} as { apiKey?: string; baseUrl?: string },
	unbound: {} as { apiKey?: string },
<<<<<<< HEAD
	glama: {} as {}, // eslint-disable-line @typescript-eslint/no-empty-object-type
	"nano-gpt": {} as { nanoGptModelList?: "all" | "personalized" | "subscription" }, // kilocode_change
	ollama: {} as { numCtx?: number }, // kilocode_change
=======
	ollama: {} as {}, // eslint-disable-line @typescript-eslint/no-empty-object-type
>>>>>>> 0b112ce8
	lmstudio: {} as {}, // eslint-disable-line @typescript-eslint/no-empty-object-type
	ovhcloud: {} as { apiKey?: string }, // kilocode_change
	inception: {} as { apiKey?: string; baseUrl?: string }, // kilocode_change
	synthetic: {} as { apiKey?: string }, // kilocode_change
	roo: {} as { apiKey?: string; baseUrl?: string },
	chutes: {} as { apiKey?: string },
	// kilocode_change start
	"sap-ai-core": {} as {
		sapAiCoreServiceKey?: string
		sapAiCoreResourceGroup?: string
		sapAiCoreUseOrchestration?: boolean
	},
	// kilocode_change end
} as const satisfies Record<RouterName, object>

// Build the dynamic options union from the map, intersected with CommonFetchParams
// so extra fields are always allowed while required ones are enforced.
export type GetModelsOptions = {
	[P in keyof typeof dynamicProviderExtras]: ({ provider: P } & (typeof dynamicProviderExtras)[P]) & CommonFetchParams
}[RouterName]<|MERGE_RESOLUTION|>--- conflicted
+++ resolved
@@ -193,13 +193,8 @@
 	"io-intelligence": {} as { apiKey: string },
 	requesty: {} as { apiKey?: string; baseUrl?: string },
 	unbound: {} as { apiKey?: string },
-<<<<<<< HEAD
-	glama: {} as {}, // eslint-disable-line @typescript-eslint/no-empty-object-type
 	"nano-gpt": {} as { nanoGptModelList?: "all" | "personalized" | "subscription" }, // kilocode_change
 	ollama: {} as { numCtx?: number }, // kilocode_change
-=======
-	ollama: {} as {}, // eslint-disable-line @typescript-eslint/no-empty-object-type
->>>>>>> 0b112ce8
 	lmstudio: {} as {}, // eslint-disable-line @typescript-eslint/no-empty-object-type
 	ovhcloud: {} as { apiKey?: string }, // kilocode_change
 	inception: {} as { apiKey?: string; baseUrl?: string }, // kilocode_change
