import {
	type ModelInfo,
	type ProviderSettings,
	ANTHROPIC_DEFAULT_MAX_TOKENS,
	CLAUDE_CODE_DEFAULT_MAX_OUTPUT_TOKENS,
} from "@roo-code/types"

// ApiHandlerOptions
// Extend ProviderSettings (minus apiProvider) with handler-specific toggles.
export type ApiHandlerOptions = Omit<ProviderSettings, "apiProvider"> & {
	/**
	 * When true and using GPT‑5 Responses API, include reasoning.summary: "auto"
	 * so the API returns reasoning summaries (we already parse and surface them).
	 * Defaults to true; set to false to disable summaries.
	 */
	enableGpt5ReasoningSummary?: boolean
}

// RouterName

const routerNames = [
	"openrouter",
	"requesty",
	"glama",
	"unbound",
	"litellm",
	"kilocode-openrouter",
	"ollama",
	"lmstudio",
	"io-intelligence",
<<<<<<< HEAD
	"deepinfra", // kilocode_change
=======
	"deepinfra",
>>>>>>> 173acdb1
	"vercel-ai-gateway",
] as const

export type RouterName = (typeof routerNames)[number]

export const isRouterName = (value: string): value is RouterName => routerNames.includes(value as RouterName)

export function toRouterName(value?: string): RouterName {
	if (value && isRouterName(value)) {
		return value
	}

	throw new Error(`Invalid router name: ${value}`)
}

// RouterModels

export type ModelRecord = Record<string, ModelInfo>

export type RouterModels = Record<RouterName, ModelRecord>

// Reasoning

export const shouldUseReasoningBudget = ({
	model,
	settings,
}: {
	model: ModelInfo
	settings?: ProviderSettings
}): boolean => !!model.requiredReasoningBudget || (!!model.supportsReasoningBudget && !!settings?.enableReasoningEffort)

export const shouldUseReasoningEffort = ({
	model,
	settings,
}: {
	model: ModelInfo
	settings?: ProviderSettings
}): boolean => {
	// If enableReasoningEffort is explicitly set to false, reasoning should be disabled
	if (settings?.enableReasoningEffort === false) {
		return false
	}

	// Otherwise, use reasoning if:
	// 1. Model supports reasoning effort AND settings provide reasoning effort, OR
	// 2. Model itself has a reasoningEffort property
	return (!!model.supportsReasoningEffort && !!settings?.reasoningEffort) || !!model.reasoningEffort
}

export const DEFAULT_HYBRID_REASONING_MODEL_MAX_TOKENS = 16_384
export const DEFAULT_HYBRID_REASONING_MODEL_THINKING_TOKENS = 8_192
export const GEMINI_25_PRO_MIN_THINKING_TOKENS = 128

// Max Tokens

export const getModelMaxOutputTokens = ({
	modelId,
	model,
	settings,
	format,
}: {
	modelId: string
	model: ModelInfo
	settings?: ProviderSettings
	format?: "anthropic" | "openai" | "gemini" | "openrouter"
}): number | undefined => {
	// Check for Claude Code specific max output tokens setting
	if (settings?.apiProvider === "claude-code") {
		return settings.claudeCodeMaxOutputTokens || CLAUDE_CODE_DEFAULT_MAX_OUTPUT_TOKENS
	}

	if (shouldUseReasoningBudget({ model, settings })) {
		return settings?.modelMaxTokens || DEFAULT_HYBRID_REASONING_MODEL_MAX_TOKENS
	}

	const isAnthropicContext =
		modelId.includes("claude") ||
		format === "anthropic" ||
		(format === "openrouter" && modelId.startsWith("anthropic/"))

	// For "Hybrid" reasoning models, discard the model's actual maxTokens for Anthropic contexts
	if (model.supportsReasoningBudget && isAnthropicContext) {
		return ANTHROPIC_DEFAULT_MAX_TOKENS
	}

	// For Anthropic contexts, always ensure a maxTokens value is set
	if (isAnthropicContext && (!model.maxTokens || model.maxTokens === 0)) {
		return ANTHROPIC_DEFAULT_MAX_TOKENS
	}

	// If model has explicit maxTokens, clamp it to 20% of the context window
	// Exception: GPT-5 models should use their exact configured max output tokens
	if (model.maxTokens) {
		// Check if this is a GPT-5 model (case-insensitive)
		const isGpt5Model = modelId.toLowerCase().includes("gpt-5")

		// GPT-5 models bypass the 20% cap and use their full configured max tokens
		if (isGpt5Model) {
			return model.maxTokens
		}

		// All other models are clamped to 20% of context window
		return Math.min(model.maxTokens, Math.ceil(model.contextWindow * 0.2))
	}

	// For non-Anthropic formats without explicit maxTokens, return undefined
	if (format) {
		return undefined
	}

	// Default fallback
	return ANTHROPIC_DEFAULT_MAX_TOKENS
}

// GetModelsOptions

export type GetModelsOptions =
	| { provider: "openrouter"; apiKey?: string; baseUrl?: string } // kilocode_change: add apiKey, baseUrl
	| { provider: "glama" }
	| { provider: "requesty"; apiKey?: string; baseUrl?: string }
	| { provider: "unbound"; apiKey?: string }
	| { provider: "litellm"; apiKey: string; baseUrl: string }
	| { provider: "kilocode-openrouter"; kilocodeToken?: string; kilocodeOrganizationId?: string } // kilocode_change
	| { provider: "cerebras"; cerebrasApiKey?: string } // kilocode_change
	| { provider: "ollama"; baseUrl?: string }
	| { provider: "lmstudio"; baseUrl?: string }
	| { provider: "deepinfra"; apiKey?: string; baseUrl?: string }
	| { provider: "io-intelligence"; apiKey: string }
	| { provider: "vercel-ai-gateway" }<|MERGE_RESOLUTION|>--- conflicted
+++ resolved
@@ -28,11 +28,7 @@
 	"ollama",
 	"lmstudio",
 	"io-intelligence",
-<<<<<<< HEAD
-	"deepinfra", // kilocode_change
-=======
 	"deepinfra",
->>>>>>> 173acdb1
 	"vercel-ai-gateway",
 ] as const
 
