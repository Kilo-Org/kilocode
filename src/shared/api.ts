--- conflicted
+++ resolved
@@ -28,12 +28,8 @@
 	"ollama",
 	"lmstudio",
 	"io-intelligence",
-<<<<<<< HEAD
+	"deepinfra",
 	"submodel",
-	"deepinfra", // kilocode_change
-=======
-	"deepinfra",
->>>>>>> 4fa6b9cc
 	"vercel-ai-gateway",
 ] as const
 
