import { Anthropic } from "@anthropic-ai/sdk"

import type { ClineAsk, ToolProgressStatus, ToolGroup, ToolName } from "@roo-code/types"

export type ToolResponse = string | Array<Anthropic.TextBlockParam | Anthropic.ImageBlockParam>

export type AskApproval = (
	type: ClineAsk,
	partialMessage?: string,
	progressStatus?: ToolProgressStatus,
	forceApproval?: boolean,
) => Promise<boolean>

export type HandleError = (action: string, error: Error) => Promise<void>

export type PushToolResult = (content: ToolResponse) => void

export type RemoveClosingTag = (tag: ToolParamName, content?: string) => string

export type AskFinishSubTaskApproval = () => Promise<boolean>

export type ToolDescription = () => string

export interface TextContent {
	type: "text"
	content: string
	partial: boolean
}

export const toolParamNames = [
	"command",
	"path",
	"content",
	"line_count",
	"regex",
	"file_pattern",
	"recursive",
	"action",
	"url",
	"coordinate",
	"text",
	"server_name",
	"tool_name",
	"arguments",
	"uri",
	"question",
	"result",
	"diff",
	"mode_slug",
	"reason",
	"line",
	"mode",
	"message",
	"cwd",
	"follow_up",
	"task",
	"size",
<<<<<<< HEAD
	"search",
	"replace",
	"use_regex",
	"ignore_case",
	// kilocode_change start
	"title",
	"description",
	"target_file",
	"instructions",
	"code_edit",
	"files",
	// kilocode_change end
=======
	"query",
>>>>>>> 00518662
	"args",
	"start_line",
	"end_line",
	"todos",
	"prompt",
	"image",
] as const

export type ToolParamName = (typeof toolParamNames)[number]

export interface ToolUse {
	type: "tool_use"
	name: ToolName
	// params is a partial record, allowing only some or none of the possible parameters to be used
	params: Partial<Record<ToolParamName, string>>
	partial: boolean
	toolUseId?: string // kilocode_change
}

export interface ExecuteCommandToolUse extends ToolUse {
	name: "execute_command"
	// Pick<Record<ToolParamName, string>, "command"> makes "command" required, but Partial<> makes it optional
	params: Partial<Pick<Record<ToolParamName, string>, "command" | "cwd">>
}

export interface ReadFileToolUse extends ToolUse {
	name: "read_file"
	params: Partial<Pick<Record<ToolParamName, string>, "args" | "path" | "start_line" | "end_line">>
}

export interface FetchInstructionsToolUse extends ToolUse {
	name: "fetch_instructions"
	params: Partial<Pick<Record<ToolParamName, string>, "task">>
}

export interface WriteToFileToolUse extends ToolUse {
	name: "write_to_file"
	params: Partial<Pick<Record<ToolParamName, string>, "path" | "content" | "line_count">>
}

export interface InsertCodeBlockToolUse extends ToolUse {
	name: "insert_content"
	params: Partial<Pick<Record<ToolParamName, string>, "path" | "line" | "content">>
}

export interface CodebaseSearchToolUse extends ToolUse {
	name: "codebase_search"
	params: Partial<Pick<Record<ToolParamName, string>, "query" | "path">>
}

export interface SearchFilesToolUse extends ToolUse {
	name: "search_files"
	params: Partial<Pick<Record<ToolParamName, string>, "path" | "regex" | "file_pattern">>
}

export interface ListFilesToolUse extends ToolUse {
	name: "list_files"
	params: Partial<Pick<Record<ToolParamName, string>, "path" | "recursive">>
}

export interface ListCodeDefinitionNamesToolUse extends ToolUse {
	name: "list_code_definition_names"
	params: Partial<Pick<Record<ToolParamName, string>, "path">>
}

export interface BrowserActionToolUse extends ToolUse {
	name: "browser_action"
	params: Partial<Pick<Record<ToolParamName, string>, "action" | "url" | "coordinate" | "text" | "size">>
}

export interface UseMcpToolToolUse extends ToolUse {
	name: "use_mcp_tool"
	params: Partial<Pick<Record<ToolParamName, string>, "server_name" | "tool_name" | "arguments">>
}

export interface AccessMcpResourceToolUse extends ToolUse {
	name: "access_mcp_resource"
	params: Partial<Pick<Record<ToolParamName, string>, "server_name" | "uri">>
}

export interface AskFollowupQuestionToolUse extends ToolUse {
	name: "ask_followup_question"
	params: Partial<Pick<Record<ToolParamName, string>, "question" | "follow_up">>
}

export interface AttemptCompletionToolUse extends ToolUse {
	name: "attempt_completion"
	params: Partial<Pick<Record<ToolParamName, string>, "result">>
}

export interface SwitchModeToolUse extends ToolUse {
	name: "switch_mode"
	params: Partial<Pick<Record<ToolParamName, string>, "mode_slug" | "reason">>
}

export interface NewTaskToolUse extends ToolUse {
	name: "new_task"
	params: Partial<Pick<Record<ToolParamName, string>, "mode" | "message" | "todos">>
}

export interface ReportBugToolUse extends ToolUse {
	name: "report_bug"
	params: Partial<Pick<Record<ToolParamName, string>, "title" | "description">>
}

export interface RunSlashCommandToolUse extends ToolUse {
	name: "run_slash_command"
	params: Partial<Pick<Record<ToolParamName, string>, "command" | "args">>
}

<<<<<<< HEAD
export interface SearchAndReplaceToolUse extends ToolUse {
	name: "search_and_replace"
	params: Required<Pick<Record<ToolParamName, string>, "path" | "search" | "replace">> &
		Partial<Pick<Record<ToolParamName, string>, "use_regex" | "ignore_case" | "start_line" | "end_line">>
}

// kilocode_change start: Morph fast apply
export interface EditFileToolUse extends ToolUse {
	name: "edit_file"
	params: Required<Pick<Record<ToolParamName, string>, "target_file" | "instructions" | "code_edit">>
}
// kilocode_change end

=======
>>>>>>> 00518662
export interface GenerateImageToolUse extends ToolUse {
	name: "generate_image"
	params: Partial<Pick<Record<ToolParamName, string>, "prompt" | "path" | "image">>
}

// Define tool group configuration
export type ToolGroupConfig = {
	tools: readonly string[]
	alwaysAvailable?: boolean // Whether this group is always available and shouldn't show in prompts view
}

export const TOOL_DISPLAY_NAMES: Record<ToolName, string> = {
	execute_command: "run commands",
	read_file: "read files",
	fetch_instructions: "fetch instructions",
	write_to_file: "write files",
	apply_diff: "apply changes",
	edit_file: "edit file", // kilocode_change: Morph fast apply
	search_files: "search files",
	list_files: "list files",
	list_code_definition_names: "list definitions",
	browser_action: "use a browser",
	use_mcp_tool: "use mcp tools",
	access_mcp_resource: "access mcp resources",
	ask_followup_question: "ask questions",
	attempt_completion: "complete tasks",
	switch_mode: "switch modes",
	new_task: "create new task",
	insert_content: "insert content",
<<<<<<< HEAD
	search_and_replace: "search and replace",
	new_rule: "create new rule",
	report_bug: "report bug", // kilocode_change
	condense: "condense the current context window", // kilocode_change
=======
>>>>>>> 00518662
	codebase_search: "codebase search",
	update_todo_list: "update todo list",
	run_slash_command: "run slash command",
	generate_image: "generate images",
} as const

// Define available tool groups.
export const TOOL_GROUPS: Record<ToolGroup, ToolGroupConfig> = {
	read: {
		tools: [
			"read_file",
			"fetch_instructions",
			"search_files",
			"list_files",
			"list_code_definition_names",
			"codebase_search",
		],
	},
	edit: {
<<<<<<< HEAD
		tools: [
			"apply_diff",
			"edit_file", // kilocode_change: Morph fast apply
			"write_to_file",
			"insert_content",
			"search_and_replace",
			"new_rule", // kilocode_change
			"generate_image",
		],
=======
		tools: ["apply_diff", "write_to_file", "insert_content", "generate_image"],
>>>>>>> 00518662
	},
	browser: {
		tools: ["browser_action"],
	},
	command: {
		tools: ["execute_command"],
	},
	mcp: {
		tools: ["use_mcp_tool", "access_mcp_resource"],
	},
	modes: {
		tools: ["switch_mode", "new_task"],
		alwaysAvailable: true,
	},
}

// Tools that are always available to all modes.
export const ALWAYS_AVAILABLE_TOOLS: ToolName[] = [
	"ask_followup_question",
	"attempt_completion",
	"switch_mode",
	"new_task",
	"report_bug",
	"condense", // kilocode_Change
	"update_todo_list",
	"run_slash_command",
] as const

export type DiffResult =
	| { success: true; content: string; failParts?: DiffResult[] }
	| ({
			success: false
			error?: string
			details?: {
				similarity?: number
				threshold?: number
				matchedRange?: { start: number; end: number }
				searchContent?: string
				bestMatch?: string
			}
			failParts?: DiffResult[]
	  } & ({ error: string } | { failParts: DiffResult[] }))

export interface DiffItem {
	content: string
	startLine?: number
}

export interface DiffStrategy {
	/**
	 * Get the name of this diff strategy for analytics and debugging
	 * @returns The name of the diff strategy
	 */
	getName(): string

	/**
	 * Get the tool description for this diff strategy
	 * @param args The tool arguments including cwd and toolOptions
	 * @returns The complete tool description including format requirements and examples
	 */
	getToolDescription(args: { cwd: string; toolOptions?: { [key: string]: string } }): string

	/**
	 * Apply a diff to the original content
	 * @param originalContent The original file content
	 * @param diffContent The diff content in the strategy's format (string for legacy, DiffItem[] for new)
	 * @param startLine Optional line number where the search block starts. If not provided, searches the entire file.
	 * @param endLine Optional line number where the search block ends. If not provided, searches the entire file.
	 * @returns A DiffResult object containing either the successful result or error details
	 */
	applyDiff(
		originalContent: string,
		diffContent: string | DiffItem[],
		startLine?: number,
		endLine?: number,
	): Promise<DiffResult>

	getProgressStatus?(toolUse: ToolUse, result?: any): ToolProgressStatus
}<|MERGE_RESOLUTION|>--- conflicted
+++ resolved
@@ -55,7 +55,6 @@
 	"follow_up",
 	"task",
 	"size",
-<<<<<<< HEAD
 	"search",
 	"replace",
 	"use_regex",
@@ -68,9 +67,7 @@
 	"code_edit",
 	"files",
 	// kilocode_change end
-=======
 	"query",
->>>>>>> 00518662
 	"args",
 	"start_line",
 	"end_line",
@@ -181,13 +178,6 @@
 	params: Partial<Pick<Record<ToolParamName, string>, "command" | "args">>
 }
 
-<<<<<<< HEAD
-export interface SearchAndReplaceToolUse extends ToolUse {
-	name: "search_and_replace"
-	params: Required<Pick<Record<ToolParamName, string>, "path" | "search" | "replace">> &
-		Partial<Pick<Record<ToolParamName, string>, "use_regex" | "ignore_case" | "start_line" | "end_line">>
-}
-
 // kilocode_change start: Morph fast apply
 export interface EditFileToolUse extends ToolUse {
 	name: "edit_file"
@@ -195,8 +185,6 @@
 }
 // kilocode_change end
 
-=======
->>>>>>> 00518662
 export interface GenerateImageToolUse extends ToolUse {
 	name: "generate_image"
 	params: Partial<Pick<Record<ToolParamName, string>, "prompt" | "path" | "image">>
@@ -226,13 +214,9 @@
 	switch_mode: "switch modes",
 	new_task: "create new task",
 	insert_content: "insert content",
-<<<<<<< HEAD
-	search_and_replace: "search and replace",
 	new_rule: "create new rule",
 	report_bug: "report bug", // kilocode_change
 	condense: "condense the current context window", // kilocode_change
-=======
->>>>>>> 00518662
 	codebase_search: "codebase search",
 	update_todo_list: "update todo list",
 	run_slash_command: "run slash command",
@@ -252,19 +236,14 @@
 		],
 	},
 	edit: {
-<<<<<<< HEAD
 		tools: [
 			"apply_diff",
 			"edit_file", // kilocode_change: Morph fast apply
 			"write_to_file",
 			"insert_content",
-			"search_and_replace",
 			"new_rule", // kilocode_change
 			"generate_image",
 		],
-=======
-		tools: ["apply_diff", "write_to_file", "insert_content", "generate_image"],
->>>>>>> 00518662
 	},
 	browser: {
 		tools: ["browser_action"],
