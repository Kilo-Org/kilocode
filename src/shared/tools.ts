--- conflicted
+++ resolved
@@ -306,7 +306,6 @@
 		tools: ["read_file", "fetch_instructions", "search_files", "list_files", "codebase_search"],
 	},
 	edit: {
-<<<<<<< HEAD
 		tools: [
 			"apply_diff",
 			"edit_file", // kilocode_change: Morph fast apply
@@ -315,11 +314,7 @@
 			"new_rule", // kilocode_change
 			"generate_image",
 		],
-		customTools: ["search_and_replace", "apply_patch"],
-=======
-		tools: ["apply_diff", "write_to_file", "generate_image"],
 		customTools: ["search_and_replace", "search_replace", "apply_patch"],
->>>>>>> 0b112ce8
 	},
 	browser: {
 		tools: ["browser_action"],
