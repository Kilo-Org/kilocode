--- conflicted
+++ resolved
@@ -58,14 +58,10 @@
 				shell: true,
 				cwd: this.terminal.getCurrentWorkingDirectory(),
 				all: true,
-<<<<<<< HEAD
+				// Ignore stdin to ensure non-interactive mode and prevent hanging
 				stdin: "ignore", // kilocode_change: ignore stdin to prevent blocking
 				detached: true, // kilocode_change: Process runs independently in background
 				cleanup: true, // kilocode_change: Automatically clean up on process exit
-=======
-				// Ignore stdin to ensure non-interactive mode and prevent hanging
-				stdin: "ignore",
->>>>>>> f826a7c0
 				env: {
 					...process.env,
 					// Ensure UTF-8 encoding for Ruby, CocoaPods, etc.
