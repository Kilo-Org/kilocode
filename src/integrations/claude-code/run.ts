--- conflicted
+++ resolved
@@ -6,16 +6,10 @@
 import { CLAUDE_CODE_DEFAULT_MAX_OUTPUT_TOKENS } from "@roo-code/types"
 import * as os from "os"
 // kilocode_change start
-<<<<<<< HEAD
 import path from "path"
 import crypto from "crypto"
 import fs from "fs/promises"
-=======
-import path from "node:path"
-import crypto from "node:crypto"
-import fs from "node:fs/promises"
 import { t } from "../../i18n"
->>>>>>> 86299add
 
 export const MAX_SYSTEM_PROMPT_LENGTH = 65536
 // kilocode_change end
