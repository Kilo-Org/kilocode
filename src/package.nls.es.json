--- conflicted
+++ resolved
@@ -47,7 +47,7 @@
 	"settings.apiRequestTimeout.description": "Tiempo máximo en segundos de espera para las respuestas de la API (0 = sin tiempo de espera, 1-86400s, por defecto: 600s). Se recomiendan valores más altos para proveedores locales como LM Studio y Ollama que puedan necesitar más tiempo de procesamiento.",
 	"settings.newTaskRequireTodos.description": "Requerir el parámetro todos al crear nuevas tareas con la herramienta new_task",
 	"settings.codeIndex.embeddingBatchSize.description": "El tamaño del lote para operaciones de embedding durante la indexación de código. Ajusta esto según los límites de tu proveedor de API. Por defecto es 60.",
-<<<<<<< HEAD
+	"settings.toolProtocol.description": "Protocolo de herramienta a utilizar para las interacciones de IA. XML es el protocolo predeterminado y recomendado. Nativo es experimental y puede que no funcione con todos los proveedores.",
 	"ghost.input.title": "Presiona 'Enter' para confirmar o 'Escape' para cancelar",
 	"ghost.input.placeholder": "Describe lo que quieres hacer...",
 	"ghost.commands.generateSuggestions": "Kilo Code: Generar Ediciones Sugeridas",
@@ -57,7 +57,4 @@
 	"ghost.commands.applyAllSuggestions": "Aplicar Todas las Ediciones Sugeridas",
 	"ghost.commands.goToNextSuggestion": "Ir a la Siguiente Sugerencia",
 	"ghost.commands.goToPreviousSuggestion": "Ir a la Sugerencia Anterior"
-=======
-	"settings.toolProtocol.description": "Protocolo de herramienta a utilizar para las interacciones de IA. XML es el protocolo predeterminado y recomendado. Nativo es experimental y puede que no funcione con todos los proveedores."
->>>>>>> 06b775a8
 }