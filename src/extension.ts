import * as vscode from "vscode"
import * as dotenvx from "@dotenvx/dotenvx"
import * as path from "path"

// Load environment variables from .env file
try {
	// Specify path to .env file in the project root directory
	const envPath = path.join(__dirname, "..", ".env")
	dotenvx.config({ path: envPath })
} catch (e) {
	// Silently handle environment loading errors
	console.warn("Failed to load environment variables:", e)
}

import "./utils/path" // Necessary to have access to String.prototype.toPosix.

import { Package } from "./shared/package"
import { formatLanguage } from "./shared/language"
import { ContextProxy } from "./core/config/ContextProxy"
import { ClineProvider } from "./core/webview/ClineProvider"
import { DIFF_VIEW_URI_SCHEME } from "./integrations/editor/DiffViewProvider"
import { TerminalRegistry } from "./integrations/terminal/TerminalRegistry"
import { McpServerManager } from "./services/mcp/McpServerManager"
<<<<<<< HEAD
import { API } from "./exports/api"
import { migrateSettings } from "./utils/migrateSettings"
=======
import { telemetryService } from "./services/telemetry/TelemetryService"
import { CodeIndexManager } from "./services/code-index/manager"
import { migrateSettings } from "./utils/migrateSettings"
import { API } from "./extension/api"
>>>>>>> 582a117a

import {
	handleUri,
	registerCommands,
	registerCodeActions,
	registerTerminalActions,
	CodeActionProvider,
} from "./activate"
import { initializeI18n } from "./i18n"

/**
 * Built using https://github.com/microsoft/vscode-webview-ui-toolkit
 *
 * Inspired by:
 *  - https://github.com/microsoft/vscode-webview-ui-toolkit-samples/tree/main/default/weather-webview
 *  - https://github.com/microsoft/vscode-webview-ui-toolkit-samples/tree/main/frameworks/hello-world-react-cra
 */

let outputChannel: vscode.OutputChannel
let extensionContext: vscode.ExtensionContext

// This method is called when your extension is activated.
// Your extension is activated the very first time the command is executed.
export async function activate(context: vscode.ExtensionContext) {
	extensionContext = context
	outputChannel = vscode.window.createOutputChannel("Kilo-Code")
	context.subscriptions.push(outputChannel)
<<<<<<< HEAD
	outputChannel.appendLine("Kilo Code extension activated")
=======
	outputChannel.appendLine(`${Package.name} extension activated - ${JSON.stringify(Package)}`)
>>>>>>> 582a117a

	// Migrate old settings to new
	await migrateSettings(context, outputChannel)

<<<<<<< HEAD
=======
	// Initialize telemetry service after environment variables are loaded.
	telemetryService.initialize(context)

>>>>>>> 582a117a
	// Initialize i18n for internationalization support
	initializeI18n(context.globalState.get("language") ?? "en-US") // kilocode_change

	// Initialize terminal shell execution handlers.
	TerminalRegistry.initialize()

	// Get default commands from configuration.
	const defaultCommands = vscode.workspace.getConfiguration(Package.name).get<string[]>("allowedCommands") || []

	// Initialize global state if not already set.
	if (!context.globalState.get("allowedCommands")) {
		context.globalState.update("allowedCommands", defaultCommands)
	}

	const contextProxy = await ContextProxy.getInstance(context)
<<<<<<< HEAD
	const provider = new ClineProvider(context, outputChannel, "sidebar", contextProxy)
=======
	const codeIndexManager = CodeIndexManager.getInstance(context)

	try {
		await codeIndexManager?.initialize(contextProxy)
	} catch (error) {
		outputChannel.appendLine(
			`[CodeIndexManager] Error during background CodeIndexManager configuration/indexing: ${error.message || error}`,
		)
	}

	const provider = new ClineProvider(context, outputChannel, "sidebar", contextProxy, codeIndexManager)
	telemetryService.setProvider(provider)
>>>>>>> 582a117a

	if (codeIndexManager) {
		context.subscriptions.push(codeIndexManager)
	}

	context.subscriptions.push(
		vscode.window.registerWebviewViewProvider(ClineProvider.sideBarId, provider, {
			webviewOptions: { retainContextWhenHidden: true },
		}),
	)

	if (!context.globalState.get("firstInstallCompleted")) {
		outputChannel.appendLine("First installation detected, opening Kilo Code sidebar!")
		try {
			await vscode.commands.executeCommand("kilo-code.SidebarProvider.focus")

			outputChannel.appendLine("Opening Kilo Code walkthrough")
			await vscode.commands.executeCommand(
				"workbench.action.openWalkthrough",
				"kilocode.kilo-code#kiloCodeWalkthrough",
				false,
			)

			context.globalState.update("firstInstallCompleted", true)
		} catch (error) {
			outputChannel.appendLine(`Error during first-time setup: ${error.message}`)
		}
	}

	registerCommands({ context, outputChannel, provider })

	/**
	 * We use the text document content provider API to show the left side for diff
	 * view by creating a virtual document for the original content. This makes it
	 * readonly so users know to edit the right side if they want to keep their changes.
	 *
	 * This API allows you to create readonly documents in VSCode from arbitrary
	 * sources, and works by claiming an uri-scheme for which your provider then
	 * returns text contents. The scheme must be provided when registering a
	 * provider and cannot change afterwards.
	 *
	 * Note how the provider doesn't create uris for virtual documents - its role
	 * is to provide contents given such an uri. In return, content providers are
	 * wired into the open document logic so that providers are always considered.
	 *
	 * https://code.visualstudio.com/api/extension-guides/virtual-documents
	 */
	const diffContentProvider = new (class implements vscode.TextDocumentContentProvider {
		provideTextDocumentContent(uri: vscode.Uri): string {
			return Buffer.from(uri.query, "base64").toString("utf-8")
		}
	})()

	context.subscriptions.push(
		vscode.workspace.registerTextDocumentContentProvider(DIFF_VIEW_URI_SCHEME, diffContentProvider),
	)

	context.subscriptions.push(vscode.window.registerUriHandler({ handleUri }))

	// Register code actions provider.
	context.subscriptions.push(
		vscode.languages.registerCodeActionsProvider({ pattern: "**/*" }, new CodeActionProvider(), {
			providedCodeActionKinds: CodeActionProvider.providedCodeActionKinds,
		}),
	)

	registerCodeActions(context)
	registerTerminalActions(context)

	// Allows other extensions to activate once Kilo Code is ready.
	vscode.commands.executeCommand(`${Package.name}.activationCompleted`)

	// Implements the `RooCodeAPI` interface.
	const socketPath = process.env.ROO_CODE_IPC_SOCKET_PATH
	const enableLogging = typeof socketPath === "string"

	// Watch the core files and automatically reload the extension host.
	if (process.env.NODE_ENV === "development") {
		console.log(`♻️♻️♻️ Core auto-reloading is ENABLED! Watching for changes in ${context.extensionPath}/**/*.ts`)

		const watcher = vscode.workspace.createFileSystemWatcher(
			new vscode.RelativePattern(context.extensionPath, "**/*.ts"),
		)

		watcher.onDidChange((uri) => {
			console.log(`♻️ File changed: ${uri.fsPath}. Reloading host…`)
			vscode.commands.executeCommand("workbench.action.reloadWindow")
		})

		context.subscriptions.push(watcher)
	}

	return new API(outputChannel, provider, socketPath, enableLogging)
}

// This method is called when your extension is deactivated.
export async function deactivate() {
	outputChannel.appendLine(`${Package.name} extension deactivated`)
	await McpServerManager.cleanup(extensionContext)
	TerminalRegistry.cleanup()
}<|MERGE_RESOLUTION|>--- conflicted
+++ resolved
@@ -21,15 +21,10 @@
 import { DIFF_VIEW_URI_SCHEME } from "./integrations/editor/DiffViewProvider"
 import { TerminalRegistry } from "./integrations/terminal/TerminalRegistry"
 import { McpServerManager } from "./services/mcp/McpServerManager"
-<<<<<<< HEAD
-import { API } from "./exports/api"
-import { migrateSettings } from "./utils/migrateSettings"
-=======
 import { telemetryService } from "./services/telemetry/TelemetryService"
 import { CodeIndexManager } from "./services/code-index/manager"
 import { migrateSettings } from "./utils/migrateSettings"
 import { API } from "./extension/api"
->>>>>>> 582a117a
 
 import {
 	handleUri,
@@ -57,21 +52,14 @@
 	extensionContext = context
 	outputChannel = vscode.window.createOutputChannel("Kilo-Code")
 	context.subscriptions.push(outputChannel)
-<<<<<<< HEAD
-	outputChannel.appendLine("Kilo Code extension activated")
-=======
 	outputChannel.appendLine(`${Package.name} extension activated - ${JSON.stringify(Package)}`)
->>>>>>> 582a117a
 
 	// Migrate old settings to new
 	await migrateSettings(context, outputChannel)
 
-<<<<<<< HEAD
-=======
 	// Initialize telemetry service after environment variables are loaded.
-	telemetryService.initialize(context)
+	// telemetryService.initialize(context) // kilocode_change
 
->>>>>>> 582a117a
 	// Initialize i18n for internationalization support
 	initializeI18n(context.globalState.get("language") ?? "en-US") // kilocode_change
 
@@ -87,9 +75,6 @@
 	}
 
 	const contextProxy = await ContextProxy.getInstance(context)
-<<<<<<< HEAD
-	const provider = new ClineProvider(context, outputChannel, "sidebar", contextProxy)
-=======
 	const codeIndexManager = CodeIndexManager.getInstance(context)
 
 	try {
@@ -101,8 +86,7 @@
 	}
 
 	const provider = new ClineProvider(context, outputChannel, "sidebar", contextProxy, codeIndexManager)
-	telemetryService.setProvider(provider)
->>>>>>> 582a117a
+	// telemetryService.setProvider(provider) // kilocode_change
 
 	if (codeIndexManager) {
 		context.subscriptions.push(codeIndexManager)
