--- conflicted
+++ resolved
@@ -43,12 +43,8 @@
 } from "./activate"
 import { initializeI18n } from "./i18n"
 import { registerGhostProvider } from "./services/ghost" // kilocode_change
-<<<<<<< HEAD
+import { registerMainThreadForwardingLogger } from "./utils/fowardingLogger" // kilocode_change
 import { registerWelcomeService } from "./services/terminal-welcome" // kilocode_change
-=======
-import { registerMainThreadForwardingLogger } from "./utils/fowardingLogger" // kilocode_change
-import { TerminalWelcomeService } from "./services/terminal-welcome/TerminalWelcomeService" // kilocode_change
->>>>>>> a551e06e
 import { getKiloCodeWrapperProperties } from "./core/kilocode/wrapper" // kilocode_change
 
 /**
@@ -359,13 +355,11 @@
 	if (!kiloCodeWrapped) {
 		// Only use autocomplete in VS Code
 		registerGhostProvider(context, provider)
-<<<<<<< HEAD
+		// Only show the terminal welcome tip in VS Code
 		registerWelcomeService(context)
-=======
 	} else {
 		// Only foward logs in Jetbrains
 		registerMainThreadForwardingLogger(context)
->>>>>>> a551e06e
 	}
 	registerCommitMessageProvider(context, outputChannel) // kilocode_change
 	// kilocode_change end - Kilo Code specific registrations
