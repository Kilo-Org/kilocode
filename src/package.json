--- conflicted
+++ resolved
@@ -3,11 +3,8 @@
 	"displayName": "%extension.displayName%",
 	"description": "%extension.description%",
 	"publisher": "kilocode",
-<<<<<<< HEAD
-	"version": "4.59.2",
-=======
+
 	"version": "4.77.0",
->>>>>>> c2cddcfe
 	"icon": "assets/icons/logo-outline-black.png",
 	"galleryBanner": {
 		"color": "#FFFFFF",
