--- conflicted
+++ resolved
@@ -3,11 +3,7 @@
 	"displayName": "%extension.displayName%",
 	"description": "%extension.description%",
 	"publisher": "kilocode",
-<<<<<<< HEAD
-	"version": "5.79.0",
-=======
-	"version": "4.79.2",
->>>>>>> a8104484
+	"version": "5.79.2",
 	"icon": "assets/icons/logo-outline-black.png",
 	"galleryBanner": {
 		"color": "#FFFFFF",
