--- conflicted
+++ resolved
@@ -124,16 +124,12 @@
 			recentlyEditedRanges: [],
 		}
 
-<<<<<<< HEAD
-		const { systemPrompt, userPrompt } = await this.autoTriggerStrategy.getPrompts(
+		const { systemPrompt, userPrompt } = await this.holeFiller.getPrompts(
 			autocompleteInput,
 			prefix,
 			suffix,
 			languageId,
 		)
-=======
-		const { systemPrompt, userPrompt } = this.holeFiller.getPrompts(autocompleteInput, prefix, suffix, languageId)
->>>>>>> c79df253
 
 		const response = await this.llmClient.sendPrompt(systemPrompt, userPrompt)
 
