--- conflicted
+++ resolved
@@ -13,17 +13,10 @@
 	"command.terminal.fixCommand.title": "Sửa Lệnh Này",
 	"command.terminal.explainCommand.title": "Giải Thích Lệnh Này",
 	"command.acceptInput.title": "Chấp Nhận Đầu Vào/Gợi Ý",
-<<<<<<< HEAD
 	"views.activitybar.title": "Kilo Code",
 	"views.contextMenu.label": "Kilo Code",
 	"views.terminalMenu.label": "Kilo Code",
 	"views.sidebar.name": "Kilo Code",
-=======
-	"views.activitybar.title": "Roo Code",
-	"views.contextMenu.label": "Roo Code",
-	"views.terminalMenu.label": "Roo Code",
-	"views.sidebar.name": "Roo Code",
->>>>>>> 69f72002
 	"command.mcpServers.title": "Máy Chủ MCP",
 	"command.prompts.title": "Chế Độ",
 	"command.history.title": "Lịch Sử",
@@ -36,10 +29,5 @@
 	"settings.vsCodeLmModelSelector.description": "Cài đặt cho API mô hình ngôn ngữ VSCode",
 	"settings.vsCodeLmModelSelector.vendor.description": "Nhà cung cấp mô hình ngôn ngữ (ví dụ: copilot)",
 	"settings.vsCodeLmModelSelector.family.description": "Họ mô hình ngôn ngữ (ví dụ: gpt-4)",
-<<<<<<< HEAD
 	"settings.customStoragePath.description": "Đường dẫn lưu trữ tùy chỉnh. Để trống để sử dụng vị trí mặc định. Hỗ trợ đường dẫn tuyệt đối (ví dụ: 'D:\\KiloCodeStorage')"
-=======
-	"settings.customStoragePath.description": "Đường dẫn lưu trữ tùy chỉnh. Để trống để sử dụng vị trí mặc định. Hỗ trợ đường dẫn tuyệt đối (ví dụ: 'D:\\RooCodeStorage')",
-	"settings.rooCodeCloudEnabled.description": "Bật Roo Code Cloud."
->>>>>>> 69f72002
 }