{
	"info": {
		"settings_imported": "Налаштування успішно імпортовано."
	},
	"userFeedback": {
		"message_update_failed": "Не вдалося оновити повідомлення",
		"no_checkpoint_found": "Не знайдено checkpoint перед цим повідомленням",
		"message_updated": "Повідомлення успішно оновлено"
	},
	"lowCreditWarning": {
		"title": "Попередження про низький кредит!",
		"message": "Перевір, чи можеш ти поповнити безкоштовними кредитами або придбати більше!"
	},
	"notLoggedInError": "Не вдається виконати запит, переконайся, що ти підключений і увійшов з обраним провайдером.\n\n{{error}}",
	"rules": {
		"actions": {
			"delete": "Видалити",
			"confirmDelete": "Ти впевнений, що хочеш видалити {{filename}}?",
			"deleted": "Видалено {{filename}}"
		},
		"errors": {
			"noWorkspaceFound": "Не знайдено папку робочої області",
			"fileAlreadyExists": "Файл {{filename}} вже існує",
			"failedToCreateRuleFile": "Не вдалося створити файл правила.",
			"failedToDeleteRuleFile": "Не вдалося видалити файл правила."
		},
		"templates": {
			"workflow": {
				"description": "Опис робочого процесу тут...",
				"stepsHeader": "## Кроки",
				"step1": "Крок 1",
				"step2": "Крок 2"
			},
			"rule": {
				"description": "Опис правила тут...",
				"guidelinesHeader": "## Рекомендації",
				"guideline1": "Рекомендація 1",
				"guideline2": "Рекомендація 2"
			}
		}
	},
	"commitMessage": {
		"activated": "Генератор повідомлень для коміту Kilo Code активовано",
		"gitNotFound": "⚠️ Git репозиторій не знайдено або git недоступний",
		"gitInitError": "⚠️ Помилка ініціалізації Git: {{error}}",
		"generating": "Kilo: Генерація повідомлення коміту...",
		"noChanges": "Kilo: Не знайдено змін для аналізу",
		"generated": "Kilo: Повідомлення коміту згенеровано!",
		"generationFailed": "Kilo: Не вдалося створити повідомлення коміту: {{errorMessage}}",
<<<<<<< HEAD
		"generatingFromUnstaged": "Кіло: Створення повідомлення з використанням незафіксованих змін",
		"activationFailed": "Kilo: Не вдалося активувати генератор повідомлень: {{error}}",
		"providerRegistered": "Kilo: Постачальник повідомлень коміту зареєстрований"
=======
		"generatingFromUnstaged": "Kilo: Створення повідомлення з використанням незафіксованих змін"
>>>>>>> a368154b
	},
	"autocomplete": {
		"statusBar": {
			"enabled": "$(sparkle) Kilo Виконано",
			"disabled": "$(circle-slash) Kilo завершено",
			"tooltip": {
				"basic": "Автодоповнення Kilo Code",
				"tokenError": "Для використання автозаповнення необхідно встановити дійсний токен",
				"disabled": "Kilo Code Автозаповнення (вимкнено)",
				"lastCompletion": "Останнє завершення:",
				"model": "Модель:",
				"sessionTotal": "Загальна вартість сеансу:"
			},
			"warning": "$(warning) Kilo виконано",
			"cost": {
				"zero": "0,00 ₴",
				"lessThanCent": "<$0,01"
			}
		},
<<<<<<< HEAD
		"toggleMessage": "Кіло виконано {{status}}"
	},
	"ghost": {
		"progress": {
			"analyzing": "Аналізуємо ваш код...",
			"processing": "Обробка запропонованих редагувань...",
			"generating": "Генерування запропонованих виправлень...",
			"showing": "Відображення запропонованих змін...",
			"title": "Кіло Код"
		},
		"input": {
			"title": "Кіло Код: Швидке Завдання",
			"placeholder": "наприклад, 'переробіть цю функцію, щоб вона була ефективнішою'"
		},
		"commands": {
			"generateSuggestions": "Kilo Code: Створення пропонованих виправлень",
			"displaySuggestions": "Показати запропоновані редагування",
			"applyCurrentSuggestion": "Застосувати поточну запропоновану правку",
			"cancelSuggestions": "Скасувати запропоновані правки",
			"promptCodeSuggestion": "Швидке Завдання",
			"category": "Кіло Код",
			"applyAllSuggestions": "Застосувати всі запропоновані редагування"
		},
		"codeAction": {
			"title": "Кіло Код: Запропоновані правки"
		},
		"chatParticipant": {
			"fullName": "Кіло-код Агент",
			"description": "Я можу допомогти вам зі швидкими завданнями та запропонувати правки.",
			"name": "Агент"
		},
		"messages": {
			"provideCodeSuggestions": "Надаємо пропозиції коду..."
		}
=======
		"toggleMessage": "Kilo виконано {{status}}"
>>>>>>> a368154b
	}
}<|MERGE_RESOLUTION|>--- conflicted
+++ resolved
@@ -47,13 +47,9 @@
 		"noChanges": "Kilo: Не знайдено змін для аналізу",
 		"generated": "Kilo: Повідомлення коміту згенеровано!",
 		"generationFailed": "Kilo: Не вдалося створити повідомлення коміту: {{errorMessage}}",
-<<<<<<< HEAD
-		"generatingFromUnstaged": "Кіло: Створення повідомлення з використанням незафіксованих змін",
-		"activationFailed": "Kilo: Не вдалося активувати генератор повідомлень: {{error}}",
+		"generatingFromUnstaged": "Kilo: Створення повідомлення з використанням незафіксованих змін",
+    "activationFailed": "Kilo: Не вдалося активувати генератор повідомлень: {{error}}",
 		"providerRegistered": "Kilo: Постачальник повідомлень коміту зареєстрований"
-=======
-		"generatingFromUnstaged": "Kilo: Створення повідомлення з використанням незафіксованих змін"
->>>>>>> a368154b
 	},
 	"autocomplete": {
 		"statusBar": {
@@ -73,8 +69,7 @@
 				"lessThanCent": "<$0,01"
 			}
 		},
-<<<<<<< HEAD
-		"toggleMessage": "Кіло виконано {{status}}"
+		"toggleMessage": "Kilo виконано {{status}}"
 	},
 	"ghost": {
 		"progress": {
@@ -108,8 +103,5 @@
 		"messages": {
 			"provideCodeSuggestions": "Надаємо пропозиції коду..."
 		}
-=======
-		"toggleMessage": "Kilo виконано {{status}}"
->>>>>>> a368154b
 	}
 }