--- conflicted
+++ resolved
@@ -47,13 +47,9 @@
 		"noChanges": "Kilo: Δεν βρέθηκαν αλλαγές για ανάλυση",
 		"generated": "Kilo: Το μήνυμα commit δημιουργήθηκε!",
 		"generationFailed": "Kilo: Αποτυχία δημιουργίας μηνύματος commit: {{errorMessage}}",
-<<<<<<< HEAD
-		"generatingFromUnstaged": "Κιλό: Δημιουργία μηνύματος με χρήση μη καταχωρημένων αλλαγών",
+		"generatingFromUnstaged": "Kilo: Δημιουργία μηνύματος με χρήση μη καταχωρημένων αλλαγών",
 		"providerRegistered": "Kilo: Ο πάροχος μηνύματος υποβολής καταχωρήθηκε",
 		"activationFailed": "Kilo: Αποτυχία ενεργοποίησης της γεννήτριας μηνυμάτων: {{error}}"
-=======
-		"generatingFromUnstaged": "Kilo: Δημιουργία μηνύματος με χρήση μη καταχωρημένων αλλαγών"
->>>>>>> a368154b
 	},
 	"autocomplete": {
 		"statusBar": {
@@ -73,8 +69,7 @@
 				"zero": "0,00 €"
 			}
 		},
-<<<<<<< HEAD
-		"toggleMessage": "Κιλό Ολοκληρώθηκε {{status}}"
+		"toggleMessage": "Kilo Ολοκληρώθηκε {{status}}"
 	},
 	"ghost": {
 		"progress": {
@@ -108,8 +103,5 @@
 		"messages": {
 			"provideCodeSuggestions": "Παρέχονται προτάσεις κώδικα..."
 		}
-=======
-		"toggleMessage": "Kilo Ολοκληρώθηκε {{status}}"
->>>>>>> a368154b
 	}
 }