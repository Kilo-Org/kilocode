--- conflicted
+++ resolved
@@ -47,11 +47,6 @@
 		"delete_api_config": "Errore durante l'eliminazione della configurazione API",
 		"list_api_config": "Errore durante l'ottenimento dell'elenco delle configurazioni API",
 		"update_server_timeout": "Errore durante l'aggiornamento del timeout del server",
-<<<<<<< HEAD
-		"failed_update_project_mcp": "Errore durante l'aggiornamento dei server MCP del progetto",
-		"create_mcp_json": "Impossibile creare o aprire .kilocode/mcp.json: {{error}}",
-=======
->>>>>>> 04a66f92
 		"hmr_not_running": "Il server di sviluppo locale non è in esecuzione, l'HMR non funzionerà. Esegui 'npm run dev' prima di avviare l'estensione per abilitare l'HMR.",
 		"retrieve_current_mode": "Errore durante il recupero della modalità corrente dallo stato.",
 		"failed_delete_repo": "Impossibile eliminare il repository o il ramo associato: {{error}}",
