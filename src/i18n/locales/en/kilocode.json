{
	"info": {
		"settings_imported": "Settings imported successfully."
	},
	"lowCreditWarning": {
		"title": "Low Credit Warning!",
		"message": "Check to see if you can top up with free credits or purchase some more!"
	},
<<<<<<< HEAD
	"rules": {
		"actions": {
			"delete": "Delete",
			"confirmDelete": "Are you sure you want to delete {{filename}}?",
			"deleted": "Deleted {{filename}}"
		},
		"errors": {
			"noWorkspaceFound": "No workspace folder found",
			"fileAlreadyExists": "File {{filename}} already exists",
			"failedToCreateRuleFile": "Failed to create rule file.",
			"failedToDeleteRuleFile": "Failed to delete rule file."
		},
		"templates": {
			"workflow": {
				"description": "Workflow description here...",
				"stepsHeader": "## Steps",
				"step1": "Step 1",
				"step2": "Step 2"
			},
			"rule": {
				"description": "Rule description here...",
				"guidelinesHeader": "## Guidelines",
				"guideline1": "Guideline 1",
				"guideline2": "Guideline 2"
			}
		}
=======
	"commitMessage": {
		"activated": "Kilo Code commit message generator activated",
		"gitNotFound": "⚠️ Git repository not found or git not available",
		"gitInitError": "⚠️ Git initialization error: {{error}}",
		"generating": "Kilo: Generating commit message...",
		"analyzingChanges": "Kilo: Analyzing staged changes...",
		"noStagedChangesRepo": "Kilo: No staged changes found in git repository",
		"noStagedChanges": "Kilo: No staged changes found to analyze",
		"generated": "Kilo: Commit message generated!",
		"generationFailed": "Kilo: Failed to generate commit message: {{errorMessage}}",
		"tokenRequired": "Kilo Code token is required for commit message generation",
		"activationFailed": "Kilo: Failed to activate commit message provider: {{error}}",
		"providerRegistered": "Kilo: Commit message provider registered"
>>>>>>> 347cf9e6
	}
}<|MERGE_RESOLUTION|>--- conflicted
+++ resolved
@@ -6,7 +6,6 @@
 		"title": "Low Credit Warning!",
 		"message": "Check to see if you can top up with free credits or purchase some more!"
 	},
-<<<<<<< HEAD
 	"rules": {
 		"actions": {
 			"delete": "Delete",
@@ -33,7 +32,7 @@
 				"guideline2": "Guideline 2"
 			}
 		}
-=======
+	},
 	"commitMessage": {
 		"activated": "Kilo Code commit message generator activated",
 		"gitNotFound": "⚠️ Git repository not found or git not available",
@@ -47,6 +46,5 @@
 		"tokenRequired": "Kilo Code token is required for commit message generation",
 		"activationFailed": "Kilo: Failed to activate commit message provider: {{error}}",
 		"providerRegistered": "Kilo: Commit message provider registered"
->>>>>>> 347cf9e6
 	}
 }