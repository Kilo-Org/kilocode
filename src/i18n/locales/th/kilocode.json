--- conflicted
+++ resolved
@@ -43,21 +43,13 @@
 		"activated": "เครื่องมือสร้างข้อความการคอมมิตโค้ด Kilo ถูกเปิดใช้งานแล้ว",
 		"gitNotFound": "⚠️ ไม่พบที่เก็บข้อมูล Git หรือไม่มี git",
 		"gitInitError": "⚠️ เกิดข้อผิดพลาดในการเริ่มต้น Git: {{error}}",
-<<<<<<< HEAD
-		"generating": "กิโล: กำลังสร้างข้อความคอมมิต...",
-		"noChanges": "กิโล: ไม่พบการเปลี่ยนแปลงให้วิเคราะห์",
-		"generated": "กิโลเมตร: สร้างข้อความคอมมิตแล้ว!",
-		"generationFailed": "กิโล: ไม่สามารถสร้างข้อความคอมมิตได้: {{errorMessage}}",
-		"generatingFromUnstaged": "กิโล: กำลังสร้างข้อความโดยใช้การเปลี่ยนแปลงที่ยังไม่ได้นำเข้าสู่ขั้นตอน",
-		"activationFailed": "กิโล: ล้มเหลวในการเปิดใช้งานตัวสร้างข้อความ: {{error}}",
-		"providerRegistered": "Kilo: ลงทะเบียนผู้ให้บริการข้อความคอมมิตแล้ว"
-=======
 		"generating": "Kilo: กำลังสร้างข้อความคอมมิต...",
 		"noChanges": "Kilo: ไม่พบการเปลี่ยนแปลงให้วิเคราะห์",
 		"generated": "Kilo: สร้างข้อความคอมมิตแล้ว!",
 		"generationFailed": "Kilo: ไม่สามารถสร้างข้อความคอมมิตได้: {{errorMessage}}",
-		"generatingFromUnstaged": "Kilo: กำลังสร้างข้อความโดยใช้การเปลี่ยนแปลงที่ยังไม่ได้นำเข้าสู่ขั้นตอน"
->>>>>>> a368154b
+		"generatingFromUnstaged": "Kilo: กำลังสร้างข้อความโดยใช้การเปลี่ยนแปลงที่ยังไม่ได้นำเข้าสู่ขั้นตอน",
+    "activationFailed": "กิโล: ล้มเหลวในการเปิดใช้งานตัวสร้างข้อความ: {{error}}",
+		"providerRegistered": "Kilo: ลงทะเบียนผู้ให้บริการข้อความคอมมิตแล้ว"
 	},
 	"autocomplete": {
 		"statusBar": {
@@ -77,8 +69,7 @@
 				"lessThanCent": "<฿0.01"
 			}
 		},
-<<<<<<< HEAD
-		"toggleMessage": "กิโลเสร็จสิ้น {{status}}"
+		"toggleMessage": "Kilo เสร็จสิ้น {{status}}"
 	},
 	"ghost": {
 		"progress": {
@@ -112,8 +103,5 @@
 		"messages": {
 			"provideCodeSuggestions": "กำลังเสนอคำแนะนำเกี่ยวกับโค้ด..."
 		}
-=======
-		"toggleMessage": "Kilo เสร็จสิ้น {{status}}"
->>>>>>> a368154b
 	}
 }