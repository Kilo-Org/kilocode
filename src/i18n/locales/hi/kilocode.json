{
	"info": {
		"settings_imported": "सेटिंग्स सफलतापूर्वक आयात की गईं।"
	},
	"userFeedback": {
		"message_update_failed": "संदेश अपडेट करने में विफल",
		"no_checkpoint_found": "इस संदेश से पहले कोई चेकपॉइंट नहीं मिला",
		"message_updated": "संदेश सफलतापूर्वक अपडेट किया गया"
	},
	"lowCreditWarning": {
		"title": "कम क्रेडिट चेतावनी!",
		"message": "जांचें कि क्या आप मुफ्त क्रेडिट से टॉप अप कर सकते हैं या अधिक खरीद सकते हैं!"
	},
	"notLoggedInError": "अनुरोध पूरा नहीं कर सकते, सुनिश्चित करें कि आप चयनित प्रदाता से कनेक्ट और लॉग इन हैं।\n\n{{error}}",
	"rules": {
		"actions": {
			"delete": "हटाएं",
			"confirmDelete": "क्या आप वाकई {{filename}} को हटाना चाहते हैं?",
			"deleted": "{{filename}} हटा दिया गया"
		},
		"errors": {
			"noWorkspaceFound": "कोई वर्कस्पेस फ़ोल्डर नहीं मिला",
			"fileAlreadyExists": "फ़ाइल {{filename}} पहले से मौजूद है",
			"failedToCreateRuleFile": "नियम फ़ाइल बनाने में विफल।",
			"failedToDeleteRuleFile": "नियम फ़ाइल हटाने में विफल।"
		},
		"templates": {
			"workflow": {
				"description": "वर्कफ़्लो विवरण यहाँ...",
				"stepsHeader": "## चरण",
				"step1": "चरण 1",
				"step2": "चरण 2"
			},
			"rule": {
				"description": "नियम विवरण यहाँ...",
				"guidelinesHeader": "## दिशानिर्देश",
				"guideline1": "दिशानिर्देश 1",
				"guideline2": "दिशानिर्देश 2"
			}
		}
	},
	"commitMessage": {
		"activated": "Kilo Code कमिट मैसेज जनरेटर सक्रिय",
		"gitNotFound": "⚠️ Git रिपॉजिटरी नहीं मिली या git उपलब्ध नहीं है",
		"gitInitError": "⚠️ गिट इनिशियलाइज़ेशन त्रुटि: {{error}}",
<<<<<<< HEAD
		"generating": "किलो: कमिट संदेश उत्पन्न कर रहा है...",
		"noChanges": "किलो: विश्लेषण करने के लिए कोई परिवर्तन नहीं मिला",
		"generated": "किलो: कमिट मैसेज जनरेट हो गया!",
		"generationFailed": "किलो: प्रतिबद्धता संदेश उत्पन्न करने में विफल: {{errorMessage}}",
		"generatingFromUnstaged": "किलो: अपरिवर्तित परिवर्तनों का उपयोग करके संदेश उत्पन्न कर रहा है",
		"activationFailed": "किलो: संदेश जनरेटर सक्रिय करने में विफल: {{error}}",
		"providerRegistered": "किलो: कमिट संदेश प्रदाता पंजीकृत"
=======
		"generating": "Kilo: कमिट संदेश उत्पन्न कर रहा है...",
		"noChanges": "Kilo: विश्लेषण करने के लिए कोई परिवर्तन नहीं मिला",
		"generated": "Kilo: कमिट मैसेज जनरेट हो गया!",
		"generationFailed": "Kilo: प्रतिबद्धता संदेश उत्पन्न करने में विफल: {{errorMessage}}",
		"generatingFromUnstaged": "Kilo: अपरिवर्तित परिवर्तनों का उपयोग करके संदेश उत्पन्न कर रहा है"
>>>>>>> a368154b
	},
	"autocomplete": {
		"statusBar": {
			"disabled": "$(circle-slash) Kilo पूर्ण",
			"warning": "$(warning) Kilo पूरा हुआ",
			"enabled": "$(sparkle) Kilo पूरा हो गया",
			"tooltip": {
				"basic": "Kilo Code ऑटोकम्प्लीट",
				"tokenError": "स्वतः पूर्ण का उपयोग करने के लिए एक वैध टोकन सेट किया जाना चाहिए",
				"model": "मॉडल:",
				"sessionTotal": "सत्र की कुल लागत:",
				"lastCompletion": "अंतिम पूर्णता:",
				"disabled": "Kilo Code स्वतः पूर्ण (अक्षम)"
			},
			"cost": {
				"zero": "₹0.00",
				"lessThanCent": "<₹0.01"
			}
		},
<<<<<<< HEAD
		"toggleMessage": "किलो कम्पलीट {{status}}"
	},
	"ghost": {
		"progress": {
			"processing": "संपादन सुझावों पर कार्यवाही कर रहे हैं...",
			"analyzing": "आपके कोड का विश्लेषण किया जा रहा है...",
			"generating": "सुझाएँ गए संपादन उत्पन्न हो रहे हैं...",
			"showing": "सुझाए गए संपादन प्रदर्शित किए जा रहे हैं...",
			"title": "किलो कोड"
		},
		"input": {
			"placeholder": "उदाहरण के लिए, 'इस फंक्शन को अधिक कुशल होने के लिए रीफैक्टर करें'",
			"title": "किलो कोड: त्वरित कार्य"
		},
		"commands": {
			"cancelSuggestions": "सुझाए गए संपादनों को रद्द करें",
			"displaySuggestions": "सुझाए गए संपादन दिखाएं",
			"generateSuggestions": "किलो कोड: सुझाये गए संपादन उत्पन्न करें",
			"applyCurrentSuggestion": "वर्तमान सुझाए गए संपादन को लागू करें",
			"category": "किलो कोड",
			"applyAllSuggestions": "सभी सुझाए गए संपादन लागू करें",
			"promptCodeSuggestion": "त्वरित कार्य संकेत"
		},
		"chatParticipant": {
			"fullName": "किलो कोड एजेंट",
			"name": "एजेंट",
			"description": "मैं आपकी त्वरित कार्यों और सुझाए गए संपादनों में मदद कर सकता हूँ।"
		},
		"codeAction": {
			"title": "किलो कोड: सुझाए गए संपादन"
		},
		"messages": {
			"provideCodeSuggestions": "कोड सुझाव प्रदान किए जा रहे हैं..."
		}
=======
		"toggleMessage": "Kilo कम्पलीट {{status}}"
>>>>>>> a368154b
	}
}<|MERGE_RESOLUTION|>--- conflicted
+++ resolved
@@ -43,21 +43,13 @@
 		"activated": "Kilo Code कमिट मैसेज जनरेटर सक्रिय",
 		"gitNotFound": "⚠️ Git रिपॉजिटरी नहीं मिली या git उपलब्ध नहीं है",
 		"gitInitError": "⚠️ गिट इनिशियलाइज़ेशन त्रुटि: {{error}}",
-<<<<<<< HEAD
-		"generating": "किलो: कमिट संदेश उत्पन्न कर रहा है...",
-		"noChanges": "किलो: विश्लेषण करने के लिए कोई परिवर्तन नहीं मिला",
-		"generated": "किलो: कमिट मैसेज जनरेट हो गया!",
-		"generationFailed": "किलो: प्रतिबद्धता संदेश उत्पन्न करने में विफल: {{errorMessage}}",
-		"generatingFromUnstaged": "किलो: अपरिवर्तित परिवर्तनों का उपयोग करके संदेश उत्पन्न कर रहा है",
-		"activationFailed": "किलो: संदेश जनरेटर सक्रिय करने में विफल: {{error}}",
-		"providerRegistered": "किलो: कमिट संदेश प्रदाता पंजीकृत"
-=======
 		"generating": "Kilo: कमिट संदेश उत्पन्न कर रहा है...",
 		"noChanges": "Kilo: विश्लेषण करने के लिए कोई परिवर्तन नहीं मिला",
 		"generated": "Kilo: कमिट मैसेज जनरेट हो गया!",
 		"generationFailed": "Kilo: प्रतिबद्धता संदेश उत्पन्न करने में विफल: {{errorMessage}}",
-		"generatingFromUnstaged": "Kilo: अपरिवर्तित परिवर्तनों का उपयोग करके संदेश उत्पन्न कर रहा है"
->>>>>>> a368154b
+		"generatingFromUnstaged": "Kilo: अपरिवर्तित परिवर्तनों का उपयोग करके संदेश उत्पन्न कर रहा है",
+    "activationFailed": "किलो: संदेश जनरेटर सक्रिय करने में विफल: {{error}}",
+		"providerRegistered": "किलो: कमिट संदेश प्रदाता पंजीकृत"
 	},
 	"autocomplete": {
 		"statusBar": {
@@ -77,8 +69,7 @@
 				"lessThanCent": "<₹0.01"
 			}
 		},
-<<<<<<< HEAD
-		"toggleMessage": "किलो कम्पलीट {{status}}"
+		"toggleMessage": "Kilo कम्पलीट {{status}}"
 	},
 	"ghost": {
 		"progress": {
@@ -112,8 +103,5 @@
 		"messages": {
 			"provideCodeSuggestions": "कोड सुझाव प्रदान किए जा रहे हैं..."
 		}
-=======
-		"toggleMessage": "Kilo कम्पलीट {{status}}"
->>>>>>> a368154b
 	}
 }