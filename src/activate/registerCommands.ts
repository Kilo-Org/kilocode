--- conflicted
+++ resolved
@@ -177,8 +177,6 @@
 		const { promptForCustomStoragePath } = await import("../utils/storage")
 		await promptForCustomStoragePath()
 	},
-<<<<<<< HEAD
-=======
 	importSettings: async (filePath?: string) => {
 		const visibleProvider = getVisibleProviderOrLog(outputChannel)
 		if (!visibleProvider) {
@@ -195,19 +193,6 @@
 			filePath,
 		)
 	},
-	focusInput: async () => {
-		try {
-			await focusPanel(tabPanel, sidebarPanel)
-
-			// Send focus input message only for sidebar panels
-			if (sidebarPanel && getPanel() === sidebarPanel) {
-				provider.postMessageToWebview({ type: "action", action: "focusInput" })
-			}
-		} catch (error) {
-			outputChannel.appendLine(`Error focusing input: ${error}`)
-		}
-	},
->>>>>>> 6fce618f
 	focusPanel: async () => {
 		try {
 			await focusPanel(tabPanel, sidebarPanel)
