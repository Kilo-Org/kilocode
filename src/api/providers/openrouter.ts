--- conflicted
+++ resolved
@@ -323,19 +323,12 @@
 				this.customRequestOptions(metadata), // kilocode_change
 			)
 		} catch (error) {
-<<<<<<< HEAD
 			// kilocode_change start
 			if (this.providerName == "KiloCode" && isAnyRecognizedKiloCodeError(error)) {
 				throw error
 			}
 			throw new Error(makeOpenRouterErrorReadable(error))
 			// kilocode_change end
-=======
-			const errorMessage = error instanceof Error ? error.message : String(error)
-			const apiError = new ApiProviderError(errorMessage, this.providerName, modelId, "createMessage")
-			TelemetryService.instance.captureException(apiError)
-			throw handleOpenAIError(error, this.providerName)
->>>>>>> 0b112ce8
 		}
 
 		let lastUsage: CompletionUsage | undefined = undefined
