import { Anthropic } from "@anthropic-ai/sdk"
import OpenAI from "openai"

import {
	type ModelInfo,
	openAiNativeDefaultModelId,
	OpenAiNativeModelId,
	openAiNativeModels,
	OPENAI_NATIVE_DEFAULT_TEMPERATURE,
	type ReasoningEffort,
	type VerbosityLevel,
} from "@roo-code/types"

import type { ApiHandlerOptions } from "../../shared/api"

import { calculateApiCostOpenAI } from "../../shared/cost"

import { convertToOpenAiMessages } from "../transform/openai-format"
import { ApiStream } from "../transform/stream"
import { getModelParams } from "../transform/model-params"

import { BaseProvider } from "./base-provider"
import type { SingleCompletionHandler, ApiHandlerCreateMessageMetadata } from "../index"

export type OpenAiNativeModel = ReturnType<OpenAiNativeHandler["getModel"]>

// GPT-5 specific types for Responses API
type ReasoningEffortWithMinimal = ReasoningEffort | "minimal"

interface GPT5ResponsesAPIParams {
	model: string
	input: string
	reasoning?: {
		effort: ReasoningEffortWithMinimal
	}
	text?: {
		verbosity: VerbosityLevel
	}
}

interface GPT5ResponseChunk {
	type: "text" | "reasoning" | "usage"
	text?: string
	reasoning?: string
	usage?: {
		input_tokens: number
		output_tokens: number
		reasoning_tokens?: number
		total_tokens: number
	}
}

export class OpenAiNativeHandler extends BaseProvider implements SingleCompletionHandler {
	protected options: ApiHandlerOptions
	private client: OpenAI

	constructor(options: ApiHandlerOptions) {
		super()
		this.options = options
		const apiKey = this.options.openAiNativeApiKey ?? "not-provided"
		this.client = new OpenAI({ baseURL: this.options.openAiNativeBaseUrl, apiKey })
	}

	override async *createMessage(
		systemPrompt: string,
		messages: Anthropic.Messages.MessageParam[],
		metadata?: ApiHandlerCreateMessageMetadata,
	): ApiStream {
		const model = this.getModel()
		let id: "o3-mini" | "o3" | "o4-mini" | undefined

		if (model.id.startsWith("o3-mini")) {
			id = "o3-mini"
		} else if (model.id.startsWith("o3")) {
			id = "o3"
		} else if (model.id.startsWith("o4-mini")) {
			id = "o4-mini"
		}

		if (id) {
			yield* this.handleReasonerMessage(model, id, systemPrompt, messages)
		} else if (model.id.startsWith("o1")) {
			yield* this.handleO1FamilyMessage(model, systemPrompt, messages)
<<<<<<< HEAD
		} else if (this.isNectarineModel(model.id) || this.isGpt5Model(model.id)) {
			yield* this.handleNectarineMessage(model, systemPrompt, messages)
=======
		} else if (this.isGpt5Model(model.id)) {
			yield* this.handleGpt5Message(model, systemPrompt, messages)
>>>>>>> c75549ce
		} else {
			yield* this.handleDefaultModelMessage(model, systemPrompt, messages)
		}
	}

	private async *handleO1FamilyMessage(
		model: OpenAiNativeModel,
		systemPrompt: string,
		messages: Anthropic.Messages.MessageParam[],
	): ApiStream {
		// o1 supports developer prompt with formatting
		// o1-preview and o1-mini only support user messages
		const isOriginalO1 = model.id === "o1"
		const { reasoning } = this.getModel()

		const response = await this.client.chat.completions.create({
			model: model.id,
			messages: [
				{
					role: isOriginalO1 ? "developer" : "user",
					content: isOriginalO1 ? `Formatting re-enabled\n${systemPrompt}` : systemPrompt,
				},
				...convertToOpenAiMessages(messages),
			],
			stream: true,
			stream_options: { include_usage: true },
			...(reasoning && reasoning),
		})

		yield* this.handleStreamResponse(response, model)
	}

	private async *handleReasonerMessage(
		model: OpenAiNativeModel,
		family: "o3-mini" | "o3" | "o4-mini",
		systemPrompt: string,
		messages: Anthropic.Messages.MessageParam[],
	): ApiStream {
		const { reasoning } = this.getModel()

		const stream = await this.client.chat.completions.create({
			model: family,
			messages: [
				{
					role: "developer",
					content: `Formatting re-enabled\n${systemPrompt}`,
				},
				...convertToOpenAiMessages(messages),
			],
			stream: true,
			stream_options: { include_usage: true },
			...(reasoning && reasoning),
		})

		yield* this.handleStreamResponse(stream, model)
	}

	private async *handleDefaultModelMessage(
		model: OpenAiNativeModel,
		systemPrompt: string,
		messages: Anthropic.Messages.MessageParam[],
	): ApiStream {
		const { reasoning, verbosity } = this.getModel()

		// Prepare the request parameters
		const params: any = {
			model: model.id,
			temperature: this.options.modelTemperature ?? OPENAI_NATIVE_DEFAULT_TEMPERATURE,
			messages: [{ role: "system", content: systemPrompt }, ...convertToOpenAiMessages(messages)],
			stream: true,
			stream_options: { include_usage: true },
			...(reasoning && reasoning),
		}

		// Add verbosity if supported (for future GPT-5 models)
		if (verbosity && model.id.startsWith("gpt-5")) {
			params.verbosity = verbosity
		}

		const stream = await this.client.chat.completions.create(params)

		if (typeof (stream as any)[Symbol.asyncIterator] !== "function") {
			throw new Error(
				"OpenAI SDK did not return an AsyncIterable for streaming response. Please check SDK version and usage.",
			)
		}

		yield* this.handleStreamResponse(
			stream as unknown as AsyncIterable<OpenAI.Chat.Completions.ChatCompletionChunk>,
			model,
		)
	}

	private async *handleGpt5Message(
		model: OpenAiNativeModel,
		systemPrompt: string,
		messages: Anthropic.Messages.MessageParam[],
	): ApiStream {
		// GPT-5 uses the Responses API, not Chat Completions
		// We need to format the input as a single string combining system prompt and messages
		const formattedInput = this.formatInputForResponsesAPI(systemPrompt, messages)

		// Get reasoning effort, supporting the new "minimal" option for GPT-5
		const reasoningEffort = this.getGpt5ReasoningEffort(model)

		// Get verbosity from model settings, default to "medium" if not specified
		const verbosity = model.verbosity || "medium"

		// Prepare the request parameters for Responses API
		const params: GPT5ResponsesAPIParams = {
			model: model.id,
			input: formattedInput,
			...(reasoningEffort && {
				reasoning: {
					effort: reasoningEffort,
				},
			}),
			text: {
				verbosity: verbosity,
			},
		}

		// Since the OpenAI SDK doesn't yet support the Responses API,
		// we'll make a direct HTTP request
		const response = await this.makeGpt5ResponsesAPIRequest(params, model)

		yield* this.handleGpt5StreamResponse(response, model)
	}

	private formatInputForResponsesAPI(systemPrompt: string, messages: Anthropic.Messages.MessageParam[]): string {
		// Format the conversation for the Responses API's single input field
		let formattedInput = `System: ${systemPrompt}\n\n`

		for (const message of messages) {
			const role = message.role === "user" ? "User" : "Assistant"
			const content =
				typeof message.content === "string"
					? message.content
					: message.content.map((c) => (c.type === "text" ? c.text : "[image]")).join(" ")
			formattedInput += `${role}: ${content}\n\n`
		}

		return formattedInput.trim()
	}

	private getGpt5ReasoningEffort(model: OpenAiNativeModel): ReasoningEffortWithMinimal | undefined {
		const { reasoning } = model

		// Check if reasoning effort is configured
		if (reasoning && "reasoning_effort" in reasoning) {
			const effort = reasoning.reasoning_effort
			// Support the new "minimal" effort level for GPT-5
			if (effort === "low" || effort === "medium" || effort === "high") {
				return effort
			}
		}

		// Default to "minimal" for GPT-5 models when not specified
		// This provides fastest time-to-first-token as per documentation
		return "minimal"
	}

	private async makeGpt5ResponsesAPIRequest(
		params: GPT5ResponsesAPIParams,
		model: OpenAiNativeModel,
	): Promise<AsyncIterable<GPT5ResponseChunk>> {
		// The OpenAI SDK doesn't have direct support for the Responses API yet,
		// but we can access it through the underlying client request method if available.
		// For now, we'll use the Chat Completions API with GPT-5 specific formatting
		// to maintain compatibility while the Responses API SDK support is being added.

		// Convert Responses API params to Chat Completions format
		// GPT-5 models use "developer" role for system messages
		const messages: OpenAI.Chat.ChatCompletionMessageParam[] = [{ role: "developer", content: params.input }]

		// Build the request parameters
		const requestParams: any = {
			model: params.model,
			messages,
			stream: true,
			stream_options: { include_usage: true },
		}

		// Add reasoning effort if specified (supporting "minimal" for GPT-5)
		if (params.reasoning?.effort) {
			if (params.reasoning.effort === "minimal") {
				// For minimal effort, we pass "minimal" as the reasoning_effort
				requestParams.reasoning_effort = "minimal"
			} else {
				requestParams.reasoning_effort = params.reasoning.effort
			}
		}

		// Add verbosity control for GPT-5 models
		// According to the docs, Chat Completions API also supports verbosity parameter
		if (params.text?.verbosity) {
			requestParams.verbosity = params.text.verbosity
		}

		const stream = (await this.client.chat.completions.create(
			requestParams,
		)) as unknown as AsyncIterable<OpenAI.Chat.Completions.ChatCompletionChunk>

		// Convert the stream to GPT-5 response format
		return this.convertChatStreamToGpt5Format(stream)
	}

	private async *convertChatStreamToGpt5Format(
		stream: AsyncIterable<OpenAI.Chat.Completions.ChatCompletionChunk>,
	): AsyncIterable<GPT5ResponseChunk> {
		for await (const chunk of stream) {
			const delta = chunk.choices[0]?.delta

			if (delta?.content) {
				yield {
					type: "text",
					text: delta.content,
				}
			}

			if (chunk.usage) {
				yield {
					type: "usage",
					usage: {
						input_tokens: chunk.usage.prompt_tokens || 0,
						output_tokens: chunk.usage.completion_tokens || 0,
						total_tokens: chunk.usage.total_tokens || 0,
					},
				}
			}
		}
	}

	private async *handleGpt5StreamResponse(
		stream: AsyncIterable<GPT5ResponseChunk>,
		model: OpenAiNativeModel,
	): ApiStream {
		for await (const chunk of stream) {
			if (chunk.type === "text" && chunk.text) {
				yield {
					type: "text",
					text: chunk.text,
				}
			} else if (chunk.type === "usage" && chunk.usage) {
				const inputTokens = chunk.usage.input_tokens
				const outputTokens = chunk.usage.output_tokens
				const cacheReadTokens = 0
				const cacheWriteTokens = 0
				const totalCost = calculateApiCostOpenAI(
					model.info,
					inputTokens,
					outputTokens,
					cacheWriteTokens,
					cacheReadTokens,
				)

				yield {
					type: "usage",
					inputTokens,
					outputTokens,
					cacheWriteTokens,
					cacheReadTokens,
					totalCost,
				}
			}
		}
	}

	private isGpt5Model(modelId: string): boolean {
		return modelId.startsWith("gpt-5")
	}

	private async *handleNectarineMessage(
		model: OpenAiNativeModel,
		systemPrompt: string,
		messages: Anthropic.Messages.MessageParam[],
	): ApiStream {
		const { reasoning } = this.getModel()

		const stream = await this.client.chat.completions.create({
			model: model.id,
			temperature: 1,
			messages: [{ role: "developer", content: systemPrompt }, ...convertToOpenAiMessages(messages)],
			stream: true,
			stream_options: { include_usage: true },
			...(reasoning && reasoning),
		})

		yield* this.handleStreamResponse(stream, model)
	}

	private isNectarineModel(modelId: string): boolean {
		return modelId.includes("nectarine")
	}

	private isGpt5Model(modelId: string): boolean {
		return modelId.startsWith("gpt-5")
	}

	private async *handleStreamResponse(
		stream: AsyncIterable<OpenAI.Chat.Completions.ChatCompletionChunk>,
		model: OpenAiNativeModel,
	): ApiStream {
		for await (const chunk of stream) {
			const delta = chunk.choices[0]?.delta

			if (delta?.content) {
				yield {
					type: "text",
					text: delta.content,
				}
			}

			if (chunk.usage) {
				yield* this.yieldUsage(model.info, chunk.usage)
			}
		}
	}

	private async *yieldUsage(info: ModelInfo, usage: OpenAI.Completions.CompletionUsage | undefined): ApiStream {
		const inputTokens = usage?.prompt_tokens || 0 // sum of cache hits and misses
		const outputTokens = usage?.completion_tokens || 0
		const cacheReadTokens = usage?.prompt_tokens_details?.cached_tokens || 0
		const cacheWriteTokens = 0
		const totalCost = calculateApiCostOpenAI(info, inputTokens, outputTokens, cacheWriteTokens, cacheReadTokens)
		const nonCachedInputTokens = Math.max(0, inputTokens - cacheReadTokens - cacheWriteTokens)

		yield {
			type: "usage",
			inputTokens: nonCachedInputTokens,
			outputTokens: outputTokens,
			cacheWriteTokens: cacheWriteTokens,
			cacheReadTokens: cacheReadTokens,
			totalCost: totalCost,
		}
	}

	override getModel() {
		const modelId = this.options.apiModelId

		let id =
			modelId && modelId in openAiNativeModels ? (modelId as OpenAiNativeModelId) : openAiNativeDefaultModelId

		const info: ModelInfo = openAiNativeModels[id]

		const params = getModelParams({
			format: "openai",
			modelId: id,
			model: info,
			settings: this.options,
			defaultTemperature: OPENAI_NATIVE_DEFAULT_TEMPERATURE,
		})

		// For GPT-5 models, ensure we support minimal reasoning effort
		if (this.isGpt5Model(id) && params.reasoning) {
			// Allow "minimal" effort for GPT-5 models
			const effort = this.options.reasoningEffort
			if (effort === "low" || effort === "medium" || effort === "high") {
				params.reasoning.reasoning_effort = effort
			}
		}

		// The o3 models are named like "o3-mini-[reasoning-effort]", which are
		// not valid model ids, so we need to strip the suffix.
		return { id: id.startsWith("o3-mini") ? "o3-mini" : id, info, ...params, verbosity: params.verbosity }
	}

	async completePrompt(prompt: string): Promise<string> {
		try {
			const { id, temperature, reasoning, verbosity } = this.getModel()

			const params: OpenAI.Chat.Completions.ChatCompletionCreateParamsNonStreaming & {
				verbosity?: VerbosityLevel
			} = {
				model: id,
				messages: [{ role: "user", content: prompt }],
				temperature: this.isGpt5Model(id) ? null : temperature, // kilocode_change: gpt5
				...(reasoning && reasoning),
			}

			// Add verbosity for GPT-5 models
			if (this.isGpt5Model(id) && verbosity) {
				params.verbosity = verbosity
			}

			const response = await this.client.chat.completions.create(params as any)
			return response.choices[0]?.message.content || ""
		} catch (error) {
			if (error instanceof Error) {
				throw new Error(`OpenAI Native completion error: ${error.message}`)
			}
			throw error
		}
	}
}<|MERGE_RESOLUTION|>--- conflicted
+++ resolved
@@ -81,13 +81,8 @@
 			yield* this.handleReasonerMessage(model, id, systemPrompt, messages)
 		} else if (model.id.startsWith("o1")) {
 			yield* this.handleO1FamilyMessage(model, systemPrompt, messages)
-<<<<<<< HEAD
-		} else if (this.isNectarineModel(model.id) || this.isGpt5Model(model.id)) {
-			yield* this.handleNectarineMessage(model, systemPrompt, messages)
-=======
 		} else if (this.isGpt5Model(model.id)) {
 			yield* this.handleGpt5Message(model, systemPrompt, messages)
->>>>>>> c75549ce
 		} else {
 			yield* this.handleDefaultModelMessage(model, systemPrompt, messages)
 		}
@@ -360,33 +355,6 @@
 		return modelId.startsWith("gpt-5")
 	}
 
-	private async *handleNectarineMessage(
-		model: OpenAiNativeModel,
-		systemPrompt: string,
-		messages: Anthropic.Messages.MessageParam[],
-	): ApiStream {
-		const { reasoning } = this.getModel()
-
-		const stream = await this.client.chat.completions.create({
-			model: model.id,
-			temperature: 1,
-			messages: [{ role: "developer", content: systemPrompt }, ...convertToOpenAiMessages(messages)],
-			stream: true,
-			stream_options: { include_usage: true },
-			...(reasoning && reasoning),
-		})
-
-		yield* this.handleStreamResponse(stream, model)
-	}
-
-	private isNectarineModel(modelId: string): boolean {
-		return modelId.includes("nectarine")
-	}
-
-	private isGpt5Model(modelId: string): boolean {
-		return modelId.startsWith("gpt-5")
-	}
-
 	private async *handleStreamResponse(
 		stream: AsyncIterable<OpenAI.Chat.Completions.ChatCompletionChunk>,
 		model: OpenAiNativeModel,
@@ -464,7 +432,7 @@
 			} = {
 				model: id,
 				messages: [{ role: "user", content: prompt }],
-				temperature: this.isGpt5Model(id) ? null : temperature, // kilocode_change: gpt5
+				temperature,
 				...(reasoning && reasoning),
 			}
 
