--- conflicted
+++ resolved
@@ -131,13 +131,11 @@
 		)
 
 		for await (const chunk of stream) {
-<<<<<<< HEAD
 			verifyFinishReason(chunk.choices?.[0]) // kilocode_change
 
 			const delta = chunk.choices?.[0]?.delta
 
 			yield* processNativeToolCallsFromDelta(delta, getActiveToolUseStyle(this.options)) // kilocode_change
-=======
 			// Check for provider-specific error responses (e.g., MiniMax base_resp)
 			const chunkAny = chunk as any
 			if (chunkAny.base_resp?.status_code && chunkAny.base_resp.status_code !== 0) {
@@ -146,9 +144,6 @@
 				)
 			}
 
-			const delta = chunk.choices?.[0]?.delta
->>>>>>> 06b775a8
-
 			if (delta?.content) {
 				for (const processedChunk of matcher.update(delta.content)) {
 					yield processedChunk
