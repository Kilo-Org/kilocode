import { Anthropic } from "@anthropic-ai/sdk"
import OpenAI from "openai"

import { type ModelInfo } from "@roo-code/types"

import { type ApiHandlerOptions, getModelMaxOutputTokens } from "../../shared/api"
import { XmlMatcher } from "../../utils/xml-matcher"
import { ApiStream, ApiStreamUsageChunk } from "../transform/stream"
import { convertToOpenAiMessages } from "../transform/openai-format"

import type { SingleCompletionHandler, ApiHandlerCreateMessageMetadata } from "../index"
import { DEFAULT_HEADERS } from "./constants"
import { BaseProvider } from "./base-provider"
import { verifyFinishReason } from "./kilocode/verifyFinishReason"
import { handleOpenAIError } from "./utils/openai-error-handler"
<<<<<<< HEAD
import { fetchWithTimeout } from "./kilocode/fetchWithTimeout"
import { getApiRequestTimeout } from "./utils/timeout-config" // kilocode_change
import { addNativeToolCallsToParams, ToolCallAccumulator } from "./kilocode/nativeToolCallHelpers"
=======
import { calculateApiCostOpenAI } from "../../shared/cost"
>>>>>>> 2c3b2953

type BaseOpenAiCompatibleProviderOptions<ModelName extends string> = ApiHandlerOptions & {
	providerName: string
	baseURL: string
	defaultProviderModelId: ModelName
	providerModels: Record<ModelName, ModelInfo>
	defaultTemperature?: number
}

export abstract class BaseOpenAiCompatibleProvider<ModelName extends string>
	extends BaseProvider
	implements SingleCompletionHandler
{
	protected readonly providerName: string
	protected readonly baseURL: string
	protected readonly defaultTemperature: number
	protected readonly defaultProviderModelId: ModelName
	protected readonly providerModels: Record<ModelName, ModelInfo>

	protected readonly options: ApiHandlerOptions

	protected client: OpenAI

	constructor({
		providerName,
		baseURL,
		defaultProviderModelId,
		providerModels,
		defaultTemperature,
		...options
	}: BaseOpenAiCompatibleProviderOptions<ModelName>) {
		super()

		this.providerName = providerName
		this.baseURL = baseURL
		this.defaultProviderModelId = defaultProviderModelId
		this.providerModels = providerModels
		this.defaultTemperature = defaultTemperature ?? 0

		this.options = options

		if (!this.options.apiKey) {
			throw new Error("API key is required")
		}

		const timeout = getApiRequestTimeout() // kilocode_change
		this.client = new OpenAI({
			baseURL,
			apiKey: this.options.apiKey,
			defaultHeaders: DEFAULT_HEADERS,
			// kilocode_change start
			timeout: timeout,
			fetch: fetchWithTimeout(timeout),
			// kilocode_change end
		})
	}

	protected createStream(
		systemPrompt: string,
		messages: Anthropic.Messages.MessageParam[],
		metadata?: ApiHandlerCreateMessageMetadata,
		requestOptions?: OpenAI.RequestOptions,
	) {
		const { id: model, info } = this.getModel()

		// Centralized cap: clamp to 20% of the context window (unless provider-specific exceptions apply)
		const max_tokens =
			getModelMaxOutputTokens({
				modelId: model,
				model: info,
				settings: this.options,
				format: "openai",
			}) ?? undefined

		const temperature = this.options.modelTemperature ?? this.defaultTemperature

		const params: OpenAI.Chat.Completions.ChatCompletionCreateParamsStreaming = {
			model,
			max_tokens,
			temperature,
			messages: [{ role: "system", content: systemPrompt }, ...convertToOpenAiMessages(messages)],
			stream: true,
			stream_options: { include_usage: true },
			...(metadata?.tools && { tools: this.convertToolsForOpenAI(metadata.tools) }),
			...(metadata?.tool_choice && { tool_choice: metadata.tool_choice }),
			...(metadata?.toolProtocol === "native" && {
				parallel_tool_calls: metadata.parallelToolCalls ?? false,
			}),
		}

		// Add thinking parameter if reasoning is enabled and model supports it
		if (this.options.enableReasoningEffort && info.supportsReasoningBinary) {
			;(params as any).thinking = { type: "enabled" }
		}

		try {
			return this.client.chat.completions.create(
				addNativeToolCallsToParams(params, this.options, metadata), // kilocode_change
				requestOptions,
			)
		} catch (error) {
			throw handleOpenAIError(error, this.providerName)
		}
	}

	override async *createMessage(
		systemPrompt: string,
		messages: Anthropic.Messages.MessageParam[],
		metadata?: ApiHandlerCreateMessageMetadata,
	): ApiStream {
		const stream = await this.createStream(systemPrompt, messages, metadata)

		const matcher = new XmlMatcher(
			"think",
			(chunk) =>
				({
					type: chunk.matched ? "reasoning" : "text",
					text: chunk.data,
				}) as const,
		)

<<<<<<< HEAD
		const toolCallAccumulator = new ToolCallAccumulator() // kilocode_change
=======
		let lastUsage: OpenAI.CompletionUsage | undefined

>>>>>>> 2c3b2953
		for await (const chunk of stream) {
			verifyFinishReason(chunk.choices?.[0]) // kilocode_change

			const delta = chunk.choices?.[0]?.delta

			yield* toolCallAccumulator.processChunk(chunk) // kilocode_change

			// Check for provider-specific error responses (e.g., MiniMax base_resp)
			const chunkAny = chunk as any
			if (chunkAny.base_resp?.status_code && chunkAny.base_resp.status_code !== 0) {
				throw new Error(
					`${this.providerName} API Error (${chunkAny.base_resp.status_code}): ${chunkAny.base_resp.status_msg || "Unknown error"}`,
				)
			}

			if (delta?.content) {
				for (const processedChunk of matcher.update(delta.content)) {
					yield processedChunk
				}
			}

			if (delta) {
				for (const key of ["reasoning_content", "reasoning"] as const) {
					if (key in delta) {
						const reasoning_content = ((delta as any)[key] as string | undefined) || ""
						if (reasoning_content?.trim()) {
							yield { type: "reasoning", text: reasoning_content }
						}
						break
					}
				}
			}

			// Emit raw tool call chunks - NativeToolCallParser handles state management
			if (delta?.tool_calls) {
				for (const toolCall of delta.tool_calls) {
					yield {
						type: "tool_call_partial",
						index: toolCall.index,
						id: toolCall.id,
						name: toolCall.function?.name,
						arguments: toolCall.function?.arguments,
					}
				}
			}

			if (chunk.usage) {
				lastUsage = chunk.usage
			}
		}

		if (lastUsage) {
			yield this.processUsageMetrics(lastUsage, this.getModel().info)
		}

		// Process any remaining content
		for (const processedChunk of matcher.final()) {
			yield processedChunk
		}
	}

	protected processUsageMetrics(usage: any, modelInfo?: any): ApiStreamUsageChunk {
		const inputTokens = usage?.prompt_tokens || 0
		const outputTokens = usage?.completion_tokens || 0
		const cacheWriteTokens = usage?.prompt_tokens_details?.cache_write_tokens || 0
		const cacheReadTokens = usage?.prompt_tokens_details?.cached_tokens || 0

		const { totalCost } = modelInfo
			? calculateApiCostOpenAI(modelInfo, inputTokens, outputTokens, cacheWriteTokens, cacheReadTokens)
			: { totalCost: 0 }

		return {
			type: "usage",
			inputTokens,
			outputTokens,
			cacheWriteTokens: cacheWriteTokens || undefined,
			cacheReadTokens: cacheReadTokens || undefined,
			totalCost,
		}
	}

	async completePrompt(prompt: string): Promise<string> {
		const { id: modelId, info: modelInfo } = this.getModel()

		const params: OpenAI.Chat.Completions.ChatCompletionCreateParams = {
			model: modelId,
			messages: [{ role: "user", content: prompt }],
		}

		// Add thinking parameter if reasoning is enabled and model supports it
		if (this.options.enableReasoningEffort && modelInfo.supportsReasoningBinary) {
			;(params as any).thinking = { type: "enabled" }
		}

		try {
			const response = await this.client.chat.completions.create(params)

			// Check for provider-specific error responses (e.g., MiniMax base_resp)
			const responseAny = response as any
			if (responseAny.base_resp?.status_code && responseAny.base_resp.status_code !== 0) {
				throw new Error(
					`${this.providerName} API Error (${responseAny.base_resp.status_code}): ${responseAny.base_resp.status_msg || "Unknown error"}`,
				)
			}

			return response.choices?.[0]?.message.content || ""
		} catch (error) {
			throw handleOpenAIError(error, this.providerName)
		}
	}

	override getModel() {
		const id =
			this.options.apiModelId && this.options.apiModelId in this.providerModels
				? (this.options.apiModelId as ModelName)
				: this.defaultProviderModelId

		return { id, info: this.providerModels[id] }
	}
}<|MERGE_RESOLUTION|>--- conflicted
+++ resolved
@@ -13,13 +13,10 @@
 import { BaseProvider } from "./base-provider"
 import { verifyFinishReason } from "./kilocode/verifyFinishReason"
 import { handleOpenAIError } from "./utils/openai-error-handler"
-<<<<<<< HEAD
-import { fetchWithTimeout } from "./kilocode/fetchWithTimeout"
+import { fetchWithTimeout } from "./kilocode/fetchWithTimeout" // kilocode_change
 import { getApiRequestTimeout } from "./utils/timeout-config" // kilocode_change
-import { addNativeToolCallsToParams, ToolCallAccumulator } from "./kilocode/nativeToolCallHelpers"
-=======
+import { addNativeToolCallsToParams, ToolCallAccumulator } from "./kilocode/nativeToolCallHelpers" // kilocode_change
 import { calculateApiCostOpenAI } from "../../shared/cost"
->>>>>>> 2c3b2953
 
 type BaseOpenAiCompatibleProviderOptions<ModelName extends string> = ApiHandlerOptions & {
 	providerName: string
@@ -141,12 +138,9 @@
 				}) as const,
 		)
 
-<<<<<<< HEAD
 		const toolCallAccumulator = new ToolCallAccumulator() // kilocode_change
-=======
 		let lastUsage: OpenAI.CompletionUsage | undefined
 
->>>>>>> 2c3b2953
 		for await (const chunk of stream) {
 			verifyFinishReason(chunk.choices?.[0]) // kilocode_change
 
