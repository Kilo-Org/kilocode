// npx vitest run api/providers/fetchers/__tests__/openrouter.spec.ts

import * as path from "path"

import { back as nockBack } from "nock"

import { getOpenRouterModelEndpoints, getOpenRouterModels, parseOpenRouterModel } from "../openrouter"

nockBack.fixtures = path.join(__dirname, "fixtures")
nockBack.setMode("lockdown")

describe("OpenRouter API", () => {
	describe("getOpenRouterModels", () => {
		// kilocode_change: skip, this test uses "nock", which works with axios, but with fetch it truncates responses for unclear reasons
		it.skip("fetches models and validates schema", async () => {
			const { nockDone } = await nockBack("openrouter-models.json")

			const models = await getOpenRouterModels()

			expect(models["anthropic/claude-3.7-sonnet"]).toEqual({
				maxTokens: 8192,
				contextWindow: 200000,
				supportsImages: true,
				supportsPromptCache: true,
				inputPrice: 3,
				outputPrice: 15,
				cacheWritesPrice: 3.75,
				cacheReadsPrice: 0.3,
				description: expect.any(String),
<<<<<<< HEAD
				displayName: expect.any(String), // kilocode_change
				supportsComputerUse: true,
=======
>>>>>>> 00518662
				supportsReasoningBudget: false,
				supportsReasoningEffort: false,
				supportedParameters: ["max_tokens", "temperature", "reasoning", "include_reasoning"],
			})

			expect(models["anthropic/claude-3.7-sonnet:thinking"]).toEqual({
				maxTokens: 128000,
				contextWindow: 200000,
				supportsImages: true,
				supportsPromptCache: true,
				inputPrice: 3,
				outputPrice: 15,
				cacheWritesPrice: 3.75,
				cacheReadsPrice: 0.3,
				description: expect.any(String),
<<<<<<< HEAD
				displayName: expect.any(String), // kilocode_change
				supportsComputerUse: true,
=======
>>>>>>> 00518662
				supportsReasoningBudget: true,
				requiredReasoningBudget: true,
				supportsReasoningEffort: true,
				supportedParameters: ["max_tokens", "temperature", "reasoning", "include_reasoning"],
			})

			expect(models["google/gemini-2.5-flash-preview-05-20"].maxTokens).toEqual(65535)

			const anthropicModels = Object.entries(models)
				.filter(([id, _]) => id.startsWith("anthropic/claude-3"))
				.map(([id, model]) => ({ id, maxTokens: model.maxTokens }))
				.sort(({ id: a }, { id: b }) => a.localeCompare(b))

			expect(anthropicModels).toEqual([
				{ id: "anthropic/claude-3-haiku", maxTokens: 4096 },
				{ id: "anthropic/claude-3-haiku:beta", maxTokens: 4096 },
				{ id: "anthropic/claude-3-opus", maxTokens: 4096 },
				{ id: "anthropic/claude-3-opus:beta", maxTokens: 4096 },
				{ id: "anthropic/claude-3-sonnet", maxTokens: 4096 },
				{ id: "anthropic/claude-3-sonnet:beta", maxTokens: 4096 },
				{ id: "anthropic/claude-3.5-haiku", maxTokens: 8192 },
				{ id: "anthropic/claude-3.5-haiku-20241022", maxTokens: 8192 },
				{ id: "anthropic/claude-3.5-haiku-20241022:beta", maxTokens: 8192 },
				{ id: "anthropic/claude-3.5-haiku:beta", maxTokens: 8192 },
				{ id: "anthropic/claude-3.5-sonnet", maxTokens: 8192 },
				{ id: "anthropic/claude-3.5-sonnet-20240620", maxTokens: 8192 },
				{ id: "anthropic/claude-3.5-sonnet-20240620:beta", maxTokens: 8192 },
				{ id: "anthropic/claude-3.5-sonnet:beta", maxTokens: 8192 },
				{ id: "anthropic/claude-3.7-sonnet", maxTokens: 8192 },
				{ id: "anthropic/claude-3.7-sonnet:beta", maxTokens: 128000 },
				{ id: "anthropic/claude-3.7-sonnet:thinking", maxTokens: 128000 },
			])

			nockDone()
		})
	})

	describe("getOpenRouterModelEndpoints", () => {
		it("fetches model endpoints and validates schema", async () => {
			const { nockDone } = await nockBack("openrouter-model-endpoints.json")
			const endpoints = await getOpenRouterModelEndpoints("google/gemini-2.5-pro-preview")

			expect(endpoints).toEqual({
				"google-vertex": {
					maxTokens: 65535,
					contextWindow: 1048576,
					supportsImages: true,
					supportsPromptCache: true,
					supportsReasoningBudget: true,
					inputPrice: 1.25,
					outputPrice: 10,
					cacheWritesPrice: 1.625,
					cacheReadsPrice: 0.31,
					description: undefined,
					supportsReasoningEffort: undefined,
					supportedParameters: undefined,
				},
				"google-ai-studio": {
					maxTokens: 65536,
					contextWindow: 1048576,
					supportsImages: true,
					supportsPromptCache: true,
					supportsReasoningBudget: true,
					inputPrice: 1.25,
					outputPrice: 10,
					cacheWritesPrice: 1.625,
					cacheReadsPrice: 0.31,
					description: undefined,
					supportsReasoningEffort: undefined,
					supportedParameters: undefined,
				},
			})

			nockDone()
		})
	})

	describe("parseOpenRouterModel", () => {
		it("sets horizon-alpha model to 32k max tokens", () => {
			const mockModel = {
				name: "Horizon Alpha",
				description: "Test model",
				context_length: 128000,
				max_completion_tokens: 128000,
				pricing: {
					prompt: "0.000003",
					completion: "0.000015",
				},
			}

			const result = parseOpenRouterModel({
				id: "openrouter/horizon-alpha",
				model: mockModel,
				inputModality: ["text"],
				outputModality: ["text"],
				maxTokens: 128000,
			})

			expect(result.maxTokens).toBe(32768)
			expect(result.contextWindow).toBe(128000)
		})

		it("sets horizon-beta model to 32k max tokens", () => {
			const mockModel = {
				name: "Horizon Beta",
				description: "Test model",
				context_length: 128000,
				max_completion_tokens: 128000,
				pricing: {
					prompt: "0.000003",
					completion: "0.000015",
				},
			}

			const result = parseOpenRouterModel({
				id: "openrouter/horizon-beta",
				model: mockModel,
				inputModality: ["text"],
				outputModality: ["text"],
				maxTokens: 128000,
			})

			expect(result.maxTokens).toBe(32768)
			expect(result.contextWindow).toBe(128000)
		})

		it("does not override max tokens for other models", () => {
			const mockModel = {
				name: "Other Model",
				description: "Test model",
				context_length: 128000,
				max_completion_tokens: 64000,
				pricing: {
					prompt: "0.000003",
					completion: "0.000015",
				},
			}

			const result = parseOpenRouterModel({
				id: "openrouter/other-model",
				model: mockModel,
				inputModality: ["text"],
				outputModality: ["text"],
				maxTokens: 64000,
			})

			expect(result.maxTokens).toBe(64000)
			expect(result.contextWindow).toBe(128000)
		})

		it("filters out image generation models", () => {
			const mockImageModel = {
				name: "Image Model",
				description: "Test image generation model",
				context_length: 128000,
				max_completion_tokens: 64000,
				pricing: {
					prompt: "0.000003",
					completion: "0.000015",
				},
			}

			const mockTextModel = {
				name: "Text Model",
				description: "Test text generation model",
				context_length: 128000,
				max_completion_tokens: 64000,
				pricing: {
					prompt: "0.000003",
					completion: "0.000015",
				},
			}

			// Model with image output should be filtered out - we only test parseOpenRouterModel
			// since the filtering happens in getOpenRouterModels/getOpenRouterModelEndpoints
			const textResult = parseOpenRouterModel({
				id: "test/text-model",
				model: mockTextModel,
				inputModality: ["text"],
				outputModality: ["text"],
				maxTokens: 64000,
			})

			const imageResult = parseOpenRouterModel({
				id: "test/image-model",
				model: mockImageModel,
				inputModality: ["text"],
				outputModality: ["image"],
				maxTokens: 64000,
			})

			// Both should parse successfully (filtering happens at a higher level)
			expect(textResult.maxTokens).toBe(64000)
			expect(imageResult.maxTokens).toBe(64000)
		})
	})
})<|MERGE_RESOLUTION|>--- conflicted
+++ resolved
@@ -27,11 +27,7 @@
 				cacheWritesPrice: 3.75,
 				cacheReadsPrice: 0.3,
 				description: expect.any(String),
-<<<<<<< HEAD
 				displayName: expect.any(String), // kilocode_change
-				supportsComputerUse: true,
-=======
->>>>>>> 00518662
 				supportsReasoningBudget: false,
 				supportsReasoningEffort: false,
 				supportedParameters: ["max_tokens", "temperature", "reasoning", "include_reasoning"],
@@ -47,11 +43,7 @@
 				cacheWritesPrice: 3.75,
 				cacheReadsPrice: 0.3,
 				description: expect.any(String),
-<<<<<<< HEAD
 				displayName: expect.any(String), // kilocode_change
-				supportsComputerUse: true,
-=======
->>>>>>> 00518662
 				supportsReasoningBudget: true,
 				requiredReasoningBudget: true,
 				supportsReasoningEffort: true,
