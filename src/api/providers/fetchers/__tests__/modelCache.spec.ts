--- conflicted
+++ resolved
@@ -25,11 +25,8 @@
 vi.mock("../glama")
 vi.mock("../unbound")
 vi.mock("../io-intelligence")
-<<<<<<< HEAD
+vi.mock("../ovhcloud") // kilocode_change
 vi.mock("../submodel")
-=======
-vi.mock("../ovhcloud") // kilocode_change
->>>>>>> d71f1d67
 
 // Then imports
 import type { Mock } from "vitest"
@@ -40,11 +37,8 @@
 import { getGlamaModels } from "../glama"
 import { getUnboundModels } from "../unbound"
 import { getIOIntelligenceModels } from "../io-intelligence"
-<<<<<<< HEAD
+import { getOvhCloudAiEndpointsModels } from "../ovhcloud" // kilocode_change
 import { getSubmodelModels } from "../submodel"
-=======
-import { getOvhCloudAiEndpointsModels } from "../ovhcloud" // kilocode_change
->>>>>>> d71f1d67
 
 const mockGetLiteLLMModels = getLiteLLMModels as Mock<typeof getLiteLLMModels>
 const mockGetOpenRouterModels = getOpenRouterModels as Mock<typeof getOpenRouterModels>
@@ -52,11 +46,8 @@
 const mockGetGlamaModels = getGlamaModels as Mock<typeof getGlamaModels>
 const mockGetUnboundModels = getUnboundModels as Mock<typeof getUnboundModels>
 const mockGetIOIntelligenceModels = getIOIntelligenceModels as Mock<typeof getIOIntelligenceModels>
-<<<<<<< HEAD
+const mockGetOvhCloudAiEndpointsModels = getOvhCloudAiEndpointsModels as Mock<typeof getOvhCloudAiEndpointsModels> // kilocode_change
 const mockGetSubmodelModels = getSubmodelModels as Mock<typeof getSubmodelModels>
-=======
-const mockGetOvhCloudAiEndpointsModels = getOvhCloudAiEndpointsModels as Mock<typeof getOvhCloudAiEndpointsModels> // kilocode_change
->>>>>>> d71f1d67
 
 const DUMMY_REQUESTY_KEY = "requesty-key-for-testing"
 const DUMMY_UNBOUND_KEY = "unbound-key-for-testing"
@@ -174,7 +165,6 @@
 		expect(result).toEqual(mockModels)
 	})
 
-<<<<<<< HEAD
 	it("calls getSubmodelModels with optional API key", async () => {
 		const mockModels = {
 			"submodel/model": {
@@ -191,7 +181,7 @@
 		expect(mockGetSubmodelModels).toHaveBeenCalledWith(DUMMY_SUBMODEL_KEY)
 		expect(result).toEqual(mockModels)
 	})
-=======
+  
 	// kilocode_change start
 	it("calls OvhCloudAiEndpointsModels for ovhcloud provider", async () => {
 		const mockModels = {
@@ -210,7 +200,6 @@
 		expect(result).toEqual(mockModels)
 	})
 	// kilocode_change end
->>>>>>> d71f1d67
 
 	it("handles errors and re-throws them", async () => {
 		const expectedError = new Error("LiteLLM connection failed")
