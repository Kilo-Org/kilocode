import * as path from "path"
import fs from "fs/promises"

import NodeCache from "node-cache"

import { ContextProxy } from "../../../core/config/ContextProxy"
import { getCacheDirectoryPath } from "../../../utils/storage"
import { RouterName, ModelRecord } from "../../../shared/api"
import { fileExistsAtPath } from "../../../utils/fs"

import { getOpenRouterModels } from "./openrouter"
import { getRequestyModels } from "./requesty"
import { getGlamaModels } from "./glama"
import { getUnboundModels } from "./unbound"
import { getLiteLLMModels } from "./litellm"

const memoryCache = new NodeCache({ stdTTL: 5 * 60, checkperiod: 5 * 60 })

async function writeModels(router: RouterName, data: ModelRecord) {
	const filename = `${router}_models.json`
	const cacheDir = await getCacheDirectoryPath(ContextProxy.instance.globalStorageUri.fsPath)
	await fs.writeFile(path.join(cacheDir, filename), JSON.stringify(data))
}

async function readModels(router: RouterName): Promise<ModelRecord | undefined> {
	const filename = `${router}_models.json`
	const cacheDir = await getCacheDirectoryPath(ContextProxy.instance.globalStorageUri.fsPath)
	const filePath = path.join(cacheDir, filename)
	const exists = await fileExistsAtPath(filePath)
	return exists ? JSON.parse(await fs.readFile(filePath, "utf8")) : undefined
}

/**
 * Get models from the cache or fetch them from the provider and cache them.
 * There are two caches:
 * 1. Memory cache - This is a simple in-memory cache that is used to store models for a short period of time.
 * 2. File cache - This is a file-based cache that is used to store models for a longer period of time.
 *
 * @param router - The router to fetch models from.
 * @param apiKey - Optional API key for the provider.
 * @param baseUrl - Optional base URL for the provider (currently used only for LiteLLM).
 * @returns The models from the cache or the fetched models.
 */
export const getModels = async (
	router: RouterName,
	apiKey: string | undefined = undefined,
	baseUrl: string | undefined = undefined,
): Promise<ModelRecord> => {
	let models = memoryCache.get<ModelRecord>(router)

	if (models) {
		// console.log(`[getModels] NodeCache hit for ${router} -> ${Object.keys(models).length}`)
		return models
	}

	switch (router) {
		case "openrouter":
			models = await getOpenRouterModels()
			break
		case "requesty":
			// Requesty models endpoint requires an API key for per-user custom policies
			models = await getRequestyModels(apiKey)
			break
		case "glama":
			models = await getGlamaModels()
			break
		case "unbound":
			// Unbound models endpoint requires an API key to fetch application specific models
			models = await getUnboundModels(apiKey)
			break
		case "litellm":
			if (apiKey && baseUrl) {
				models = await getLiteLLMModels(apiKey, baseUrl)
			} else {
				models = {}
			}
			break
<<<<<<< HEAD
		case "kilocode-openrouter":
			models = await getOpenRouterModels({
				baseUrl,
				headers: { Authorization: `Bearer ${apiKey}` },
			})
=======
		case "kilocode-openrouter": {
			const kilocodeToken = ContextProxy.instance.getProviderSettings().kilocodeToken
			const options: any = {
				openRouterBaseUrl: "https://kilocode.ai/api/openrouter",
				headers: {
					Authorization: `Bearer ${kilocodeToken}`,
				},
			}

			models = await getOpenRouterModels(options)
>>>>>>> 589e8a04
			break
		}
	}

	if (Object.keys(models).length > 0) {
		// console.log(`[getModels] API fetch for ${router} -> ${Object.keys(models).length}`)
		memoryCache.set(router, models)

		try {
			await writeModels(router, models)
			// console.log(`[getModels] wrote ${router} models to file cache`)
		} catch (error) {
			console.error(`[getModels] error writing ${router} models to file cache`, error)
		}

		return models
	}

	try {
		models = await readModels(router)
		// console.log(`[getModels] read ${router} models from file cache`)
	} catch (error) {
		console.error(`[getModels] error reading ${router} models from file cache`, error)
	}

	return models ?? {}
}

/**
 * Flush models memory cache for a specific router
 * @param router - The router to flush models for.
 */
export const flushModels = async (router: RouterName) => {
	memoryCache.del(router)
}<|MERGE_RESOLUTION|>--- conflicted
+++ resolved
@@ -75,24 +75,11 @@
 				models = {}
 			}
 			break
-<<<<<<< HEAD
-		case "kilocode-openrouter":
+		case "kilocode-openrouter": {
 			models = await getOpenRouterModels({
 				baseUrl,
 				headers: { Authorization: `Bearer ${apiKey}` },
 			})
-=======
-		case "kilocode-openrouter": {
-			const kilocodeToken = ContextProxy.instance.getProviderSettings().kilocodeToken
-			const options: any = {
-				openRouterBaseUrl: "https://kilocode.ai/api/openrouter",
-				headers: {
-					Authorization: `Bearer ${kilocodeToken}`,
-				},
-			}
-
-			models = await getOpenRouterModels(options)
->>>>>>> 589e8a04
 			break
 		}
 	}
