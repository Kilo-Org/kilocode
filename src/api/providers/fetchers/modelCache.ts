import * as path from "path"
import fs from "fs/promises"

import NodeCache from "node-cache"
import { safeWriteJson } from "../../../utils/safeWriteJson"

import { ContextProxy } from "../../../core/config/ContextProxy"
import { getCacheDirectoryPath } from "../../../utils/storage"
import { RouterName, ModelRecord, cerebrasModels } from "../../../shared/api"
import { fileExistsAtPath } from "../../../utils/fs"

import { getOpenRouterModels } from "./openrouter"
import { getVercelAiGatewayModels } from "./vercel-ai-gateway"
import { getRequestyModels } from "./requesty"
import { getGlamaModels } from "./glama"
import { getUnboundModels } from "./unbound"
import { getLiteLLMModels } from "./litellm"
import { GetModelsOptions } from "../../../shared/api"
import { getKiloBaseUriFromToken } from "../../../shared/kilocode/token"
import { getOllamaModels } from "./ollama"
import { getLMStudioModels } from "./lmstudio"
import { getIOIntelligenceModels } from "./io-intelligence"
import { getSubmodelModels } from "./submodel"
import { getDeepInfraModels } from "./deepinfra" // kilocode_change
const memoryCache = new NodeCache({ stdTTL: 5 * 60, checkperiod: 5 * 60 })

export /*kilocode_change*/ async function writeModels(router: RouterName, data: ModelRecord) {
	const filename = `${router}_models.json`
	const cacheDir = await getCacheDirectoryPath(ContextProxy.instance.globalStorageUri.fsPath)
	await safeWriteJson(path.join(cacheDir, filename), data)
}

export /*kilocode_change*/ async function readModels(router: RouterName): Promise<ModelRecord | undefined> {
	const filename = `${router}_models.json`
	const cacheDir = await getCacheDirectoryPath(ContextProxy.instance.globalStorageUri.fsPath)
	const filePath = path.join(cacheDir, filename)
	const exists = await fileExistsAtPath(filePath)
	return exists ? JSON.parse(await fs.readFile(filePath, "utf8")) : undefined
}

/**
 * Get models from the cache or fetch them from the provider and cache them.
 * There are two caches:
 * 1. Memory cache - This is a simple in-memory cache that is used to store models for a short period of time.
 * 2. File cache - This is a file-based cache that is used to store models for a longer period of time.
 *
 * @param router - The router to fetch models from.
 * @param apiKey - Optional API key for the provider.
 * @param baseUrl - Optional base URL for the provider (currently used only for LiteLLM).
 * @returns The models from the cache or the fetched models.
 */
export const getModels = async (options: GetModelsOptions): Promise<ModelRecord> => {
	const { provider } = options
	let models = getModelsFromCache(provider)
	if (models) {
		return models
	}

	try {
		switch (provider) {
			case "openrouter":
				// kilocode_change start: base url and bearer token
				models = await getOpenRouterModels({
					openRouterBaseUrl: options.baseUrl,
					headers: options.apiKey ? { Authorization: `Bearer ${options.apiKey}` } : undefined,
				})
				// kilocode_change end
				break
			case "requesty":
				// Requesty models endpoint requires an API key for per-user custom policies
				models = await getRequestyModels(options.baseUrl, options.apiKey)
				break
			case "glama":
				models = await getGlamaModels()
				break
			case "unbound":
				// Unbound models endpoint requires an API key to fetch application specific models
				models = await getUnboundModels(options.apiKey)
				break
			case "litellm":
				// Type safety ensures apiKey and baseUrl are always provided for litellm
				models = await getLiteLLMModels(options.apiKey, options.baseUrl)
				break
			// kilocode_change start
			case "kilocode-openrouter":
				models = await getOpenRouterModels({
					openRouterBaseUrl:
						getKiloBaseUriFromToken(options.kilocodeToken ?? "") +
						(options.kilocodeOrganizationId
							? `/api/organizations/${options.kilocodeOrganizationId}`
							: "/api/openrouter"),
					headers: options.kilocodeToken ? { Authorization: `Bearer ${options.kilocodeToken}` } : undefined,
				})
				break
			case "deepinfra":
				models = await getDeepInfraModels(options.apiKey, options.baseUrl)
				break
			case "cerebras":
				models = cerebrasModels
				break
			// kilocode_change end
			case "ollama":
				models = await getOllamaModels(options.baseUrl)
				break
			case "lmstudio":
				models = await getLMStudioModels(options.baseUrl)
				break
			case "io-intelligence":
				models = await getIOIntelligenceModels(options.apiKey)
				break
<<<<<<< HEAD
			case "submodel":
				models = await getSubmodelModels(options.apiKey)
=======
			case "vercel-ai-gateway":
				models = await getVercelAiGatewayModels()
>>>>>>> 6d0b161c
				break
			default: {
				// Ensures router is exhaustively checked if RouterName is a strict union
				const exhaustiveCheck: never = provider
				throw new Error(`Unknown provider: ${exhaustiveCheck}`)
			}
		}

		// Cache the fetched models (even if empty, to signify a successful fetch with no models)
		memoryCache.set(provider, models)

		/* kilocode_change: skip useless file IO
		await writeModels(provider, models).catch((err) =>
			console.error(`[getModels] Error writing ${provider} models to file cache:`, err),
		)

		try {
			models = await readModels(provider)
			// console.log(`[getModels] read ${router} models from file cache`)
		} catch (error) {
			console.error(`[getModels] error reading ${provider} models from file cache`, error)
		}
		*/
		return models || {}
	} catch (error) {
		// Log the error and re-throw it so the caller can handle it (e.g., show a UI message).
		console.error(`[getModels] Failed to fetch models in modelCache for ${provider}:`, error)

		throw error // Re-throw the original error to be handled by the caller.
	}
}

/**
 * Flush models memory cache for a specific router
 * @param router - The router to flush models for.
 */
export const flushModels = async (router: RouterName) => {
	memoryCache.del(router)
}

export function getModelsFromCache(provider: string) {
	return memoryCache.get<ModelRecord>(provider)
}<|MERGE_RESOLUTION|>--- conflicted
+++ resolved
@@ -108,13 +108,11 @@
 			case "io-intelligence":
 				models = await getIOIntelligenceModels(options.apiKey)
 				break
-<<<<<<< HEAD
 			case "submodel":
 				models = await getSubmodelModels(options.apiKey)
-=======
+				break
 			case "vercel-ai-gateway":
 				models = await getVercelAiGatewayModels()
->>>>>>> 6d0b161c
 				break
 			default: {
 				// Ensures router is exhaustively checked if RouterName is a strict union
