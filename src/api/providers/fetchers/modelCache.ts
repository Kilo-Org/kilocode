import * as path from "path"
import fs from "fs/promises"

import NodeCache from "node-cache"

import type { ProviderName } from "@roo-code/types"

import { safeWriteJson } from "../../../utils/safeWriteJson"

import { ContextProxy } from "../../../core/config/ContextProxy"
import { getCacheDirectoryPath } from "../../../utils/storage"
import type { RouterName, ModelRecord } from "../../../shared/api"
import { fileExistsAtPath } from "../../../utils/fs"

import { getOpenRouterModels } from "./openrouter"
import { getVercelAiGatewayModels } from "./vercel-ai-gateway"
import { getRequestyModels } from "./requesty"
import { getGlamaModels } from "./glama"
import { getUnboundModels } from "./unbound"
import { getLiteLLMModels } from "./litellm"
import { GetModelsOptions } from "../../../shared/api"
import { getKiloUrlFromToken } from "@roo-code/types"
import { getOllamaModels } from "./ollama"
import { getLMStudioModels } from "./lmstudio"
import { getIOIntelligenceModels } from "./io-intelligence"
// kilocode_change start
import { getOvhCloudAiEndpointsModels } from "./ovhcloud"
import { getGeminiModels } from "./gemini"
import { getInceptionModels } from "./inception"
// kilocode_change end

import { getDeepInfraModels } from "./deepinfra"
import { getHuggingFaceModels } from "./huggingface"
<<<<<<< HEAD
import { getAIStupidLevelModels } from "./aistupidlevel" // kilocode_change
=======
import { getRooModels } from "./roo"
import { getChutesModels } from "./chutes"
>>>>>>> 940b0171

const memoryCache = new NodeCache({ stdTTL: 5 * 60, checkperiod: 5 * 60 })

export /*kilocode_change*/ async function writeModels(router: RouterName, data: ModelRecord) {
	const filename = `${router}_models.json`
	const cacheDir = await getCacheDirectoryPath(ContextProxy.instance.globalStorageUri.fsPath)
	await safeWriteJson(path.join(cacheDir, filename), data)
}

export /*kilocode_change*/ async function readModels(router: RouterName): Promise<ModelRecord | undefined> {
	const filename = `${router}_models.json`
	const cacheDir = await getCacheDirectoryPath(ContextProxy.instance.globalStorageUri.fsPath)
	const filePath = path.join(cacheDir, filename)
	const exists = await fileExistsAtPath(filePath)
	return exists ? JSON.parse(await fs.readFile(filePath, "utf8")) : undefined
}

/**
 * Get models from the cache or fetch them from the provider and cache them.
 * There are two caches:
 * 1. Memory cache - This is a simple in-memory cache that is used to store models for a short period of time.
 * 2. File cache - This is a file-based cache that is used to store models for a longer period of time.
 *
 * @param router - The router to fetch models from.
 * @param apiKey - Optional API key for the provider.
 * @param baseUrl - Optional base URL for the provider (currently used only for LiteLLM).
 * @returns The models from the cache or the fetched models.
 */
export const getModels = async (options: GetModelsOptions): Promise<ModelRecord> => {
	const { provider } = options

	let models = getModelsFromCache(provider)

	if (models) {
		return models
	}

	try {
		switch (provider) {
			case "openrouter":
				// kilocode_change start: base url and bearer token
				models = await getOpenRouterModels({
					openRouterBaseUrl: options.baseUrl,
					headers: options.apiKey ? { Authorization: `Bearer ${options.apiKey}` } : undefined,
				})
				// kilocode_change end
				break
			case "requesty":
				// Requesty models endpoint requires an API key for per-user custom policies.
				models = await getRequestyModels(options.baseUrl, options.apiKey)
				break
			case "glama":
				models = await getGlamaModels()
				break
			case "unbound":
				// Unbound models endpoint requires an API key to fetch application specific models.
				models = await getUnboundModels(options.apiKey)
				break
			case "litellm":
				// Type safety ensures apiKey and baseUrl are always provided for LiteLLM.
				models = await getLiteLLMModels(options.apiKey, options.baseUrl)
				break
			// kilocode_change start
			case "kilocode": {
				const backendUrl = options.kilocodeOrganizationId
					? `https://api.kilocode.ai/api/organizations/${options.kilocodeOrganizationId}`
					: "https://api.kilocode.ai/api/openrouter"
				const openRouterBaseUrl = getKiloUrlFromToken(backendUrl, options.kilocodeToken ?? "")
				models = await getOpenRouterModels({
					openRouterBaseUrl,
					headers: options.kilocodeToken ? { Authorization: `Bearer ${options.kilocodeToken}` } : undefined,
				})
				break
			}
			case "gemini":
				models = await getGeminiModels({
					apiKey: options.apiKey,
					baseUrl: options.baseUrl,
				})
				break
			// kilocode_change end
			case "ollama":
				models = await getOllamaModels(options.baseUrl, options.apiKey, options.numCtx /*kilocode_change*/)
				break
			case "lmstudio":
				models = await getLMStudioModels(options.baseUrl)
				break
			case "deepinfra":
				models = await getDeepInfraModels(options.apiKey, options.baseUrl)
				break
			case "io-intelligence":
				models = await getIOIntelligenceModels(options.apiKey)
				break
			case "vercel-ai-gateway":
				models = await getVercelAiGatewayModels()
				break
			case "huggingface":
				models = await getHuggingFaceModels()
				break
			// kilocode_change start
			case "inception":
				models = await getInceptionModels()
				break
			case "ovhcloud":
				models = await getOvhCloudAiEndpointsModels()
				break
			// kilocode_change end
<<<<<<< HEAD
			// kilocode_change start
			case "aistupidlevel":
				models = await getAIStupidLevelModels(options.apiKey)
				break
			// kilocode_change end
=======
			case "roo": {
				// Roo Code Cloud provider requires baseUrl and optional apiKey
				const rooBaseUrl =
					options.baseUrl ?? process.env.ROO_CODE_PROVIDER_URL ?? "https://api.roocode.com/proxy"
				models = await getRooModels(rooBaseUrl, options.apiKey)
				break
			}
			case "chutes":
				models = await getChutesModels(options.apiKey)
				break
>>>>>>> 940b0171
			default: {
				// Ensures router is exhaustively checked if RouterName is a strict union.
				const exhaustiveCheck: never = provider
				throw new Error(`Unknown provider: ${exhaustiveCheck}`)
			}
		}

		// Cache the fetched models (even if empty, to signify a successful fetch with no models).
		memoryCache.set(provider, models)

		/* kilocode_change: skip useless file IO
		await writeModels(provider, models).catch((err) =>
			console.error(`[getModels] Error writing ${provider} models to file cache:`, err),
		)

		try {
			models = await readModels(provider)
		} catch (error) {
			console.error(`[getModels] error reading ${provider} models from file cache`, error)
		}
		*/
		return models || {}
	} catch (error) {
		// Log the error and re-throw it so the caller can handle it (e.g., show a UI message).
		console.error(`[getModels] Failed to fetch models in modelCache for ${provider}:`, error)

		throw error // Re-throw the original error to be handled by the caller.
	}
}

/**
 * Flush models memory cache for a specific router.
 *
 * @param router - The router to flush models for.
 */
export const flushModels = async (router: RouterName) => {
	memoryCache.del(router)
}

export function getModelsFromCache(provider: ProviderName) {
	return memoryCache.get<ModelRecord>(provider)
}<|MERGE_RESOLUTION|>--- conflicted
+++ resolved
@@ -31,12 +31,7 @@
 
 import { getDeepInfraModels } from "./deepinfra"
 import { getHuggingFaceModels } from "./huggingface"
-<<<<<<< HEAD
 import { getAIStupidLevelModels } from "./aistupidlevel" // kilocode_change
-=======
-import { getRooModels } from "./roo"
-import { getChutesModels } from "./chutes"
->>>>>>> 940b0171
 
 const memoryCache = new NodeCache({ stdTTL: 5 * 60, checkperiod: 5 * 60 })
 
@@ -144,24 +139,11 @@
 				models = await getOvhCloudAiEndpointsModels()
 				break
 			// kilocode_change end
-<<<<<<< HEAD
 			// kilocode_change start
 			case "aistupidlevel":
 				models = await getAIStupidLevelModels(options.apiKey)
 				break
 			// kilocode_change end
-=======
-			case "roo": {
-				// Roo Code Cloud provider requires baseUrl and optional apiKey
-				const rooBaseUrl =
-					options.baseUrl ?? process.env.ROO_CODE_PROVIDER_URL ?? "https://api.roocode.com/proxy"
-				models = await getRooModels(rooBaseUrl, options.apiKey)
-				break
-			}
-			case "chutes":
-				models = await getChutesModels(options.apiKey)
-				break
->>>>>>> 940b0171
 			default: {
 				// Ensures router is exhaustively checked if RouterName is a strict union.
 				const exhaustiveCheck: never = provider
