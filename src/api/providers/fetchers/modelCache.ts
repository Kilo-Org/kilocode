--- conflicted
+++ resolved
@@ -33,12 +33,9 @@
 
 import { getDeepInfraModels } from "./deepinfra"
 import { getHuggingFaceModels } from "./huggingface"
-<<<<<<< HEAD
 import { DEFAULT_OCA_BASE_URL } from "../oca/utils/constants"
-=======
 import { getRooModels } from "./roo"
 import { getChutesModels } from "./chutes"
->>>>>>> a00b9029
 
 const memoryCache = new NodeCache({ stdTTL: 5 * 60, checkperiod: 5 * 60 })
 
@@ -141,12 +138,10 @@
 			case "huggingface":
 				models = await getHuggingFaceModels()
 				break
-<<<<<<< HEAD
 			case "oca": {
 				models = await getOCAModels(options.baseUrl ?? DEFAULT_OCA_BASE_URL, options.apiKey)
 				break
 			}
-=======
 			// kilocode_change start
 			case "inception":
 				models = await getInceptionModels()
@@ -165,7 +160,6 @@
 			case "chutes":
 				models = await getChutesModels(options.apiKey)
 				break
->>>>>>> a00b9029
 			default: {
 				// Ensures router is exhaustively checked if RouterName is a strict union.
 				const exhaustiveCheck: never = provider
