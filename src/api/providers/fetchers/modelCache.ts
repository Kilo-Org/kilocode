--- conflicted
+++ resolved
@@ -45,6 +45,56 @@
 	const { provider } = options
 	let models = memoryCache.get<ModelRecord>(provider)
 	if (models) {
+		// console.log(`[getModels] NodeCache hit for ${router} -> ${Object.keys(models).length}`)
+		return models
+	}
+
+	switch (router) {
+		case "openrouter":
+			models = await getOpenRouterModels()
+			break
+		case "requesty":
+			// Requesty models endpoint requires an API key for per-user custom policies
+			models = await getRequestyModels(apiKey)
+			break
+		case "glama":
+			models = await getGlamaModels()
+			break
+		case "unbound":
+			// Unbound models endpoint requires an API key to fetch application specific models
+			models = await getUnboundModels(apiKey)
+			break
+		case "litellm":
+			if (apiKey && baseUrl) {
+				models = await getLiteLLMModels(apiKey, baseUrl)
+			} else {
+				models = {}
+			}
+			break
+		case "kilocode-openrouter":
+			const kilocodeToken = ContextProxy.instance.getProviderSettings().kilocodeToken
+			const options: any = {
+				openRouterBaseUrl: "https://kilocode.ai/api/openrouter",
+				headers: {
+					Authorization: `Bearer ${kilocodeToken}`,
+				},
+			}
+
+			models = await getOpenRouterModels(options)
+			break
+	}
+
+	if (Object.keys(models).length > 0) {
+		// console.log(`[getModels] API fetch for ${router} -> ${Object.keys(models).length}`)
+		memoryCache.set(router, models)
+
+		try {
+			await writeModels(router, models)
+			// console.log(`[getModels] wrote ${router} models to file cache`)
+		} catch (error) {
+			console.error(`[getModels] error writing ${router} models to file cache`, error)
+		}
+
 		return models
 	}
 
@@ -73,23 +123,7 @@
 				const exhaustiveCheck: never = provider
 				throw new Error(`Unknown provider: ${exhaustiveCheck}`)
 			}
-<<<<<<< HEAD
-			break
-		case "kilocode-openrouter":
-			const kilocodeToken = ContextProxy.instance.getProviderSettings().kilocodeToken
-			const options: any = {
-				openRouterBaseUrl: "https://kilocode.ai/api/openrouter",
-				headers: {
-					Authorization: `Bearer ${kilocodeToken}`,
-				},
-			}
-
-			models = await getOpenRouterModels(options)
-			break
-	}
-=======
 		}
->>>>>>> 582a117a
 
 		// Cache the fetched models (even if empty, to signify a successful fetch with no models)
 		memoryCache.set(provider, models)
