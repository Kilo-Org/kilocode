--- conflicted
+++ resolved
@@ -27,11 +27,6 @@
 		const apiModelId = options.apiModelId || mistralDefaultModelId
 		this.options = { ...options, apiModelId }
 
-<<<<<<< HEAD
-		const baseUrl = this.getBaseUrl()
-		console.debug(`[Kilo Code] MistralHandler using baseUrl: ${baseUrl}`)
-=======
->>>>>>> 582a117a
 		this.client = new Mistral({
 			serverURL: apiModelId.startsWith("codestral-")
 				? this.options.mistralCodestralUrl || "https://codestral.mistral.ai"
@@ -40,23 +35,12 @@
 		})
 	}
 
-<<<<<<< HEAD
-	private getBaseUrl(): string {
-		const modelId = this.options.apiModelId ?? mistralDefaultModelId
-		console.debug(`[Kilo Code] MistralHandler using modelId: ${modelId}`)
-		if (modelId?.startsWith("codestral-")) {
-			return this.options.mistralCodestralUrl || "https://codestral.mistral.ai"
-		}
-		return "https://api.mistral.ai"
-	}
-=======
 	override async *createMessage(
 		systemPrompt: string,
 		messages: Anthropic.Messages.MessageParam[],
 		metadata?: ApiHandlerCreateMessageMetadata,
 	): ApiStream {
 		const { id: model, maxTokens, temperature } = this.getModel()
->>>>>>> 582a117a
 
 		const response = await this.client.chat.stream({
 			model,
