import { Anthropic } from "@anthropic-ai/sdk"
import { Mistral } from "@mistralai/mistralai"

import type { ModelInfo } from "@roo-code/types"

import { ApiHandlerOptions, mistralDefaultModelId, MistralModelId, mistralModels } from "../../shared/api"
import { convertToMistralMessages } from "../transform/mistral-format"
import { ApiStream } from "../transform/stream"

import { BaseProvider } from "./base-provider"
import type { SingleCompletionHandler, ApiHandlerCreateMessageMetadata } from "../index"

const MISTRAL_DEFAULT_TEMPERATURE = 0

export class MistralHandler extends BaseProvider implements SingleCompletionHandler {
	protected options: ApiHandlerOptions
	private client: Mistral

	constructor(options: ApiHandlerOptions) {
		super()

		if (!options.mistralApiKey) {
			throw new Error("Mistral API key is required")
		}

		// Set default model ID if not provided.
		const apiModelId = options.apiModelId || mistralDefaultModelId
		this.options = { ...options, apiModelId }

<<<<<<< HEAD
		const baseUrl = this.getBaseUrl()
		console.debug(`[Kilo Code] MistralHandler using baseUrl: ${baseUrl}`)
=======
>>>>>>> 582a117a
		this.client = new Mistral({
			serverURL: apiModelId.startsWith("codestral-")
				? this.options.mistralCodestralUrl || "https://codestral.mistral.ai"
				: "https://api.mistral.ai",
			apiKey: this.options.mistralApiKey,
		})
	}

<<<<<<< HEAD
	private getBaseUrl(): string {
		const modelId = this.options.apiModelId ?? mistralDefaultModelId
		console.debug(`[Kilo Code] MistralHandler using modelId: ${modelId}`)
		if (modelId?.startsWith("codestral-")) {
			return this.options.mistralCodestralUrl || "https://codestral.mistral.ai"
		}
		return "https://api.mistral.ai"
	}
=======
	override async *createMessage(
		systemPrompt: string,
		messages: Anthropic.Messages.MessageParam[],
		metadata?: ApiHandlerCreateMessageMetadata,
	): ApiStream {
		const { id: model, maxTokens, temperature } = this.getModel()
>>>>>>> 582a117a

		const response = await this.client.chat.stream({
			model,
			messages: [{ role: "system", content: systemPrompt }, ...convertToMistralMessages(messages)],
			maxTokens,
			temperature,
		})

		for await (const chunk of response) {
			const delta = chunk.data.choices[0]?.delta

			if (delta?.content) {
				let content: string = ""

				if (typeof delta.content === "string") {
					content = delta.content
				} else if (Array.isArray(delta.content)) {
					content = delta.content.map((c) => (c.type === "text" ? c.text : "")).join("")
				}

				yield { type: "text", text: content }
			}

			if (chunk.data.usage) {
				yield {
					type: "usage",
					inputTokens: chunk.data.usage.promptTokens || 0,
					outputTokens: chunk.data.usage.completionTokens || 0,
				}
			}
		}
	}

	override getModel() {
		const id = this.options.apiModelId ?? mistralDefaultModelId
		const info = mistralModels[id as MistralModelId] ?? mistralModels[mistralDefaultModelId]

		// @TODO: Move this to the `getModelParams` function.
		const maxTokens = this.options.includeMaxTokens ? info.maxTokens : undefined
		const temperature = this.options.modelTemperature ?? MISTRAL_DEFAULT_TEMPERATURE

		return { id, info, maxTokens, temperature }
	}

	async completePrompt(prompt: string): Promise<string> {
		try {
			const { id: model, temperature } = this.getModel()

			const response = await this.client.chat.complete({
				model,
				messages: [{ role: "user", content: prompt }],
				temperature,
			})

			const content = response.choices?.[0]?.message.content

			if (Array.isArray(content)) {
				return content.map((c) => (c.type === "text" ? c.text : "")).join("")
			}

			return content || ""
		} catch (error) {
			if (error instanceof Error) {
				throw new Error(`Mistral completion error: ${error.message}`)
			}

			throw error
		}
	}
}<|MERGE_RESOLUTION|>--- conflicted
+++ resolved
@@ -27,11 +27,8 @@
 		const apiModelId = options.apiModelId || mistralDefaultModelId
 		this.options = { ...options, apiModelId }
 
-<<<<<<< HEAD
 		const baseUrl = this.getBaseUrl()
 		console.debug(`[Kilo Code] MistralHandler using baseUrl: ${baseUrl}`)
-=======
->>>>>>> 582a117a
 		this.client = new Mistral({
 			serverURL: apiModelId.startsWith("codestral-")
 				? this.options.mistralCodestralUrl || "https://codestral.mistral.ai"
@@ -40,7 +37,6 @@
 		})
 	}
 
-<<<<<<< HEAD
 	private getBaseUrl(): string {
 		const modelId = this.options.apiModelId ?? mistralDefaultModelId
 		console.debug(`[Kilo Code] MistralHandler using modelId: ${modelId}`)
@@ -49,14 +45,13 @@
 		}
 		return "https://api.mistral.ai"
 	}
-=======
+	
 	override async *createMessage(
 		systemPrompt: string,
 		messages: Anthropic.Messages.MessageParam[],
 		metadata?: ApiHandlerCreateMessageMetadata,
 	): ApiStream {
 		const { id: model, maxTokens, temperature } = this.getModel()
->>>>>>> 582a117a
 
 		const response = await this.client.chat.stream({
 			model,
