import {
	BedrockRuntimeClient,
	ConverseStreamCommand,
	ConverseCommand,
	BedrockRuntimeClientConfig,
	ContentBlock,
	Message,
	SystemContentBlock,
} from "@aws-sdk/client-bedrock-runtime"
import { fromIni } from "@aws-sdk/credential-providers"
import { Anthropic } from "@anthropic-ai/sdk"

import {
	type ModelInfo,
	type ProviderSettings,
	type BedrockModelId,
	bedrockDefaultModelId,
	bedrockModels,
	bedrockDefaultPromptRouterModelId,
	BEDROCK_DEFAULT_TEMPERATURE,
	BEDROCK_MAX_TOKENS,
	BEDROCK_DEFAULT_CONTEXT,
	AWS_INFERENCE_PROFILE_MAPPING,
	BEDROCK_1M_CONTEXT_MODEL_IDS,
} from "@roo-code/types"

import { ApiStream } from "../transform/stream"
import { BaseProvider } from "./base-provider"
import { logger } from "../../utils/logging"
import { Package } from "../../shared/package"
import { MultiPointStrategy } from "../transform/cache-strategy/multi-point-strategy"
import { ModelInfo as CacheModelInfo } from "../transform/cache-strategy/types"
import { convertToBedrockConverseMessages as sharedConverter } from "../transform/bedrock-converse-format"
import { getModelParams } from "../transform/model-params"
import { shouldUseReasoningBudget } from "../../shared/api"
import type { SingleCompletionHandler, ApiHandlerCreateMessageMetadata } from "../index"

/************************************************************************************
 *
 *     TYPES
 *
 *************************************************************************************/

// Define interface for Bedrock inference config
interface BedrockInferenceConfig {
	maxTokens: number
	temperature?: number
}

// Define interface for Bedrock additional model request fields
// This includes thinking configuration, 1M context beta, and other model-specific parameters
interface BedrockAdditionalModelFields {
	thinking?: {
		type: "enabled"
		budget_tokens: number
	}
	anthropic_beta?: string[]
	[key: string]: any // Add index signature to be compatible with DocumentType
}

// Define interface for Bedrock payload
interface BedrockPayload {
	modelId: BedrockModelId | string
	messages: Message[]
	system?: SystemContentBlock[]
	inferenceConfig: BedrockInferenceConfig
	anthropic_version?: string
	additionalModelRequestFields?: BedrockAdditionalModelFields
}

// Define specific types for content block events to avoid 'as any' usage
// These handle the multiple possible structures returned by AWS SDK
interface ContentBlockStartEvent {
	start?: {
		text?: string
		thinking?: string
	}
	contentBlockIndex?: number
	// Alternative structure used by some AWS SDK versions
	content_block?: {
		type?: string
		thinking?: string
	}
	// Official AWS SDK structure for reasoning (as documented)
	contentBlock?: {
		type?: string
		thinking?: string
		reasoningContent?: {
			text?: string
		}
	}
}

interface ContentBlockDeltaEvent {
	delta?: {
		text?: string
		thinking?: string
		type?: string
		// AWS SDK structure for reasoning content deltas
		reasoningContent?: {
			text?: string
		}
	}
	contentBlockIndex?: number
}

// Define types for stream events based on AWS SDK
export interface StreamEvent {
	messageStart?: {
		role?: string
	}
	messageStop?: {
		stopReason?: "end_turn" | "tool_use" | "max_tokens" | "stop_sequence"
		additionalModelResponseFields?: Record<string, unknown>
	}
	contentBlockStart?: ContentBlockStartEvent
	contentBlockDelta?: ContentBlockDeltaEvent
	metadata?: {
		usage?: {
			inputTokens: number
			outputTokens: number
			totalTokens?: number // Made optional since we don't use it
			// New cache-related fields
			cacheReadInputTokens?: number
			cacheWriteInputTokens?: number
			cacheReadInputTokenCount?: number
			cacheWriteInputTokenCount?: number
		}
		metrics?: {
			latencyMs: number
		}
	}
	// New trace field for prompt router
	trace?: {
		promptRouter?: {
			invokedModelId?: string
			usage?: {
				inputTokens: number
				outputTokens: number
				totalTokens?: number // Made optional since we don't use it
				// New cache-related fields
				cacheReadTokens?: number
				cacheWriteTokens?: number
				cacheReadInputTokenCount?: number
				cacheWriteInputTokenCount?: number
			}
		}
	}
}

// Type for usage information in stream events
export type UsageType = {
	inputTokens?: number
	outputTokens?: number
	cacheReadInputTokens?: number
	cacheWriteInputTokens?: number
	cacheReadInputTokenCount?: number
	cacheWriteInputTokenCount?: number
}

/************************************************************************************
 *
 *     PROVIDER
 *
 *************************************************************************************/

export class AwsBedrockHandler extends BaseProvider implements SingleCompletionHandler {
	protected options: ProviderSettings
	private client: BedrockRuntimeClient
	private arnInfo: any

	constructor(options: ProviderSettings) {
		super()
		this.options = options
		let region = this.options.awsRegion

		// process the various user input options, be opinionated about the intent of the options
		// and determine the model to use during inference and for cost calculations
		// There are variations on ARN strings that can be entered making the conditional logic
		// more involved than the non-ARN branch of logic
		if (this.options.awsCustomArn) {
			this.arnInfo = this.parseArn(this.options.awsCustomArn, region)

			if (!this.arnInfo.isValid) {
				logger.error("Invalid ARN format", {
					ctx: "bedrock",
					errorMessage: this.arnInfo.errorMessage,
				})

				// Throw a consistent error with a prefix that can be detected by callers
				const errorMessage =
					this.arnInfo.errorMessage ||
					"Invalid ARN format. ARN should follow the pattern: arn:aws:bedrock:region:account-id:resource-type/resource-name"
				throw new Error("INVALID_ARN_FORMAT:" + errorMessage)
			}

			if (this.arnInfo.region && this.arnInfo.region !== this.options.awsRegion) {
				// Log  if there's a region mismatch between the ARN and the region selected by the user
				// We will use the ARNs region, so execution can continue, but log an info statement.
				// Log a warning if there's a region mismatch between the ARN and the region selected by the user
				// We will use the ARNs region, so execution can continue, but log an info statement.
				logger.info(this.arnInfo.errorMessage, {
					ctx: "bedrock",
					selectedRegion: this.options.awsRegion,
					arnRegion: this.arnInfo.region,
				})

				this.options.awsRegion = this.arnInfo.region
			}

			this.options.apiModelId = this.arnInfo.modelId
			if (this.arnInfo.awsUseCrossRegionInference) this.options.awsUseCrossRegionInference = true
		}

		if (!this.options.modelTemperature) {
			this.options.modelTemperature = BEDROCK_DEFAULT_TEMPERATURE
		}

		this.costModelConfig = this.getModel()

<<<<<<< HEAD
		// Extended type to support custom authentication properties
		const clientConfig: BedrockRuntimeClientConfig & {
			token?: { token: string }
			authSchemePreference?: string[]
		} = {
=======
		const clientConfig: BedrockRuntimeClientConfig = {
			defaultUserAgentProvider: () => Promise.resolve([["RooCode", Package.version]]),
>>>>>>> a8f87d2b
			region: this.options.awsRegion,
			// Add the endpoint configuration when specified and enabled
			...(this.options.awsBedrockEndpoint &&
				this.options.awsBedrockEndpointEnabled && { endpoint: this.options.awsBedrockEndpoint }),
		}

		if (this.options.awsUseApiKey && this.options.awsApiKey) {
			// Use API key/token-based authentication if enabled and API key is set
			clientConfig.token = { token: this.options.awsApiKey }
			clientConfig.authSchemePreference = ["httpBearerAuth"] // Otherwise there's no end of credential problems.
			clientConfig.requestHandler = {
				// This should be the default anyway, but without setting something
				// this provider fails to work with LiteLLM passthrough.
				requestTimeout: 0,
			}
		} else if (this.options.awsUseProfile && this.options.awsProfile) {
			// Use profile-based credentials if enabled and profile is set
			clientConfig.credentials = fromIni({
				profile: this.options.awsProfile,
				ignoreCache: true,
			})
		} else if (this.options.awsAccessKey && this.options.awsSecretKey) {
			// Use direct credentials if provided
			clientConfig.credentials = {
				accessKeyId: this.options.awsAccessKey,
				secretAccessKey: this.options.awsSecretKey,
				...(this.options.awsSessionToken ? { sessionToken: this.options.awsSessionToken } : {}),
			}
		}

		this.client = new BedrockRuntimeClient(clientConfig)
	}

	// Helper to guess model info from custom modelId string if not in bedrockModels
	private guessModelInfoFromId(modelId: string): Partial<ModelInfo> {
		// Define a mapping for model ID patterns and their configurations
		const modelConfigMap: Record<string, Partial<ModelInfo>> = {
			"claude-4": {
				maxTokens: 8192,
				contextWindow: 200_000,
				supportsImages: true,
				supportsPromptCache: true,
			},
			"claude-3-7": {
				maxTokens: 8192,
				contextWindow: 200_000,
				supportsImages: true,
				supportsPromptCache: true,
			},
			"claude-3-5": {
				maxTokens: 8192,
				contextWindow: 200_000,
				supportsImages: true,
				supportsPromptCache: true,
			},
			"claude-4-opus": {
				maxTokens: 4096,
				contextWindow: 200_000,
				supportsImages: true,
				supportsPromptCache: true,
			},
			"claude-3-opus": {
				maxTokens: 4096,
				contextWindow: 200_000,
				supportsImages: true,
				supportsPromptCache: true,
			},
			"claude-3-haiku": {
				maxTokens: 4096,
				contextWindow: 200_000,
				supportsImages: true,
				supportsPromptCache: true,
			},
		}

		// Match the model ID to a configuration
		const id = modelId.toLowerCase()
		for (const [pattern, config] of Object.entries(modelConfigMap)) {
			if (id.includes(pattern)) {
				return config
			}
		}

		// Default fallback
		return {
			maxTokens: BEDROCK_MAX_TOKENS,
			contextWindow: BEDROCK_DEFAULT_CONTEXT,
			supportsImages: false,
			supportsPromptCache: false,
		}
	}

	override async *createMessage(
		systemPrompt: string,
		messages: Anthropic.Messages.MessageParam[],
		metadata?: ApiHandlerCreateMessageMetadata & {
			thinking?: {
				enabled: boolean
				maxTokens?: number
				maxThinkingTokens?: number
			}
		},
	): ApiStream {
		const modelConfig = this.getModel()
		const usePromptCache = Boolean(this.options.awsUsePromptCache && this.supportsAwsPromptCache(modelConfig))

		const conversationId =
			messages.length > 0
				? `conv_${messages[0].role}_${
						typeof messages[0].content === "string"
							? messages[0].content.substring(0, 20)
							: "complex_content"
					}`
				: "default_conversation"

		const formatted = this.convertToBedrockConverseMessages(
			messages,
			systemPrompt,
			usePromptCache,
			modelConfig.info,
			conversationId,
		)

		let additionalModelRequestFields: BedrockAdditionalModelFields | undefined
		let thinkingEnabled = false

		// Determine if thinking should be enabled
		// metadata?.thinking?.enabled: Explicitly enabled through API metadata (direct request)
		// shouldUseReasoningBudget(): Enabled through user settings (enableReasoningEffort = true)
		const isThinkingExplicitlyEnabled = metadata?.thinking?.enabled
		const isThinkingEnabledBySettings =
			shouldUseReasoningBudget({ model: modelConfig.info, settings: this.options }) &&
			modelConfig.reasoning &&
			modelConfig.reasoningBudget

		if ((isThinkingExplicitlyEnabled || isThinkingEnabledBySettings) && modelConfig.info.supportsReasoningBudget) {
			thinkingEnabled = true
			additionalModelRequestFields = {
				thinking: {
					type: "enabled",
					budget_tokens: metadata?.thinking?.maxThinkingTokens || modelConfig.reasoningBudget || 4096,
				},
			}
			logger.info("Extended thinking enabled for Bedrock request", {
				ctx: "bedrock",
				modelId: modelConfig.id,
				thinking: additionalModelRequestFields.thinking,
			})
		}

		const inferenceConfig: BedrockInferenceConfig = {
			maxTokens: modelConfig.maxTokens || (modelConfig.info.maxTokens as number),
			temperature: modelConfig.temperature ?? (this.options.modelTemperature as number),
		}

		// Check if 1M context is enabled for Claude Sonnet 4
		// Use parseBaseModelId to handle cross-region inference prefixes
		const baseModelId = this.parseBaseModelId(modelConfig.id)
		const is1MContextEnabled =
			BEDROCK_1M_CONTEXT_MODEL_IDS.includes(baseModelId as any) && this.options.awsBedrock1MContext

		// Add anthropic_beta for 1M context to additionalModelRequestFields
		if (is1MContextEnabled) {
			if (!additionalModelRequestFields) {
				additionalModelRequestFields = {} as BedrockAdditionalModelFields
			}
			additionalModelRequestFields.anthropic_beta = ["context-1m-2025-08-07"]
		}

		const payload: BedrockPayload = {
			modelId: modelConfig.id,
			messages: formatted.messages,
			system: formatted.system,
			inferenceConfig,
			...(additionalModelRequestFields && { additionalModelRequestFields }),
			// Add anthropic_version at top level when using thinking features
			...(thinkingEnabled && { anthropic_version: "bedrock-2023-05-31" }),
		}

		// Create AbortController with 10 minute timeout
		const controller = new AbortController()
		let timeoutId: NodeJS.Timeout | undefined

		try {
			timeoutId = setTimeout(
				() => {
					controller.abort()
				},
				10 * 60 * 1000,
			)

			const command = new ConverseStreamCommand(payload)
			const response = await this.client.send(command, {
				abortSignal: controller.signal,
			})

			if (!response.stream) {
				clearTimeout(timeoutId)
				throw new Error("No stream available in the response")
			}

			for await (const chunk of response.stream) {
				// Parse the chunk as JSON if it's a string (for tests)
				let streamEvent: StreamEvent
				try {
					streamEvent = typeof chunk === "string" ? JSON.parse(chunk) : (chunk as unknown as StreamEvent)
				} catch (e) {
					logger.error("Failed to parse stream event", {
						ctx: "bedrock",
						error: e instanceof Error ? e : String(e),
						chunk: typeof chunk === "string" ? chunk : "binary data",
					})
					continue
				}

				// Handle metadata events first
				if (streamEvent.metadata?.usage) {
					const usage = (streamEvent.metadata?.usage || {}) as UsageType

					// Check both field naming conventions for cache tokens
					const cacheReadTokens = usage.cacheReadInputTokens || usage.cacheReadInputTokenCount || 0
					const cacheWriteTokens = usage.cacheWriteInputTokens || usage.cacheWriteInputTokenCount || 0

					// Always include all available token information
					yield {
						type: "usage",
						inputTokens: usage.inputTokens || 0,
						outputTokens: usage.outputTokens || 0,
						cacheReadTokens: cacheReadTokens,
						cacheWriteTokens: cacheWriteTokens,
					}
					continue
				}

				if (streamEvent?.trace?.promptRouter?.invokedModelId) {
					try {
						//update the in-use model info to be based on the invoked Model Id for the router
						//so that pricing, context window, caching etc have values that can be used
						//However, we want to keep the id of the model to be the ID for the router for
						//subsequent requests so they are sent back through the router
						let invokedArnInfo = this.parseArn(streamEvent.trace.promptRouter.invokedModelId)
						let invokedModel = this.getModelById(invokedArnInfo.modelId as string, invokedArnInfo.modelType)
						if (invokedModel) {
							invokedModel.id = modelConfig.id
							this.costModelConfig = invokedModel
						}

						// Handle metadata events for the promptRouter.
						if (streamEvent?.trace?.promptRouter?.usage) {
							const routerUsage = streamEvent.trace.promptRouter.usage

							// Check both field naming conventions for cache tokens
							const cacheReadTokens =
								routerUsage.cacheReadTokens || routerUsage.cacheReadInputTokenCount || 0
							const cacheWriteTokens =
								routerUsage.cacheWriteTokens || routerUsage.cacheWriteInputTokenCount || 0

							yield {
								type: "usage",
								inputTokens: routerUsage.inputTokens || 0,
								outputTokens: routerUsage.outputTokens || 0,
								cacheReadTokens: cacheReadTokens,
								cacheWriteTokens: cacheWriteTokens,
							}
						}
					} catch (error) {
						logger.error("Error handling Bedrock invokedModelId", {
							ctx: "bedrock",
							error: error instanceof Error ? error : String(error),
						})
					} finally {
						// eslint-disable-next-line no-unsafe-finally
						continue
					}
				}

				// Handle message start
				if (streamEvent.messageStart) {
					continue
				}

				// Handle content blocks
				if (streamEvent.contentBlockStart) {
					const cbStart = streamEvent.contentBlockStart

					// Check if this is a reasoning block (AWS SDK structure)
					if (cbStart.contentBlock?.reasoningContent) {
						if (cbStart.contentBlockIndex && cbStart.contentBlockIndex > 0) {
							yield { type: "reasoning", text: "\n" }
						}
						yield {
							type: "reasoning",
							text: cbStart.contentBlock.reasoningContent.text || "",
						}
					}
					// Check for thinking block - handle both possible AWS SDK structures
					// cbStart.contentBlock: newer structure
					// cbStart.content_block: alternative structure seen in some AWS SDK versions
					else if (cbStart.contentBlock?.type === "thinking" || cbStart.content_block?.type === "thinking") {
						const contentBlock = cbStart.contentBlock || cbStart.content_block
						if (cbStart.contentBlockIndex && cbStart.contentBlockIndex > 0) {
							yield { type: "reasoning", text: "\n" }
						}
						if (contentBlock?.thinking) {
							yield {
								type: "reasoning",
								text: contentBlock.thinking,
							}
						}
					} else if (cbStart.start?.text) {
						yield {
							type: "text",
							text: cbStart.start.text,
						}
					}
					continue
				}

				// Handle content deltas
				if (streamEvent.contentBlockDelta) {
					const cbDelta = streamEvent.contentBlockDelta
					const delta = cbDelta.delta

					// Process reasoning and text content deltas
					// Multiple structures are supported for AWS SDK compatibility:
					// - delta.reasoningContent.text: AWS docs structure for reasoning
					// - delta.thinking: alternative structure for thinking content
					// - delta.text: standard text content
					if (delta) {
						// Check for reasoningContent property (AWS SDK structure)
						if (delta.reasoningContent?.text) {
							yield {
								type: "reasoning",
								text: delta.reasoningContent.text,
							}
							continue
						}

						// Handle alternative thinking structure (fallback for older SDK versions)
						if (delta.type === "thinking_delta" && delta.thinking) {
							yield {
								type: "reasoning",
								text: delta.thinking,
							}
						} else if (delta.text) {
							yield {
								type: "text",
								text: delta.text,
							}
						}
					}
					continue
				}
				// Handle message stop
				if (streamEvent.messageStop) {
					continue
				}
			}
			// Clear timeout after stream completes
			clearTimeout(timeoutId)
		} catch (error: unknown) {
			// Clear timeout on error
			clearTimeout(timeoutId)

			// Check if this is a throttling error that should trigger retry logic
			const errorType = this.getErrorType(error)

			// For throttling errors, throw immediately without yielding chunks
			// This allows the retry mechanism in attemptApiRequest() to catch and handle it
			// The retry logic in Task.ts (around line 1817) expects errors to be thrown
			// on the first chunk for proper exponential backoff behavior
			if (errorType === "THROTTLING") {
				if (error instanceof Error) {
					throw error
				} else {
					throw new Error("Throttling error occurred")
				}
			}

			// For non-throttling errors, use the standard error handling with chunks
			const errorChunks = this.handleBedrockError(error, true) // true for streaming context
			// Yield each chunk individually to ensure type compatibility
			for (const chunk of errorChunks) {
				yield chunk as any // Cast to any to bypass type checking since we know the structure is correct
			}

			// Re-throw with enhanced error message for retry system
			const enhancedErrorMessage = this.formatErrorMessage(error, this.getErrorType(error), true)
			if (error instanceof Error) {
				const enhancedError = new Error(enhancedErrorMessage)
				// Preserve important properties from the original error
				enhancedError.name = error.name
				// Validate and preserve status property
				if ("status" in error && typeof (error as any).status === "number") {
					;(enhancedError as any).status = (error as any).status
				}
				// Validate and preserve $metadata property
				if (
					"$metadata" in error &&
					typeof (error as any).$metadata === "object" &&
					(error as any).$metadata !== null
				) {
					;(enhancedError as any).$metadata = (error as any).$metadata
				}
				throw enhancedError
			} else {
				throw new Error("An unknown error occurred")
			}
		}
	}

	async completePrompt(prompt: string): Promise<string> {
		try {
			const modelConfig = this.getModel()

			// For completePrompt, thinking is typically not used, but we should still check
			// if thinking was somehow enabled in the model config
			const thinkingEnabled =
				shouldUseReasoningBudget({ model: modelConfig.info, settings: this.options }) &&
				modelConfig.reasoning &&
				modelConfig.reasoningBudget

			const inferenceConfig: BedrockInferenceConfig = {
				maxTokens: modelConfig.maxTokens || (modelConfig.info.maxTokens as number),
				temperature: modelConfig.temperature ?? (this.options.modelTemperature as number),
			}

			// For completePrompt, use a unique conversation ID based on the prompt
			const conversationId = `prompt_${prompt.substring(0, 20)}`

			const payload = {
				modelId: modelConfig.id,
				messages: this.convertToBedrockConverseMessages(
					[
						{
							role: "user",
							content: prompt,
						},
					],
					undefined,
					false,
					modelConfig.info,
					conversationId,
				).messages,
				inferenceConfig,
			}

			const command = new ConverseCommand(payload)
			const response = await this.client.send(command)

			if (
				response?.output?.message?.content &&
				response.output.message.content.length > 0 &&
				response.output.message.content[0].text &&
				response.output.message.content[0].text.trim().length > 0
			) {
				try {
					return response.output.message.content[0].text
				} catch (parseError) {
					logger.error("Failed to parse Bedrock response", {
						ctx: "bedrock",
						error: parseError instanceof Error ? parseError : String(parseError),
					})
				}
			}
			return ""
		} catch (error) {
			// Use the extracted error handling method for all errors
			const errorResult = this.handleBedrockError(error, false) // false for non-streaming context
			// Since we're in a non-streaming context, we know the result is a string
			const errorMessage = errorResult as string

			// Create enhanced error for retry system
			const enhancedError = new Error(errorMessage)
			if (error instanceof Error) {
				// Preserve important properties from the original error
				enhancedError.name = error.name
				// Validate and preserve status property
				if ("status" in error && typeof (error as any).status === "number") {
					;(enhancedError as any).status = (error as any).status
				}
				// Validate and preserve $metadata property
				if (
					"$metadata" in error &&
					typeof (error as any).$metadata === "object" &&
					(error as any).$metadata !== null
				) {
					;(enhancedError as any).$metadata = (error as any).$metadata
				}
			}
			throw enhancedError
		}
	}

	/**
	 * Convert Anthropic messages to Bedrock Converse format
	 */
	private convertToBedrockConverseMessages(
		anthropicMessages: Anthropic.Messages.MessageParam[] | { role: string; content: string }[],
		systemMessage?: string,
		usePromptCache: boolean = false,
		modelInfo?: any,
		conversationId?: string, // Optional conversation ID to track cache points across messages
	): { system: SystemContentBlock[]; messages: Message[] } {
		// First convert messages using shared converter for proper image handling
		const convertedMessages = sharedConverter(anthropicMessages as Anthropic.Messages.MessageParam[])

		// If prompt caching is disabled, return the converted messages directly
		if (!usePromptCache) {
			return {
				system: systemMessage ? [{ text: systemMessage } as SystemContentBlock] : [],
				messages: convertedMessages,
			}
		}

		// Convert model info to expected format for cache strategy
		const cacheModelInfo: CacheModelInfo = {
			maxTokens: modelInfo?.maxTokens || 8192,
			contextWindow: modelInfo?.contextWindow || 200_000,
			supportsPromptCache: modelInfo?.supportsPromptCache || false,
			maxCachePoints: modelInfo?.maxCachePoints || 0,
			minTokensPerCachePoint: modelInfo?.minTokensPerCachePoint || 50,
			cachableFields: modelInfo?.cachableFields || [],
		}

		// Get previous cache point placements for this conversation if available
		const previousPlacements =
			conversationId && this.previousCachePointPlacements[conversationId]
				? this.previousCachePointPlacements[conversationId]
				: undefined

		// Create config for cache strategy
		const config = {
			modelInfo: cacheModelInfo,
			systemPrompt: systemMessage,
			messages: anthropicMessages as Anthropic.Messages.MessageParam[],
			usePromptCache,
			previousCachePointPlacements: previousPlacements,
		}

		// Get cache point placements
		let strategy = new MultiPointStrategy(config)
		const cacheResult = strategy.determineOptimalCachePoints()

		// Store cache point placements for future use if conversation ID is provided
		if (conversationId && cacheResult.messageCachePointPlacements) {
			this.previousCachePointPlacements[conversationId] = cacheResult.messageCachePointPlacements
		}

		// Apply cache points to the properly converted messages
		const messagesWithCache = convertedMessages.map((msg, index) => {
			const placement = cacheResult.messageCachePointPlacements?.find((p) => p.index === index)
			if (placement) {
				return {
					...msg,
					content: [...(msg.content || []), { cachePoint: { type: "default" } } as ContentBlock],
				}
			}
			return msg
		})

		return {
			system: cacheResult.system,
			messages: messagesWithCache,
		}
	}

	/************************************************************************************
	 *
	 *     MODEL IDENTIFICATION
	 *
	 *************************************************************************************/

	private costModelConfig: { id: BedrockModelId | string; info: ModelInfo } = {
		id: "",
		info: { maxTokens: 0, contextWindow: 0, supportsPromptCache: false, supportsImages: false },
	}

	private parseArn(arn: string, region?: string) {
		/*
		 * VIA Roo analysis: platform-independent Regex. It's designed to parse Amazon Bedrock ARNs and doesn't rely on any platform-specific features
		 * like file path separators, line endings, or case sensitivity behaviors. The forward slashes in the regex are properly escaped and
		 * represent literal characters in the AWS ARN format, not filesystem paths. This regex will function consistently across Windows,
		 * macOS, Linux, and any other operating system where JavaScript runs.
		 *
		 *  This matches ARNs like:
		 *  - Foundation Model: arn:aws:bedrock:us-west-2::foundation-model/anthropic.claude-v2
		 *  - Prompt Router: arn:aws:bedrock:us-west-2:123456789012:prompt-router/anthropic-claude
		 *  - Inference Profile: arn:aws:bedrock:us-west-2:123456789012:inference-profile/anthropic.claude-v2
		 *  - Cross Region Inference Profile: arn:aws:bedrock:us-west-2:123456789012:inference-profile/us.anthropic.claude-3-5-sonnet-20241022-v2:0
		 *  - Custom Model (Provisioned Throughput): arn:aws:bedrock:us-west-2:123456789012:provisioned-model/my-custom-model
		 *  - Imported Model: arn:aws:bedrock:us-west-2:123456789012:imported-model/my-imported-model
		 *
		 * match[0] - The entire matched string
		 * match[1] - The region (e.g., "us-east-1")
		 * match[2] - The account ID (can be empty string for AWS-managed resources)
		 * match[3] - The resource type (e.g., "foundation-model")
		 * match[4] - The resource ID (e.g., "anthropic.claude-3-sonnet-20240229-v1:0")
		 */

		const arnRegex = /^arn:aws:(?:bedrock|sagemaker):([^:]+):([^:]*):(?:([^\/]+)\/([\w\.\-:]+)|([^\/]+))$/
		let match = arn.match(arnRegex)

		if (match && match[1] && match[3] && match[4]) {
			// Create the result object
			const result: {
				isValid: boolean
				region?: string
				modelType?: string
				modelId?: string
				errorMessage?: string
				crossRegionInference: boolean
			} = {
				isValid: true,
				crossRegionInference: false, // Default to false
			}

			result.modelType = match[3]
			const originalModelId = match[4]
			result.modelId = this.parseBaseModelId(originalModelId)

			// Extract the region from the first capture group
			const arnRegion = match[1]
			result.region = arnRegion

			// Check if the original model ID had a region prefix
			if (originalModelId && result.modelId !== originalModelId) {
				// If the model ID changed after parsing, it had a region prefix
				let prefix = originalModelId.replace(result.modelId, "")
				result.crossRegionInference = AwsBedrockHandler.isSystemInferenceProfile(prefix)
			}

			// Check if region in ARN matches provided region (if specified)
			if (region && arnRegion !== region) {
				result.errorMessage = `Region mismatch: The region in your ARN (${arnRegion}) does not match your selected region (${region}). This may cause access issues. The provider will use the region from the ARN.`
				result.region = arnRegion
			}

			return result
		}

		// If we get here, the regex didn't match
		return {
			isValid: false,
			region: undefined,
			modelType: undefined,
			modelId: undefined,
			errorMessage: "Invalid ARN format. ARN should follow the Amazon Bedrock ARN pattern.",
			crossRegionInference: false,
		}
	}

	//This strips any region prefix that used on cross-region model inference ARNs
	private parseBaseModelId(modelId: string): string {
		if (!modelId) {
			return modelId
		}

		// Remove AWS cross-region inference profile prefixes
		// as defined in AWS_INFERENCE_PROFILE_MAPPING
		for (const [_, inferenceProfile] of AWS_INFERENCE_PROFILE_MAPPING) {
			if (modelId.startsWith(inferenceProfile)) {
				// Remove the inference profile prefix from the model ID
				return modelId.substring(inferenceProfile.length)
			}
		}

		// Return the model ID as-is for all other cases
		return modelId
	}

	//Prompt Router responses come back in a different sequence and the model used is in the response and must be fetched by name
	getModelById(modelId: string, modelType?: string): { id: BedrockModelId | string; info: ModelInfo } {
		// Try to find the model in bedrockModels
		const baseModelId = this.parseBaseModelId(modelId) as BedrockModelId

		let model
		if (baseModelId in bedrockModels) {
			//Do a deep copy of the model info so that later in the code the model id and maxTokens can be set.
			// The bedrockModels array is a constant and updating the model ID from the returned invokedModelID value
			// in a prompt router response isn't possible on the constant.
			model = { id: baseModelId, info: JSON.parse(JSON.stringify(bedrockModels[baseModelId])) }
		} else if (modelType && modelType.includes("router")) {
			model = {
				id: bedrockDefaultPromptRouterModelId,
				info: JSON.parse(JSON.stringify(bedrockModels[bedrockDefaultPromptRouterModelId])),
			}
		} else {
			// Use heuristics for model info, then allow overrides from ProviderSettings
			const guessed = this.guessModelInfoFromId(modelId)
			model = {
				id: bedrockDefaultModelId,
				info: {
					...JSON.parse(JSON.stringify(bedrockModels[bedrockDefaultModelId])),
					...guessed,
				},
			}
		}

		// Always allow user to override detected/guessed maxTokens and contextWindow
		if (this.options.modelMaxTokens && this.options.modelMaxTokens > 0) {
			model.info.maxTokens = this.options.modelMaxTokens
		}
		if (this.options.awsModelContextWindow && this.options.awsModelContextWindow > 0) {
			model.info.contextWindow = this.options.awsModelContextWindow
		}

		return model
	}

	override getModel(): {
		id: BedrockModelId | string
		info: ModelInfo
		maxTokens?: number
		temperature?: number
		reasoning?: any
		reasoningBudget?: number
	} {
		if (this.costModelConfig?.id?.trim().length > 0) {
			// Get model params for cost model config
			const params = getModelParams({
				format: "anthropic",
				modelId: this.costModelConfig.id,
				model: this.costModelConfig.info,
				settings: this.options,
				defaultTemperature: BEDROCK_DEFAULT_TEMPERATURE,
			})
			return { ...this.costModelConfig, ...params }
		}

		let modelConfig = undefined

		// If custom ARN is provided, use it
		if (this.options.awsCustomArn) {
			modelConfig = this.getModelById(this.arnInfo.modelId, this.arnInfo.modelType)

			//If the user entered an ARN for a foundation-model they've done the same thing as picking from our list of options.
			//We leave the model data matching the same as if a drop-down input method was used by not overwriting the model ID with the user input ARN
			//Otherwise the ARN is not a foundation-model resource type that ARN should be used as the identifier in Bedrock interactions
			if (this.arnInfo.modelType !== "foundation-model") modelConfig.id = this.options.awsCustomArn
		} else {
			//a model was selected from the drop down
			modelConfig = this.getModelById(this.options.apiModelId as string)

			// Add cross-region inference prefix if enabled
			if (this.options.awsUseCrossRegionInference && this.options.awsRegion) {
				const prefix = AwsBedrockHandler.getPrefixForRegion(this.options.awsRegion)
				if (prefix) {
					modelConfig.id = `${prefix}${modelConfig.id}`
				}
			}
		}

		// Check if 1M context is enabled for Claude Sonnet 4 / 4.5
		// Use parseBaseModelId to handle cross-region inference prefixes
		const baseModelId = this.parseBaseModelId(modelConfig.id)
		if (BEDROCK_1M_CONTEXT_MODEL_IDS.includes(baseModelId as any) && this.options.awsBedrock1MContext) {
			// Update context window to 1M tokens when 1M context beta is enabled
			modelConfig.info = {
				...modelConfig.info,
				contextWindow: 1_000_000,
			}
		}

		// Get model params including reasoning configuration
		const params = getModelParams({
			format: "anthropic",
			modelId: modelConfig.id,
			model: modelConfig.info,
			settings: this.options,
			defaultTemperature: BEDROCK_DEFAULT_TEMPERATURE,
		})

		// Don't override maxTokens/contextWindow here; handled in getModelById (and includes user overrides)
		return { ...modelConfig, ...params } as {
			id: BedrockModelId | string
			info: ModelInfo
			maxTokens?: number
			temperature?: number
			reasoning?: any
			reasoningBudget?: number
		}
	}

	/************************************************************************************
	 *
	 *     CACHE
	 *
	 *************************************************************************************/

	// Store previous cache point placements for maintaining consistency across consecutive messages
	private previousCachePointPlacements: { [conversationId: string]: any[] } = {}

	private supportsAwsPromptCache(modelConfig: { id: BedrockModelId | string; info: ModelInfo }): boolean | undefined {
		// Check if the model supports prompt cache
		// The cachableFields property is not part of the ModelInfo type in schemas
		// but it's used in the bedrockModels object in shared/api.ts
		return (
			modelConfig?.info?.supportsPromptCache &&
			// Use optional chaining and type assertion to access cachableFields
			(modelConfig?.info as any)?.cachableFields &&
			(modelConfig?.info as any)?.cachableFields?.length > 0
		)
	}

	/**
	 * Removes any existing cachePoint nodes from content blocks
	 */
	private removeCachePoints(content: any): any {
		if (Array.isArray(content)) {
			return content.map((block) => {
				// Use destructuring to remove cachePoint property
				const { cachePoint: _, ...rest } = block
				return rest
			})
		}

		return content
	}

	/************************************************************************************
	 *
	 *     AMAZON REGIONS
	 *
	 *************************************************************************************/

	private static getPrefixForRegion(region: string): string | undefined {
		// Use AWS recommended inference profile prefixes
		// Array is pre-sorted by pattern length (descending) to ensure more specific patterns match first
		for (const [regionPattern, inferenceProfile] of AWS_INFERENCE_PROFILE_MAPPING) {
			if (region.startsWith(regionPattern)) {
				return inferenceProfile
			}
		}

		return undefined
	}

	private static isSystemInferenceProfile(prefix: string): boolean {
		// Check if the prefix is defined in AWS_INFERENCE_PROFILE_MAPPING
		for (const [_, inferenceProfile] of AWS_INFERENCE_PROFILE_MAPPING) {
			if (prefix === inferenceProfile) {
				return true
			}
		}
		return false
	}

	/************************************************************************************
	 *
	 *     ERROR HANDLING
	 *
	 *************************************************************************************/

	/**
	 * Error type definitions for Bedrock API errors
	 */
	private static readonly ERROR_TYPES: Record<
		string,
		{
			patterns: string[] // Strings to match in lowercase error message or name
			messageTemplate: string // Template with placeholders like {region}, {modelId}, etc.
			logLevel: "error" | "warn" | "info" // Log level for this error type
		}
	> = {
		ACCESS_DENIED: {
			patterns: ["access", "denied", "permission"],
			messageTemplate: `You don't have access to the model specified.

Please verify:
1. Try cross-region inference if you're using a foundation model
2. If using an ARN, verify the ARN is correct and points to a valid model
3. Your AWS credentials have permission to access this model (check IAM policies)
4. The region in the ARN matches the region where the model is deployed
5. If using a provisioned model, ensure it's active and not in a failed state`,
			logLevel: "error",
		},
		NOT_FOUND: {
			patterns: ["not found", "does not exist"],
			messageTemplate: `The specified ARN does not exist or is invalid. Please check:

1. The ARN format is correct (arn:aws:bedrock:region:account-id:resource-type/resource-name)
2. The model exists in the specified region
3. The account ID in the ARN is correct`,
			logLevel: "error",
		},
		THROTTLING: {
			patterns: [
				"throttl",
				"rate",
				"limit",
				"bedrock is unable to process your request", // Amazon Bedrock specific throttling message
				"please wait",
				"quota exceeded",
				"service unavailable",
				"busy",
				"overloaded",
				"too many requests",
				"request limit",
				"concurrent requests",
			],
			messageTemplate: `Request was throttled or rate limited. Please try:
1. Reducing the frequency of requests
2. If using a provisioned model, check its throughput settings
3. Contact AWS support to request a quota increase if needed



`,
			logLevel: "error",
		},
		TOO_MANY_TOKENS: {
			patterns: ["too many tokens", "token limit exceeded", "context length", "maximum context length"],
			messageTemplate: `"Too many tokens" error detected.
Possible Causes:
1. Input exceeds model's context window limit
2. Rate limiting (too many tokens per minute)
3. Quota exceeded for token usage
4. Other token-related service limitations

Suggestions:
1. Reduce the size of your input
2. Split your request into smaller chunks
3. Use a model with a larger context window
4. If rate limited, reduce request frequency
5. Check your Amazon Bedrock quotas and limits

`,
			logLevel: "error",
		},
		SERVICE_QUOTA_EXCEEDED: {
			patterns: ["service quota exceeded", "service quota", "quota exceeded for model"],
			messageTemplate: `Service quota exceeded. This error indicates you've reached AWS service limits.

Please try:
1. Contact AWS support to request a quota increase
2. Reduce request frequency temporarily
3. Check your Amazon Bedrock quotas in the AWS console
4. Consider using a different model or region with available capacity

`,
			logLevel: "error",
		},
		MODEL_NOT_READY: {
			patterns: ["model not ready", "model is not ready", "provisioned throughput not ready", "model loading"],
			messageTemplate: `Model is not ready or still loading. This can happen with:
1. Provisioned throughput models that are still initializing
2. Custom models that are being loaded
3. Models that are temporarily unavailable

Please try:
1. Wait a few minutes and retry
2. Check the model status in Amazon Bedrock console
3. Verify the model is properly provisioned

`,
			logLevel: "error",
		},
		INTERNAL_SERVER_ERROR: {
			patterns: ["internal server error", "internal error", "server error", "service error"],
			messageTemplate: `Amazon Bedrock internal server error. This is a temporary service issue.

Please try:
1. Retry the request after a brief delay
2. If the error persists, check AWS service health
3. Contact AWS support if the issue continues

`,
			logLevel: "error",
		},
		ON_DEMAND_NOT_SUPPORTED: {
			patterns: ["with on-demand throughput isn’t supported."],
			messageTemplate: `
1. Try enabling cross-region inference in settings.
2. Or, create an inference profile and then leverage the "Use custom ARN..." option of the model selector in settings.`,
			logLevel: "error",
		},
		ABORT: {
			patterns: ["aborterror"], // This will match error.name.toLowerCase() for AbortError
			messageTemplate: `Request was aborted: The operation timed out or was manually cancelled. Please try again or check your network connection.`,
			logLevel: "info",
		},
		INVALID_ARN_FORMAT: {
			patterns: ["invalid_arn_format:", "invalid arn format"],
			messageTemplate: `Invalid ARN format. ARN should follow the pattern: arn:aws:bedrock:region:account-id:resource-type/resource-name`,
			logLevel: "error",
		},
		VALIDATION_ERROR: {
			patterns: [
				"input tag",
				"does not match any of the expected tags",
				"field required",
				"validation",
				"invalid parameter",
			],
			messageTemplate: `Parameter validation error: {errorMessage}

This error indicates that the request parameters don't match Amazon Bedrock's expected format.

Common causes:
1. Extended thinking parameter format is incorrect
2. Model-specific parameters are not supported by this model
3. API parameter structure has changed

Please check:
- Model supports the requested features (extended thinking, etc.)
- Parameter format matches Amazon Bedrock specification
- Model ID is correct for the requested features`,
			logLevel: "error",
		},
		// Default/generic error
		GENERIC: {
			patterns: [], // Empty patterns array means this is the default
			messageTemplate: `Unknown Error: {errorMessage}`,
			logLevel: "error",
		},
	}

	/**
	 * Determines the error type based on the error message or name
	 */
	private getErrorType(error: unknown): string {
		if (!(error instanceof Error)) {
			return "GENERIC"
		}

		// Check for HTTP 429 status code (Too Many Requests)
		if ((error as any).status === 429 || (error as any).$metadata?.httpStatusCode === 429) {
			return "THROTTLING"
		}

		// Check for Amazon Bedrock specific throttling exception names
		if ((error as any).name === "ThrottlingException" || (error as any).__type === "ThrottlingException") {
			return "THROTTLING"
		}

		const errorMessage = error.message.toLowerCase()
		const errorName = error.name.toLowerCase()

		// Check each error type's patterns in order of specificity (most specific first)
		const errorTypeOrder = [
			"SERVICE_QUOTA_EXCEEDED", // Most specific - check before THROTTLING
			"MODEL_NOT_READY",
			"TOO_MANY_TOKENS",
			"INTERNAL_SERVER_ERROR",
			"ON_DEMAND_NOT_SUPPORTED",
			"NOT_FOUND",
			"ACCESS_DENIED",
			"THROTTLING", // Less specific - check after more specific patterns
		]

		for (const errorType of errorTypeOrder) {
			const definition = AwsBedrockHandler.ERROR_TYPES[errorType]
			if (!definition) continue

			// If any pattern matches in either message or name, return this error type
			if (definition.patterns.some((pattern) => errorMessage.includes(pattern) || errorName.includes(pattern))) {
				return errorType
			}
		}

		// Default to generic error
		return "GENERIC"
	}

	/**
	 * Formats an error message based on the error type and context
	 */
	private formatErrorMessage(error: unknown, errorType: string, _isStreamContext: boolean): string {
		const definition = AwsBedrockHandler.ERROR_TYPES[errorType] || AwsBedrockHandler.ERROR_TYPES.GENERIC
		let template = definition.messageTemplate

		// Prepare template variables
		const templateVars: Record<string, string> = {}

		if (error instanceof Error) {
			templateVars.errorMessage = error.message
			templateVars.errorName = error.name

			const modelConfig = this.getModel()
			templateVars.modelId = modelConfig.id
			templateVars.contextWindow = String(modelConfig.info.contextWindow || "unknown")
		}

		// Add context-specific template variables
		const region =
			typeof this?.client?.config?.region === "function"
				? this?.client?.config?.region()
				: this?.client?.config?.region
		templateVars.regionInfo = `(${region})`

		// Replace template variables
		for (const [key, value] of Object.entries(templateVars)) {
			template = template.replace(new RegExp(`{${key}}`, "g"), value || "")
		}

		return template
	}

	/**
	 * Handles Bedrock API errors and generates appropriate error messages
	 * @param error The error that occurred
	 * @param isStreamContext Whether the error occurred in a streaming context (true) or not (false)
	 * @returns Error message string for non-streaming context or array of stream chunks for streaming context
	 */
	private handleBedrockError(
		error: unknown,
		isStreamContext: boolean,
	): string | Array<{ type: string; text?: string; inputTokens?: number; outputTokens?: number }> {
		// Determine error type
		const errorType = this.getErrorType(error)

		// Format error message
		const errorMessage = this.formatErrorMessage(error, errorType, isStreamContext)

		// Log the error
		const definition = AwsBedrockHandler.ERROR_TYPES[errorType]
		const logMethod = definition.logLevel
		const contextName = isStreamContext ? "createMessage" : "completePrompt"
		logger[logMethod](`${errorType} error in ${contextName}`, {
			ctx: "bedrock",
			customArn: this.options.awsCustomArn,
			errorType,
			errorMessage: error instanceof Error ? error.message : String(error),
			...(error instanceof Error && error.stack ? { errorStack: error.stack } : {}),
			...(this.client?.config?.region ? { clientRegion: this.client.config.region } : {}),
		})

		// Return appropriate response based on isStreamContext
		if (isStreamContext) {
			return [
				{ type: "text", text: `Error: ${errorMessage}` },
				{ type: "usage", inputTokens: 0, outputTokens: 0 },
			]
		} else {
			// For non-streaming context, add the expected prefix
			return `Bedrock completion error: ${errorMessage}`
		}
	}
}<|MERGE_RESOLUTION|>--- conflicted
+++ resolved
@@ -218,16 +218,8 @@
 
 		this.costModelConfig = this.getModel()
 
-<<<<<<< HEAD
-		// Extended type to support custom authentication properties
-		const clientConfig: BedrockRuntimeClientConfig & {
-			token?: { token: string }
-			authSchemePreference?: string[]
-		} = {
-=======
 		const clientConfig: BedrockRuntimeClientConfig = {
-			defaultUserAgentProvider: () => Promise.resolve([["RooCode", Package.version]]),
->>>>>>> a8f87d2b
+			defaultUserAgentProvider: () => Promise.resolve([["KiloCode", Package.version]]),
 			region: this.options.awsRegion,
 			// Add the endpoint configuration when specified and enabled
 			...(this.options.awsBedrockEndpoint &&
