import { Anthropic } from "@anthropic-ai/sdk"
import OpenAI, { AzureOpenAI } from "openai"
import axios from "axios"

import {
	type ModelInfo,
	azureOpenAiDefaultApiVersion,
	openAiModelInfoSaneDefaults,
	DEEP_SEEK_DEFAULT_TEMPERATURE,
	OPENAI_AZURE_AI_INFERENCE_PATH,
} from "@roo-code/types"

import type { ApiHandlerOptions } from "../../shared/api"

import { XmlMatcher } from "../../utils/xml-matcher"

import { convertToOpenAiMessages } from "../transform/openai-format"
import { convertToR1Format } from "../transform/r1-format"
import { convertToSimpleMessages } from "../transform/simple-format"
import { ApiStream, ApiStreamUsageChunk } from "../transform/stream"
import { getModelParams } from "../transform/model-params"

import { DEFAULT_HEADERS } from "./constants"
import { BaseProvider } from "./base-provider"
import type { SingleCompletionHandler, ApiHandlerCreateMessageMetadata } from "../index"
import { getApiRequestTimeout } from "./utils/timeout-config"
import { handleOpenAIError } from "./utils/openai-error-handler"
import { getToolRegistry } from "../../core/prompts/tools/schemas/tool-registry"

// TODO: Rename this to OpenAICompatibleHandler. Also, I think the
// `OpenAINativeHandler` can subclass from this, since it's obviously
// compatible with the OpenAI API. We can also rename it to `OpenAIHandler`.
export class OpenAiHandler extends BaseProvider implements SingleCompletionHandler {
	protected options: ApiHandlerOptions
	private client: OpenAI
	private readonly providerName = "OpenAI"

	constructor(options: ApiHandlerOptions) {
		super()
		this.options = options

		const baseURL = this.options.openAiBaseUrl ?? "https://api.openai.com/v1"
		const apiKey = this.options.openAiApiKey ?? "not-provided"
		const isAzureAiInference = this._isAzureAiInference(this.options.openAiBaseUrl)
		const urlHost = this._getUrlHost(this.options.openAiBaseUrl)
		const isAzureOpenAi = urlHost === "azure.com" || urlHost.endsWith(".azure.com") || options.openAiUseAzure

		const headers = {
			...DEFAULT_HEADERS,
			...(this.options.openAiHeaders || {}),
		}

		const timeout = getApiRequestTimeout()

		if (isAzureAiInference) {
			// Azure AI Inference Service (e.g., for DeepSeek) uses a different path structure
			this.client = new OpenAI({
				baseURL,
				apiKey,
				defaultHeaders: headers,
				defaultQuery: { "api-version": this.options.azureApiVersion || "2024-05-01-preview" },
				timeout,
			})
		} else if (isAzureOpenAi) {
			// Azure API shape slightly differs from the core API shape:
			// https://github.com/openai/openai-node?tab=readme-ov-file#microsoft-azure-openai
			this.client = new AzureOpenAI({
				baseURL,
				apiKey,
				apiVersion: this.options.azureApiVersion || azureOpenAiDefaultApiVersion,
				defaultHeaders: headers,
				timeout,
			})
		} else {
			this.client = new OpenAI({
				baseURL,
				apiKey,
				defaultHeaders: headers,
				timeout,
			})
		}
	}

	override async *createMessage(
		systemPrompt: string,
		messages: Anthropic.Messages.MessageParam[],
		metadata?: ApiHandlerCreateMessageMetadata,
	): ApiStream {
		const { info: modelInfo, reasoning } = this.getModel()
		const modelUrl = this.options.openAiBaseUrl ?? ""
		const modelId = this.options.openAiModelId ?? ""
		const enabledR1Format = this.options.openAiR1FormatEnabled ?? false
		const enabledLegacyFormat = this.options.openAiLegacyFormat ?? false
		const isAzureAiInference = this._isAzureAiInference(modelUrl)
		const deepseekReasoner = modelId.includes("deepseek-reasoner") || enabledR1Format
		const ark = modelUrl.includes(".volces.com")

		if (modelId.includes("o1") || modelId.includes("o3") || modelId.includes("o4")) {
			yield* this.handleO3FamilyMessage(modelId, systemPrompt, messages)
			return
		}

		if (this.options.openAiStreamingEnabled ?? true) {
			let systemMessage: OpenAI.Chat.ChatCompletionSystemMessageParam = {
				role: "system",
				content: systemPrompt,
			}

			let convertedMessages

			if (deepseekReasoner) {
				convertedMessages = convertToR1Format([{ role: "user", content: systemPrompt }, ...messages])
			} else if (ark || enabledLegacyFormat) {
				convertedMessages = [systemMessage, ...convertToSimpleMessages(messages)]
			} else {
				if (modelInfo.supportsPromptCache) {
					systemMessage = {
						role: "system",
						content: [
							{
								type: "text",
								text: systemPrompt,
								// @ts-ignore-next-line
								cache_control: { type: "ephemeral" },
							},
						],
					}
				}

				convertedMessages = [systemMessage, ...convertToOpenAiMessages(messages)]

				if (modelInfo.supportsPromptCache) {
					// Note: the following logic is copied from openrouter:
					// Add cache_control to the last two user messages
					// (note: this works because we only ever add one user message at a time, but if we added multiple we'd need to mark the user message before the last assistant message)
					const lastTwoUserMessages = convertedMessages.filter((msg) => msg.role === "user").slice(-2)

					lastTwoUserMessages.forEach((msg) => {
						if (typeof msg.content === "string") {
							msg.content = [{ type: "text", text: msg.content }]
						}

						if (Array.isArray(msg.content)) {
							// NOTE: this is fine since env details will always be added at the end. but if it weren't there, and the user added a image_url type message, it would pop a text part before it and then move it after to the end.
							let lastTextPart = msg.content.filter((part) => part.type === "text").pop()

							if (!lastTextPart) {
								lastTextPart = { type: "text", text: "..." }
								msg.content.push(lastTextPart)
							}

							// @ts-ignore-next-line
							lastTextPart["cache_control"] = { type: "ephemeral" }
						}
					})
				}
			}

			const isGrokXAI = this._isGrokXAI(this.options.openAiBaseUrl)

			const requestOptions: OpenAI.Chat.Completions.ChatCompletionCreateParamsStreaming = {
				model: modelId,
				temperature: this.options.modelTemperature ?? (deepseekReasoner ? DEEP_SEEK_DEFAULT_TEMPERATURE : 0),
				messages: convertedMessages,
				stream: true as const,
				...(isGrokXAI ? {} : { stream_options: { include_usage: true } }),
				...(reasoning && reasoning),
			}
			if (metadata?.tools && metadata.tools.length > 0) {
				requestOptions.tools = getToolRegistry().generateFunctionCallSchemas(metadata.tools!, metadata.toolArgs)
				requestOptions.tool_choice = "auto"
			}

			// Add max_tokens if needed
			this.addMaxTokensIfNeeded(requestOptions, modelInfo)

			let stream
			try {
				stream = await this.client.chat.completions.create(
					requestOptions,
					isAzureAiInference ? { path: OPENAI_AZURE_AI_INFERENCE_PATH } : {},
				)
			} catch (error) {
				throw handleOpenAIError(error, this.providerName)
			}

			const matcher = new XmlMatcher(
				"think",
				(chunk) =>
					({
						type: chunk.matched ? "reasoning" : "text",
						text: chunk.data,
					}) as const,
			)

			let lastUsage

			for await (const chunk of stream) {
				const delta = chunk.choices[0]?.delta ?? {}

				if (delta.content) {
					for (const chunk of matcher.update(delta.content)) {
						yield chunk
					}
				}

				// kilocode_change start: reasoning
				const reasoningText =
					"reasoning_content" in delta && typeof delta.reasoning_content === "string"
						? delta.reasoning_content
						: "reasoning" in delta && typeof delta.reasoning === "string"
							? delta.reasoning
							: undefined
				if (reasoningText) {
					yield {
						type: "reasoning",
						text: reasoningText,
					}
				}
<<<<<<< HEAD
				if (delta?.tool_calls) {
					yield { type: "tool_call", toolCalls: delta.tool_calls, toolCallType: "openai" }
				}
=======
				// kilocode_change end

>>>>>>> eafc3dbc
				if (chunk.usage) {
					lastUsage = chunk.usage
				}
			}

			for (const chunk of matcher.final()) {
				yield chunk
			}

			if (lastUsage) {
				yield this.processUsageMetrics(lastUsage, modelInfo)
			}
		} else {
			// o1 for instance doesnt support streaming, non-1 temp, or system prompt
			const systemMessage: OpenAI.Chat.ChatCompletionUserMessageParam = {
				role: "user",
				content: systemPrompt,
			}

			const requestOptions: OpenAI.Chat.Completions.ChatCompletionCreateParamsNonStreaming = {
				model: modelId,
				messages: deepseekReasoner
					? convertToR1Format([{ role: "user", content: systemPrompt }, ...messages])
					: enabledLegacyFormat
						? [systemMessage, ...convertToSimpleMessages(messages)]
						: [systemMessage, ...convertToOpenAiMessages(messages)],
			}

			// Add max_tokens if needed
			this.addMaxTokensIfNeeded(requestOptions, modelInfo)

			let response
			try {
				response = await this.client.chat.completions.create(
					requestOptions,
					this._isAzureAiInference(modelUrl) ? { path: OPENAI_AZURE_AI_INFERENCE_PATH } : {},
				)
			} catch (error) {
				throw handleOpenAIError(error, this.providerName)
			}

			// kilocode_change start: reasoning
			const message = response.choices[0]?.message
			if (message) {
				if ("reasoning" in message && typeof message.reasoning === "string") {
					yield {
						type: "reasoning",
						text: message.reasoning,
					}
				}
				if (message.content) {
					yield {
						type: "text",
						text: message.content,
					}
				}
			}
			// kilocode_change end

			yield this.processUsageMetrics(response.usage, modelInfo)
		}
	}

	protected processUsageMetrics(usage: any, _modelInfo?: ModelInfo): ApiStreamUsageChunk {
		return {
			type: "usage",
			inputTokens: usage?.prompt_tokens || 0,
			outputTokens: usage?.completion_tokens || 0,
			cacheWriteTokens: usage?.cache_creation_input_tokens || undefined,
			cacheReadTokens: usage?.cache_read_input_tokens || undefined,
		}
	}

	override getModel() {
		const id = this.options.openAiModelId ?? ""
		const info = this.options.openAiCustomModelInfo ?? openAiModelInfoSaneDefaults
		const params = getModelParams({ format: "openai", modelId: id, model: info, settings: this.options })
		return { id, info, ...params }
	}

	async completePrompt(prompt: string): Promise<string> {
		try {
			const isAzureAiInference = this._isAzureAiInference(this.options.openAiBaseUrl)
			const model = this.getModel()
			const modelInfo = model.info

			const requestOptions: OpenAI.Chat.Completions.ChatCompletionCreateParamsNonStreaming = {
				model: model.id,
				messages: [{ role: "user", content: prompt }],
			}

			// Add max_tokens if needed
			this.addMaxTokensIfNeeded(requestOptions, modelInfo)

			let response
			try {
				response = await this.client.chat.completions.create(
					requestOptions,
					isAzureAiInference ? { path: OPENAI_AZURE_AI_INFERENCE_PATH } : {},
				)
			} catch (error) {
				throw handleOpenAIError(error, this.providerName)
			}

			return response.choices[0]?.message.content || ""
		} catch (error) {
			if (error instanceof Error) {
				throw new Error(`${this.providerName} completion error: ${error.message}`)
			}

			throw error
		}
	}

	private async *handleO3FamilyMessage(
		modelId: string,
		systemPrompt: string,
		messages: Anthropic.Messages.MessageParam[],
	): ApiStream {
		const modelInfo = this.getModel().info
		const methodIsAzureAiInference = this._isAzureAiInference(this.options.openAiBaseUrl)

		if (this.options.openAiStreamingEnabled ?? true) {
			const isGrokXAI = this._isGrokXAI(this.options.openAiBaseUrl)

			const requestOptions: OpenAI.Chat.Completions.ChatCompletionCreateParamsStreaming = {
				model: modelId,
				messages: [
					{
						role: "developer",
						content: `Formatting re-enabled\n${systemPrompt}`,
					},
					...convertToOpenAiMessages(messages),
				],
				stream: true,
				...(isGrokXAI ? {} : { stream_options: { include_usage: true } }),
				reasoning_effort: modelInfo.reasoningEffort as "low" | "medium" | "high" | undefined,
				temperature: undefined,
			}

			// O3 family models do not support the deprecated max_tokens parameter
			// but they do support max_completion_tokens (the modern OpenAI parameter)
			// This allows O3 models to limit response length when includeMaxTokens is enabled
			this.addMaxTokensIfNeeded(requestOptions, modelInfo)

			let stream
			try {
				stream = await this.client.chat.completions.create(
					requestOptions,
					methodIsAzureAiInference ? { path: OPENAI_AZURE_AI_INFERENCE_PATH } : {},
				)
			} catch (error) {
				throw handleOpenAIError(error, this.providerName)
			}

			yield* this.handleStreamResponse(stream)
		} else {
			const requestOptions: OpenAI.Chat.Completions.ChatCompletionCreateParamsNonStreaming = {
				model: modelId,
				messages: [
					{
						role: "developer",
						content: `Formatting re-enabled\n${systemPrompt}`,
					},
					...convertToOpenAiMessages(messages),
				],
				reasoning_effort: modelInfo.reasoningEffort as "low" | "medium" | "high" | undefined,
				temperature: undefined,
			}

			// O3 family models do not support the deprecated max_tokens parameter
			// but they do support max_completion_tokens (the modern OpenAI parameter)
			// This allows O3 models to limit response length when includeMaxTokens is enabled
			this.addMaxTokensIfNeeded(requestOptions, modelInfo)

			let response
			try {
				response = await this.client.chat.completions.create(
					requestOptions,
					methodIsAzureAiInference ? { path: OPENAI_AZURE_AI_INFERENCE_PATH } : {},
				)
			} catch (error) {
				throw handleOpenAIError(error, this.providerName)
			}

			yield {
				type: "text",
				text: response.choices[0]?.message.content || "",
			}
			yield this.processUsageMetrics(response.usage)
		}
	}

	private async *handleStreamResponse(stream: AsyncIterable<OpenAI.Chat.Completions.ChatCompletionChunk>): ApiStream {
		for await (const chunk of stream) {
			const delta = chunk.choices[0]?.delta
			if (delta?.content) {
				yield {
					type: "text",
					text: delta.content,
				}
			}

			if (chunk.usage) {
				yield {
					type: "usage",
					inputTokens: chunk.usage.prompt_tokens || 0,
					outputTokens: chunk.usage.completion_tokens || 0,
				}
			}
		}
	}

	private _getUrlHost(baseUrl?: string): string {
		try {
			return new URL(baseUrl ?? "").host
		} catch (error) {
			return ""
		}
	}

	private _isGrokXAI(baseUrl?: string): boolean {
		const urlHost = this._getUrlHost(baseUrl)
		return urlHost.includes("x.ai")
	}

	private _isAzureAiInference(baseUrl?: string): boolean {
		const urlHost = this._getUrlHost(baseUrl)
		return urlHost.endsWith(".services.ai.azure.com")
	}

	/**
	 * Adds max_completion_tokens to the request body if needed based on provider configuration
	 * Note: max_tokens is deprecated in favor of max_completion_tokens as per OpenAI documentation
	 * O3 family models handle max_tokens separately in handleO3FamilyMessage
	 */
	protected addMaxTokensIfNeeded(
		requestOptions:
			| OpenAI.Chat.Completions.ChatCompletionCreateParamsStreaming
			| OpenAI.Chat.Completions.ChatCompletionCreateParamsNonStreaming,
		modelInfo: ModelInfo,
	): void {
		// Only add max_completion_tokens if includeMaxTokens is true
		if (this.options.includeMaxTokens === true) {
			// Use user-configured modelMaxTokens if available, otherwise fall back to model's default maxTokens
			// Using max_completion_tokens as max_tokens is deprecated
			requestOptions.max_completion_tokens = this.options.modelMaxTokens || modelInfo.maxTokens
		}
	}
}

export async function getOpenAiModels(baseUrl?: string, apiKey?: string, openAiHeaders?: Record<string, string>) {
	try {
		if (!baseUrl) {
			return []
		}

		// Trim whitespace from baseUrl to handle cases where users accidentally include spaces
		const trimmedBaseUrl = baseUrl.trim()

		if (!URL.canParse(trimmedBaseUrl)) {
			return []
		}

		const config: Record<string, any> = {}
		const headers: Record<string, string> = {
			...DEFAULT_HEADERS,
			...(openAiHeaders || {}),
		}

		if (apiKey) {
			headers["Authorization"] = `Bearer ${apiKey}`
		}

		if (Object.keys(headers).length > 0) {
			config["headers"] = headers
		}

		const response = await axios.get(`${trimmedBaseUrl}/models`, config)
		const modelsArray = response.data?.data?.map((model: any) => model.id) || []
		return [...new Set<string>(modelsArray)]
	} catch (error) {
		return []
	}
}<|MERGE_RESOLUTION|>--- conflicted
+++ resolved
@@ -217,14 +217,11 @@
 						text: reasoningText,
 					}
 				}
-<<<<<<< HEAD
 				if (delta?.tool_calls) {
 					yield { type: "tool_call", toolCalls: delta.tool_calls, toolCallType: "openai" }
 				}
-=======
 				// kilocode_change end
 
->>>>>>> eafc3dbc
 				if (chunk.usage) {
 					lastUsage = chunk.usage
 				}
