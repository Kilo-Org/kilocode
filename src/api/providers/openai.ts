import { Anthropic } from "@anthropic-ai/sdk"
import OpenAI, { AzureOpenAI } from "openai"
import axios from "axios"

import type { ModelInfo } from "@roo-code/types"

import { ApiHandlerOptions, azureOpenAiDefaultApiVersion, openAiModelInfoSaneDefaults } from "../../shared/api"

import { XmlMatcher } from "../../utils/xml-matcher"

import { convertToOpenAiMessages } from "../transform/openai-format"
import { convertToR1Format } from "../transform/r1-format"
import { convertToSimpleMessages } from "../transform/simple-format"
import { ApiStream, ApiStreamUsageChunk } from "../transform/stream"
import { getModelParams } from "../transform/model-params"

import { DEFAULT_HEADERS, DEEP_SEEK_DEFAULT_TEMPERATURE } from "./constants"
import { BaseProvider } from "./base-provider"
import type { SingleCompletionHandler, ApiHandlerCreateMessageMetadata } from "../index"

export const AZURE_AI_INFERENCE_PATH = "/models/chat/completions"

// TODO: Rename this to OpenAICompatibleHandler. Also, I think the
// `OpenAINativeHandler` can subclass from this, since it's obviously
// compatible with the OpenAI API. We can also rename it to `OpenAIHandler`.
export class OpenAiHandler extends BaseProvider implements SingleCompletionHandler {
	protected options: ApiHandlerOptions
	private client: OpenAI

	constructor(options: ApiHandlerOptions) {
		super()
		this.options = options

		const baseURL = this.options.openAiBaseUrl ?? "https://api.openai.com/v1"
		const apiKey = this.options.openAiApiKey ?? "not-provided"
		const isAzureAiInference = this._isAzureAiInference(this.options.openAiBaseUrl)
		const urlHost = this._getUrlHost(this.options.openAiBaseUrl)
		const isAzureOpenAi = urlHost === "azure.com" || urlHost.endsWith(".azure.com") || options.openAiUseAzure

		const headers = {
			...DEFAULT_HEADERS,
			...(this.options.openAiHeaders || {}),
		}

		if (isAzureAiInference) {
			// Azure AI Inference Service (e.g., for DeepSeek) uses a different path structure
			this.client = new OpenAI({
				baseURL,
				apiKey,
				defaultHeaders: headers,
				defaultQuery: { "api-version": this.options.azureApiVersion || "2024-05-01-preview" },
			})
		} else if (isAzureOpenAi) {
			// Azure API shape slightly differs from the core API shape:
			// https://github.com/openai/openai-node?tab=readme-ov-file#microsoft-azure-openai
			this.client = new AzureOpenAI({
				baseURL,
				apiKey,
				apiVersion: this.options.azureApiVersion || azureOpenAiDefaultApiVersion,
				defaultHeaders: headers,
			})
		} else {
			this.client = new OpenAI({
				baseURL,
				apiKey,
				defaultHeaders: headers,
			})
		}
	}

	override async *createMessage(
		systemPrompt: string,
		messages: Anthropic.Messages.MessageParam[],
		metadata?: ApiHandlerCreateMessageMetadata,
	): ApiStream {
		const { info: modelInfo, reasoning } = this.getModel()
		const modelUrl = this.options.openAiBaseUrl ?? ""
		const modelId = this.options.openAiModelId ?? ""
		const enabledR1Format = this.options.openAiR1FormatEnabled ?? false
		const enabledLegacyFormat = this.options.openAiLegacyFormat ?? false
		const isAzureAiInference = this._isAzureAiInference(modelUrl)
		const deepseekReasoner = modelId.includes("deepseek-reasoner") || enabledR1Format
		const ark = modelUrl.includes(".volces.com")

		if (modelId.startsWith("o3-mini")) {
			yield* this.handleO3FamilyMessage(modelId, systemPrompt, messages)
			return
		}

		if (this.options.openAiStreamingEnabled ?? true) {
			let systemMessage: OpenAI.Chat.ChatCompletionSystemMessageParam = {
				role: "system",
				content: systemPrompt,
			}

			let convertedMessages

			if (deepseekReasoner) {
				convertedMessages = convertToR1Format([{ role: "user", content: systemPrompt }, ...messages])
			} else if (ark || enabledLegacyFormat) {
				convertedMessages = [systemMessage, ...convertToSimpleMessages(messages)]
			} else {
				if (modelInfo.supportsPromptCache) {
					systemMessage = {
						role: "system",
						content: [
							{
								type: "text",
								text: systemPrompt,
								// @ts-ignore-next-line
								cache_control: { type: "ephemeral" },
							},
						],
					}
				}

				convertedMessages = [systemMessage, ...convertToOpenAiMessages(messages)]

				if (modelInfo.supportsPromptCache) {
					// Note: the following logic is copied from openrouter:
					// Add cache_control to the last two user messages
					// (note: this works because we only ever add one user message at a time, but if we added multiple we'd need to mark the user message before the last assistant message)
					const lastTwoUserMessages = convertedMessages.filter((msg) => msg.role === "user").slice(-2)

					lastTwoUserMessages.forEach((msg) => {
						if (typeof msg.content === "string") {
							msg.content = [{ type: "text", text: msg.content }]
						}

						if (Array.isArray(msg.content)) {
							// NOTE: this is fine since env details will always be added at the end. but if it weren't there, and the user added a image_url type message, it would pop a text part before it and then move it after to the end.
							let lastTextPart = msg.content.filter((part) => part.type === "text").pop()

							if (!lastTextPart) {
								lastTextPart = { type: "text", text: "..." }
								msg.content.push(lastTextPart)
							}

							// @ts-ignore-next-line
							lastTextPart["cache_control"] = { type: "ephemeral" }
						}
					})
				}
			}

			const isGrokXAI = this._isGrokXAI(this.options.openAiBaseUrl)

			const requestOptions: OpenAI.Chat.Completions.ChatCompletionCreateParamsStreaming = {
				model: modelId,
				temperature: this.options.modelTemperature ?? (deepseekReasoner ? DEEP_SEEK_DEFAULT_TEMPERATURE : 0),
				messages: convertedMessages,
				stream: true as const,
				...(isGrokXAI ? {} : { stream_options: { include_usage: true } }),
<<<<<<< HEAD
				...((this.options.reasoningEffort ?? this.getModel().info.reasoningEffort)
					? { reasoning_effort: this.options.reasoningEffort ?? this.getModel().info.reasoningEffort }
					: {}),
			}

			// Add thinking configuration when enabled and budget > 0, but not for OpenAI official models
			if (
				this.options.openAiThinkingEnabled &&
				this.options.modelMaxThinkingTokens &&
				this.options.modelMaxThinkingTokens > 0
			) {
				;(requestOptions as any).thinking = {
					type: "enabled",
					budget_tokens: this.options.modelMaxThinkingTokens,
				}
=======
				...(reasoning && reasoning),
>>>>>>> 0030b211
			}

			// @TODO: Move this to the `getModelParams` function.
			if (this.options.includeMaxTokens) {
				requestOptions.max_tokens = modelInfo.maxTokens
			}

			const stream = await this.client.chat.completions.create(
				requestOptions,
				isAzureAiInference ? { path: AZURE_AI_INFERENCE_PATH } : {},
			)

			const matcher = new XmlMatcher(
				"think",
				(chunk) =>
					({
						type: chunk.matched ? "reasoning" : "text",
						text: chunk.data,
					}) as const,
			)

			let lastUsage

			for await (const chunk of stream) {
				const delta = chunk.choices[0]?.delta ?? {}

				if (delta.content) {
					for (const chunk of matcher.update(delta.content)) {
						yield chunk
					}
				}

				if ("reasoning_content" in delta && delta.reasoning_content) {
					yield {
						type: "reasoning",
						text: (delta.reasoning_content as string | undefined) || "",
					}
				}
				if (chunk.usage) {
					lastUsage = chunk.usage
				}
			}

			for (const chunk of matcher.final()) {
				yield chunk
			}

			if (lastUsage) {
				yield this.processUsageMetrics(lastUsage, modelInfo)
			}
		} else {
			// o1 for instance doesnt support streaming, non-1 temp, or system prompt
			const systemMessage: OpenAI.Chat.ChatCompletionUserMessageParam = {
				role: "user",
				content: systemPrompt,
			}

			const requestOptions: OpenAI.Chat.Completions.ChatCompletionCreateParamsNonStreaming = {
				model: modelId,
				messages: deepseekReasoner
					? convertToR1Format([{ role: "user", content: systemPrompt }, ...messages])
					: enabledLegacyFormat
						? [systemMessage, ...convertToSimpleMessages(messages)]
						: [systemMessage, ...convertToOpenAiMessages(messages)],
			}

			// Add thinking configuration when enabled and budget > 0, but not for OpenAI official models
			if (
				this.options.openAiThinkingEnabled &&
				this.options.modelMaxThinkingTokens &&
				this.options.modelMaxThinkingTokens > 0
			) {
				;(requestOptions as any).thinking = {
					type: "enabled",
					budget_tokens: this.options.modelMaxThinkingTokens,
				}
			}

			const response = await this.client.chat.completions.create(
				requestOptions,
				this._isAzureAiInference(modelUrl) ? { path: AZURE_AI_INFERENCE_PATH } : {},
			)

			yield {
				type: "text",
				text: response.choices[0]?.message.content || "",
			}

			yield this.processUsageMetrics(response.usage, modelInfo)
		}
	}

	protected processUsageMetrics(usage: any, _modelInfo?: ModelInfo): ApiStreamUsageChunk {
		return {
			type: "usage",
			inputTokens: usage?.prompt_tokens || 0,
			outputTokens: usage?.completion_tokens || 0,
			cacheWriteTokens: usage?.cache_creation_input_tokens || undefined,
			cacheReadTokens: usage?.cache_read_input_tokens || undefined,
		}
	}

<<<<<<< HEAD
	override getModel(): { id: string; info: ModelInfo } {
		const baseModelInfo = this.options.openAiCustomModelInfo ?? openAiModelInfoSaneDefaults

		// If thinking mode is enabled, add thinking-related properties
		if (this.options.openAiThinkingEnabled) {
			return {
				id: this.options.openAiModelId ?? "",
				info: {
					...baseModelInfo,
					thinking: true,
					maxThinkingTokens: this.options.modelMaxThinkingTokens || 32000,
				},
			}
		}

		return {
			id: this.options.openAiModelId ?? "",
			info: baseModelInfo,
		}
=======
	override getModel() {
		const id = this.options.openAiModelId ?? ""
		const info = this.options.openAiCustomModelInfo ?? openAiModelInfoSaneDefaults
		const params = getModelParams({ format: "openai", modelId: id, model: info, settings: this.options })
		return { id, info, ...params }
>>>>>>> 0030b211
	}

	async completePrompt(prompt: string): Promise<string> {
		try {
			const isAzureAiInference = this._isAzureAiInference(this.options.openAiBaseUrl)

			const requestOptions: OpenAI.Chat.Completions.ChatCompletionCreateParamsNonStreaming = {
				model: this.getModel().id,
				messages: [{ role: "user", content: prompt }],
			}

			// Add thinking configuration when enabled and budget > 0, but not for OpenAI official models
			if (
				this.options.openAiThinkingEnabled &&
				this.options.modelMaxThinkingTokens &&
				this.options.modelMaxThinkingTokens > 0
			) {
				;(requestOptions as any).thinking = {
					type: "enabled",
					budget_tokens: this.options.modelMaxThinkingTokens,
				}
			}

			const response = await this.client.chat.completions.create(
				requestOptions,
				isAzureAiInference ? { path: AZURE_AI_INFERENCE_PATH } : {},
			)

			return response.choices[0]?.message.content || ""
		} catch (error) {
			if (error instanceof Error) {
				throw new Error(`OpenAI completion error: ${error.message}`)
			}

			throw error
		}
	}

	private async *handleO3FamilyMessage(
		modelId: string,
		systemPrompt: string,
		messages: Anthropic.Messages.MessageParam[],
	): ApiStream {
		if (this.options.openAiStreamingEnabled ?? true) {
			const methodIsAzureAiInference = this._isAzureAiInference(this.options.openAiBaseUrl)

			const isGrokXAI = this._isGrokXAI(this.options.openAiBaseUrl)

			const stream = await this.client.chat.completions.create(
				{
					model: modelId,
					messages: [
						{
							role: "developer",
							content: `Formatting re-enabled\n${systemPrompt}`,
						},
						...convertToOpenAiMessages(messages),
					],
					stream: true,
					...(isGrokXAI ? {} : { stream_options: { include_usage: true } }),
					...((this.options.reasoningEffort ?? this.getModel().info.reasoningEffort)
						? { reasoning_effort: this.options.reasoningEffort ?? this.getModel().info.reasoningEffort }
						: {}),
				},
				methodIsAzureAiInference ? { path: AZURE_AI_INFERENCE_PATH } : {},
			)

			yield* this.handleStreamResponse(stream)
		} else {
			const requestOptions: OpenAI.Chat.Completions.ChatCompletionCreateParamsNonStreaming = {
				model: modelId,
				messages: [
					{
						role: "developer",
						content: `Formatting re-enabled\n${systemPrompt}`,
					},
					...convertToOpenAiMessages(messages),
				],
			}

			const methodIsAzureAiInference = this._isAzureAiInference(this.options.openAiBaseUrl)

			const response = await this.client.chat.completions.create(
				requestOptions,
				methodIsAzureAiInference ? { path: AZURE_AI_INFERENCE_PATH } : {},
			)

			yield {
				type: "text",
				text: response.choices[0]?.message.content || "",
			}
			yield this.processUsageMetrics(response.usage)
		}
	}

	private async *handleStreamResponse(stream: AsyncIterable<OpenAI.Chat.Completions.ChatCompletionChunk>): ApiStream {
		for await (const chunk of stream) {
			const delta = chunk.choices[0]?.delta
			if (delta?.content) {
				yield {
					type: "text",
					text: delta.content,
				}
			}

			if (chunk.usage) {
				yield {
					type: "usage",
					inputTokens: chunk.usage.prompt_tokens || 0,
					outputTokens: chunk.usage.completion_tokens || 0,
				}
			}
		}
	}

	private _getUrlHost(baseUrl?: string): string {
		try {
			return new URL(baseUrl ?? "").host
		} catch (error) {
			return ""
		}
	}

	private _isGrokXAI(baseUrl?: string): boolean {
		const urlHost = this._getUrlHost(baseUrl)
		return urlHost.includes("x.ai")
	}

	private _isAzureAiInference(baseUrl?: string): boolean {
		const urlHost = this._getUrlHost(baseUrl)
		return urlHost.endsWith(".services.ai.azure.com")
	}
}

export async function getOpenAiModels(baseUrl?: string, apiKey?: string, openAiHeaders?: Record<string, string>) {
	try {
		if (!baseUrl) {
			return []
		}

		if (!URL.canParse(baseUrl)) {
			return []
		}

		const config: Record<string, any> = {}
		const headers: Record<string, string> = {
			...DEFAULT_HEADERS,
			...(openAiHeaders || {}),
		}

		if (apiKey) {
			headers["Authorization"] = `Bearer ${apiKey}`
		}

		if (Object.keys(headers).length > 0) {
			config["headers"] = headers
		}

		const response = await axios.get(`${baseUrl}/models`, config)
		const modelsArray = response.data?.data?.map((model: any) => model.id) || []
		return [...new Set<string>(modelsArray)]
	} catch (error) {
		return []
	}
}<|MERGE_RESOLUTION|>--- conflicted
+++ resolved
@@ -151,15 +151,17 @@
 				messages: convertedMessages,
 				stream: true as const,
 				...(isGrokXAI ? {} : { stream_options: { include_usage: true } }),
-<<<<<<< HEAD
+				// Add reasoning effort if available
 				...((this.options.reasoningEffort ?? this.getModel().info.reasoningEffort)
 					? { reasoning_effort: this.options.reasoningEffort ?? this.getModel().info.reasoningEffort }
 					: {}),
-			}
-
-			// Add thinking configuration when enabled and budget > 0, but not for OpenAI official models
+				// Add reasoning parameters from getModelParams
+				...(reasoning && reasoning),
+			}
+
+			// Add thinking configuration when model supports reasoning budget and budget > 0
 			if (
-				this.options.openAiThinkingEnabled &&
+				modelInfo.supportsReasoningBudget &&
 				this.options.modelMaxThinkingTokens &&
 				this.options.modelMaxThinkingTokens > 0
 			) {
@@ -167,9 +169,6 @@
 					type: "enabled",
 					budget_tokens: this.options.modelMaxThinkingTokens,
 				}
-=======
-				...(reasoning && reasoning),
->>>>>>> 0030b211
 			}
 
 			// @TODO: Move this to the `getModelParams` function.
@@ -236,9 +235,9 @@
 						: [systemMessage, ...convertToOpenAiMessages(messages)],
 			}
 
-			// Add thinking configuration when enabled and budget > 0, but not for OpenAI official models
+			// Add thinking configuration when model supports reasoning budget and budget > 0
 			if (
-				this.options.openAiThinkingEnabled &&
+				modelInfo.supportsReasoningBudget &&
 				this.options.modelMaxThinkingTokens &&
 				this.options.modelMaxThinkingTokens > 0
 			) {
@@ -272,33 +271,15 @@
 		}
 	}
 
-<<<<<<< HEAD
-	override getModel(): { id: string; info: ModelInfo } {
-		const baseModelInfo = this.options.openAiCustomModelInfo ?? openAiModelInfoSaneDefaults
-
-		// If thinking mode is enabled, add thinking-related properties
-		if (this.options.openAiThinkingEnabled) {
-			return {
-				id: this.options.openAiModelId ?? "",
-				info: {
-					...baseModelInfo,
-					thinking: true,
-					maxThinkingTokens: this.options.modelMaxThinkingTokens || 32000,
-				},
-			}
-		}
-
-		return {
-			id: this.options.openAiModelId ?? "",
-			info: baseModelInfo,
-		}
-=======
 	override getModel() {
 		const id = this.options.openAiModelId ?? ""
-		const info = this.options.openAiCustomModelInfo ?? openAiModelInfoSaneDefaults
+		const baseModelInfo = this.options.openAiCustomModelInfo ?? openAiModelInfoSaneDefaults
+
+		// Use base model info as-is since thinking properties are handled elsewhere
+		const info = baseModelInfo
+
 		const params = getModelParams({ format: "openai", modelId: id, model: info, settings: this.options })
 		return { id, info, ...params }
->>>>>>> 0030b211
 	}
 
 	async completePrompt(prompt: string): Promise<string> {
@@ -310,9 +291,10 @@
 				messages: [{ role: "user", content: prompt }],
 			}
 
-			// Add thinking configuration when enabled and budget > 0, but not for OpenAI official models
+			// Add thinking configuration when model supports reasoning budget and budget > 0
+			const modelInfo = this.getModel().info
 			if (
-				this.options.openAiThinkingEnabled &&
+				modelInfo.supportsReasoningBudget &&
 				this.options.modelMaxThinkingTokens &&
 				this.options.modelMaxThinkingTokens > 0
 			) {
