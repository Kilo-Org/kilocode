// npx vitest run src/api/providers/__tests__/minimax.spec.ts

vitest.mock("vscode", () => ({
	workspace: {
		getConfiguration: vitest.fn().mockReturnValue({
			get: vitest.fn().mockReturnValue(600), // Default timeout in seconds
		}),
	},
}))

import { Anthropic } from "@anthropic-ai/sdk"

import { type MinimaxModelId, minimaxDefaultModelId, minimaxModels } from "@roo-code/types"

import { MiniMaxHandler } from "../minimax"

vitest.mock("@anthropic-ai/sdk", () => {
	const mockCreate = vitest.fn()
	const mockCountTokens = vitest.fn()
	return {
		Anthropic: vitest.fn(() => ({
			messages: {
				create: mockCreate,
				countTokens: mockCountTokens,
			},
		})),
	}
})

describe("MiniMaxHandler", () => {
	let handler: MiniMaxHandler
	let mockCreate: any
	let mockCountTokens: any

	beforeEach(() => {
		vitest.clearAllMocks()
		const anthropicInstance = (Anthropic as unknown as any)()
		mockCreate = anthropicInstance.messages.create
		mockCountTokens = anthropicInstance.messages.countTokens
	})

	describe("International MiniMax (default)", () => {
		beforeEach(() => {
			handler = new MiniMaxHandler({
				minimaxApiKey: "test-minimax-api-key",
				minimaxBaseUrl: "https://api.minimax.io/anthropic", // kilocode_change: anthropic
			})
		})

		it("should use the correct international MiniMax base URL by default", () => {
			new MiniMaxHandler({ minimaxApiKey: "test-minimax-api-key" })
			expect(Anthropic).toHaveBeenCalledWith(
				expect.objectContaining({
					baseURL: "https://api.minimax.io/anthropic",
				}),
			)
		})

		it("should convert /v1 endpoint to /anthropic endpoint", () => {
			new MiniMaxHandler({
				minimaxApiKey: "test-minimax-api-key",
				minimaxBaseUrl: "https://api.minimax.io/v1",
			})
			expect(Anthropic).toHaveBeenCalledWith(
				expect.objectContaining({
					baseURL: "https://api.minimax.io/anthropic",
				}),
			)
		})

		it("should use the provided API key", () => {
			const minimaxApiKey = "test-minimax-api-key"
			new MiniMaxHandler({ minimaxApiKey })
			expect(Anthropic).toHaveBeenCalledWith(expect.objectContaining({ apiKey: minimaxApiKey }))
		})

		it("should return default model when no model is specified", () => {
			const model = handler.getModel()
			expect(model.id).toBe(minimaxDefaultModelId)
			expect(model.info).toEqual(minimaxModels[minimaxDefaultModelId])
		})

		it("should return specified model when valid model is provided", () => {
			const testModelId: MinimaxModelId = "MiniMax-M2"
			const handlerWithModel = new MiniMaxHandler({
				apiModelId: testModelId,
				minimaxApiKey: "test-minimax-api-key",
			})
			const model = handlerWithModel.getModel()
			expect(model.id).toBe(testModelId)
			expect(model.info).toEqual(minimaxModels[testModelId])
		})

		it("should return MiniMax-M2 model with correct configuration", () => {
			const testModelId: MinimaxModelId = "MiniMax-M2"
			const handlerWithModel = new MiniMaxHandler({
				apiModelId: testModelId,
				minimaxApiKey: "test-minimax-api-key",
			})
			const model = handlerWithModel.getModel()
			expect(model.id).toBe(testModelId)
			expect(model.info).toEqual(minimaxModels[testModelId])
			expect(model.info.contextWindow).toBe(192_000)
			expect(model.info.maxTokens).toBe(16_384)
			expect(model.info.supportsPromptCache).toBe(true)
			expect(model.info.cacheWritesPrice).toBe(0.375)
			expect(model.info.cacheReadsPrice).toBe(0.03)
		})

		it("should return MiniMax-M2-Stable model with correct configuration", () => {
			const testModelId: MinimaxModelId = "MiniMax-M2-Stable"
			const handlerWithModel = new MiniMaxHandler({
				apiModelId: testModelId,
				minimaxApiKey: "test-minimax-api-key",
			})
			const model = handlerWithModel.getModel()
			expect(model.id).toBe(testModelId)
			expect(model.info).toEqual(minimaxModels[testModelId])
			expect(model.info.contextWindow).toBe(192_000)
			expect(model.info.maxTokens).toBe(16_384)
			expect(model.info.supportsPromptCache).toBe(true)
			expect(model.info.cacheWritesPrice).toBe(0.375)
			expect(model.info.cacheReadsPrice).toBe(0.03)
		})
	})

	describe("China MiniMax", () => {
		beforeEach(() => {
			handler = new MiniMaxHandler({
				minimaxApiKey: "test-minimax-api-key",
				minimaxBaseUrl: "https://api.minimaxi.com/anthropic", // kilocode_change: anthropic
			})
		})

		it("should use the correct China MiniMax base URL", () => {
			new MiniMaxHandler({
				minimaxApiKey: "test-minimax-api-key",
				minimaxBaseUrl: "https://api.minimaxi.com/anthropic", // kilocode_change: anthropic
			})
<<<<<<< HEAD
			expect(OpenAI).toHaveBeenCalledWith(
				expect.objectContaining({ baseURL: "https://api.minimaxi.com/anthropic" }), // kilocode_change: anthropic
=======
			expect(Anthropic).toHaveBeenCalledWith(
				expect.objectContaining({ baseURL: "https://api.minimaxi.com/anthropic" }),
			)
		})

		it("should convert China /v1 endpoint to /anthropic endpoint", () => {
			new MiniMaxHandler({
				minimaxApiKey: "test-minimax-api-key",
				minimaxBaseUrl: "https://api.minimaxi.com/v1",
			})
			expect(Anthropic).toHaveBeenCalledWith(
				expect.objectContaining({ baseURL: "https://api.minimaxi.com/anthropic" }),
>>>>>>> 2c3b2953
			)
		})

		it("should use the provided API key for China", () => {
			const minimaxApiKey = "test-minimax-api-key"
<<<<<<< HEAD
			new MiniMaxHandler({ minimaxApiKey, minimaxBaseUrl: "https://api.minimaxi.com/anthropic" }) // kilocode_change: anthropic
			expect(OpenAI).toHaveBeenCalledWith(expect.objectContaining({ apiKey: minimaxApiKey }))
=======
			new MiniMaxHandler({ minimaxApiKey, minimaxBaseUrl: "https://api.minimaxi.com/v1" })
			expect(Anthropic).toHaveBeenCalledWith(expect.objectContaining({ apiKey: minimaxApiKey }))
>>>>>>> 2c3b2953
		})

		it("should return default model when no model is specified", () => {
			const model = handler.getModel()
			expect(model.id).toBe(minimaxDefaultModelId)
			expect(model.info).toEqual(minimaxModels[minimaxDefaultModelId])
		})
	})

	describe("Default behavior", () => {
		it("should default to international base URL when none is specified", () => {
			const handlerDefault = new MiniMaxHandler({ minimaxApiKey: "test-minimax-api-key" })
			expect(Anthropic).toHaveBeenCalledWith(
				expect.objectContaining({
					baseURL: "https://api.minimax.io/anthropic",
				}),
			)

			const model = handlerDefault.getModel()
			expect(model.id).toBe(minimaxDefaultModelId)
			expect(model.info).toEqual(minimaxModels[minimaxDefaultModelId])
		})

		it("should default to MiniMax-M2 model", () => {
			const handlerDefault = new MiniMaxHandler({ minimaxApiKey: "test-minimax-api-key" })
			const model = handlerDefault.getModel()
			expect(model.id).toBe("MiniMax-M2")
		})
	})

	describe("API Methods", () => {
		beforeEach(() => {
			handler = new MiniMaxHandler({ minimaxApiKey: "test-minimax-api-key" })
		})

		it("completePrompt method should return text from MiniMax API", async () => {
			const expectedResponse = "This is a test response from MiniMax"
			mockCreate.mockResolvedValueOnce({
				content: [{ type: "text", text: expectedResponse }],
			})
			const result = await handler.completePrompt("test prompt")
			expect(result).toBe(expectedResponse)
		})

		it("should handle errors in completePrompt", async () => {
			const errorMessage = "MiniMax API error"
			mockCreate.mockRejectedValueOnce(new Error(errorMessage))
			await expect(handler.completePrompt("test prompt")).rejects.toThrow()
		})

		it("createMessage should yield text content from stream", async () => {
			const testContent = "This is test content from MiniMax stream"

			mockCreate.mockResolvedValueOnce({
				[Symbol.asyncIterator]: () => ({
					next: vitest
						.fn()
						.mockResolvedValueOnce({
							done: false,
							value: {
								type: "content_block_start",
								index: 0,
								content_block: { type: "text", text: testContent },
							},
						})
						.mockResolvedValueOnce({ done: true }),
				}),
			})

			const stream = handler.createMessage("system prompt", [])
			const firstChunk = await stream.next()

			expect(firstChunk.done).toBe(false)
			expect(firstChunk.value).toEqual({ type: "text", text: testContent })
		})

		it("createMessage should yield usage data from stream", async () => {
			mockCreate.mockResolvedValueOnce({
				[Symbol.asyncIterator]: () => ({
					next: vitest
						.fn()
						.mockResolvedValueOnce({
							done: false,
							value: {
								type: "message_start",
								message: {
									usage: {
										input_tokens: 10,
										output_tokens: 20,
									},
								},
							},
						})
						.mockResolvedValueOnce({ done: true }),
				}),
			})

			const stream = handler.createMessage("system prompt", [])
			const firstChunk = await stream.next()

			expect(firstChunk.done).toBe(false)
			expect(firstChunk.value).toEqual({ type: "usage", inputTokens: 10, outputTokens: 20 })
		})

		it("createMessage should pass correct parameters to MiniMax client", async () => {
			const modelId: MinimaxModelId = "MiniMax-M2"
			const modelInfo = minimaxModels[modelId]
			const handlerWithModel = new MiniMaxHandler({
				apiModelId: modelId,
				minimaxApiKey: "test-minimax-api-key",
			})

			mockCreate.mockResolvedValueOnce({
				[Symbol.asyncIterator]: () => ({
					async next() {
						return { done: true }
					},
				}),
			})

			const systemPrompt = "Test system prompt for MiniMax"
			const messages: Anthropic.Messages.MessageParam[] = [{ role: "user", content: "Test message for MiniMax" }]

			const messageGenerator = handlerWithModel.createMessage(systemPrompt, messages)
			await messageGenerator.next()

			expect(mockCreate).toHaveBeenCalledWith(
				expect.objectContaining({
					model: modelId,
					max_tokens: Math.min(modelInfo.maxTokens, Math.ceil(modelInfo.contextWindow * 0.2)),
					temperature: 1,
					system: expect.any(Array),
					messages: expect.any(Array),
					stream: true,
				}),
			)
		})

		it("should use temperature 1 by default", async () => {
			mockCreate.mockResolvedValueOnce({
				[Symbol.asyncIterator]: () => ({
					async next() {
						return { done: true }
					},
				}),
			})

			const messageGenerator = handler.createMessage("test", [])
			await messageGenerator.next()

			expect(mockCreate).toHaveBeenCalledWith(
				expect.objectContaining({
					temperature: 1,
				}),
			)
		})

		it("should handle thinking blocks in stream", async () => {
			const thinkingContent = "Let me think about this..."

			mockCreate.mockResolvedValueOnce({
				[Symbol.asyncIterator]: () => ({
					next: vitest
						.fn()
						.mockResolvedValueOnce({
							done: false,
							value: {
								type: "content_block_start",
								index: 0,
								content_block: { type: "thinking", thinking: thinkingContent },
							},
						})
						.mockResolvedValueOnce({ done: true }),
				}),
			})

			const stream = handler.createMessage("system prompt", [])
			const firstChunk = await stream.next()

			expect(firstChunk.done).toBe(false)
			expect(firstChunk.value).toEqual({ type: "reasoning", text: thinkingContent })
		})

		it("should handle tool calls in stream", async () => {
			mockCreate.mockResolvedValueOnce({
				[Symbol.asyncIterator]: () => ({
					next: vitest
						.fn()
						.mockResolvedValueOnce({
							done: false,
							value: {
								type: "content_block_start",
								index: 0,
								content_block: {
									type: "tool_use",
									id: "tool-123",
									name: "get_weather",
									input: { city: "London" },
								},
							},
						})
						.mockResolvedValueOnce({
							done: false,
							value: {
								type: "content_block_stop",
								index: 0,
							},
						})
						.mockResolvedValueOnce({ done: true }),
				}),
			})

			const stream = handler.createMessage("system prompt", [])
			const firstChunk = await stream.next()

			expect(firstChunk.done).toBe(false)
			// Provider now yields tool_call_partial chunks, NativeToolCallParser handles reassembly
			expect(firstChunk.value).toEqual({
				type: "tool_call_partial",
				index: 0,
				id: "tool-123",
				name: "get_weather",
				arguments: undefined,
			})
		})
	})

	describe("Model Configuration", () => {
		it("should correctly configure MiniMax-M2 model properties", () => {
			const model = minimaxModels["MiniMax-M2"]
			expect(model.maxTokens).toBe(16_384)
			expect(model.contextWindow).toBe(192_000)
			expect(model.supportsImages).toBe(false)
			expect(model.supportsPromptCache).toBe(true)
			expect(model.inputPrice).toBe(0.3)
			expect(model.outputPrice).toBe(1.2)
			expect(model.cacheWritesPrice).toBe(0.375)
			expect(model.cacheReadsPrice).toBe(0.03)
		})

		it("should correctly configure MiniMax-M2-Stable model properties", () => {
			const model = minimaxModels["MiniMax-M2-Stable"]
			expect(model.maxTokens).toBe(16_384)
			expect(model.contextWindow).toBe(192_000)
			expect(model.supportsImages).toBe(false)
			expect(model.supportsPromptCache).toBe(true)
			expect(model.inputPrice).toBe(0.3)
			expect(model.outputPrice).toBe(1.2)
			expect(model.cacheWritesPrice).toBe(0.375)
			expect(model.cacheReadsPrice).toBe(0.03)
		})
	})
})<|MERGE_RESOLUTION|>--- conflicted
+++ resolved
@@ -137,10 +137,6 @@
 				minimaxApiKey: "test-minimax-api-key",
 				minimaxBaseUrl: "https://api.minimaxi.com/anthropic", // kilocode_change: anthropic
 			})
-<<<<<<< HEAD
-			expect(OpenAI).toHaveBeenCalledWith(
-				expect.objectContaining({ baseURL: "https://api.minimaxi.com/anthropic" }), // kilocode_change: anthropic
-=======
 			expect(Anthropic).toHaveBeenCalledWith(
 				expect.objectContaining({ baseURL: "https://api.minimaxi.com/anthropic" }),
 			)
@@ -149,23 +145,17 @@
 		it("should convert China /v1 endpoint to /anthropic endpoint", () => {
 			new MiniMaxHandler({
 				minimaxApiKey: "test-minimax-api-key",
-				minimaxBaseUrl: "https://api.minimaxi.com/v1",
+				minimaxBaseUrl: "https://api.minimaxi.com/anthropic", // kilocode_change: anthropic
 			})
 			expect(Anthropic).toHaveBeenCalledWith(
 				expect.objectContaining({ baseURL: "https://api.minimaxi.com/anthropic" }),
->>>>>>> 2c3b2953
 			)
 		})
 
 		it("should use the provided API key for China", () => {
 			const minimaxApiKey = "test-minimax-api-key"
-<<<<<<< HEAD
 			new MiniMaxHandler({ minimaxApiKey, minimaxBaseUrl: "https://api.minimaxi.com/anthropic" }) // kilocode_change: anthropic
-			expect(OpenAI).toHaveBeenCalledWith(expect.objectContaining({ apiKey: minimaxApiKey }))
-=======
-			new MiniMaxHandler({ minimaxApiKey, minimaxBaseUrl: "https://api.minimaxi.com/v1" })
 			expect(Anthropic).toHaveBeenCalledWith(expect.objectContaining({ apiKey: minimaxApiKey }))
->>>>>>> 2c3b2953
 		})
 
 		it("should return default model when no model is specified", () => {
