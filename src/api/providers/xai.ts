import { Anthropic } from "@anthropic-ai/sdk"
import OpenAI from "openai"

import { type XAIModelId, xaiDefaultModelId, xaiModels } from "@roo-code/types"

import type { ApiHandlerOptions } from "../../shared/api"

import { ApiStream } from "../transform/stream"
import { convertToOpenAiMessages } from "../transform/openai-format"
import { getModelParams } from "../transform/model-params"

import { DEFAULT_HEADERS } from "./constants"
import { BaseProvider } from "./base-provider"
import type { SingleCompletionHandler, ApiHandlerCreateMessageMetadata } from "../index"
import { verifyFinishReason } from "./kilocode/verifyFinishReason" // kilocode_change
import { handleOpenAIError } from "./utils/openai-error-handler"
import { addNativeToolCallsToParams, ToolCallAccumulator } from "./kilocode/nativeToolCallHelpers"

const XAI_DEFAULT_TEMPERATURE = 0

export class XAIHandler extends BaseProvider implements SingleCompletionHandler {
	protected options: ApiHandlerOptions
	private client: OpenAI
	private readonly providerName = "xAI"

	constructor(options: ApiHandlerOptions) {
		super()
		this.options = options

		const apiKey = this.options.xaiApiKey ?? "not-provided"

		this.client = new OpenAI({
			baseURL: "https://api.x.ai/v1",
			apiKey: apiKey,
			defaultHeaders: DEFAULT_HEADERS,
		})
	}

	override getModel() {
		const id =
			this.options.apiModelId && this.options.apiModelId in xaiModels
				? (this.options.apiModelId as XAIModelId)
				: xaiDefaultModelId

		const info = xaiModels[id]
		const params = getModelParams({ format: "openai", modelId: id, model: info, settings: this.options })
		return { id, info, ...params }
	}

	override async *createMessage(
		systemPrompt: string,
		messages: Anthropic.Messages.MessageParam[],
		metadata?: ApiHandlerCreateMessageMetadata,
	): ApiStream {
		const { id: modelId, info: modelInfo, reasoning } = this.getModel()

		// Check if model supports native tools and tools are provided with native protocol
		const supportsNativeTools = modelInfo.supportsNativeTools ?? false
		const useNativeTools =
			supportsNativeTools && metadata?.tools && metadata.tools.length > 0 && metadata?.toolProtocol !== "xml"

		// Use the OpenAI-compatible API.
		let stream
		try {
<<<<<<< HEAD
			stream = await this.client.chat.completions.create(
				// kilocode_change start
				addNativeToolCallsToParams(
					{
						model: modelId,
						max_tokens: modelInfo.maxTokens,
						temperature: this.options.modelTemperature ?? XAI_DEFAULT_TEMPERATURE,
						messages: [{ role: "system", content: systemPrompt }, ...convertToOpenAiMessages(messages)],
						stream: true,
						stream_options: { include_usage: true },
						...(reasoning && reasoning),
					},
					this.options,
					metadata,
				),
				// kilocode_change end
			)
=======
			stream = await this.client.chat.completions.create({
				model: modelId,
				max_tokens: modelInfo.maxTokens,
				temperature: this.options.modelTemperature ?? XAI_DEFAULT_TEMPERATURE,
				messages: [{ role: "system", content: systemPrompt }, ...convertToOpenAiMessages(messages)],
				stream: true,
				stream_options: { include_usage: true },
				...(reasoning && reasoning),
				...(useNativeTools && { tools: this.convertToolsForOpenAI(metadata.tools) }),
				...(useNativeTools && metadata.tool_choice && { tool_choice: metadata.tool_choice }),
				...(useNativeTools && { parallel_tool_calls: metadata?.parallelToolCalls ?? false }),
			})
>>>>>>> dcb04bb2
		} catch (error) {
			throw handleOpenAIError(error, this.providerName)
		}

		const toolCallAccumulator = new ToolCallAccumulator() // kilocode_change
		for await (const chunk of stream) {
			verifyFinishReason(chunk.choices[0]) // kilocode_change
			const delta = chunk.choices[0]?.delta

			yield* toolCallAccumulator.processChunk(chunk) // kilocode_change

			if (delta?.content) {
				yield {
					type: "text",
					text: delta.content,
				}
			}

			if (delta && "reasoning_content" in delta && delta.reasoning_content) {
				yield {
					type: "reasoning",
					text: delta.reasoning_content as string,
				}
			}

			// Handle tool calls in stream - emit partial chunks for NativeToolCallParser
			if (delta?.tool_calls) {
				for (const toolCall of delta.tool_calls) {
					yield {
						type: "tool_call_partial",
						index: toolCall.index,
						id: toolCall.id,
						name: toolCall.function?.name,
						arguments: toolCall.function?.arguments,
					}
				}
			}

			if (chunk.usage) {
				// Extract detailed token information if available
				// First check for prompt_tokens_details structure (real API response)
				const promptDetails = "prompt_tokens_details" in chunk.usage ? chunk.usage.prompt_tokens_details : null
				const cachedTokens = promptDetails && "cached_tokens" in promptDetails ? promptDetails.cached_tokens : 0

				// Fall back to direct fields in usage (used in test mocks)
				const readTokens =
					cachedTokens ||
					("cache_read_input_tokens" in chunk.usage ? (chunk.usage as any).cache_read_input_tokens : 0)
				const writeTokens =
					"cache_creation_input_tokens" in chunk.usage ? (chunk.usage as any).cache_creation_input_tokens : 0

				yield {
					type: "usage",
					inputTokens: chunk.usage.prompt_tokens || 0,
					outputTokens: chunk.usage.completion_tokens || 0,
					cacheReadTokens: readTokens,
					cacheWriteTokens: writeTokens,
				}
			}
		}
	}

	async completePrompt(prompt: string): Promise<string> {
		const { id: modelId, reasoning } = this.getModel()

		try {
			const response = await this.client.chat.completions.create({
				model: modelId,
				messages: [{ role: "user", content: prompt }],
				...(reasoning && reasoning),
			})

			return response.choices[0]?.message.content || ""
		} catch (error) {
			throw handleOpenAIError(error, this.providerName)
		}
	}
}<|MERGE_RESOLUTION|>--- conflicted
+++ resolved
@@ -62,25 +62,6 @@
 		// Use the OpenAI-compatible API.
 		let stream
 		try {
-<<<<<<< HEAD
-			stream = await this.client.chat.completions.create(
-				// kilocode_change start
-				addNativeToolCallsToParams(
-					{
-						model: modelId,
-						max_tokens: modelInfo.maxTokens,
-						temperature: this.options.modelTemperature ?? XAI_DEFAULT_TEMPERATURE,
-						messages: [{ role: "system", content: systemPrompt }, ...convertToOpenAiMessages(messages)],
-						stream: true,
-						stream_options: { include_usage: true },
-						...(reasoning && reasoning),
-					},
-					this.options,
-					metadata,
-				),
-				// kilocode_change end
-			)
-=======
 			stream = await this.client.chat.completions.create({
 				model: modelId,
 				max_tokens: modelInfo.maxTokens,
@@ -93,7 +74,6 @@
 				...(useNativeTools && metadata.tool_choice && { tool_choice: metadata.tool_choice }),
 				...(useNativeTools && { parallel_tool_calls: metadata?.parallelToolCalls ?? false }),
 			})
->>>>>>> dcb04bb2
 		} catch (error) {
 			throw handleOpenAIError(error, this.providerName)
 		}
