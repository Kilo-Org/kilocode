--- conflicted
+++ resolved
@@ -521,34 +521,6 @@
 		}
 	}
 
-<<<<<<< HEAD
-	override async countTokens(content: Array<Anthropic.Messages.ContentBlockParam>): Promise<number> {
-		try {
-			await this.ensureModelsLoaded() // kilocode_change
-			const { id: model } = this.getModel()
-
-			const countTokensRequest = {
-				model,
-				// Token counting does not need encrypted continuation; always drop thoughtSignature.
-				contents: convertAnthropicContentToGemini(content, { includeThoughtSignatures: false }),
-			}
-
-			const response = await this.client.models.countTokens(countTokensRequest)
-
-			if (response.totalTokens === undefined) {
-				console.warn("Gemini token counting returned undefined, using fallback")
-				return super.countTokens(content)
-			}
-
-			return response.totalTokens
-		} catch (error) {
-			console.warn("Gemini token counting failed, using fallback", error)
-			return super.countTokens(content)
-		}
-	}
-
-=======
->>>>>>> 0b112ce8
 	public getThoughtSignature(): string | undefined {
 		return this.lastThoughtSignature
 	}
