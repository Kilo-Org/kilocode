import { Anthropic } from "@anthropic-ai/sdk"
import { Stream as AnthropicStream } from "@anthropic-ai/sdk/streaming"
import { CacheControlEphemeral } from "@anthropic-ai/sdk/resources"
import { anthropicDefaultModelId, anthropicModels, ApiHandlerOptions, ModelInfo } from "../../shared/api"
import { ApiStream } from "../transform/stream"
import { BaseProvider } from "./base-provider"
import { ANTHROPIC_DEFAULT_MAX_TOKENS } from "./constants"
import { SingleCompletionHandler } from "../index"
import { KilocodeOpenrouterHandler } from "./kilocode-openrouter"
import { getModelParams } from "../getModelParams"

export class KiloCodeHandler extends BaseProvider implements SingleCompletionHandler {
	private handler: BaseProvider & SingleCompletionHandler
	private options: ApiHandlerOptions

	constructor(options: ApiHandlerOptions) {
		super()
		this.options = options
		const modelType = options.kilocodeModel || "claude37"

		const openrouterModels = ["gemini25", "gpt41", "gemini25flashpreview"]

		if (modelType === "claude37") {
			this.handler = new KiloCodeAnthropicHandler(options)
		} else if (openrouterModels.includes(modelType)) {
			// Determine the correct OpenRouter model ID based on the selected KiloCode model type
			const baseUri = getKiloBaseUri(options)
			const openrouterOptions = {
				...options,
<<<<<<< HEAD
				// openRouterBaseUrl: "https://kilocode.ai/api/openrouter/",
				openRouterBaseUrl: "http://localhost:3000/api/openrouter/",
=======
				openRouterBaseUrl: `${baseUri}/api/openrouter/`,
>>>>>>> 08dfd5fb
				openRouterApiKey: options.kilocodeToken,
			}

			this.handler = new KilocodeOpenrouterHandler(openrouterOptions)
		} else {
			throw new Error("Invalid KiloCode provider")
		}
	}

	async *createMessage(systemPrompt: string, messages: Anthropic.Messages.MessageParam[]): ApiStream {
		yield* this.handler.createMessage(systemPrompt, messages)
	}

	getModel(): { id: string; info: ModelInfo } {
		if (this.handler instanceof KilocodeOpenrouterHandler) {
			// return hardcoded gemini settings
			// We used to support quasar, this will now fall back on google gemini since it does not exist anymore so we leave this in for a while now
			// TODO: keeping this stuff hardcoded like this in here is bad practice and unmaintainable. Leavint this TODO comment here so we come up with something maintainable ASAP
			return {
				id: "google/gemini-2.5-pro-preview-03-25",
				info: {
					maxTokens: 8192,
					contextWindow: 1_000_000,
					supportsImages: true,
					supportsComputerUse: true,
					supportsPromptCache: true,
				},
			}
		}

		return this.handler.getModel()
	}

	override countTokens(content: Array<Anthropic.Messages.ContentBlockParam>): Promise<number> {
		if (this.handler.countTokens) {
			return this.handler.countTokens(content)
		} else {
			// Fallback to the base provider's implementation
			return super.countTokens(content)
		}
	}

	async completePrompt(prompt: string) {
		return this.handler.completePrompt(prompt)
	}
}

export class KiloCodeAnthropicHandler extends BaseProvider implements SingleCompletionHandler {
	private options: ApiHandlerOptions
	private client: Anthropic

	constructor(options: ApiHandlerOptions) {
		super()
		this.options = options
		const baseUri = getKiloBaseUri(options)
		this.client = new Anthropic({
			authToken: this.options.kilocodeToken,
			baseURL: `${baseUri}/api/claude/`,
			apiKey: null, //ignore anthropic apiKey, even if set in env vars - it's not valid for KiloCode anyhow
		})
	}

	async *createMessage(systemPrompt: string, messages: Anthropic.Messages.MessageParam[]): ApiStream {
		let stream: AnthropicStream<Anthropic.Messages.RawMessageStreamEvent>
		const cacheControl: CacheControlEphemeral = { type: "ephemeral" }
		let { id: modelId, maxTokens, thinking, temperature, virtualId } = this.getModel()

		const userMsgIndices = messages.reduce(
			(acc, msg, index) => (msg.role === "user" ? [...acc, index] : acc),
			[] as number[],
		)

		const lastUserMsgIndex = userMsgIndices[userMsgIndices.length - 1] ?? -1
		const secondLastMsgUserIndex = userMsgIndices[userMsgIndices.length - 2] ?? -1

		try {
			stream = await this.client.messages.create(
				{
					model: modelId,
					max_tokens: maxTokens ?? ANTHROPIC_DEFAULT_MAX_TOKENS,
					temperature,
					thinking,
					// Setting cache breakpoint for system prompt so new tasks can reuse it.
					system: [{ text: systemPrompt, type: "text", cache_control: cacheControl }],
					messages: messages.map((message, index) => {
						if (index === lastUserMsgIndex || index === secondLastMsgUserIndex) {
							return {
								...message,
								content:
									typeof message.content === "string"
										? [{ type: "text", text: message.content, cache_control: cacheControl }]
										: message.content.map((content, contentIndex) =>
												contentIndex === message.content.length - 1
													? { ...content, cache_control: cacheControl }
													: content,
											),
							}
						}
						return message
					}),
					// tools, // cache breakpoints go from tools > system > messages, and since tools dont change, we can just set the breakpoint at the end of system (this avoids having to set a breakpoint at the end of tools which by itself does not meet min requirements for haiku caching)
					// tool_choice: { type: "auto" },
					// tools: tools,
					stream: true,
				},
				(() => {
					// prompt caching: https://x.com/alexalbert__/status/1823751995901272068
					// https://github.com/anthropics/anthropic-sdk-typescript?tab=readme-ov-file#default-headers
					// https://github.com/anthropics/anthropic-sdk-typescript/commit/c920b77fc67bd839bfeb6716ceab9d7c9bbe7393

					const betas = []

					// // Check for the thinking-128k variant first
					// if (virtualId === "claude-3-7-sonnet-20250219:thinking") {
					// 	betas.push("output-128k-2025-02-19")
					// }

					// Then check for models that support prompt caching
					switch (modelId) {
						case "claude-3-7-sonnet-20250219":
						case "claude-3-5-sonnet-20241022":
						case "claude-3-5-haiku-20241022":
						case "claude-3-opus-20240229":
						case "claude-3-haiku-20240307":
							betas.push("prompt-caching-2024-07-31")
							return {
								headers: { "anthropic-beta": betas.join(",") },
							}
						default:
							return undefined
					}
				})(),
			)

			for await (const chunk of stream) {
				switch (chunk.type) {
					case "message_start":
						// Tells us cache reads/writes/input/output.
						const usage = chunk.message.usage

						yield {
							type: "usage",
							inputTokens: usage.input_tokens || 0,
							outputTokens: usage.output_tokens || 0,
							cacheWriteTokens: usage.cache_creation_input_tokens || undefined,
							cacheReadTokens: usage.cache_read_input_tokens || undefined,
						}

						break
					case "message_delta":
						// Tells us stop_reason, stop_sequence, and output tokens
						// along the way and at the end of the message.
						yield {
							type: "usage",
							inputTokens: 0,
							outputTokens: chunk.usage.output_tokens || 0,
						}

						break
					case "message_stop":
						// No usage data, just an indicator that the message is done.
						break
					case "content_block_start":
						switch (chunk.content_block.type) {
							case "thinking":
								// We may receive multiple text blocks, in which
								// case just insert a line break between them.
								if (chunk.index > 0) {
									yield { type: "reasoning", text: "\n" }
								}

								yield { type: "reasoning", text: chunk.content_block.thinking }
								break
							case "text":
								// We may receive multiple text blocks, in which
								// case just insert a line break between them.
								if (chunk.index > 0) {
									yield { type: "text", text: "\n" }
								}

								yield { type: "text", text: chunk.content_block.text }
								break
						}
						break
					case "content_block_delta":
						switch (chunk.delta.type) {
							case "thinking_delta":
								yield { type: "reasoning", text: chunk.delta.thinking }
								break
							case "text_delta":
								yield { type: "text", text: chunk.delta.text }
								break
						}

						break
					case "content_block_stop":
						break
				}
			}
		} catch (error: any) {
			if (error.status === 401) {
				yield {
					type: "text",
					text:
						"ERROR: Not logged in to Kilo Code.\n\n" +
						"Please log in to Kilo Code from the extension settings.\n" +
						"Kilo Code has a free tier with $20 worth of Claude 3.7 Sonnet tokens.\n" +
						"We'll give out more free tokens if you leave useful feedback.",
				}
			}
			if (error.status === 402) {
				console.log(" \n\n:: Kilo Code payment error", error)
				// Extract balance from error if available
				let balance = "-0.00"
				try {
					if (error.response?.data?.balance) {
						balance = parseFloat(error.response.data.balance).toFixed(2)
					}
				} catch (e) {
					console.warn("Failed to parse balance from error response", e)
				}

				// First yield a text message for backward compatibility
				yield {
					type: "text",
					text: "You have reached your Kilo Code usage limit. Please purchase more credits.",
				}

				// Then throw a special error that will be caught by the Cline class
				// and displayed as a modal dialog
				const paymentError = new Error("Payment required")
				paymentError.name = "PaymentRequiredError"
				// Add custom properties to the error
				;(paymentError as any).isKiloCodePaymentError = true
				;(paymentError as any).balance = balance
				;(paymentError as any).buyCreditsUrl = "https://kilocode.ai/profile"

				throw paymentError
			} else {
				yield {
					type: "text",
					text:
						`ERROR: ${error.message || "Failed to communicate with Kilo Code API"}\n\n` +
						"If you need any help please check https://kilocode.ai to reach out to us",
				}
			}

			// Rethrow so that Cline class can break off API attempts
			throw error
		}
	}

	getModel() {
		// This handler is specifically for the 'claude37' KiloCode model type,
		// which maps to the standard Anthropic default model.
		const id = anthropicDefaultModelId // Currently 'claude-3-7-sonnet-20250219'
		const info: ModelInfo = anthropicModels[id]

		// Track the original model ID for special variant handling
		const virtualId = id

		return {
			id,
			info,
			virtualId,
			...getModelParams({ options: this.options, model: info, defaultMaxTokens: ANTHROPIC_DEFAULT_MAX_TOKENS }),
		}
	}

	async completePrompt(prompt: string) {
		let { id: modelId, temperature } = this.getModel()

		const message = await this.client.messages.create({
			model: modelId,
			max_tokens: ANTHROPIC_DEFAULT_MAX_TOKENS,
			thinking: undefined,
			temperature,
			messages: [{ role: "user", content: prompt }],
			stream: false,
		})

		const content = message.content.find(({ type }) => type === "text")
		return content?.type === "text" ? content.text : ""
	}

	/**
	 * Counts tokens for the given content using Anthropic's API
	 *
	 * @param content The content blocks to count tokens for
	 * @returns A promise resolving to the token count
	 */
	override async countTokens(content: Array<Anthropic.Messages.ContentBlockParam>): Promise<number> {
		try {
			// Use the current model
			const actualModelId = this.getModel().id

			const response = await this.client.messages.countTokens({
				model: actualModelId,
				messages: [
					{
						role: "user",
						content: content,
					},
				],
			})

			return response.input_tokens
		} catch (error) {
			// Log error but fallback to tiktoken estimation
			console.warn("Anthropic token counting failed, using fallback", error)

			// Use the base provider's implementation as fallback
			return super.countTokens(content)
		}
	}
}

function getKiloBaseUri(options: ApiHandlerOptions) {
	try {
		const token = options.kilocodeToken as string
		const payload_string = token.split(".")[1]
		const payload = JSON.parse(Buffer.from(payload_string, "base64").toString())
		//note: this is UNTRUSTED, so we need to make sure we're OK with this being manipulated by an attacker; e.g. we should not read uri's from the JWT directly.
		if (payload.env === "development") return "http://localhost:3000"
	} catch (_error) {
		console.warn("Failed to get base URL from Kilo Code token")
	}
	return "https://kilocode.ai"
}<|MERGE_RESOLUTION|>--- conflicted
+++ resolved
@@ -27,12 +27,7 @@
 			const baseUri = getKiloBaseUri(options)
 			const openrouterOptions = {
 				...options,
-<<<<<<< HEAD
-				// openRouterBaseUrl: "https://kilocode.ai/api/openrouter/",
-				openRouterBaseUrl: "http://localhost:3000/api/openrouter/",
-=======
 				openRouterBaseUrl: `${baseUri}/api/openrouter/`,
->>>>>>> 08dfd5fb
 				openRouterApiKey: options.kilocodeToken,
 			}
 
@@ -244,33 +239,10 @@
 				}
 			}
 			if (error.status === 402) {
-				console.log(" \n\n:: Kilo Code payment error", error)
-				// Extract balance from error if available
-				let balance = "-0.00"
-				try {
-					if (error.response?.data?.balance) {
-						balance = parseFloat(error.response.data.balance).toFixed(2)
-					}
-				} catch (e) {
-					console.warn("Failed to parse balance from error response", e)
-				}
-
-				// First yield a text message for backward compatibility
 				yield {
 					type: "text",
-					text: "You have reached your Kilo Code usage limit. Please purchase more credits.",
+					text: "Go to https://kilocode.ai/profile to purchase more credits.",
 				}
-
-				// Then throw a special error that will be caught by the Cline class
-				// and displayed as a modal dialog
-				const paymentError = new Error("Payment required")
-				paymentError.name = "PaymentRequiredError"
-				// Add custom properties to the error
-				;(paymentError as any).isKiloCodePaymentError = true
-				;(paymentError as any).balance = balance
-				;(paymentError as any).buyCreditsUrl = "https://kilocode.ai/profile"
-
-				throw paymentError
 			} else {
 				yield {
 					type: "text",
