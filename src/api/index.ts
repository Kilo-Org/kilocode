--- conflicted
+++ resolved
@@ -48,11 +48,8 @@
 	FeatherlessHandler,
 	VercelAiGatewayHandler,
 	DeepInfraHandler,
-<<<<<<< HEAD
 	OcaHandler,
-=======
 	// MiniMaxHandler, // kilocode_change
->>>>>>> a00b9029
 } from "./providers"
 // kilocode_change start
 import { KilocodeOpenrouterHandler } from "./providers/kilocode-openrouter"
@@ -213,13 +210,10 @@
 			return new FeatherlessHandler(options)
 		case "vercel-ai-gateway":
 			return new VercelAiGatewayHandler(options)
-<<<<<<< HEAD
 		case "oca":
 			return new OcaHandler(options)
-=======
 		case "minimax":
 			return new MiniMaxAnthropicHandler(options) // kilocode_change: anthropic
->>>>>>> a00b9029
 		default:
 			apiProvider satisfies "gemini-cli" | undefined
 			return new AnthropicHandler(options)
