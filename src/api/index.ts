--- conflicted
+++ resolved
@@ -82,8 +82,6 @@
 	switch (apiProvider) {
 		case "kilocode":
 			return new KilocodeOpenrouterHandler(options)
-<<<<<<< HEAD
-=======
 		case "gemini-cli":
 			return new GeminiCliHandler(options)
 		case "virtual-quota-fallback":
@@ -91,7 +89,6 @@
 		case "qwen-code":
 			return new QwenCodeHandler(options)
 		// kilocode_change end
->>>>>>> fdfd6d4c
 		case "anthropic":
 			return new AnthropicHandler(options)
 		case "claude-code":
@@ -114,10 +111,7 @@
 			return new LmStudioHandler(options)
 		case "gemini":
 			return new GeminiHandler(options)
-		// kilocode_change start
-		case "gemini-cli":
-			return new GeminiCliHandler(options)
-		// kilocode_change end
+
 		case "openai-native":
 			return new OpenAiNativeHandler(options)
 		case "deepseek":
@@ -136,12 +130,7 @@
 			return new RequestyHandler(options)
 		case "human-relay":
 			return new HumanRelayHandler()
-		// kilocode_change start
-		case "virtual-quota-fallback":
-			return new VirtualQuotaFallbackHandler(options)
-		case "bigmodel":
-			return new BigModelHandler(options)
-		// kilocode_change end
+
 		case "fake-ai":
 			return new FakeAIHandler(options)
 		case "xai":
@@ -163,7 +152,7 @@
 		case "fireworks":
 			return new FireworksHandler(options)
 		default:
-			apiProvider satisfies "gemini-cli" | undefined
+			apiProvider satisfies "bigmodel" | undefined
 			return new AnthropicHandler(options)
 	}
 }