--- conflicted
+++ resolved
@@ -48,12 +48,8 @@
 	FeatherlessHandler,
 	VercelAiGatewayHandler,
 	DeepInfraHandler,
-<<<<<<< HEAD
 	OVHcloudAIEndpointsHandler, // kilocode_change
 	AIStupidLevelHandler, // kilocode_change
-=======
-	// MiniMaxHandler, // kilocode_change
->>>>>>> 940b0171
 } from "./providers"
 // kilocode_change start
 import { KilocodeOpenrouterHandler } from "./providers/kilocode-openrouter"
@@ -214,7 +210,6 @@
 			return new FeatherlessHandler(options)
 		case "vercel-ai-gateway":
 			return new VercelAiGatewayHandler(options)
-<<<<<<< HEAD
 		// kilocode_change start
 		case "ovhcloud":
 			return new OVHcloudAIEndpointsHandler(options)
@@ -223,10 +218,6 @@
 		case "aistupidlevel":
 			return new AIStupidLevelHandler(options)
 		// kilocode_change end
-=======
-		case "minimax":
-			return new MiniMaxAnthropicHandler(options) // kilocode_change: anthropic
->>>>>>> 940b0171
 		default:
 			apiProvider satisfies "gemini-cli" | undefined
 			return new AnthropicHandler(options)
