--- conflicted
+++ resolved
@@ -119,10 +119,4 @@
 		default:
 			return new AnthropicHandler(options)
 	}
-<<<<<<< HEAD
-}
-
-// kilocode_change: moved getModelParams to ./getModelParams.ts because of circular dependencies
-=======
-}
->>>>>>> 6e14fce0
+}