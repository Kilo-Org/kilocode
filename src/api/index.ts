import { Anthropic } from "@anthropic-ai/sdk"
import OpenAI from "openai"

import type { ProviderSettings, ModelInfo, ToolProtocol } from "@roo-code/types"

import { ApiStream } from "./transform/stream"

import {
	GlamaHandler,
	AnthropicHandler,
	AwsBedrockHandler,
	CerebrasHandler,
	OpenRouterHandler,
	VertexHandler,
	AnthropicVertexHandler,
	OpenAiHandler,
	LmStudioHandler,
	GeminiHandler,
	OpenAiNativeHandler,
	DeepSeekHandler,
	MoonshotHandler,
	NanoGptHandler, // kilocode_change
	MistralHandler,
	VsCodeLmHandler,
	UnboundHandler,
	RequestyHandler,
	HumanRelayHandler,
	FakeAIHandler,
	XAIHandler,
	GroqHandler,
	HuggingFaceHandler,
	ChutesHandler,
	LiteLLMHandler,
	// kilocode_change start
	VirtualQuotaFallbackHandler,
	GeminiCliHandler,
	SyntheticHandler,
	OVHcloudAIEndpointsHandler,
	MiniMaxAnthropicHandler,
	SapAiCoreHandler,
	IntelligentHandler,
	// kilocode_change end
	ClaudeCodeHandler,
	QwenCodeHandler,
	SambaNovaHandler,
	IOIntelligenceHandler,
	DoubaoHandler,
	ZAiHandler,
	FireworksHandler,
	RooHandler,
	FeatherlessHandler,
	VercelAiGatewayHandler,
	DeepInfraHandler,
	// MiniMaxHandler, // kilocode_change
	BasetenHandler,
} from "./providers"
// kilocode_change start
import { KilocodeOpenrouterHandler } from "./providers/kilocode-openrouter"
import { InceptionLabsHandler } from "./providers/inception"
// kilocode_change end
import { NativeOllamaHandler } from "./providers/native-ollama"

export interface SingleCompletionHandler {
	completePrompt(prompt: string): Promise<string>
}

export interface ApiHandlerCreateMessageMetadata {
	/**
	 * Task ID used for tracking and provider-specific features:
	 * - DeepInfra: Used as prompt_cache_key for caching
	 * - Roo: Sent as X-Roo-Task-ID header
	 * - Requesty: Sent as trace_id
	 * - Unbound: Sent in unbound_metadata
	 */
	taskId: string
	/**
	 * Current mode slug for provider-specific tracking:
	 * - Requesty: Sent in extra metadata
	 * - Unbound: Sent in unbound_metadata
	 */
	mode?: string
	suppressPreviousResponseId?: boolean
	/**
	 * Controls whether the response should be stored for 30 days in OpenAI's Responses API.
	 * When true (default), responses are stored and can be referenced in future requests
	 * using the previous_response_id for efficient conversation continuity.
	 * Set to false to opt out of response storage for privacy or compliance reasons.
	 * @default true
	 */
	store?: boolean
	// kilocode_change start
	/**
	 * KiloCode-specific: The project ID for the current workspace (derived from git origin remote).
	 * Used by KiloCodeOpenrouterHandler for backend tracking. Ignored by other providers.
	 * @kilocode-only
	 */
	projectId?: string
	// kilocode_change end
	/**
	 * Optional array of tool definitions to pass to the model.
	 * For OpenAI-compatible providers, these are ChatCompletionTool definitions.
	 */
	tools?: OpenAI.Chat.ChatCompletionTool[]
	/**
	 * Controls which (if any) tool is called by the model.
	 * Can be "none", "auto", "required", or a specific tool choice.
	 */
	tool_choice?: OpenAI.Chat.ChatCompletionCreateParams["tool_choice"]
	/**
	 * The tool protocol being used (XML or Native).
	 * Used by providers to determine whether to include native tool definitions.
	 */
	toolProtocol?: ToolProtocol
	/**
<<<<<<< HEAD
	 * Profile ID to use for difficulty classification in IntelligentHandler.
	 * If not provided, defaults to using the easy handler profile.
	 */
	classifierProfileId?: string
	/**
	 * Raw user prompt from the UI input, used by IntelligentHandler for difficulty assessment.
	 */
	rawUserPrompt?: string
	/**
	 * The current user prompt for difficulty assessment in IntelligentHandler.
	 * Only passed on initial messages to avoid redundant assessments.
	 */
	userPrompt?: string
	/**
	 * Indicates whether this is the initial message for difficulty assessment.
	 * IntelligentHandler only assesses difficulty once per user message.
	 */
	isInitialMessage?: boolean
=======
	 * Controls whether the model can return multiple tool calls in a single response.
	 * When true, parallel tool calls are enabled (OpenAI's parallel_tool_calls=true).
	 * When false (default), only one tool call is returned per response.
	 * Only applies when toolProtocol is "native".
	 */
	parallelToolCalls?: boolean
>>>>>>> 28963169
}

export interface ApiHandler {
	createMessage(
		systemPrompt: string,
		messages: Anthropic.Messages.MessageParam[],
		metadata?: ApiHandlerCreateMessageMetadata,
	): ApiStream

	getModel(): { id: string; info: ModelInfo }

	/**
	 * Counts tokens for content blocks
	 * All providers extend BaseProvider which provides a default tiktoken implementation,
	 * but they can override this to use their native token counting endpoints
	 *
	 * @param content The content to count tokens for
	 * @returns A promise resolving to the token count
	 */
	countTokens(content: Array<Anthropic.Messages.ContentBlockParam>): Promise<number>

	contextWindow?: number // kilocode_change: Add contextWindow property for virtual quota fallback
}

export function buildApiHandler(configuration: ProviderSettings): ApiHandler {
	const { apiProvider, ...options } = configuration

	switch (apiProvider) {
		// kilocode_change start
		case "kilocode":
			return new KilocodeOpenrouterHandler(options)
		case "gemini-cli":
			return new GeminiCliHandler(options)
		case "virtual-quota-fallback":
			return new VirtualQuotaFallbackHandler(options)
		// kilocode_change end
		case "anthropic":
			return new AnthropicHandler(options)
		case "claude-code":
			return new ClaudeCodeHandler(options)
		case "glama":
			return new GlamaHandler(options)
		case "openrouter":
			return new OpenRouterHandler(options)
		case "bedrock":
			return new AwsBedrockHandler(options)
		case "vertex":
			return options.apiModelId?.startsWith("claude")
				? new AnthropicVertexHandler(options)
				: new VertexHandler(options)
		case "openai":
			return new OpenAiHandler(options)
		case "ollama":
			return new NativeOllamaHandler(options)
		case "lmstudio":
			return new LmStudioHandler(options)
		case "gemini":
			return new GeminiHandler(options)
		case "openai-native":
			return new OpenAiNativeHandler(options)
		case "deepseek":
			return new DeepSeekHandler(options)
		case "doubao":
			return new DoubaoHandler(options)
		case "qwen-code":
			return new QwenCodeHandler(options)
		case "moonshot":
			return new MoonshotHandler(options)
		// kilocode_change start
		case "nano-gpt":
			return new NanoGptHandler(options)
		// kilocode_change end
		case "vscode-lm":
			return new VsCodeLmHandler(options)
		case "mistral":
			return new MistralHandler(options)
		case "unbound":
			return new UnboundHandler(options)
		case "requesty":
			return new RequestyHandler(options)
		case "human-relay":
			return new HumanRelayHandler()
		case "fake-ai":
			return new FakeAIHandler(options)
		case "xai":
			return new XAIHandler(options)
		case "groq":
			return new GroqHandler(options)
		case "deepinfra":
			return new DeepInfraHandler(options)
		case "huggingface":
			return new HuggingFaceHandler(options)
		case "chutes":
			return new ChutesHandler(options)
		case "litellm":
			return new LiteLLMHandler(options)
		case "cerebras":
			return new CerebrasHandler(options)
		case "sambanova":
			return new SambaNovaHandler(options)
		case "zai":
			return new ZAiHandler(options)
		case "fireworks":
			return new FireworksHandler(options)
		// kilocode_change start
		case "synthetic":
			return new SyntheticHandler(options)
		case "inception":
			return new InceptionLabsHandler(options)
		case "ovhcloud":
			return new OVHcloudAIEndpointsHandler(options)
		case "sap-ai-core":
			return new SapAiCoreHandler(options)
		// kilocode_change end
		case "io-intelligence":
			return new IOIntelligenceHandler(options)
		case "roo":
			// Never throw exceptions from provider constructors
			// The provider-proxy server will handle authentication and return appropriate error codes
			return new RooHandler(options)
		case "featherless":
			return new FeatherlessHandler(options)
		case "vercel-ai-gateway":
			return new VercelAiGatewayHandler(options)
		case "intelligent":
			return new IntelligentHandler(options)
		case "minimax":
			return new MiniMaxAnthropicHandler(options) // kilocode_change: anthropic
		case "baseten":
			return new BasetenHandler(options)
		default:
			apiProvider satisfies "gemini-cli" | undefined
			return new AnthropicHandler(options)
	}
}<|MERGE_RESOLUTION|>--- conflicted
+++ resolved
@@ -112,7 +112,6 @@
 	 */
 	toolProtocol?: ToolProtocol
 	/**
-<<<<<<< HEAD
 	 * Profile ID to use for difficulty classification in IntelligentHandler.
 	 * If not provided, defaults to using the easy handler profile.
 	 */
@@ -131,14 +130,12 @@
 	 * IntelligentHandler only assesses difficulty once per user message.
 	 */
 	isInitialMessage?: boolean
-=======
 	 * Controls whether the model can return multiple tool calls in a single response.
 	 * When true, parallel tool calls are enabled (OpenAI's parallel_tool_calls=true).
 	 * When false (default), only one tool call is returned per response.
 	 * Only applies when toolProtocol is "native".
 	 */
 	parallelToolCalls?: boolean
->>>>>>> 28963169
 }
 
 export interface ApiHandler {
