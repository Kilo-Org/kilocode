{
	"extension.displayName": "Kilo Code AI Agent (Cline / Roo features combined)",
	"extension.description": "Assistente de codificação de IA de código aberto para planejamento, construção e correção de código.",
	"command.newTask.title": "Nova Tarefa",
	"command.explainCode.title": "Explicar Código",
	"command.fixCode.title": "Corrigir Código",
	"command.improveCode.title": "Melhorar Código",
	"command.addToContext.title": "Adicionar ao Contexto",
	"command.openInNewTab.title": "Abrir em Nova Aba",
	"command.focusInput.title": "Focar Campo de Entrada",
	"command.setCustomStoragePath.title": "Definir Caminho de Armazenamento Personalizado",
	"command.importSettings.title": "Importar Configurações",
	"command.terminal.addToContext.title": "Adicionar Conteúdo do Terminal ao Contexto",
	"command.terminal.fixCommand.title": "Corrigir Este Comando",
	"command.terminal.explainCommand.title": "Explicar Este Comando",
	"command.acceptInput.title": "Aceitar Entrada/Sugestão",
	"command.generateCommitMessage.title": "Gerar Mensagem de Commit com Kilo",
	"views.activitybar.title": "Kilo Code",
	"views.contextMenu.label": "Kilo Code",
	"views.terminalMenu.label": "Kilo Code",
	"views.sidebar.name": "Kilo Code",
	"command.mcpServers.title": "Servidores MCP",
	"command.prompts.title": "Modos",
	"command.history.title": "Histórico",
	"command.marketplace.title": "Marketplace",
	"command.openInEditor.title": "Abrir no Editor",
	"command.settings.title": "Configurações",
	"command.documentation.title": "Documentação",
	"command.profile.title": "Perfil",
	"configuration.title": "Kilo Code",
	"commands.allowedCommands.description": "Comandos que podem ser executados automaticamente quando 'Sempre aprovar operações de execução' está ativado",
	"settings.vsCodeLmModelSelector.description": "Configurações para a API do modelo de linguagem do VSCode",
	"settings.vsCodeLmModelSelector.vendor.description": "O fornecedor do modelo de linguagem (ex: copilot)",
	"settings.vsCodeLmModelSelector.family.description": "A família do modelo de linguagem (ex: gpt-4)",
<<<<<<< HEAD
	"settings.customStoragePath.description": "Caminho de armazenamento personalizado. Deixe vazio para usar o local padrão. Suporta caminhos absolutos (ex: 'D:\\KiloCodeStorage')",
	"settings.enableCodeActions.description": "Habilitar correções rápidas do Kilo Code."
=======
	"settings.customStoragePath.description": "Caminho de armazenamento personalizado. Deixe vazio para usar o local padrão. Suporta caminhos absolutos (ex: 'D:\\RooCodeStorage')",
	"settings.enableCodeActions.description": "Habilitar correções rápidas do Roo Code.",
	"settings.autoImportSettingsPath.description": "Caminho para um arquivo de configuração do RooCode para importar automaticamente na inicialização da extensão. Suporta caminhos absolutos e caminhos relativos ao diretório inicial (por exemplo, '~/Documents/roo-code-settings.json'). Deixe em branco para desativar a importação automática."
>>>>>>> ed536a98
}<|MERGE_RESOLUTION|>--- conflicted
+++ resolved
@@ -32,12 +32,7 @@
 	"settings.vsCodeLmModelSelector.description": "Configurações para a API do modelo de linguagem do VSCode",
 	"settings.vsCodeLmModelSelector.vendor.description": "O fornecedor do modelo de linguagem (ex: copilot)",
 	"settings.vsCodeLmModelSelector.family.description": "A família do modelo de linguagem (ex: gpt-4)",
-<<<<<<< HEAD
 	"settings.customStoragePath.description": "Caminho de armazenamento personalizado. Deixe vazio para usar o local padrão. Suporta caminhos absolutos (ex: 'D:\\KiloCodeStorage')",
-	"settings.enableCodeActions.description": "Habilitar correções rápidas do Kilo Code."
-=======
-	"settings.customStoragePath.description": "Caminho de armazenamento personalizado. Deixe vazio para usar o local padrão. Suporta caminhos absolutos (ex: 'D:\\RooCodeStorage')",
-	"settings.enableCodeActions.description": "Habilitar correções rápidas do Roo Code.",
-	"settings.autoImportSettingsPath.description": "Caminho para um arquivo de configuração do RooCode para importar automaticamente na inicialização da extensão. Suporta caminhos absolutos e caminhos relativos ao diretório inicial (por exemplo, '~/Documents/roo-code-settings.json'). Deixe em branco para desativar a importação automática."
->>>>>>> ed536a98
+	"settings.enableCodeActions.description": "Habilitar correções rápidas do Kilo Code.",
+	"settings.autoImportSettingsPath.description": "Caminho para um arquivo de configuração do Kilo Code para importar automaticamente na inicialização da extensão. Suporta caminhos absolutos e caminhos relativos ao diretório inicial (por exemplo, '~/Documents/kilo-code-settings.json'). Deixe em branco para desativar a importação automática."
 }